#############################
Expected output for err_compat
#############################
Testing error API based on data I/O                                   All error API tests passed.
   This program tests the Error API compatible with HDF5 version (number).  There're supposed to be some error messages
********* Print error stack in HDF5 default way *********
HDF5-DIAG: Error detected in HDF5 (version (number)) thread (IDs):
  #000: (file name) line (number) in main(): Error test failed
    major: Error API
    minor: Bad value

********* Print error stack in customized way *********
    error #000: (file name) in main(): line (number)
        major: Error API
        minor: Bad value

HDF5-DIAG: Error detected in HDF5 (version (number)) thread (IDs):
<<<<<<< HEAD
=======
  #000: (file name) line (number) in H5Dcreate2(): not a location ID
    major: Invalid arguments to routine
    minor: Inappropriate type
  #001: (file name) line (number) in H5G_loc(): invalid object ID
    major: Invalid arguments to routine
    minor: Bad value

********* Print error stack in customized way *********
    error #000: (file name) in H5G_loc(): line (number)
        major: Invalid arguments to routine
        minor: Bad value
    error #001: (file name) in H5Dcreate2(): line (number)
        major: Invalid arguments to routine
        minor: Inappropriate type

********* Print error stack in customized way *********
    error #000: (file name) in H5Eget_auto(1 or 2)(): line (number)
        major: Error API
        minor: Can't get value

********* Print error stack in customized way *********
    error #000: (file name) in H5G_loc(): line (number)
        major: Invalid arguments to routine
        minor: Bad value
    error #001: (file name) in H5Dcreate2(): line (number)
        major: Invalid arguments to routine
        minor: Inappropriate type
HDF5-DIAG: Error detected in HDF5 (version (number)) thread (IDs):
  #000: (file name) line (number) in H5Dcreate2(): not a location ID
    major: Invalid arguments to routine
    minor: Inappropriate type
  #001: (file name) line (number) in H5G_loc(): invalid object ID
    major: Invalid arguments to routine
    minor: Bad value

HDF5-DIAG: Error detected in HDF5 (version (number)) thread (IDs):
>>>>>>> 9df4fe0a
  #000: (file name) line (number) in main(): Error test failed
    major: Error API
    minor: Unrecognized message
  #001: (file name) line (number) in test_error2(): H5Dwrite shouldn't succeed
    major: Error API
    minor: Write failed
  #002: (file name) line (number) in H5Dwrite(): not a dataset
    major: Invalid arguments to routine
    minor: Inappropriate type<|MERGE_RESOLUTION|>--- conflicted
+++ resolved
@@ -1,7 +1,7 @@
 #############################
 Expected output for err_compat
 #############################
-Testing error API based on data I/O                                   All error API tests passed.
+Testing error API H5Eset/get_auto                                     Testing error API based on data I/O                                   All error API tests passed.
    This program tests the Error API compatible with HDF5 version (number).  There're supposed to be some error messages
 ********* Print error stack in HDF5 default way *********
 HDF5-DIAG: Error detected in HDF5 (version (number)) thread (IDs):
@@ -15,8 +15,6 @@
         minor: Bad value
 
 HDF5-DIAG: Error detected in HDF5 (version (number)) thread (IDs):
-<<<<<<< HEAD
-=======
   #000: (file name) line (number) in H5Dcreate2(): not a location ID
     major: Invalid arguments to routine
     minor: Inappropriate type
@@ -53,7 +51,6 @@
     minor: Bad value
 
 HDF5-DIAG: Error detected in HDF5 (version (number)) thread (IDs):
->>>>>>> 9df4fe0a
   #000: (file name) line (number) in main(): Error test failed
     major: Error API
     minor: Unrecognized message
