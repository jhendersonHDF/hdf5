/* * * * * * * * * * * * * * * * * * * * * * * * * * * * * * * * * * * * * * *
 * Copyright by The HDF Group.                                               *
 * Copyright by the Board of Trustees of the University of Illinois.         *
 * All rights reserved.                                                      *
 *                                                                           *
 * This file is part of HDF5.  The full HDF5 copyright notice, including     *
 * terms governing use, modification, and redistribution, is contained in    *
 * the files COPYING and Copyright.html.  COPYING can be found at the root   *
 * of the source code distribution tree; Copyright.html can be found at the  *
 * root level of an installed copy of the electronic HDF5 document set and   *
 * is linked from the top-level documents page.  It can also be found at     *
 * http://hdfgroup.org/HDF5/doc/Copyright.html.  If you do not have          *
 * access to either file, you may request a copy from help@hdfgroup.org.     *
 * * * * * * * * * * * * * * * * * * * * * * * * * * * * * * * * * * * * * * */

/* Programmer:  John Mainzer
 *              10/27/05
 *
 *		This file contains common code for tests of the cache
 *		implemented in H5C.c
 */
#include "h5test.h"
#include "H5Cprivate.h"
#include "H5Iprivate.h"
#include "H5MFprivate.h"
#include "H5MMprivate.h"
#include "cache_common.h"


/* global variable declarations: */

const char *FILENAME[] = {
    "cache_test",
    "cache_api_test",
    NULL
};

hid_t saved_fapl_id = H5P_DEFAULT; /* store the fapl id here between
				    * cache setup and takedown.  Note
				    * that if saved_fapl_id == H5P_DEFAULT,
				    * we assume that there is no fapl to
				    * close.
				    */

hid_t saved_fid = -1; /* store the file id here between cache setup
		       * and takedown.
		       */

H5C_t * saved_cache = NULL; /* store the pointer to the instance of
 			       * of H5C_t created by H5Fcreate()
			       * here between test cache setup and
			       * shutdown.
			       */

haddr_t saved_actual_base_addr = HADDR_UNDEF;   /* Store the address of the
                            space allocated for cache items in the file between
                            cache setup & takedown */

hbool_t write_permitted = TRUE;
hbool_t pass = TRUE; /* set to false on error */
hbool_t try_core_file_driver = FALSE;
hbool_t core_file_driver_failed = FALSE;
const char *failure_mssg = NULL;

static test_entry_t *pico_entries = NULL,      *orig_pico_entries = NULL;
static test_entry_t *nano_entries = NULL,      *orig_nano_entries = NULL;
static test_entry_t *micro_entries = NULL,     *orig_micro_entries = NULL;
static test_entry_t *tiny_entries = NULL,      *orig_tiny_entries = NULL;
static test_entry_t *small_entries = NULL,     *orig_small_entries = NULL;
static test_entry_t *medium_entries = NULL,    *orig_medium_entries = NULL;
static test_entry_t *large_entries = NULL,     *orig_large_entries = NULL;
static test_entry_t *huge_entries = NULL,      *orig_huge_entries = NULL;
static test_entry_t *monster_entries = NULL,   *orig_monster_entries = NULL;
static test_entry_t *variable_entries = NULL,  *orig_variable_entries = NULL;
static test_entry_t *notify_entries = NULL,    *orig_notify_entries = NULL;

hbool_t orig_entry_arrays_init = FALSE;

static herr_t pico_get_initial_load_size(void *udata_ptr, size_t *image_len_ptr);
static herr_t nano_get_initial_load_size(void *udata_ptr, size_t *image_len_ptr);
static herr_t micro_get_initial_load_size(void *udata_ptr, size_t *image_len_ptr);
static herr_t tiny_get_initial_load_size(void *udata_ptr, size_t *image_len_ptr);
static herr_t small_get_initial_load_size(void *udata_ptr, size_t *image_len_ptr);
static herr_t medium_get_initial_load_size(void *udata_ptr, size_t *image_len_ptr);
static herr_t large_get_initial_load_size(void *udata_ptr, size_t *image_len_ptr);
static herr_t huge_get_initial_load_size(void *udata_ptr, size_t *image_len_ptr);
static herr_t monster_get_initial_load_size(void *udata_ptr, size_t *image_len_ptr);
static herr_t variable_get_initial_load_size(void *udata_ptr, size_t *image_len_ptr);
static herr_t notify_get_initial_load_size(void *udata_ptr, size_t *image_len_ptr);

static herr_t variable_get_final_load_size(const void *image, size_t image_len,
    void *udata, size_t *actual_len);

static htri_t variable_verify_chksum(const void *image_ptr, size_t len, void *udata_ptr);

static void *pico_deserialize(const void *image_ptr, size_t len, void *udata_ptr,
    hbool_t *dirty_ptr);
static void *nano_deserialize(const void *image_ptr, size_t len, void *udata_ptr,
    hbool_t *dirty_ptr);
static void *micro_deserialize(const void *image_ptr, size_t len, void *udata_ptr,
    hbool_t *dirty_ptr);
static void *tiny_deserialize(const void *image_ptr, size_t len, void *udata_ptr,
    hbool_t *dirty_ptr);
static void *small_deserialize(const void *image_ptr, size_t len, void *udata_ptr,
    hbool_t *dirty_ptr);
static void *medium_deserialize(const void *image_ptr, size_t len, void *udata_ptr,
    hbool_t *dirty_ptr);
static void *large_deserialize(const void *image_ptr, size_t len, void *udata_ptr,
    hbool_t *dirty_ptr);
static void *huge_deserialize(const void *image_ptr, size_t len, void *udata_ptr,
    hbool_t *dirty_ptr);
static void *monster_deserialize(const void *image_ptr, size_t len, void *udata_ptr,
    hbool_t *dirty_ptr);
static void *variable_deserialize(const void *image_ptr, size_t len, void *udata_ptr,
    hbool_t *dirty_ptr);
static void *notify_deserialize(const void *image_ptr, size_t len, void *udata_ptr,
    hbool_t *dirty_ptr);

static herr_t pico_image_len(const void *thing, size_t *image_len_ptr);
static herr_t nano_image_len(const void *thing, size_t *image_len_ptr);
static herr_t micro_image_len(const void *thing, size_t *image_len_ptr);
static herr_t tiny_image_len(const void *thing, size_t *image_len_ptr);
static herr_t small_image_len(const void *thing, size_t *image_len_ptr);
static herr_t medium_image_len(const void *thing, size_t *image_len_ptr);
static herr_t large_image_len(const void *thing, size_t *image_len_ptr);
static herr_t huge_image_len(const void *thing, size_t *image_len_ptr);
static herr_t monster_image_len(const void *thing, size_t *image_len_ptr);
static herr_t variable_image_len(const void *thing, size_t *image_len_ptr);
static herr_t notify_image_len(const void *thing, size_t *image_len_ptr);

static herr_t pico_pre_serialize(const H5F_t *f, hid_t dxpl_id, void *thing,
    haddr_t addr, size_t len, haddr_t *new_addr_ptr, 
    size_t *new_len_ptr, unsigned *flags_ptr);
static herr_t nano_pre_serialize(const H5F_t *f, hid_t dxpl_id, void *thing,
    haddr_t addr, size_t len, haddr_t *new_addr_ptr, 
    size_t *new_len_ptr, unsigned *flags_ptr);
static herr_t micro_pre_serialize(const H5F_t *f, hid_t dxpl_id, void *thing,
    haddr_t addr, size_t len, haddr_t *new_addr_ptr, 
    size_t *new_len_ptr, unsigned *flags_ptr);
static herr_t tiny_pre_serialize(const H5F_t *f, hid_t dxpl_id, void *thing,
    haddr_t addr, size_t len, haddr_t *new_addr_ptr, 
    size_t *new_len_ptr, unsigned *flags_ptr);
static herr_t small_pre_serialize(const H5F_t *f, hid_t dxpl_id, void *thing,
    haddr_t addr, size_t len, haddr_t *new_addr_ptr, 
    size_t *new_len_ptr, unsigned *flags_ptr);
static herr_t medium_pre_serialize(const H5F_t *f, hid_t dxpl_id, void *thing,
    haddr_t addr, size_t len, haddr_t *new_addr_ptr, 
    size_t *new_len_ptr, unsigned *flags_ptr);
static herr_t large_pre_serialize(const H5F_t *f, hid_t dxpl_id, void *thing,
    haddr_t addr, size_t len, haddr_t *new_addr_ptr, 
    size_t *new_len_ptr, unsigned *flags_ptr);
static herr_t huge_pre_serialize(const H5F_t *f, hid_t dxpl_id, void *thing,
    haddr_t addr, size_t len, haddr_t *new_addr_ptr, 
    size_t *new_len_ptr, unsigned *flags_ptr);
static herr_t monster_pre_serialize(const H5F_t *f, hid_t dxpl_id, void *thing,
    haddr_t addr, size_t len, haddr_t *new_addr_ptr, 
    size_t *new_len_ptr, unsigned *flags_ptr);
static herr_t variable_pre_serialize(const H5F_t *f, hid_t dxpl_id, void *thing,
    haddr_t addr, size_t len, haddr_t *new_addr_ptr, 
    size_t *new_len_ptr, unsigned *flags_ptr);
static herr_t notify_pre_serialize(const H5F_t *f, hid_t dxpl_id, void *thing,
    haddr_t addr, size_t len, haddr_t *new_addr_ptr, 
    size_t *new_len_ptr, unsigned *flags_ptr);

static herr_t pico_serialize(const H5F_t *f, void *image_ptr,
    size_t len, void *thing);
static herr_t nano_serialize(const H5F_t *f, void *image_ptr,
    size_t len,  void *thing);
static herr_t micro_serialize(const H5F_t *f, void *image_ptr,
    size_t len, void *thing);
static herr_t tiny_serialize(const H5F_t *f, void *image_ptr,
    size_t len, void *thing);
static herr_t small_serialize(const H5F_t *f, void *image_ptr,
    size_t len, void *thing);
static herr_t medium_serialize(const H5F_t *f, void *image_ptr,
    size_t len, void *thing);
static herr_t large_serialize(const H5F_t *f, void *image_ptr,
    size_t len, void *thing);
static herr_t huge_serialize(const H5F_t *f, void *image_ptr,
    size_t len, void *thing);
static herr_t monster_serialize(const H5F_t *f, void *image_ptr,
    size_t len, void *thing);
static herr_t variable_serialize(const H5F_t *f, void *image_ptr,
    size_t len, void *thing);
static herr_t notify_serialize(const H5F_t *f, void *image_ptr,
    size_t len, void *thing);

static herr_t pico_free_icr(void *thing);
static herr_t nano_free_icr(void *thing);
static herr_t micro_free_icr(void *thing);
static herr_t tiny_free_icr(void *thing);
static herr_t small_free_icr(void *thing);
static herr_t medium_free_icr(void *thing);
static herr_t large_free_icr(void *thing);
static herr_t huge_free_icr(void *thing);
static herr_t monster_free_icr(void *thing);
static herr_t variable_free_icr(void *thing);
static herr_t notify_free_icr(void *thing);


static herr_t notify_notify(H5C_notify_action_t action, void *thing);

static void mark_flush_dep_dirty(test_entry_t * entry_ptr);
static void mark_flush_dep_clean(test_entry_t * entry_ptr);

/* Generic callback routines */
static herr_t get_initial_load_size(void *udata_ptr, size_t *image_len_ptr,
    int32_t entry_type);
static herr_t get_final_load_size(const void *image, size_t image_len,
    void *udata, size_t *actual_len, int32_t entry_type);
static void *deserialize(const void *image_ptr, size_t len, void *udata_ptr,
    hbool_t *dirty_ptr, int32_t entry_type);
static herr_t image_len(const void *thing, size_t *image_len_ptr, int32_t entry_type);
static herr_t pre_serialize(const H5F_t *f, hid_t dxpl_id, void *thing,
    haddr_t addr, size_t len, haddr_t *new_addr_ptr, size_t *new_len_ptr, 
    unsigned *flags_ptr);
static herr_t serialize(const H5F_t *f, void *image_ptr, size_t len, 
    void *thing);
static herr_t notify(H5C_notify_action_t action, void *thing, int32_t 
    entry_type);
static herr_t free_icr(test_entry_t *entry, int32_t entry_type);

/* Local routines */
static void execute_flush_op(H5F_t *file_ptr, struct test_entry_t *entry_ptr,
    struct flush_op *op_ptr, unsigned *flags_ptr);

test_entry_t *entries[NUMBER_OF_ENTRY_TYPES];

test_entry_t *orig_entries[NUMBER_OF_ENTRY_TYPES];

const int32_t max_indices[NUMBER_OF_ENTRY_TYPES] =
{
    NUM_PICO_ENTRIES - 1,
    NUM_NANO_ENTRIES - 1,
    NUM_MICRO_ENTRIES - 1,
    NUM_TINY_ENTRIES - 1,
    NUM_SMALL_ENTRIES - 1,
    NUM_MEDIUM_ENTRIES - 1,
    NUM_LARGE_ENTRIES - 1,
    NUM_HUGE_ENTRIES - 1,
    NUM_MONSTER_ENTRIES - 1,
    NUM_VARIABLE_ENTRIES - 1,
    NUM_NOTIFY_ENTRIES - 1
};

const size_t entry_sizes[NUMBER_OF_ENTRY_TYPES] =
{
    PICO_ENTRY_SIZE,
    NANO_ENTRY_SIZE,
    MICRO_ENTRY_SIZE,
    TINY_ENTRY_SIZE,
    SMALL_ENTRY_SIZE,
    MEDIUM_ENTRY_SIZE,
    LARGE_ENTRY_SIZE,
    HUGE_ENTRY_SIZE,
    MONSTER_ENTRY_SIZE,
    VARIABLE_ENTRY_SIZE,
    NOTIFY_ENTRY_SIZE
};

const haddr_t base_addrs[NUMBER_OF_ENTRY_TYPES] =
{
    PICO_BASE_ADDR,
    NANO_BASE_ADDR,
    MICRO_BASE_ADDR,
    TINY_BASE_ADDR,
    SMALL_BASE_ADDR,
    MEDIUM_BASE_ADDR,
    LARGE_BASE_ADDR,
    HUGE_BASE_ADDR,
    MONSTER_BASE_ADDR,
    VARIABLE_BASE_ADDR,
    NOTIFY_BASE_ADDR
};

const haddr_t alt_base_addrs[NUMBER_OF_ENTRY_TYPES] =
{
    PICO_ALT_BASE_ADDR,
    NANO_ALT_BASE_ADDR,
    MICRO_ALT_BASE_ADDR,
    TINY_ALT_BASE_ADDR,
    SMALL_ALT_BASE_ADDR,
    MEDIUM_ALT_BASE_ADDR,
    LARGE_ALT_BASE_ADDR,
    HUGE_ALT_BASE_ADDR,
    MONSTER_ALT_BASE_ADDR,
    VARIABLE_ALT_BASE_ADDR,
    NOTIFY_ALT_BASE_ADDR
};

const char *entry_type_names[NUMBER_OF_ENTRY_TYPES] =
{
    "pico entries -- 1 B",
    "nano entries -- 4 B",
    "micro entries -- 16 B",
    "tiny entries -- 64 B",
    "small entries -- 256 B",
    "medium entries -- 1 KB",
    "large entries -- 4 KB",
    "huge entries -- 16 KB",
    "monster entries -- 64 KB",
    "variable entries -- 1B - 10KB",
    "notify entries -- 1B"
};


/* callback table declaration */

const H5C_class_t types[NUMBER_OF_ENTRY_TYPES] =
{
  {
    PICO_ENTRY_TYPE,
    "pico_entry",
    H5FD_MEM_DEFAULT,
    H5C__CLASS_NO_FLAGS_SET,
<<<<<<< HEAD
    pico_get_load_size,
=======
    pico_get_initial_load_size,
    NULL,
    NULL,
>>>>>>> fff89855
    pico_deserialize,
    pico_image_len,
    pico_pre_serialize,
    pico_serialize,
    NULL,
    pico_free_icr,
    NULL,
  },
  {
    NANO_ENTRY_TYPE,
    "nano_entry",
    H5FD_MEM_DEFAULT,
    H5C__CLASS_NO_FLAGS_SET,
<<<<<<< HEAD
    nano_get_load_size,
=======
    nano_get_initial_load_size,
    NULL,
    NULL,
>>>>>>> fff89855
    nano_deserialize,
    nano_image_len,
    nano_pre_serialize,
    nano_serialize,
    NULL,
    nano_free_icr,
    NULL,
  },
  {
    MICRO_ENTRY_TYPE,
    "micro_entry",
    H5FD_MEM_DEFAULT,
    H5C__CLASS_NO_FLAGS_SET,
<<<<<<< HEAD
    micro_get_load_size,
=======
    micro_get_initial_load_size,
    NULL,
    NULL,
>>>>>>> fff89855
    micro_deserialize,
    micro_image_len,
    micro_pre_serialize,
    micro_serialize,
    NULL,
    micro_free_icr,
    NULL,
  },
  {
    TINY_ENTRY_TYPE,
    "tiny_entry",
    H5FD_MEM_DEFAULT,
    H5C__CLASS_NO_FLAGS_SET,
<<<<<<< HEAD
    tiny_get_load_size,
=======
    tiny_get_initial_load_size,
    NULL,
    NULL,
>>>>>>> fff89855
    tiny_deserialize,
    tiny_image_len,
    tiny_pre_serialize,
    tiny_serialize,
    NULL,
    tiny_free_icr,
    NULL,
  },
  {
    SMALL_ENTRY_TYPE,
    "small_entry",
    H5FD_MEM_DEFAULT,
    H5C__CLASS_NO_FLAGS_SET,
<<<<<<< HEAD
    small_get_load_size,
=======
    small_get_initial_load_size,
    NULL,
    NULL,
>>>>>>> fff89855
    small_deserialize,
    small_image_len,
    small_pre_serialize,
    small_serialize,
    NULL,
    small_free_icr,
    NULL,
  },
  {
    MEDIUM_ENTRY_TYPE,
    "medium_entry",
    H5FD_MEM_DEFAULT,
    H5C__CLASS_NO_FLAGS_SET,
<<<<<<< HEAD
    medium_get_load_size,
=======
    medium_get_initial_load_size,
    NULL,
    NULL,
>>>>>>> fff89855
    medium_deserialize,
    medium_image_len,
    medium_pre_serialize,
    medium_serialize,
    NULL,
    medium_free_icr,
    NULL,
  },
  {
    LARGE_ENTRY_TYPE,
    "large_entry",
    H5FD_MEM_DEFAULT,
    H5C__CLASS_NO_FLAGS_SET,
<<<<<<< HEAD
    large_get_load_size,
=======
    large_get_initial_load_size,
    NULL,
    NULL,
>>>>>>> fff89855
    large_deserialize,
    large_image_len,
    large_pre_serialize,
    large_serialize,
    NULL,
    large_free_icr,
    NULL,
  },
  {
    HUGE_ENTRY_TYPE,
    "huge_entry",
    H5FD_MEM_DEFAULT,
    H5C__CLASS_NO_FLAGS_SET,
<<<<<<< HEAD
    huge_get_load_size,
=======
    huge_get_initial_load_size,
    NULL,
    NULL,
>>>>>>> fff89855
    huge_deserialize,
    huge_image_len,
    huge_pre_serialize,
    huge_serialize,
    NULL,
    huge_free_icr,
    NULL,
  },
  {
    MONSTER_ENTRY_TYPE,
    "monster_entry",
    H5FD_MEM_DEFAULT,
    H5C__CLASS_NO_FLAGS_SET,
<<<<<<< HEAD
    monster_get_load_size,
=======
    monster_get_initial_load_size,
    NULL,
    NULL,
>>>>>>> fff89855
    monster_deserialize,
    monster_image_len,
    monster_pre_serialize,
    monster_serialize,
    NULL,
    monster_free_icr,
    NULL,
  },
  {
    VARIABLE_ENTRY_TYPE,
    "variable_entry",
    H5FD_MEM_DEFAULT,
    H5C__CLASS_SPECULATIVE_LOAD_FLAG,
<<<<<<< HEAD
    variable_get_load_size,
=======
    variable_get_initial_load_size,
    variable_get_final_load_size,
    variable_verify_chksum,
>>>>>>> fff89855
    variable_deserialize,
    variable_image_len,
    variable_pre_serialize,
    variable_serialize,
    NULL,
    variable_free_icr,
    NULL,
  },
  {
    NOTIFY_ENTRY_TYPE,
    "notify_entry",
    H5FD_MEM_DEFAULT,
    H5C__CLASS_NO_FLAGS_SET,
<<<<<<< HEAD
    notify_get_load_size,
=======
    notify_get_initial_load_size,
    NULL,
    NULL,
>>>>>>> fff89855
    notify_deserialize,
    notify_image_len,
    notify_pre_serialize,
    notify_serialize,
    notify_notify,
    notify_free_icr,
    NULL,
  }
};

/* address translation functions: */


/*-------------------------------------------------------------------------
 * Function:	addr_to_type_and_index
 *
 * Purpose:	Given an address, compute the type and index of the
 *		associated entry.
 *
 * Return:	void
 *
 * Programmer:	John Mainzer
 *              6/10/04
 *
 *-------------------------------------------------------------------------
 */
void
addr_to_type_and_index(haddr_t addr,
                       int32_t *type_ptr,
                       int32_t *index_ptr)
{
    int i;
    int32_t type;
    int32_t idx;

    HDassert( type_ptr );
    HDassert( index_ptr );

    /* we only have a small number of entry types, so just do a
     * linear search.  If NUMBER_OF_ENTRY_TYPES grows, we may want
     * to do a binary search instead.
     */
    i = 1;
    if ( addr >= PICO_ALT_BASE_ADDR ) {

        while ( ( i < NUMBER_OF_ENTRY_TYPES ) &&
                ( addr >= alt_base_addrs[i] ) )
        {
            i++;
        }

    } else {

        while ( ( i < NUMBER_OF_ENTRY_TYPES ) &&
                ( addr >= base_addrs[i] ) )
        {
            i++;
        }
    }

    type = i - 1;

    HDassert( ( type >= 0 ) && ( type < NUMBER_OF_ENTRY_TYPES ) );

    if ( addr >= PICO_ALT_BASE_ADDR ) {

        idx = (int32_t)((addr - alt_base_addrs[type]) / entry_sizes[type]);
        HDassert( ( idx >= 0 ) && ( idx <= max_indices[type] ) );
        HDassert( !((entries[type])[idx].at_main_addr) );
        HDassert( addr == (entries[type])[idx].alt_addr );

    } else {

        idx = (int32_t)((addr - base_addrs[type]) / entry_sizes[type]);
        HDassert( ( idx >= 0 ) && ( idx <= max_indices[type] ) );
        HDassert( (entries[type])[idx].at_main_addr );
        HDassert( addr == (entries[type])[idx].main_addr );
    }

    HDassert( addr == (entries[type])[idx].addr );

    *type_ptr = type;
    *index_ptr = idx;

    return;

} /* addr_to_type_and_index() */


/* Call back functions: */


/*-------------------------------------------------------------------------
 *
 * Function:    check_if_write_permitted
 *
 * Purpose:     Determine if a write is permitted under the current
 *              circumstances, and set *write_permitted_ptr accordingly.
 *              As a general rule it is, but when we are running in parallel
 *              mode with collective I/O, we must ensure that a read cannot
 *              cause a write.
 *
 *              In the event of failure, the value of *write_permitted_ptr
 *              is undefined.
 *
 * Return:      Non-negative on success/Negative on failure.
 *
 * Programmer:  John Mainzer, 5/15/04
 *
 *-------------------------------------------------------------------------
 */
static herr_t
check_write_permitted(const H5F_t H5_ATTR_UNUSED *f, hbool_t *write_permitted_ptr)
{
    HDassert( write_permitted_ptr );

    *write_permitted_ptr = write_permitted;

    return(SUCCEED);
} /* check_write_permitted() */


/*-------------------------------------------------------------------------
 * Function:	get_initial_load_size & friends
 *
 * Purpose:	Query the image size for loading an entry.  The helper
 *              functions funnel into get_initial_load_size proper.
 *
 * Return:	SUCCEED
 *
 * Programmer:	Quincey Koziol
 *              5/18/10
 *
 *-------------------------------------------------------------------------
 */
static herr_t
get_initial_load_size(void *udata, size_t *image_length, int32_t entry_type)
{
    test_entry_t *entry;
    test_entry_t *base_addr;
    haddr_t addr = *(const haddr_t *)udata;
    int32_t type;
    int32_t idx;

    addr_to_type_and_index(addr, &type, &idx);

    base_addr = entries[type];
    entry = &(base_addr[idx]);

    HDassert(entry->type >= 0);
    HDassert(entry->type == type);
    HDassert(entry->type == entry_type);
    HDassert(entry->type < NUMBER_OF_ENTRY_TYPES);
    HDassert(entry->index == idx);
    HDassert(entry->index >= 0);
    HDassert(entry->index <= max_indices[type]);
    HDassert(entry == entry->self);
    HDassert(entry->addr == addr);

    *image_length = entry->size;

    return(SUCCEED);
} /* get_initial_load_size() */

static herr_t
pico_get_initial_load_size(void *udata, size_t *image_length)
{
    return get_initial_load_size(udata, image_length, PICO_ENTRY_TYPE);
}

static herr_t
nano_get_initial_load_size(void *udata, size_t *image_length)
{
    return get_initial_load_size(udata, image_length, NANO_ENTRY_TYPE);
}

static herr_t
micro_get_initial_load_size(void *udata, size_t *image_length)
{
    return get_initial_load_size(udata, image_length, MICRO_ENTRY_TYPE);
}

static herr_t
tiny_get_initial_load_size(void *udata, size_t *image_length)
{
    return get_initial_load_size(udata, image_length, TINY_ENTRY_TYPE);
}

static herr_t
small_get_initial_load_size(void *udata, size_t *image_length)
{
    return get_initial_load_size(udata, image_length, SMALL_ENTRY_TYPE);
}

static herr_t
medium_get_initial_load_size(void *udata, size_t *image_length)
{
    return get_initial_load_size(udata, image_length, MEDIUM_ENTRY_TYPE);
}

static herr_t
large_get_initial_load_size(void *udata, size_t *image_length)
{
    return get_initial_load_size(udata, image_length, LARGE_ENTRY_TYPE);
}

static herr_t
huge_get_initial_load_size(void *udata, size_t *image_length)
{
    return get_initial_load_size(udata, image_length, HUGE_ENTRY_TYPE);
}

static herr_t
monster_get_initial_load_size(void *udata, size_t *image_length)
{
    return get_initial_load_size(udata, image_length, MONSTER_ENTRY_TYPE);
}

static herr_t
variable_get_initial_load_size(void *udata, size_t *image_length)
{
    return get_initial_load_size(udata, image_length, VARIABLE_ENTRY_TYPE);
}

static herr_t
notify_get_initial_load_size(void *udata, size_t *image_length)
{
    return get_initial_load_size(udata, image_length, NOTIFY_ENTRY_TYPE);
}


/*-------------------------------------------------------------------------
 * Function:	get_final_load_size & friends
 *
 * Purpose:	Query the final image size for loading an entry.  The helper
 *              functions funnel into get_final_load_size proper.
 *
 * Return:	SUCCEED
 *
 * Programmer:	Quincey Koziol
 *              11/18/16
 *
 *-------------------------------------------------------------------------
 */
static herr_t
get_final_load_size(const void *image, size_t image_len, void *udata,
    size_t *actual_len, int32_t entry_type)
{
    test_entry_t *entry;
    test_entry_t *base_addr;
    haddr_t addr = *(const haddr_t *)udata;
    int32_t type;
    int32_t idx;

    addr_to_type_and_index(addr, &type, &idx);

    base_addr = entries[type];
    entry = &(base_addr[idx]);

    HDassert(entry->type >= 0);
    HDassert(entry->type == type);
    HDassert(entry->type == entry_type);
    HDassert(entry->type < NUMBER_OF_ENTRY_TYPES);
    HDassert(entry->index == idx);
    HDassert(entry->index >= 0);
    HDassert(entry->index <= max_indices[type]);
    HDassert(entry == entry->self);
    HDassert(entry->addr == addr);
    HDassert(type == VARIABLE_ENTRY_TYPE);

    /* Simulate SPECULATIVE read with a specified actual_len */
    if(entry->actual_len) {
        *actual_len = entry->actual_len;
        entry->size = entry->actual_len;
    } /* end if */
    else
        *actual_len = entry->size;

    return(SUCCEED);
} /* get_final_load_size() */

static herr_t
variable_get_final_load_size(const void *image, size_t image_len,
    void *udata, size_t *actual_len)
{
    return get_final_load_size(image, image_len, udata, actual_len, VARIABLE_ENTRY_TYPE);
}


/*-------------------------------------------------------------------------
 * Function:	verify_chksum & friends 
 *		(only done for VARIABLE_ENTRY_TYPE which has a speculative read)
 *
 * Purpose:	Simulate checksum verification:
 *		  --check is ok only after 'max_verify_ct' is reached
 *		  --otherwise check is not ok
 *
 * Return:	TRUE: checksum is ok
 *		FALSE: checksum is not ok
 *
 * Programmer:	
 *
 *-------------------------------------------------------------------------
 */

static htri_t
verify_chksum(const void H5_ATTR_UNUSED *image, size_t H5_ATTR_UNUSED len, void *udata, int32_t entry_type)
{
    test_entry_t *entry;
    test_entry_t *base_addr;
    haddr_t addr = *(const haddr_t *)udata;
    int32_t type;
    int32_t idx;

    addr_to_type_and_index(addr, &type, &idx);

    base_addr = entries[type];
    entry = &(base_addr[idx]);

    HDassert(entry->type >= 0);
    HDassert(entry->type == type);
    HDassert(entry->type == entry_type);
    HDassert(entry->type < NUMBER_OF_ENTRY_TYPES);
    HDassert(type == VARIABLE_ENTRY_TYPE);
    HDassert(entry->index == idx);
    HDassert(entry->index >= 0);
    HDassert(entry->index <= max_indices[type]);
    HDassert(entry == entry->self);
    HDassert(entry->addr == addr);

    if(++entry->verify_ct >= entry->max_verify_ct)
	return(TRUE);
    else 
	return(FALSE);

} /* verify_chksum() */

static htri_t
variable_verify_chksum(const void *image, size_t len, void *udata)
{
    return verify_chksum(image, len, udata, VARIABLE_ENTRY_TYPE);
}


/*-------------------------------------------------------------------------
 * Function:	deserialize & friends
 *
 * Purpose:	deserialize the entry.  The helper functions verify that the
 *		correct version of deserialize is being called, and then call
 *		deserialize proper.
 *
 * Return:	void * (pointer to the in core representation of the entry)
 *
 * Programmer:	John Mainzer
 *              9/20/07
 *
 *-------------------------------------------------------------------------
 */
static void *
deserialize(const void *image, size_t len, void *udata, hbool_t *dirty,
    int32_t entry_type)
{
    test_entry_t *entry;
    test_entry_t *base_addr;
    haddr_t addr = *(haddr_t *)udata;
    int32_t type;
    int32_t idx;

    addr_to_type_and_index(addr, &type, &idx);

    base_addr = entries[type];
    entry = &(base_addr[idx]);

    HDassert(entry->type >= 0);
    HDassert(entry->type == type);
    HDassert(entry->type == entry_type);
    HDassert(entry->type < NUMBER_OF_ENTRY_TYPES);
    HDassert(entry->index == idx);
    HDassert(entry->index >= 0);
    HDassert(entry->index <= max_indices[type]);
    HDassert(entry == entry->self);
    HDassert(entry->addr == addr);
    HDassert(entry->size == len);
    HDassert((entry->type == VARIABLE_ENTRY_TYPE) || (entry->size == entry_sizes[type]));
    HDassert(dirty != NULL);
    HDassert( entry->flush_dep_npar == 0 );
    HDassert( entry->flush_dep_nchd == 0 );

    /* for now *dirty will always be FALSE */
    *dirty = FALSE;

    /* verify that the image contains the expected data. */
    HDassert(image != NULL);
    if((entry->at_main_addr && entry->written_to_main_addr) ||
            (!entry->at_main_addr && entry->written_to_alt_addr)) {
        if((type == PICO_ENTRY_TYPE) || (type == VARIABLE_ENTRY_TYPE) ||
           (type == NOTIFY_ENTRY_TYPE)) {
            if((*((const char *)image)) != (char)(idx & 0xFF)) {
                HDfprintf(stdout, "type = %d, idx = %d, addr = 0x%lx.\n",
                          type, idx, (long)addr);
                HDfprintf(stdout, "*image = 0x%x\n",
                          (int)(*((const char *)image)));
                HDfprintf(stdout, "expected *image = 0x%x\n",
                          (int)(idx & 0xFF));
            } /* end if */
  	    HDassert((*((const char *)image)) == (char)(idx & 0xFF));
        } /* end if */
        else {
            if((*(((const char *)image) + 2)) != (char)(idx & 0xFF)) {
                HDfprintf(stdout, "type = %d, idx = %d, addr = 0x%lx.\n",
                          type, idx, (long)addr);
                HDfprintf(stdout, "*image = 0x%x 0x%x 0x%x\n",
                          (int)(*((const char *)image)),
                          (int)(*(((const char *)image) + 1)),
                          (int)(*(((const char *)image) + 2)));
                HDfprintf(stdout, "expected *image = 0x%x\n",
                          (int)(idx & 0xFF),
                          (int)((idx & 0xFF00) >> 8));
            } /* end if */
	    HDassert((*((const char *)image)) == (char)(type & 0xFF));
	    HDassert((*(((const char *)image) + 1)) == (char)((idx & 0xFF00) >> 8));
	    HDassert((*(((const char *)image) + 2)) == (char)(idx & 0xFF));
        } /* end else */
    } /* end if */

    entry->deserialized = TRUE;
    entry->header.is_dirty = FALSE;
    entry->is_dirty = FALSE;
    (entry->deserializes)++;

    return((void *)entry);
} /* deserialize() */

void *
pico_deserialize(const void *image, size_t len, void *udata, hbool_t *dirty)
{
    return deserialize(image, len, udata, dirty, PICO_ENTRY_TYPE);
}

void *
nano_deserialize(const void *image, size_t len, void *udata, hbool_t *dirty)
{
    return deserialize(image, len, udata, dirty, NANO_ENTRY_TYPE);
}

void *
micro_deserialize(const void *image, size_t len, void *udata, hbool_t *dirty)
{
    return deserialize(image, len, udata, dirty, MICRO_ENTRY_TYPE);
}

void *
tiny_deserialize(const void *image, size_t len, void *udata, hbool_t *dirty)
{
    return deserialize(image, len, udata, dirty, TINY_ENTRY_TYPE);
}

void *
small_deserialize(const void *image, size_t len, void *udata, hbool_t *dirty)
{
    return deserialize(image, len, udata, dirty, SMALL_ENTRY_TYPE);
}

void *
medium_deserialize(const void *image, size_t len, void *udata, hbool_t *dirty)
{
    return deserialize(image, len, udata, dirty, MEDIUM_ENTRY_TYPE);
}

void *
large_deserialize(const void *image, size_t len, void *udata, hbool_t *dirty)
{
    return deserialize(image, len, udata, dirty, LARGE_ENTRY_TYPE);
}

void *
huge_deserialize(const void *image, size_t len, void *udata, hbool_t *dirty)
{
    return deserialize(image, len, udata, dirty, HUGE_ENTRY_TYPE);
}

void *
monster_deserialize(const void *image, size_t len, void *udata, hbool_t *dirty)
{
    return deserialize(image, len, udata, dirty, MONSTER_ENTRY_TYPE);
}

void *
variable_deserialize(const void *image, size_t len, void *udata, hbool_t *dirty)
{
    return deserialize(image, len, udata, dirty, VARIABLE_ENTRY_TYPE);
}

void *
notify_deserialize(const void *image, size_t len, void *udata, hbool_t *dirty)
{
    return deserialize(image, len, udata, dirty, NOTIFY_ENTRY_TYPE);
}


/*-------------------------------------------------------------------------
 * Function:	image_len & friends
 *
 * Purpose:	Return the real (and possibly reduced) length of the image.
 * 		The helper functions verify that the correct version of
 * 		deserialize is being called, and then call deserialize
 * 		proper.
 *
 * Return:	SUCCEED
 *
 * Programmer:	John Mainzer
 *              9/19/07
 *
 *-------------------------------------------------------------------------
 */
herr_t
image_len(const void *thing, size_t *image_length, int32_t entry_type)
{
    const test_entry_t *entry;
    test_entry_t *base_addr;
    int32_t type;
    int32_t idx;

    HDassert(thing);
    HDassert(image_length);

    entry = (const test_entry_t *)thing;

    HDassert(entry->self == entry);

    type = entry->type;
    idx = entry->index;

    HDassert((type >= 0) && (type < NUMBER_OF_ENTRY_TYPES));
    HDassert(type == entry_type);
    HDassert((idx >= 0) && (idx <= max_indices[type]));

    base_addr = entries[type];
    HDassert(entry == &(base_addr[idx]));

    if(type != VARIABLE_ENTRY_TYPE)
	HDassert(entry->size == entry_sizes[type]);
    else {
	HDassert(entry->size <= entry_sizes[type]);
	HDassert(entry->size > 0);
    } /* end else */

    *image_length = entry->size;

    return(SUCCEED);
} /* image_len() */

herr_t
pico_image_len(const void *thing, size_t *image_length)
{
    return image_len(thing, image_length, PICO_ENTRY_TYPE);
}

herr_t
nano_image_len(const void *thing, size_t *image_length)
{
    return image_len(thing, image_length, NANO_ENTRY_TYPE);
}

herr_t
micro_image_len(const void *thing, size_t *image_length)
{
    return image_len(thing, image_length, MICRO_ENTRY_TYPE);
}

herr_t
tiny_image_len(const void *thing, size_t *image_length)
{
    return image_len(thing, image_length, TINY_ENTRY_TYPE);
}

herr_t
small_image_len(const void *thing, size_t *image_length)
{
    return image_len(thing, image_length, SMALL_ENTRY_TYPE);
}

herr_t
medium_image_len(const void *thing, size_t *image_length)
{
    return image_len(thing, image_length, MEDIUM_ENTRY_TYPE);
}

herr_t
large_image_len(const void *thing, size_t *image_length)
{
    return image_len(thing, image_length, LARGE_ENTRY_TYPE);
}

herr_t
huge_image_len(const void *thing, size_t *image_length)
{
    return image_len(thing, image_length, HUGE_ENTRY_TYPE);
}

herr_t
monster_image_len(const void *thing, size_t *image_length)
{
    return image_len(thing, image_length, MONSTER_ENTRY_TYPE);
}

herr_t
variable_image_len(const void *thing, size_t *image_length)
{
    return image_len(thing, image_length, VARIABLE_ENTRY_TYPE);
}

herr_t
notify_image_len(const void *thing, size_t *image_length)
{
    return image_len(thing, image_length, NOTIFY_ENTRY_TYPE);
}


/*-------------------------------------------------------------------------
 * Function:	pre_serialize & friends
 *
 * Purpose:	Pre_serialize the supplied entry.  For now this consistes of
 * 		executing any flush operations and loading the appropriate 
 *		values into *new_addr_ptr, *new_len_ptr, and *flags_ptr.
 *
 * 		The helper functions verify that the correct version of
 * 		serialize is being called, and then call serialize
 * 		proper.
 *
 * Return:	SUCCEED if successful, FAIL otherwise.
 *
 * Programmer:	John Mainzer
 *              8/07/14
 *
 *-------------------------------------------------------------------------
 */
herr_t
pre_serialize(const H5F_t *f,
              hid_t H5_ATTR_UNUSED dxpl_id,
              void *thing,
              haddr_t addr,
              size_t len,
              haddr_t *new_addr_ptr,
              size_t *new_len_ptr,
              unsigned *flags_ptr)
{
    test_entry_t *entry;
    test_entry_t *base_addr;
    int32_t type;
    int32_t idx;
    int32_t i;

    HDassert(f);
    HDassert(thing);
    HDassert(flags_ptr);

    *flags_ptr = H5C__SERIALIZE_NO_FLAGS_SET;

    HDassert(new_addr_ptr);
    HDassert(new_len_ptr);

    entry = (test_entry_t *)thing;

    HDassert(entry->self == entry);
    HDassert(entry->addr == addr);
    HDassert(entry->size == len);

    /* shouldn't serialize the entry unless it is dirty */
    HDassert(entry->is_dirty);

    type = entry->type;
    idx = entry->index;

    HDassert((type >= 0) && (type < NUMBER_OF_ENTRY_TYPES));
    HDassert((idx >= 0) && (idx <= max_indices[type]));

    base_addr = entries[type];

    HDassert(entry == &(base_addr[idx]));
    HDassert(entry->num_flush_ops >= 0);
    HDassert(entry->num_flush_ops < MAX_FLUSH_OPS);

    if(entry->num_flush_ops > 0) {
        for(i = 0; i < entry->num_flush_ops; i++ ) {
            HDassert(entry->file_ptr);

            execute_flush_op(entry->file_ptr, entry,
                    &((entry->flush_ops)[i]), flags_ptr);
        } /* end for */
        entry->num_flush_ops = 0;
        entry->flush_op_self_resize_in_progress = FALSE;

        /* This looks wrong, but it isn't -- *flags_ptr will be modified
         * by execute_flush_op() only if the target is this entry --
         * and the flags set will accumulate over the set of calls in
         * the for loop.
         */
        if(pass && (((*flags_ptr) & H5C__SERIALIZE_RESIZED_FLAG) != 0)) {

            /* set *new_len_ptr to the new length. */

            HDassert(entry->type == VARIABLE_ENTRY_TYPE);
            HDassert(entry->size > 0);
            HDassert(entry->size <= VARIABLE_ENTRY_SIZE);

            *new_len_ptr = entry->size;
        } /* end if */

        if(((*flags_ptr) & H5C__SERIALIZE_MOVED_FLAG) != 0) {

            HDassert(((*flags_ptr) | H5C__SERIALIZE_RESIZED_FLAG) != 0);

            /* place the new address in *new_addr */
            *new_addr_ptr = entry->addr;
        } /* end if */
    } /* end if */

    return(SUCCEED);

} /* pre_serialize() */

herr_t
pico_pre_serialize(const H5F_t *f,
                   hid_t dxpl_id,
                   void *thing,
                   haddr_t addr,
                   size_t len,
                   haddr_t *new_addr_ptr,
                   size_t *new_len_ptr,
                   unsigned *flags_ptr)
{
    return pre_serialize(f, dxpl_id, thing, addr, len, 
                         new_addr_ptr, new_len_ptr, flags_ptr);
}

herr_t
nano_pre_serialize(const H5F_t *f,
                   hid_t dxpl_id,
                   void *thing,
                   haddr_t addr,
                   size_t len,
                   haddr_t *new_addr_ptr,
                   size_t *new_len_ptr,
                   unsigned *flags_ptr)
{
    return pre_serialize(f, dxpl_id, thing, addr, len, 
                         new_addr_ptr, new_len_ptr, flags_ptr);
}

herr_t
micro_pre_serialize(const H5F_t *f,
                    hid_t dxpl_id,
                    void *thing,
                    haddr_t addr,
                    size_t len,
                    haddr_t *new_addr_ptr,
                    size_t *new_len_ptr,
                    unsigned *flags_ptr)
{
    return pre_serialize(f, dxpl_id, thing, addr, len, 
                         new_addr_ptr, new_len_ptr, flags_ptr);
}

herr_t
tiny_pre_serialize(const H5F_t *f,
                   hid_t dxpl_id,
                   void *thing,
                   haddr_t addr,
                   size_t len,
                   haddr_t *new_addr_ptr,
                   size_t *new_len_ptr,
                   unsigned *flags_ptr)
{
    return pre_serialize(f, dxpl_id, thing, addr, len, 
                         new_addr_ptr, new_len_ptr, flags_ptr);
}

herr_t
small_pre_serialize(const H5F_t *f,
                    hid_t dxpl_id,
                    void *thing,
                    haddr_t addr,
                    size_t len,
                    haddr_t *new_addr_ptr,
                    size_t *new_len_ptr,
                    unsigned *flags_ptr)
{
    return pre_serialize(f, dxpl_id, thing, addr, len, 
                         new_addr_ptr, new_len_ptr, flags_ptr);
}

herr_t
medium_pre_serialize(const H5F_t *f,
                     hid_t dxpl_id,
                     void *thing,
                     haddr_t addr,
                     size_t len,
                     haddr_t *new_addr_ptr,
                     size_t *new_len_ptr,
                     unsigned *flags_ptr)
{
    return pre_serialize(f, dxpl_id, thing, addr, len, 
                         new_addr_ptr, new_len_ptr, flags_ptr);
}

herr_t
large_pre_serialize(const H5F_t *f,
                    hid_t dxpl_id,
                    void *thing,
                    haddr_t addr,
                    size_t len,
                    haddr_t *new_addr_ptr,
                    size_t *new_len_ptr,
                    unsigned *flags_ptr)
{
    return pre_serialize(f, dxpl_id, thing, addr, len, 
                         new_addr_ptr, new_len_ptr, flags_ptr);
}

herr_t
huge_pre_serialize(const H5F_t *f,
                   hid_t dxpl_id,
                   void *thing,
                   haddr_t addr,
                   size_t len,
                   haddr_t *new_addr_ptr,
                   size_t *new_len_ptr,
                   unsigned *flags_ptr)
{
    return pre_serialize(f, dxpl_id, thing, addr, len, 
                         new_addr_ptr, new_len_ptr, flags_ptr);
}

herr_t
monster_pre_serialize(const H5F_t *f,
                      hid_t dxpl_id,
                      void *thing,
                      haddr_t addr,
                      size_t len,
                      haddr_t *new_addr_ptr,
                      size_t *new_len_ptr,
                      unsigned *flags_ptr)
{
    return pre_serialize(f, dxpl_id, thing, addr, len, 
                         new_addr_ptr, new_len_ptr, flags_ptr);
}

herr_t
variable_pre_serialize(const H5F_t *f,
                       hid_t dxpl_id,
                       void *thing,
                       haddr_t addr,
                       size_t len,
                       haddr_t *new_addr_ptr,
                       size_t *new_len_ptr,
                       unsigned *flags_ptr)
{
    return pre_serialize(f, dxpl_id, thing, addr, len, 
                         new_addr_ptr, new_len_ptr, flags_ptr);
}

herr_t
notify_pre_serialize(const H5F_t *f,
                     hid_t dxpl_id,
                     void *thing,
                     haddr_t addr,
                     size_t len,
                     haddr_t *new_addr_ptr,
                     size_t *new_len_ptr,
                     unsigned *flags_ptr)
{
    return pre_serialize(f, dxpl_id, thing, addr, len, 
                         new_addr_ptr, new_len_ptr, flags_ptr);
}



/*-------------------------------------------------------------------------
 * Function:	serialize & friends
 *
 * Purpose:	Serialize the supplied entry.  For now this consistes of
 * 		loading the type and index of the entry into the first
 * 		three bytes of the image (if it is long enough -- if not
 * 		just load the low order byte of the index into the first
 * 		byte of the image).
 *
 * 		The helper functions verify that the correct version of
 * 		serialize is being called, and then call serialize
 * 		proper.
 *
 * Return:	SUCCEED if successful, FAIL otherwise.
 *
 * Programmer:	John Mainzer
 *              9/19/07
 *
 *-------------------------------------------------------------------------
 */
herr_t
serialize(const H5F_t H5_ATTR_UNUSED *f, void *image_ptr, size_t len, void *thing)
{
    test_entry_t *entry;
    test_entry_t *base_addr;
    int32_t type;
    int32_t idx;

    HDassert(image_ptr);
    HDassert(thing);

    entry = (test_entry_t *)thing;

    HDassert(entry->self == entry);
    HDassert(entry->size == len);

    /* shouldn't serialize the entry unless it is dirty */
    HDassert(entry->is_dirty);

    type = entry->type;
    idx = entry->index;

    HDassert((type >= 0) && (type < NUMBER_OF_ENTRY_TYPES));
    HDassert((idx >= 0) && (idx <= max_indices[type]));

    base_addr = entries[type];

    HDassert(entry == &(base_addr[idx]));
    HDassert(entry->num_flush_ops >= 0);
    HDassert(entry->num_flush_ops < MAX_FLUSH_OPS);

    /* null out the image to avoid spurious failures */
    HDmemset(image_ptr, 0, len);

    if((type == PICO_ENTRY_TYPE) || (type == VARIABLE_ENTRY_TYPE) ||
       (type == NOTIFY_ENTRY_TYPE )) {
	HDassert(entry->size >= PICO_ENTRY_SIZE);
	*((char *)image_ptr) = (char)((entry->index) & 0xFF);
    } /* end if */
    else {
	HDassert(entry->size >= NANO_ENTRY_SIZE);
	*((char *)image_ptr) = (char)((entry->type) & 0xFF);
	*(((char *)image_ptr) + 1) = (char)(((entry->index) & 0xFF00) >> 8);
	*(((char *)image_ptr) + 2) = (char)((entry->index) & 0xFF);
    } /* end else */

    /* We no longer do the actual write through an callback -- this is
     * as close to that callback as we will get.  Hence mark the entry
     * clean here.  If all goes well, it will be flushed shortly.
     */
    entry->is_dirty = FALSE;

    if(entry->flush_dep_npar > 0) {
	HDassert(entry->flush_dep_ndirty_chd == 0);
        mark_flush_dep_clean(entry);
    } /* end if */

    /* since the entry is about to be written to disk, we can mark it
     * as initialized.
     */
    if(entry->at_main_addr)
	entry->written_to_main_addr = TRUE;
    else
	entry->written_to_alt_addr = TRUE;

    /* do book keeping */
    (entry->serializes)++;
    entry->serialized = TRUE;

    return(SUCCEED);
} /* serialize() */

herr_t
pico_serialize(const H5F_t H5_ATTR_UNUSED *f, void *image_ptr, size_t len, void *thing)
{
    return serialize(f, image_ptr, len, thing);
}

herr_t
nano_serialize(const H5F_t H5_ATTR_UNUSED *f, void *image_ptr, size_t len, void *thing)
{
    return serialize(f, image_ptr, len, thing);
}

herr_t
micro_serialize(const H5F_t H5_ATTR_UNUSED *f, void *image_ptr, size_t len, void *thing)
{
    return serialize(f, image_ptr, len, thing);
}

herr_t
tiny_serialize(const H5F_t H5_ATTR_UNUSED *f, void *image_ptr, size_t len, void *thing)
{
    return serialize(f, image_ptr, len, thing);
}

herr_t
small_serialize(const H5F_t H5_ATTR_UNUSED *f, void *image_ptr, size_t len, void *thing)
{
    return serialize(f, image_ptr, len, thing);
}

herr_t
medium_serialize(const H5F_t H5_ATTR_UNUSED *f, void *image_ptr, size_t len, 
    void *thing)
{
    return serialize(f, image_ptr, len, thing);
}

herr_t
large_serialize(const H5F_t H5_ATTR_UNUSED *f, void *image_ptr, size_t len, void *thing)
{
    return serialize(f, image_ptr, len, thing);
}

herr_t
huge_serialize(const H5F_t H5_ATTR_UNUSED *f, void *image_ptr, size_t len, void *thing)
{
    return serialize(f, image_ptr, len, thing);
}

herr_t
monster_serialize(const H5F_t H5_ATTR_UNUSED *f, void *image_ptr, size_t len, 
    void *thing)
{
    return serialize(f, image_ptr, len, thing);
}

herr_t
variable_serialize(const H5F_t H5_ATTR_UNUSED *f, void *image_ptr, size_t len, 
    void *thing)
{
    return serialize(f, image_ptr, len, thing);
}

herr_t
notify_serialize(const H5F_t H5_ATTR_UNUSED *f, void *image_ptr, size_t len, 
    void *thing)
{
    return serialize(f, image_ptr, len, thing);
}


/*-------------------------------------------------------------------------
 * Function:	notify & friends
 *
 * Purpose:	Record notifications of cache events for the entry.
 *              The helper functions verify that the correct version of notify
 *              is being called, and then call notify proper.
 *
 * Return:	SUCCEED
 *
 * Programmer:	Quincey Koziol
 *              4/28/09
 *
 *-------------------------------------------------------------------------
 */
static herr_t
notify(H5C_notify_action_t action, void *thing, int32_t entry_type)
{
    test_entry_t *entry;
    test_entry_t *base_addr;

    HDassert(thing);

    entry = (test_entry_t *)thing;
    base_addr = entries[entry->type];

    HDassert(entry->index >= 0);
    HDassert(entry->index <= max_indices[entry->type]);
    HDassert((entry->type >= 0) && (entry->type < NUMBER_OF_ENTRY_TYPES));
    HDassert(entry->type == entry_type);
    HDassert(entry == &(base_addr[entry->index]));
    HDassert(entry == entry->self);
    if(!(action == H5C_NOTIFY_ACTION_ENTRY_DIRTIED && entry->action == TEST_ENTRY_ACTION_MOVE))
        HDassert(entry->header.addr == entry->addr);
    HDassert((entry->type == VARIABLE_ENTRY_TYPE) || \
              (entry->size == entry_sizes[entry->type]));

    /* Increment count for appropriate action */
    switch(action) {
        case H5C_NOTIFY_ACTION_AFTER_INSERT:	/* Entry has been added */
        case H5C_NOTIFY_ACTION_AFTER_LOAD:	/* to the cache.        */
            entry->notify_after_insert_count++;
            break;

        case H5C_NOTIFY_ACTION_AFTER_FLUSH:
        case H5C_NOTIFY_ACTION_ENTRY_DIRTIED:
        case H5C_NOTIFY_ACTION_ENTRY_CLEANED:
        case H5C_NOTIFY_ACTION_CHILD_DIRTIED:
        case H5C_NOTIFY_ACTION_CHILD_CLEANED:
	    /* do nothing */
	    break;

        case H5C_NOTIFY_ACTION_BEFORE_EVICT:      /* Entry is about to be evicted from cache */
            entry->notify_before_evict_count++;
            break;

        default:
            HDassert(0 && "Unknown notify action!?!");
    } /* end switch */

    return(SUCCEED);
} /* notify() */

herr_t
notify_notify(H5C_notify_action_t action, void *thing)
{
    return(notify(action, thing, NOTIFY_ENTRY_TYPE));
}


/*-------------------------------------------------------------------------
 * Function:	free_icr & friends
 *
 * Purpose:	Nominally, this callback is supposed to free the
 * 		in core representation of the entry.
 *
 * 		In the context of this test bed, we use it to do
 * 		do all the processing we used to do on a destroy.
 * 		In particular, we use it to release all the pins
 * 		that this entry may have on other entries.
 *
 * 		The helper functions verify that the correct version of
 * 		serialize is being called, and then call free_icr
 * 		proper.
 *
 * Return:	SUCCEED
 *
 * Programmer:	John Mainzer
 *              9/19/07
 *
 *-------------------------------------------------------------------------
 */
herr_t
free_icr(test_entry_t *entry, int32_t entry_type)
{
    test_entry_t *base_addr;

    HDassert(entry);

    base_addr = entries[entry->type];

    HDassert(entry->type == entry_type);
    HDassert(entry->index >= 0);
    HDassert(entry->index <= max_indices[entry->type]);
    HDassert(entry == &(base_addr[entry->index]));
    HDassert(entry == entry->self);
    HDassert(entry->cache_ptr != NULL);
    HDassert(entry->cache_ptr->magic == H5C__H5C_T_MAGIC);
    HDassert((entry->header.destroy_in_progress) ||
              (entry->header.addr == entry->addr));
    HDassert(entry->header.size == entry->size);
    HDassert((entry->type == VARIABLE_ENTRY_TYPE) ||
	      (entry->size == entry_sizes[entry->type]));

    if(entry->num_pins > 0) {
        int i;

	for(i = 0; i < entry->num_pins; i++) {
            test_entry_t *pinned_entry;
            test_entry_t *pinned_base_addr;

	    pinned_base_addr = entries[entry->pin_type[i]];
	    pinned_entry = &(pinned_base_addr[entry->pin_idx[i]]);

	    HDassert(0 <= pinned_entry->type);
            HDassert(pinned_entry->type < NUMBER_OF_ENTRY_TYPES);
	    HDassert(pinned_entry->type == entry->pin_type[i]);
	    HDassert(pinned_entry->index >= 0);
	    HDassert(pinned_entry->index <= max_indices[pinned_entry->type]);
	    HDassert(pinned_entry->index == entry->pin_idx[i]);
	    HDassert(pinned_entry == pinned_entry->self);
	    HDassert(pinned_entry->header.is_pinned);
	    HDassert(pinned_entry->is_pinned);
	    HDassert(pinned_entry->pinning_ref_count > 0);

	    pinned_entry->pinning_ref_count--;

	    if(pinned_entry->pinning_ref_count <= 0) {
                HDassert(pinned_entry->file_ptr);

		unpin_entry(pinned_entry->type, pinned_entry->index);
	    } /* end if */

	    entry->pin_type[i] = -1;
	    entry->pin_idx[i] = -1;
	} /* end if */
	entry->num_pins = 0;
    } /* end if */

    entry->destroyed = TRUE;
    entry->cache_ptr = NULL;

    return(SUCCEED);
} /* free_icr() */

herr_t
pico_free_icr(void *thing)
{
    return free_icr((test_entry_t *)thing, PICO_ENTRY_TYPE);
}

herr_t
nano_free_icr(void *thing)
{
    return free_icr((test_entry_t *)thing, NANO_ENTRY_TYPE);
}

herr_t
micro_free_icr(void *thing)
{
    return free_icr((test_entry_t *)thing, MICRO_ENTRY_TYPE);
}

herr_t
tiny_free_icr(void *thing)
{
    return free_icr((test_entry_t *)thing, TINY_ENTRY_TYPE);
}

herr_t
small_free_icr(void *thing)
{
    return free_icr((test_entry_t *)thing, SMALL_ENTRY_TYPE);
}

herr_t
medium_free_icr(void *thing)
{
    return free_icr((test_entry_t *)thing, MEDIUM_ENTRY_TYPE);
}

herr_t
large_free_icr(void *thing)
{
    return free_icr((test_entry_t *)thing, LARGE_ENTRY_TYPE);
}

herr_t
huge_free_icr(void *thing)
{
    return free_icr((test_entry_t *)thing, HUGE_ENTRY_TYPE);
}

herr_t
monster_free_icr(void *thing)
{
    return free_icr((test_entry_t *)thing, MONSTER_ENTRY_TYPE);
}

herr_t
variable_free_icr(void *thing)
{
    return free_icr((test_entry_t *)thing, VARIABLE_ENTRY_TYPE);
}

herr_t
notify_free_icr(void *thing)
{
    return free_icr((test_entry_t *)thing, NOTIFY_ENTRY_TYPE);
}


/**************************************************************************/
/**************************************************************************/
/************************** test utility functions: ***********************/
/**************************************************************************/
/**************************************************************************/

/*-------------------------------------------------------------------------
 * Function:	add_flush_op
 *
 * Purpose:	Do nothing if pass is FALSE on entry.
 *
 *              Otherwise, add the specified flush operation to the
 *              target instance of test_entry_t.
 *
 * Return:	void
 *
 * Programmer:	John Mainzer
 *              9/1/06
 *
 *-------------------------------------------------------------------------
 */

void
add_flush_op(int target_type,
	     int target_idx,
	     int op_code,
	     int type,
	     int idx,
	     hbool_t flag,
	     size_t new_size,
             unsigned * order_ptr)
{
    int i;
    test_entry_t * target_base_addr;
    test_entry_t * target_entry_ptr;

    HDassert( ( 0 <= target_type ) && ( target_type < NUMBER_OF_ENTRY_TYPES ) );
    HDassert( ( 0 <= target_idx ) &&
	      ( target_idx <= max_indices[target_type] ) );
    HDassert( ( 0 <= op_code ) && ( op_code <= FLUSH_OP__MAX_OP ) );
    HDassert( ( op_code != FLUSH_OP__RESIZE ) ||
	      ( type == VARIABLE_ENTRY_TYPE ) );
    HDassert( ( 0 <= type ) && ( type < NUMBER_OF_ENTRY_TYPES ) );
    HDassert( ( 0 <= idx ) && ( idx <= max_indices[type] ) );
    HDassert( new_size <= VARIABLE_ENTRY_SIZE );
#ifndef H5_HAVE_STDBOOL_H
    /* Check for TRUE or FALSE if we're using an integer type instead
     * of a real Boolean type.
     */
    HDassert( ( flag == TRUE ) || ( flag == FALSE ) );
#endif /* H5_HAVE_STDBOOL_H */

    if ( pass ) {

        target_base_addr = entries[target_type];
        target_entry_ptr = &(target_base_addr[target_idx]);

        HDassert( target_entry_ptr->index == target_idx );
        HDassert( target_entry_ptr->type == target_type );
        HDassert( target_entry_ptr == target_entry_ptr->self );
	HDassert( target_entry_ptr->num_flush_ops < MAX_FLUSH_OPS );

	i = (target_entry_ptr->num_flush_ops)++;
	(target_entry_ptr->flush_ops)[i].op_code = op_code;
	(target_entry_ptr->flush_ops)[i].type = type;
	(target_entry_ptr->flush_ops)[i].idx = idx;
	(target_entry_ptr->flush_ops)[i].flag = flag;
	(target_entry_ptr->flush_ops)[i].size = new_size;
	(target_entry_ptr->flush_ops)[i].order_ptr = order_ptr;

    }

    return;

} /* add_flush_op() */


/*-------------------------------------------------------------------------
 * Function:	create_pinned_entry_dependency
 *
 * Purpose:	Do nothing if pass is FALSE on entry.
 *
 *              Otherwise, set up a pinned entry dependency so we can
 *              test the pinned entry modifications to the flush routine.
 *
 *		Given the types and indicies of the pinned and pinning
 *		entries, add the pinned entry to the list of pinned
 *		entries in the pinning entry, increment the
 *		pinning reference count of the pinned entry, and
 *		if that count was zero initially, pin the entry.
 *
 * Return:	void
 *
 * Programmer:	John Mainzer
 *              6/10/04
 *
 *-------------------------------------------------------------------------
 */

void
create_pinned_entry_dependency(H5F_t * file_ptr,
		               int pinning_type,
                               int pinning_idx,
	                       int pinned_type,
	                       int pinned_idx)
{
    test_entry_t * pinning_base_addr;
    test_entry_t * pinning_entry_ptr;
    test_entry_t * pinned_base_addr;
    test_entry_t * pinned_entry_ptr;

    if ( pass ) {

        HDassert( ( 0 <= pinning_type ) &&
 	          ( pinning_type < NUMBER_OF_ENTRY_TYPES ) );
        HDassert( ( 0 <= pinning_idx ) &&
	          ( pinning_idx <= max_indices[pinning_type] ) );
        HDassert( ( 0 <= pinned_type ) &&
	          ( pinned_type < NUMBER_OF_ENTRY_TYPES ) );
        HDassert( ( 0 <= pinned_idx ) &&
	          ( pinned_idx <= max_indices[pinned_type] ) );

        pinning_base_addr = entries[pinning_type];
        pinning_entry_ptr = &(pinning_base_addr[pinning_idx]);

        pinned_base_addr = entries[pinned_type];
        pinned_entry_ptr = &(pinned_base_addr[pinned_idx]);

        HDassert( pinning_entry_ptr->index == pinning_idx );
        HDassert( pinning_entry_ptr->type == pinning_type );
        HDassert( pinning_entry_ptr == pinning_entry_ptr->self );
	HDassert( pinning_entry_ptr->num_pins < MAX_PINS );

        HDassert( pinning_entry_ptr->index == pinning_idx );
        HDassert( pinning_entry_ptr->type == pinning_type );
        HDassert( pinning_entry_ptr == pinning_entry_ptr->self );
	HDassert( ! ( pinning_entry_ptr->is_protected ) );

	pinning_entry_ptr->pin_type[pinning_entry_ptr->num_pins] = pinned_type;
	pinning_entry_ptr->pin_idx[pinning_entry_ptr->num_pins] = pinned_idx;
	(pinning_entry_ptr->num_pins)++;

        if ( pinned_entry_ptr->pinning_ref_count == 0 ) {

	    protect_entry(file_ptr, pinned_type, pinned_idx);
	    unprotect_entry(file_ptr, pinned_type, pinned_idx, H5C__PIN_ENTRY_FLAG);
	}

	(pinned_entry_ptr->pinning_ref_count)++;
    }

    return;

} /* create_pinned_entry_dependency() */


/*-------------------------------------------------------------------------
 * Function:	dirty_entry
 *
 * Purpose:	Given a pointer to a cache, an entry type, and an index,
 *		dirty the target entry.
 *
 *		If the dirty_pin parameter is true, verify that the
 *		target entry is in the cache and is pinned.  If it
 *		isn't, scream and die.  If it is, use the
 *		H5C_mark_entry_dirty() call to dirty it.
 *
 *		Do nothing if pass is false on entry.
 *
 * Return:	void
 *
 * Programmer:	John Mainzer
 *              6/10/04
 *
 *-------------------------------------------------------------------------
 */

void
dirty_entry(H5F_t * file_ptr,
            int32_t type,
            int32_t idx,
	    hbool_t dirty_pin)
{
    test_entry_t * base_addr;
    test_entry_t * entry_ptr;

    HDassert( file_ptr );
    HDassert( ( 0 <= type ) && ( type < NUMBER_OF_ENTRY_TYPES ) );
    HDassert( ( 0 <= idx ) && ( idx <= max_indices[type] ) );

    if ( pass ) {

        if ( dirty_pin ) {
            H5C_t *cache_ptr = file_ptr->shared->cache;

            HDassert(cache_ptr);

	    if ( ! entry_in_cache(cache_ptr, type, idx) ) {

		pass = FALSE;
                failure_mssg = "entry to be dirty pinned is not in cache.";

	    } else {

                base_addr = entries[type];
                entry_ptr = &(base_addr[idx]);

	        HDassert( entry_ptr->index == idx );
	        HDassert( entry_ptr->type == type );
                HDassert( entry_ptr == entry_ptr->self );

		if ( ! ( (entry_ptr->header).is_pinned ) ) {

                    pass = FALSE;
                    failure_mssg = "entry to be dirty pinned is not pinned.";

                } else {

		    mark_entry_dirty(type, idx);

		}
	    }
        } else {

	    protect_entry(file_ptr, type, idx);
            unprotect_entry(file_ptr, type, idx, H5C__DIRTIED_FLAG);
	}
    }

    return;

} /* dirty_entry() */


/*-------------------------------------------------------------------------
 * Function:	execute_flush_op
 *
 * Purpose:	Given a pointer to an instance of struct flush_op, execute
 * 		it.
 *
 *		Do nothing if pass is false on entry.
 *
 * Return:	void
 *
 * Programmer:	John Mainzer
 *              9/1/06
 *
 *-------------------------------------------------------------------------
 */

void
execute_flush_op(H5F_t * file_ptr,
		 struct test_entry_t * entry_ptr,
		 struct flush_op * op_ptr,
		 unsigned * flags_ptr)
{
    H5C_t * cache_ptr;

    HDassert( file_ptr );
    cache_ptr = file_ptr->shared->cache;
    HDassert( cache_ptr != NULL );
    HDassert( cache_ptr->magic == H5C__H5C_T_MAGIC );
    HDassert( entry_ptr != NULL );
    HDassert( entry_ptr = entry_ptr->self );
    HDassert( entry_ptr->header.addr == entry_ptr->addr );
    HDassert( ( entry_ptr->flush_op_self_resize_in_progress ) ||
              ( entry_ptr->header.size == entry_ptr->size ) );
    HDassert( op_ptr != NULL );
    HDassert( ( 0 <= entry_ptr->type ) &&
              ( entry_ptr->type < NUMBER_OF_ENTRY_TYPES ) );
    HDassert( ( 0 <= entry_ptr->index ) &&
              ( entry_ptr->index <= max_indices[entry_ptr->type] ) );
    HDassert( ( 0 <= op_ptr->type ) &&
              ( op_ptr->type < NUMBER_OF_ENTRY_TYPES ) );
    HDassert( ( 0 <= op_ptr->idx ) &&
              ( op_ptr->idx <= max_indices[op_ptr->type] ) );
    HDassert( flags_ptr != NULL );
#ifndef H5_HAVE_STDBOOL_H
    /* Check for TRUE or FALSE if we're using an integer type instead
     * of a real Boolean type.
     */
    HDassert( ( op_ptr->flag == FALSE ) || ( op_ptr->flag == TRUE ) );
#endif /* H5_HAVE_STDBOOL_H */

    if ( pass ) {

	switch ( op_ptr->op_code )
	{
	    case FLUSH_OP__NO_OP:
		break;

	    case FLUSH_OP__DIRTY:
		HDassert( ( entry_ptr->type != op_ptr->type ) ||
			  ( entry_ptr->index != op_ptr->idx ) );

		dirty_entry(file_ptr, op_ptr->type, op_ptr->idx, op_ptr->flag);
		break;

            case FLUSH_OP__RESIZE:
		if ( ( entry_ptr->type == op_ptr->type ) &&
                     ( entry_ptr->index == op_ptr->idx ) ) {

                    /* the flush operation is acting on the entry to
		     * which it is attached.  Handle this here:
		     */
                    HDassert( entry_ptr->type == VARIABLE_ENTRY_TYPE );
		    HDassert( op_ptr->size > 0 );
		    HDassert( op_ptr->size <= VARIABLE_ENTRY_SIZE );

                    entry_ptr->size = op_ptr->size;

		    (*flags_ptr) |= H5C__SERIALIZE_RESIZED_FLAG;

		    entry_ptr->flush_op_self_resize_in_progress = TRUE;

		} else {

		    /* change the size of some other entry */

		    resize_entry(file_ptr, op_ptr->type, op_ptr->idx,
                                 op_ptr->size, op_ptr->flag);
		}
		break;

	    case FLUSH_OP__MOVE:
		if((entry_ptr->type == op_ptr->type) &&
                        (entry_ptr->index == op_ptr->idx)) {

                    /* the flush operation is acting on the entry to
		     * which it is attached.  Handle this here:
		     */

		    HDassert(((*flags_ptr) & H5C__SERIALIZE_RESIZED_FLAG) != 0);
                    (*flags_ptr) |= H5C__SERIALIZE_MOVED_FLAG;

		    if(op_ptr->flag) {
                        HDassert(entry_ptr->addr == entry_ptr->alt_addr);
                        entry_ptr->addr = entry_ptr->main_addr;
                        entry_ptr->at_main_addr = TRUE;
                    } /* end if */
                    else {
                        HDassert(entry_ptr->addr == entry_ptr->main_addr);
                        entry_ptr->addr = entry_ptr->alt_addr;
                        entry_ptr->at_main_addr = FALSE;
                    } /* end else */
		} /* end if */
                else
		    move_entry(cache_ptr, op_ptr->type, op_ptr->idx, op_ptr->flag);
		break;

	    case FLUSH_OP__ORDER:
                HDassert( op_ptr->order_ptr );
                entry_ptr->flush_order = *op_ptr->order_ptr;
                (*op_ptr->order_ptr)++;
		break;

	    case FLUSH_OP__EXPUNGE:
		/* the expunge flush op exists to allow us to simulate the 
		 * case in which an entry is removed from the cashe as the 
 		 * the result of the flush of a second entry.  At present,
		 * this can only happen via the take ownership flag, but 
		 * we will make this test feature more general to as to make
		 * tests easier to write.
		 *
		 * When this operation is executed, the target entry is 
		 * removed from the cache without being flushed if dirty
		 * via the expunge_entry() test function (which calls 
 		 * H5C_expunge_entry()).  Note that this flush operation 
		 * must always be executed on an entry other than the 
		 * entry being flushed.
		 */
		HDassert( ( entry_ptr->type != op_ptr->type ) ||
                          ( entry_ptr->index != op_ptr->idx ) );
		expunge_entry(file_ptr, op_ptr->type, op_ptr->idx);
		break;

	    case FLUSH_OP__DEST_FLUSH_DEP:
		HDassert( ( entry_ptr->type != op_ptr->type ) ||
                          ( entry_ptr->index != op_ptr->idx ) );
		destroy_flush_dependency(op_ptr->type, op_ptr->idx,
                                         entry_ptr->type, entry_ptr->index);
                break;

	    default:
                pass = FALSE;
                failure_mssg = "Undefined flush op code.";
		break;
	}
    }

    return;

} /* execute_flush_op() */


/*-------------------------------------------------------------------------
 * Function:	entry_in_cache
 *
 * Purpose:	Given a pointer to a cache, an entry type, and an index,
 *		determine if the entry is currently in the cache.
 *
 * Return:	TRUE if the entry is in the cache, and FALSE otherwise.
 *
 * Programmer:	John Mainzer
 *              6/10/04
 *
 *-------------------------------------------------------------------------
 */

hbool_t
entry_in_cache(H5C_t * cache_ptr,
               int32_t type,
               int32_t idx)
{
    hbool_t in_cache = FALSE; /* will set to TRUE if necessary */
    test_entry_t * base_addr;
    test_entry_t * entry_ptr;
    H5C_cache_entry_t * test_ptr = NULL;

    HDassert( cache_ptr );
    HDassert( ( 0 <= type ) && ( type < NUMBER_OF_ENTRY_TYPES ) );
    HDassert( ( 0 <= idx ) && ( idx <= max_indices[type] ) );

    base_addr = entries[type];
    entry_ptr = &(base_addr[idx]);

    HDassert( entry_ptr->index == idx );
    HDassert( entry_ptr->type == type );
    HDassert( entry_ptr == entry_ptr->self );

    H5C_TEST__SEARCH_INDEX(cache_ptr, entry_ptr->addr, test_ptr)

    if ( test_ptr != NULL ) {

        in_cache = TRUE;
        HDassert( test_ptr == (H5C_cache_entry_t *)entry_ptr );
        HDassert( entry_ptr->addr == entry_ptr->header.addr );
    }

    return(in_cache);

} /* entry_in_cache() */


/*-------------------------------------------------------------------------
 * Function:    create_entry_arrays
 *
 * Purpose:     Create the entry arrays, both regular and original.
 *
 * Return:      SUCCEED/FAIL
 *
 * Programmer:	Dana Robinson
 *              Spring 2016
 *
 *-------------------------------------------------------------------------
 */

herr_t
create_entry_arrays(void)

{
    /* pico entries */
    if(NULL == (pico_entries = (test_entry_t *)HDcalloc(NUM_PICO_ENTRIES, sizeof(test_entry_t))))
        goto error;
    if(NULL == (orig_pico_entries = (test_entry_t *)HDcalloc(NUM_PICO_ENTRIES, sizeof(test_entry_t))))
        goto error;

    /* nano entries */
    if(NULL == (nano_entries = (test_entry_t *)HDcalloc(NUM_NANO_ENTRIES, sizeof(test_entry_t))))
        goto error;
    if(NULL == (orig_nano_entries = (test_entry_t *)HDcalloc(NUM_NANO_ENTRIES, sizeof(test_entry_t))))
        goto error;

    /* micro entries */
    if(NULL == (micro_entries = (test_entry_t *)HDcalloc(NUM_MICRO_ENTRIES, sizeof(test_entry_t))))
        goto error;
    if(NULL == (orig_micro_entries = (test_entry_t *)HDcalloc(NUM_MICRO_ENTRIES, sizeof(test_entry_t))))
        goto error;

    /* tiny entries */
    if(NULL == (tiny_entries = (test_entry_t *)HDcalloc(NUM_TINY_ENTRIES, sizeof(test_entry_t))))
        goto error;
    if(NULL == (orig_tiny_entries = (test_entry_t *)HDcalloc(NUM_TINY_ENTRIES, sizeof(test_entry_t))))
        goto error;

    /* small entries */
    if(NULL == (small_entries = (test_entry_t *)HDcalloc(NUM_SMALL_ENTRIES, sizeof(test_entry_t))))
        goto error;
    if(NULL == (orig_small_entries = (test_entry_t *)HDcalloc(NUM_SMALL_ENTRIES, sizeof(test_entry_t))))
        goto error;

    /* medium entries */
    if(NULL == (medium_entries = (test_entry_t *)HDcalloc(NUM_MEDIUM_ENTRIES, sizeof(test_entry_t))))
        goto error;
    if(NULL == (orig_medium_entries = (test_entry_t *)HDcalloc(NUM_MEDIUM_ENTRIES, sizeof(test_entry_t))))
        goto error;

    /* large entries */
    if(NULL == (large_entries = (test_entry_t *)HDcalloc(NUM_LARGE_ENTRIES, sizeof(test_entry_t))))
        goto error;
    if(NULL == (orig_large_entries = (test_entry_t *)HDcalloc(NUM_LARGE_ENTRIES, sizeof(test_entry_t))))
        goto error;

    /* huge entries */
    if(NULL == (huge_entries = (test_entry_t *)HDcalloc(NUM_HUGE_ENTRIES, sizeof(test_entry_t))))
        goto error;
    if(NULL == (orig_huge_entries = (test_entry_t *)HDcalloc(NUM_HUGE_ENTRIES, sizeof(test_entry_t))))
        goto error;

    /* monster entries */
    if(NULL == (monster_entries = (test_entry_t *)HDcalloc(NUM_MONSTER_ENTRIES, sizeof(test_entry_t))))
        goto error;
    if(NULL == (orig_monster_entries = (test_entry_t *)HDcalloc(NUM_MONSTER_ENTRIES, sizeof(test_entry_t))))
        goto error;

    /* variable entries */
    if(NULL == (variable_entries = (test_entry_t *)HDcalloc(NUM_VARIABLE_ENTRIES, sizeof(test_entry_t))))
        goto error;
    if(NULL == (orig_variable_entries = (test_entry_t *)HDcalloc(NUM_VARIABLE_ENTRIES, sizeof(test_entry_t))))
        goto error;

    /* notify entries */
    if(NULL == (notify_entries = (test_entry_t *)HDcalloc(NUM_NOTIFY_ENTRIES, sizeof(test_entry_t))))
        goto error;
    if(NULL == (orig_notify_entries = (test_entry_t *)HDcalloc(NUM_NOTIFY_ENTRIES, sizeof(test_entry_t))))
        goto error;

    entries[0] = pico_entries;
    entries[1] = nano_entries;
    entries[2] = micro_entries;
    entries[3] = tiny_entries;
    entries[4] = small_entries;
    entries[5] = medium_entries;
    entries[6] = large_entries;
    entries[7] = huge_entries;
    entries[8] = monster_entries;
    entries[9] = variable_entries;
    entries[10] = notify_entries;

    orig_entries[0] = orig_pico_entries;
    orig_entries[1] = orig_nano_entries;
    orig_entries[2] = orig_micro_entries;
    orig_entries[3] = orig_tiny_entries;
    orig_entries[4] = orig_small_entries;
    orig_entries[5] = orig_medium_entries;
    orig_entries[6] = orig_large_entries;
    orig_entries[7] = orig_huge_entries;
    orig_entries[8] = orig_monster_entries;
    orig_entries[9] = orig_variable_entries;
    orig_entries[10] = orig_notify_entries;

    return SUCCEED;

error:
    free_entry_arrays();
    return FAIL;

} /* create_entry_arrays() */


/*-------------------------------------------------------------------------
 * Function:    free_entry_arrays
 *
 * Purpose:     Free the entry arrays, both regular and original.
 *
 * Return:      void
 *
 * Programmer:	Dana Robinson
 *              Spring 2016
 *
 *-------------------------------------------------------------------------
 */

void
free_entry_arrays(void)

{
    /* pico entries */
    HDfree(pico_entries);
    HDfree(orig_pico_entries);

    /* nano entries */
    HDfree(nano_entries);
    HDfree(orig_nano_entries);

    /* micro entries */
    HDfree(micro_entries);
    HDfree(orig_micro_entries);

    /* tiny entries */
    HDfree(tiny_entries);
    HDfree(orig_tiny_entries);

    /* small entries */
    HDfree(small_entries);
    HDfree(orig_small_entries);

    /* medium entries */
    HDfree(medium_entries);
    HDfree(orig_medium_entries);

    /* large entries */
    HDfree(large_entries);
    HDfree(orig_large_entries);

    /* huge entries */
    HDfree(huge_entries);
    HDfree(orig_huge_entries);

    /* monster entries */
    HDfree(monster_entries);
    HDfree(orig_monster_entries);

    /* variable entries */
    HDfree(variable_entries);
    HDfree(orig_variable_entries);

    /* notify entries */
    HDfree(notify_entries);
    HDfree(orig_notify_entries);

    return;

} /* free_entry_arrays() */


/*-------------------------------------------------------------------------
 * Function:	reset_entries
 *
 * Purpose:	reset the contents of the entries arrays to known values.
 *
 * Return:	void
 *
 * Programmer:	John Mainzer
 *              6/10/04
 *
 *-------------------------------------------------------------------------
 */

void
reset_entries(void)

{
    int i;
    int32_t max_index;
    test_entry_t * base_addr;
    test_entry_t * orig_base_addr;

    if( !orig_entry_arrays_init)
    {
        haddr_t addr = PICO_BASE_ADDR;
        haddr_t alt_addr = PICO_ALT_BASE_ADDR;
        size_t entry_size;

        for ( i = 0; i < NUMBER_OF_ENTRY_TYPES; i++ )
        {
            int j;

            entry_size = entry_sizes[i];
            max_index = max_indices[i];
            base_addr = entries[i];
            orig_base_addr = orig_entries[i];

            HDassert( base_addr );
            HDassert( orig_base_addr );

            for ( j = 0; j <= max_index; j++ )
            {
                int k;

                /* one can argue that we should fill the header with garbage.
                 * If this is desired, we can simply comment out the header
                 * initialization - the headers will be full of garbage soon
                 * enough.
                 */

                base_addr[j].header.addr = (haddr_t)0;
                base_addr[j].header.size = (size_t)0;
                base_addr[j].header.type = NULL;
                base_addr[j].header.is_dirty = FALSE;
                base_addr[j].header.is_protected = FALSE;
                base_addr[j].header.is_read_only = FALSE;
                base_addr[j].header.ro_ref_count = FALSE;
                base_addr[j].header.next = NULL;
                base_addr[j].header.prev = NULL;
                base_addr[j].header.aux_next = NULL;
                base_addr[j].header.aux_prev = NULL;

                base_addr[j].self = &(base_addr[j]);
                base_addr[j].cache_ptr = NULL;
                base_addr[j].written_to_main_addr = FALSE;
                base_addr[j].written_to_alt_addr = FALSE;
                base_addr[j].addr = addr;
                base_addr[j].at_main_addr = TRUE;
                base_addr[j].main_addr = addr;
                base_addr[j].alt_addr = alt_addr;
                base_addr[j].size = entry_size;
                base_addr[j].type = i;
                base_addr[j].index = j;
                base_addr[j].serializes = 0;
                base_addr[j].deserializes = 0;
                base_addr[j].is_dirty = FALSE;
                base_addr[j].is_protected = FALSE;
                base_addr[j].is_read_only = FALSE;
                base_addr[j].ro_ref_count = FALSE;

                base_addr[j].is_corked = FALSE;

                base_addr[j].is_pinned = FALSE;
                base_addr[j].pinning_ref_count = 0;
                base_addr[j].num_pins = 0;
                for ( k = 0; k < MAX_PINS; k++ )
                {
                    base_addr[j].pin_type[k] = -1;
                    base_addr[j].pin_idx[k] = -1;
                }

                base_addr[j].num_flush_ops = 0;
                for ( k = 0; k < MAX_FLUSH_OPS; k++ )
                {
                    base_addr[j].flush_ops[k].op_code = FLUSH_OP__NO_OP;
                    base_addr[j].flush_ops[k].type = -1;
                    base_addr[j].flush_ops[k].idx = -1;
                    base_addr[j].flush_ops[k].flag = FALSE;
                    base_addr[j].flush_ops[k].size = 0;
                }
                base_addr[j].flush_op_self_resize_in_progress = FALSE;

                base_addr[j].deserialized = FALSE;
                base_addr[j].serialized = FALSE;
                base_addr[j].destroyed = FALSE;
                base_addr[j].expunged = FALSE;

                base_addr[j].flush_dep_npar = 0;
                base_addr[j].flush_dep_nchd = 0;
                base_addr[j].flush_dep_ndirty_chd = 0;
                base_addr[j].pinned_from_client = FALSE;
                base_addr[j].pinned_from_cache = FALSE;

                base_addr[j].flush_order = 0;

                base_addr[j].notify_after_insert_count = 0;
                base_addr[j].notify_before_evict_count = 0;

                base_addr[j].actual_len = 0;
                base_addr[j].max_verify_ct = 0;
                base_addr[j].verify_ct = 0;

                addr += (haddr_t)entry_size;
                alt_addr += (haddr_t)entry_size;
            } /* end for */

            /* Make copy of entries in base_addr for later */
            HDmemcpy(orig_base_addr, base_addr, (size_t)(max_index + 1) * sizeof( *base_addr ));
        } /* end for */

        /* Indicate that we've made a copy for later */
        orig_entry_arrays_init = TRUE;
    } /* end if */
    else {
        for ( i = 0; i < NUMBER_OF_ENTRY_TYPES; i++ )
        {
            max_index = max_indices[i];
            base_addr = entries[i];
            orig_base_addr = orig_entries[i];

            /* Make copy of entries in base_addr for later */
            HDmemcpy(base_addr, orig_base_addr, (size_t)(max_index + 1) * sizeof( *base_addr ));
        } /* end for */
    } /* end else */

    return;

} /* reset_entries() */


/*-------------------------------------------------------------------------
 * Function:    resize_entry
 *
 * Purpose:     Given a pointer to a cache, an entry type, an index, and
 * 		a new size, set the size of the target entry to the new size.
 *
 *		Note that at present, the type of the entry must be
 * 		VARIABLE_ENTRY_TYPE.
 *
 *              Do nothing if pass is false on entry.
 *
 * Return:      void
 *
 * Programmer:  John Mainzer
 *              1/11/08
 *
 *-------------------------------------------------------------------------
 */

void
resize_entry(H5F_t * file_ptr,
             int32_t type,
             int32_t idx,
             size_t new_size,
	     hbool_t in_cache)
{
    test_entry_t * base_addr;
    test_entry_t * entry_ptr;
    herr_t result;

    HDassert( ( 0 <= type ) && ( type < NUMBER_OF_ENTRY_TYPES ) );
    HDassert( type == VARIABLE_ENTRY_TYPE );
    HDassert( ( 0 <= idx ) && ( idx <= max_indices[type] ) );
    HDassert( ( 0 < new_size ) && ( new_size <= entry_sizes[type] ) );

    if ( pass ) {

        if ( in_cache ) {
            H5C_t *cache_ptr = file_ptr->shared->cache;

            HDassert( cache_ptr );

            if ( ! entry_in_cache(cache_ptr, type, idx) ) {

                pass = FALSE;
                failure_mssg = "entry to be resized pinned is not in cache.";

            } else {

                base_addr = entries[type];
                entry_ptr = &(base_addr[idx]);

                HDassert( entry_ptr->index == idx );
                HDassert( entry_ptr->type == type );
                HDassert( entry_ptr->cache_ptr == cache_ptr );
                HDassert( entry_ptr == entry_ptr->self );

                if ( ! ( entry_ptr->header.is_pinned || entry_ptr->header.is_protected ) ) {

                    pass = FALSE;
                    failure_mssg = "entry to be resized is not pinned or protected.";

                } else {
                    hbool_t was_dirty = entry_ptr->is_dirty;

                    entry_ptr->size = new_size;

                    result = H5C_resize_entry((void *)entry_ptr, new_size);
                    entry_ptr->is_dirty = TRUE;

                    if(entry_ptr->flush_dep_npar > 0 && !was_dirty)
                        mark_flush_dep_dirty(entry_ptr);

                    if ( result != SUCCEED ) {

                        pass = FALSE;
                        failure_mssg = "error(s) in H5C_resize_entry().";

                    } else {

                        HDassert( entry_ptr->size = (entry_ptr->header).size );

                    }
                }
            }
        } else {

	    protect_entry(file_ptr, type, idx);
            resize_entry(file_ptr, type, idx, new_size, TRUE);
	    unprotect_entry(file_ptr, type, idx, H5C__DIRTIED_FLAG);
	}
    }

    return;

} /* resize_entry() */


/*-------------------------------------------------------------------------
 * Function:	verify_clean
 *
 * Purpose:	Verify that all cache entries are marked as clean.  If any
 *		are not, set pass to FALSE.
 *
 *		Do nothing if pass is FALSE on entry.
 *
 * Return:	void
 *
 * Programmer:	John Mainzer
 *              6/10/04
 *
 *-------------------------------------------------------------------------
 */

void
verify_clean(void)

{
    int i;
    int j;
    int dirty_count = 0;
    int32_t max_index;
    test_entry_t * base_addr;

    if ( pass ) {

        for ( i = 0; i < NUMBER_OF_ENTRY_TYPES; i++ )
        {
            max_index = max_indices[i];
            base_addr = entries[i];

            HDassert( base_addr );

            for ( j = 0; j <= max_index; j++ )
            {
                if ( ( base_addr[j].header.is_dirty ) ||
		     ( base_addr[j].is_dirty ) ) {

                    dirty_count++;
                }
            }
        }

        if ( dirty_count > 0 ) {

            pass = FALSE;
            failure_mssg = "verify_clean() found dirty entry(s).";
        }
    }

    return;

} /* verify_clean() */


/*-------------------------------------------------------------------------
 * Function:	verify_entry_status
 *
 * Purpose:	Verify that a list of entries have the expected status.
 * 		If any discrepencies are found, set the failure message
 * 		and set pass to FALSE.
 *
 *		Do nothing if pass is FALSE on entry.
 *
 * Return:	void
 *
 * Programmer:	John Mainzer
 *              10/8/04
 *
 *-------------------------------------------------------------------------
 */

void
verify_entry_status(H5C_t * cache_ptr,
		    int tag,
		    int num_entries,
		    struct expected_entry_status expected[])
{
    static char    msg[256];
    int            i;

    i = 0;
    while ( ( pass ) && ( i < num_entries ) )
    {
        test_entry_t  * base_addr = entries[expected[i].entry_type];
        test_entry_t  * entry_ptr = &(base_addr[expected[i].entry_index]);
        hbool_t         in_cache = FALSE; /* will set to TRUE if necessary */
        unsigned        u;              /* Local index variable */

	if ( ( ! expected[i].in_cache ) &&
             ( ( expected[i].is_protected ) || ( expected[i].is_pinned ) ) ) {

	    pass = FALSE;
	    sprintf(msg, "%d: Contradictory data in expected[%d].\n", tag, i);
	    failure_mssg = msg;
	}

        if ( ( ! expected[i].in_cache ) &&
             ( expected[i].is_dirty ) &&
             ( ! entry_ptr->expunged ) ) {

	    pass = FALSE;
	    sprintf(msg, 
                  "%d: expected[%d] specs non-expunged, dirty, non-resident.\n",
                   tag, i);
	    failure_mssg = msg;
        }

        if ( pass ) {

	    in_cache = entry_in_cache(cache_ptr, expected[i].entry_type,
		                      expected[i].entry_index);

	    if ( in_cache != expected[i].in_cache ) {

	        pass = FALSE;
	        sprintf(msg,
		      "%d entry (%d, %d) in cache actual/expected = %d/%d.\n",
		      tag,
		      (int)expected[i].entry_type,
		      (int)expected[i].entry_index,
		      (int)in_cache,
		      (int)expected[i].in_cache);
	        failure_mssg = msg;
	    }
	}

        if ( pass ) {

	    if ( entry_ptr->size != expected[i].size ) {

	        pass = FALSE;
	        sprintf(msg,
                        "%d entry (%d, %d) size actual/expected = %ld/%ld.\n",
			tag,
	                (int)expected[i].entry_type,
		        (int)expected[i].entry_index,
		        (long)(entry_ptr->size),
		        (long)expected[i].size);
	        failure_mssg = msg;
	    }
	}

        if ( ( pass ) && ( in_cache ) ) {

	    if ( entry_ptr->header.size != expected[i].size ) {

	        pass = FALSE;
	        sprintf(msg,
                        "%d entry (%d, %d) header size actual/expected = %ld/%ld.\n",
			tag,
		        (int)expected[i].entry_type,
		        (int)expected[i].entry_index,
		        (long)(entry_ptr->header.size),
		        (long)expected[i].size);
	        failure_mssg = msg;
	    }
	}

	if ( pass ) {

	    if ( entry_ptr->at_main_addr != expected[i].at_main_addr ) {

	        pass = FALSE;
	        sprintf(msg,
                      "%d entry (%d, %d) at main addr actual/expected = %d/%d.\n",
		      tag,
		      (int)expected[i].entry_type,
		      (int)expected[i].entry_index,
		      (int)(entry_ptr->at_main_addr),
		      (int)expected[i].at_main_addr);
	        failure_mssg = msg;
	    }
	}

	if ( pass ) {

	    if ( entry_ptr->is_dirty != expected[i].is_dirty ) {

	        pass = FALSE;
	        sprintf(msg,
                      "%d entry (%d, %d) is_dirty actual/expected = %d/%d.\n",
		      tag,
		      (int)expected[i].entry_type,
		      (int)expected[i].entry_index,
		      (int)(entry_ptr->is_dirty),
		      (int)expected[i].is_dirty);
	        failure_mssg = msg;
	    }
	}

	if ( ( pass ) && ( in_cache ) ) {

	    if ( entry_ptr->header.is_dirty != expected[i].is_dirty ) {

	        pass = FALSE;
	        sprintf(msg,
                      "%d entry (%d, %d) header is_dirty actual/expected = %d/%d.\n",
		      tag,
		      (int)expected[i].entry_type,
		      (int)expected[i].entry_index,
		      (int)(entry_ptr->header.is_dirty),
		      (int)expected[i].is_dirty);
	        failure_mssg = msg;
	    }
	}

	if ( pass ) {

	    if ( entry_ptr->is_protected != expected[i].is_protected ) {

	        pass = FALSE;
	        sprintf(msg,
                      "%d entry (%d, %d) is_protected actual/expected = %d/%d.\n",
		      tag,
		      (int)expected[i].entry_type,
		      (int)expected[i].entry_index,
		      (int)(entry_ptr->is_protected),
		      (int)expected[i].is_protected);
	        failure_mssg = msg;
	    }
	}

	if ( ( pass ) && ( in_cache ) ) {

	    if ( entry_ptr->header.is_protected != expected[i].is_protected ) {

	        pass = FALSE;
	        sprintf(msg,
                      "%d entry (%d, %d) header is_protected actual/expected = %d/%d.\n",
		      tag,
		      (int)expected[i].entry_type,
		      (int)expected[i].entry_index,
		      (int)(entry_ptr->header.is_protected),
		      (int)expected[i].is_protected);
	        failure_mssg = msg;
	    }
	}

	if ( pass ) {

	    if ( entry_ptr->is_pinned != expected[i].is_pinned ) {

	        pass = FALSE;
	        sprintf(msg,
                      "%d entry (%d, %d) is_pinned actual/expected = %d/%d.\n",
		      tag,
		      (int)expected[i].entry_type,
		      (int)expected[i].entry_index,
		      (int)(entry_ptr->is_pinned),
		      (int)expected[i].is_pinned);
	        failure_mssg = msg;
	    }
	}

	if ( pass ) {

	    if ( entry_ptr->is_corked != expected[i].is_corked) {

	        pass = FALSE;
	        sprintf(msg,
                      "%d entry (%d, %d) is_corked actual/expected = %d/%d.\n",
		      tag,
		      (int)expected[i].entry_type,
		      (int)expected[i].entry_index,
		      (int)(entry_ptr->is_corked),
		      (int)expected[i].is_corked);
	        failure_mssg = msg;
	    }
	}

	if ( ( pass ) && ( in_cache ) ) {

	    if ( entry_ptr->header.is_pinned != expected[i].is_pinned ) {

	        pass = FALSE;
	        sprintf(msg,
                  "%d entry (%d, %d) header is_pinned actual/expected = %d/%d.\n",
		  tag,
		  (int)expected[i].entry_type,
		  (int)expected[i].entry_index,
		  (int)(entry_ptr->header.is_pinned),
		  (int)expected[i].is_pinned);
	        failure_mssg = msg;
	    }
	}

	if ( pass ) {

            if ( ( entry_ptr->deserialized != expected[i].deserialized ) ||
	         ( entry_ptr->serialized != expected[i].serialized ) ||
	         ( entry_ptr->destroyed != expected[i].destroyed ) ) {

	        pass = FALSE;
                sprintf(msg,
                        "%d entry (%d,%d) deserialized = %d(%d), serialized = %d(%d), dest = %d(%d)\n",
			tag,
		        (int)expected[i].entry_type,
		        (int)expected[i].entry_index,
		        (int)(entry_ptr->deserialized),
		        (int)(expected[i].deserialized),
		        (int)(entry_ptr->serialized),
		        (int)(expected[i].serialized),
		        (int)(entry_ptr->destroyed),
		        (int)(expected[i].destroyed));
                failure_mssg = msg;
            }
        }

        /* Check flush dependency fields */

        /* # of flush dependency parents */
        if ( pass ) {
            if ( entry_ptr->flush_dep_npar != expected[i].flush_dep_npar ) {
                pass = FALSE;
                sprintf(msg,
                      "%d entry (%d, %d) flush_dep_npar actual/expected = %u/%u.\n",
                      tag,
                      expected[i].entry_type,
                      expected[i].entry_index,
                      entry_ptr->flush_dep_npar,
                      expected[i].flush_dep_npar);
                failure_mssg = msg;
            } /* end if */
        } /* end if */
        if ( ( pass ) && ( in_cache ) ) {
            if ( entry_ptr->header.flush_dep_nparents != expected[i].flush_dep_npar ) {
                pass = FALSE;
                sprintf(msg,
                      "%d entry (%d, %d) header flush_dep_nparents actual/expected = %u/%u.\n",
                      tag,
                      expected[i].entry_type,
                      expected[i].entry_index,
                      entry_ptr->header.flush_dep_nparents,
                      expected[i].flush_dep_npar);
                failure_mssg = msg;
            } /* end if */
        } /* end if */

        /* Flush dependency parent type & index.  Note this algorithm assumes
         * that the parents in both arrays are in the same order. */
        if ( pass ) {
            for ( u = 0; u < entry_ptr->flush_dep_npar; u++ ) {
                if ( entry_ptr->flush_dep_par_type[u] != expected[i].flush_dep_par_type[u] ) {
                    pass = FALSE;
                    sprintf(msg,
                          "%d entry (%d, %d) flush_dep_par_type[%u] actual/expected = %d/%d.\n",
                          tag,
                          expected[i].entry_type,
                          expected[i].entry_index,
                          u,
                          entry_ptr->flush_dep_par_type[u],
                          expected[i].flush_dep_par_type[u]);
                    failure_mssg = msg;
                } /* end if */
            } /* end for */
        } /* end if */
        if ( pass ) {
            for ( u = 0; u < entry_ptr->flush_dep_npar; u++ ) {
                if ( entry_ptr->flush_dep_par_idx[u] != expected[i].flush_dep_par_idx[u] ) {
                    pass = FALSE;
                    sprintf(msg,
                          "%d entry (%d, %d) flush_dep_par_idx[%u] actual/expected = %d/%d.\n",
                          tag,
                          expected[i].entry_type,
                          expected[i].entry_index,
                          u,
                          entry_ptr->flush_dep_par_idx[u],
                          expected[i].flush_dep_par_idx[u]);
                    failure_mssg = msg;
                } /* end if */
            } /* end for */
        } /* end if */

        /* # of flush dependency children and dirty children */
        if ( pass ) {
            if ( entry_ptr->flush_dep_nchd != expected[i].flush_dep_nchd ) {
                pass = FALSE;
                sprintf(msg,
                      "%d entry (%d, %d) flush_dep_nchd actual/expected = %u/%u.\n",
                      tag,
                      expected[i].entry_type,
                      expected[i].entry_index,
                      entry_ptr->flush_dep_nchd,
                      expected[i].flush_dep_nchd);
                failure_mssg = msg;
            } /* end if */
        } /* end if */
        if ( ( pass ) && ( in_cache ) ) {
            if ( entry_ptr->header.flush_dep_nchildren != expected[i].flush_dep_nchd ) {
                pass = FALSE;
                sprintf(msg,
                      "%d entry (%d, %d) header flush_dep_nchildren actual/expected = %u/%u.\n",
                      tag,
                      expected[i].entry_type,
                      expected[i].entry_index,
                      entry_ptr->header.flush_dep_nchildren,
                      expected[i].flush_dep_nchd);
                failure_mssg = msg;
            } /* end if */
        } /* end if */
        if ( pass ) {
            if ( entry_ptr->flush_dep_ndirty_chd != expected[i].flush_dep_ndirty_chd ) {
                pass = FALSE;
                sprintf(msg,
                      "%d entry (%d, %d) flush_dep_ndirty_chd actual/expected = %u/%u.\n",
                      tag,
                      expected[i].entry_type,
                      expected[i].entry_index,
                      entry_ptr->flush_dep_ndirty_chd,
                      expected[i].flush_dep_ndirty_chd);
                failure_mssg = msg;
            } /* end if */
        } /* end if */
        if ( ( pass ) && ( in_cache ) ) {
            if ( entry_ptr->header.flush_dep_ndirty_children != expected[i].flush_dep_ndirty_chd ) {
                pass = FALSE;
                sprintf(msg,
                      "%d entry (%d, %d) header flush_dep_ndirty_children actual/expected = %u/%u.\n",
                      tag,
                      expected[i].entry_type,
                      expected[i].entry_index,
                      entry_ptr->header.flush_dep_ndirty_children,
                      expected[i].flush_dep_ndirty_chd);
                failure_mssg = msg;
            } /* end if */
        } /* end if */

        /* Flush dependency flush order */
        if ( pass ) {
            if ( expected[i].flush_order >= 0 && entry_ptr->flush_order != (unsigned)expected[i].flush_order ) {
                pass = FALSE;
                sprintf(msg,
                      "%d entry (%d, %d) flush_order actual/expected = %u/%d.\n",
                      tag,
                      expected[i].entry_type,
                      expected[i].entry_index,
                      entry_ptr->flush_order,
                      expected[i].flush_order);
                failure_mssg = msg;
            } /* end if */
        } /* end if */

        i++;
    } /* while */

    return;

} /* verify_entry_status() */


/*-------------------------------------------------------------------------
 * Function:	verify_unprotected
 *
 * Purpose:	Verify that no cache entries are marked as protected.  If
 *		any are, set pass to FALSE.
 *
 *		Do nothing if pass is FALSE on entry.
 *
 * Return:	void
 *
 * Programmer:	John Mainzer
 *              6/10/04
 *
 *-------------------------------------------------------------------------
 */

void
verify_unprotected(void)

{
    int i;
    int j;
    int protected_count = 0;
    int32_t max_index;
    test_entry_t * base_addr;

    if ( pass ) {

        for ( i = 0; i < NUMBER_OF_ENTRY_TYPES; i++ )
        {
            max_index = max_indices[i];
            base_addr = entries[i];

            HDassert( base_addr );

            for ( j = 0; j <= max_index; j++ )
            {
                HDassert( base_addr[j].header.is_protected ==
                          base_addr[j].is_protected );

                if ( ( base_addr[j].header.is_protected ) ||
                     ( base_addr[j].is_protected ) ) {

                    protected_count++;
                }
            }
        }

        if ( protected_count > 0 ) {

            pass = FALSE;
            failure_mssg = "verify_unprotected() found protected entry(s).";
        }
    }

    return;

} /* verify_unprotected() */


/*****************************************************************************
 *
 * Function:    setup_cache()
 *
 * Purpose:     Open an HDF file.  This will allocate an instance and
 * 		initialize an associated instance of H5C_t.  However,
 * 		we want to test an instance of H5C_t, so allocate and
 * 		initialize one with the file ID returned by the call to
 * 		H5Fcreate().  Return a pointer to this instance of H5C_t.
 *
 *		Observe that we open a HDF file because the cache now
 *		writes directly to file, and we need the file I/O facilities
 *		associated with the file.
 *
 *		To avoid tripping on error check code, must allocate enough
 *		space in the file to hold all the test entries and their
 *		alternates.  This is a little sticky, as the addresses of
 *		all the test entries are determined at compile time.
 *
 *		Deal with this by choosing BASE_ADDR large enough that
 *		the base address of the allocate space will be less than
 *		or equal to BASE_ADDR, and then requesting an extra BASE_ADDR
 *		bytes, so we don't have to wory about exceeding the allocation.
 *
 * Return:      Success:        Ptr to H5C_t
 *
 *              Failure:        NULL
 *
 * Programmer:  JRM -- 9/13/07
 *
 *****************************************************************************/

H5F_t *
setup_cache(size_t max_cache_size,
            size_t min_clean_size)
{
    char filename[512];
    hbool_t show_progress = FALSE;
    hbool_t verbose = TRUE;
    int mile_stone = 1;
    hid_t fid = -1;
    H5F_t * file_ptr = NULL;
    H5C_t * cache_ptr = NULL;
    H5F_t * ret_val = NULL;
    haddr_t actual_base_addr;
    hid_t fapl_id = H5P_DEFAULT;

    if(show_progress) /* 1 */
        HDfprintf(stdout, "%s() - %0d -- pass = %d\n",
                  FUNC, mile_stone++, (int)pass);

    saved_fid = -1;

    /* setup the file name */
    if(pass) {
        if(NULL == h5_fixname(FILENAME[0], H5P_DEFAULT, filename, sizeof(filename))) {
            pass = FALSE;
            failure_mssg = "h5_fixname() failed.\n";
        }
    }

    if(show_progress) /* 2 */
        HDfprintf(stdout, "%s() - %0d -- pass = %d\n",
                  FUNC, mile_stone++, (int)pass);

    if(pass && try_core_file_driver) {
	if((fapl_id = H5Pcreate(H5P_FILE_ACCESS)) == FAIL) {
	    pass = FALSE;
	    failure_mssg = "H5Pcreate(H5P_FILE_ACCESS) failed.\n";
        }
	else if(H5Pset_fapl_core(fapl_id, MAX_ADDR, FALSE) < 0) {
	    H5Pclose(fapl_id);
	    fapl_id = H5P_DEFAULT;
	    pass = FALSE;
	    failure_mssg = "H5P_set_fapl_core() failed.\n";
        }
	else if((fid = H5Fcreate(filename, H5F_ACC_TRUNC, H5P_DEFAULT, fapl_id)) < 0) {
	    core_file_driver_failed = TRUE;

            if(verbose)
                HDfprintf(stdout, "%s: H5Fcreate() with CFD failed.\n", FUNC);
        } else {
	    saved_fapl_id = fapl_id;
	}
    }

    if(show_progress) /* 3 */
        HDfprintf(stdout, "%s() - %0d -- pass = %d\n",
                  FUNC, mile_stone++, (int)pass);

    /* if we either aren't using the core file driver, or a create
     * with the core file driver failed, try again with a regular file.
     * If this fails, we are cooked.
     */
    if(pass && fid < 0) {
        fid = H5Fcreate(filename, H5F_ACC_TRUNC, H5P_DEFAULT, fapl_id);
	saved_fid = fid;

        if(fid < 0) {
            pass = FALSE;
            failure_mssg = "H5Fcreate() failed.";

            if(verbose)
                HDfprintf(stdout, "%s: H5Fcreate() failed.\n", FUNC);
        }
    }

    if(show_progress) /* 4 */
        HDfprintf(stdout, "%s() - %0d -- pass = %d\n",
                  FUNC, mile_stone++, (int)pass);

    if(pass) {
	HDassert(fid >= 0);
	saved_fid = fid;
        if(H5Fflush(fid, H5F_SCOPE_GLOBAL) < 0) {
            pass = FALSE;
            failure_mssg = "H5Fflush() failed.";

            if(verbose)
                HDfprintf(stdout, "%s: H5Fflush() failed.\n", FUNC);
        } else {
            file_ptr = (H5F_t *)H5I_object_verify(fid, H5I_FILE);
	    if(file_ptr == NULL) {
                pass = FALSE;
                failure_mssg = "Can't get file_ptr.";

                if(verbose)
                    HDfprintf(stdout, "%s: H5Fflush() failed.\n", FUNC);
	    }
        }
    }

    if(show_progress) /* 5 */
        HDfprintf(stdout, "%s() - %0d -- pass = %d\n",
                  FUNC, mile_stone++, (int)pass);

    if(pass) {

        /* A bit of fancy footwork here:
	 *
	 * The call to H5Fcreate() allocates an instance of H5C_t,
	 * initializes it, and stores its address in f->shared->cache.
	 *
	 * We don't want to use this cache, as it has a bunch of extra
	 * initialization that may change over time, and in any case
	 * it will not in general be configured the way we want it.
	 *
	 * We used to deal with this problem by storing the file pointer
	 * in another instance of H5C_t, and then ignoring the original
	 * version.  However, this strategy doesn't work any more, as
	 * we can't store the file pointer in the instance of H5C_t,
	 * and we have modified many cache routines to use a file
	 * pointer to look up the target cache.
	 *
	 * Thus we now make note of the address of the instance of
	 * H5C_t created by the call to H5Fcreate(), set
	 * file_ptr->shared->cache to NULL, call H5C_create()
	 * to allocate a new instance of H5C_t for test purposes,
	 * and store than new instance's address in
	 * file_ptr->shared->cache.
	 *
	 * On shut down, we call H5C_dest on our instance of H5C_t,
	 * set file_ptr->shared->cache to point to the original
	 * instance, and then close the file normally.
	 */

        HDassert(saved_cache == NULL);
	saved_cache = file_ptr->shared->cache;
	file_ptr->shared->cache = NULL;

        cache_ptr = H5C_create(max_cache_size,
                               min_clean_size,
                               (NUMBER_OF_ENTRY_TYPES - 1),
			       (const char **)entry_type_names,
                               check_write_permitted,
                               TRUE,
                               NULL,
                               NULL);

        file_ptr->shared->cache = cache_ptr;
    }

    if(show_progress) /* 6 */
        HDfprintf(stdout, "%s() - %0d -- pass = %d\n",
                  FUNC, mile_stone++, (int)pass);

    if(pass) {
	if(cache_ptr == NULL) {
            pass = FALSE;
            failure_mssg = "H5C_create() failed.";

            if(verbose)
                 HDfprintf(stdout, "%s: H5C_create() failed.\n", FUNC);
        } else if(cache_ptr->magic != H5C__H5C_T_MAGIC) {
            pass = FALSE;
	    failure_mssg = "Bad cache_ptr magic.";

            if(verbose)
                HDfprintf(stdout, "%s: Bad cache_ptr magic.\n", FUNC);
	}
    }

    if(show_progress) /* 7 */
        HDfprintf(stdout, "%s() - %0d -- pass = %d\n",
                  FUNC, mile_stone++, (int)pass);

    if(pass) { /* allocate space for test entries */
        actual_base_addr = H5MF_alloc(file_ptr, H5FD_MEM_DEFAULT, H5AC_ind_read_dxpl_id,
			              (hsize_t)(ADDR_SPACE_SIZE + BASE_ADDR));

	if(actual_base_addr == HADDR_UNDEF) {
            pass = FALSE;
	    failure_mssg = "H5MF_alloc() failed.";

	    if(verbose)
                HDfprintf(stdout, "%s: H5MF_alloc() failed.\n", FUNC);
	} else if(actual_base_addr > BASE_ADDR) {
	    /* If this happens, must increase BASE_ADDR so that the
	     * actual_base_addr is <= BASE_ADDR.  This should only happen
	     * if the size of the superblock is increase.
	     */
            pass = FALSE;
	    failure_mssg = "actual_base_addr > BASE_ADDR";

	    if(verbose)
                HDfprintf(stdout, "%s: actual_base_addr > BASE_ADDR.\n", FUNC);
        }

        saved_actual_base_addr = actual_base_addr;
    }

    if(show_progress) /* 8 */
        HDfprintf(stdout, "%s() - %0d -- pass = %d\n",
                  FUNC, mile_stone++, (int)pass);

    if(pass) {
        /* Need to set this else all cache tests will fail */
        cache_ptr->ignore_tags = TRUE;

        H5C_stats__reset(cache_ptr);
        ret_val = file_ptr;
    }

    if(show_progress) /* 9 */
        HDfprintf(stdout, "%s() - %0d -- pass = %d\n",
                  FUNC, mile_stone++, (int)pass);

    return(ret_val);
} /* setup_cache() */


/*-------------------------------------------------------------------------
 * Function:	takedown_cache()
 *
 * Purpose:	Flush the specified cache and destroy it.  If requested,
 *		dump stats first.  Then close and delete the associate
 *		file.
 *
 *		If pass is FALSE, do nothing.
 *
 * Return:	void
 *
 * Programmer:	John Mainzer
 *              9/14/07
 *
 *-------------------------------------------------------------------------
 */

void
takedown_cache(H5F_t * file_ptr,
               hbool_t dump_stats,
               hbool_t dump_detailed_stats)
{
    char filename[512];

    if ( file_ptr != NULL ) {
        H5C_t * cache_ptr = file_ptr->shared->cache;

        if ( dump_stats ) {

            H5C_stats(cache_ptr, "test cache", dump_detailed_stats);
        }

        flush_cache(file_ptr, TRUE, FALSE, FALSE);

        H5C_dest(file_ptr, H5AC_ind_read_dxpl_id);

	if ( saved_cache != NULL ) {

	    file_ptr->shared->cache = saved_cache;
	    saved_cache = NULL;
	}

    }

    if ( saved_fapl_id != H5P_DEFAULT ) {

        H5Pclose(saved_fapl_id);
	saved_fapl_id = H5P_DEFAULT;
    }

    if ( saved_fid != -1 ) {

        if ( H5F_addr_defined(saved_actual_base_addr) ) {

            if ( NULL == file_ptr )  {
                file_ptr = (H5F_t *)H5I_object_verify(saved_fid, H5I_FILE);
                HDassert ( file_ptr );
            }

            H5MF_xfree(file_ptr, H5FD_MEM_DEFAULT, H5AC_ind_read_dxpl_id, saved_actual_base_addr,
                                          (hsize_t)(ADDR_SPACE_SIZE + BASE_ADDR));
            saved_actual_base_addr = HADDR_UNDEF;
        }

	if ( H5Fclose(saved_fid) < 0  ) {

            pass = FALSE;
	    failure_mssg = "couldn't close test file.";

	} else {

	    saved_fid = -1;

        }

	if ( ( ! try_core_file_driver ) || ( core_file_driver_failed ) ) {

            if ( h5_fixname(FILENAME[0], H5P_DEFAULT, filename, sizeof(filename))
                 == NULL ) {

                pass = FALSE;
                failure_mssg = "h5_fixname() failed.\n";
            }

            if ( HDremove(filename) < 0 ) {

                pass = FALSE;
	        failure_mssg = "couldn't delete test file.";

	    }
	}
    }

    return;

} /* takedown_cache() */


/*-------------------------------------------------------------------------
 * Function:	expunge_entry()
 *
 * Purpose:	Expunge the entry indicated by the type and index.
 *
 *
 * Return:	void
 *
 * Programmer:	John Mainzer
 *              7/6/06
 *
 * Changes:	Added code to set entry_ptr->expunged to TRUE if 
 *		H5C_expunge_entry() returns without error.
 *
 *					JRM -- 8/21/14
 *
 *-------------------------------------------------------------------------
 */

void
expunge_entry(H5F_t * file_ptr,
              int32_t type,
              int32_t idx)
{
    herr_t result;
    test_entry_t * base_addr;
    test_entry_t * entry_ptr;

    if ( pass ) {
#ifndef NDEBUG
        H5C_t * cache_ptr = file_ptr->shared->cache;

        HDassert( cache_ptr );
#endif /* NDEBUG */

        HDassert( ( 0 <= type ) && ( type < NUMBER_OF_ENTRY_TYPES ) );
        HDassert( ( 0 <= idx ) && ( idx <= max_indices[type] ) );

        base_addr = entries[type];
        entry_ptr = &(base_addr[idx]);

        HDassert( entry_ptr->index == idx );
        HDassert( entry_ptr->type == type );
        HDassert( entry_ptr == entry_ptr->self );
	HDassert( entry_ptr->cache_ptr == cache_ptr );
        HDassert( ! ( entry_ptr->header.is_protected ) );
        HDassert( ! ( entry_ptr->is_protected ) );
        HDassert( ! ( entry_ptr->header.is_pinned ) );
	HDassert( ! ( entry_ptr->is_pinned ) );

        result = H5C_expunge_entry(file_ptr, H5AC_ind_read_dxpl_id,
                &(types[type]), entry_ptr->addr, H5C__NO_FLAGS_SET);

        if ( result < 0 ) {

            pass = FALSE;
            failure_mssg = "error in H5C_expunge_entry().";

        } else {

	    entry_ptr->expunged = TRUE;
        }
    }

    return;

} /* expunge_entry() */


/*-------------------------------------------------------------------------
 * Function:	flush_cache()
 *
 * Purpose:	Flush the specified cache, destroying all entries if
                requested.  If requested, dump stats first.
 *
 * Return:	void
 *
 * Programmer:	John Mainzer
 *              6/23/04
 *
 *-------------------------------------------------------------------------
 */

void
flush_cache(H5F_t * file_ptr,
            hbool_t destroy_entries,
            hbool_t dump_stats,
            hbool_t dump_detailed_stats)
{
    hbool_t verbose = FALSE;

    verify_unprotected();

    if(pass) {
        H5C_t * cache_ptr;
        herr_t result = 0;

        HDassert(file_ptr);

        cache_ptr = file_ptr->shared->cache;

        if(destroy_entries)
            result = H5C_flush_cache(file_ptr, H5AC_ind_read_dxpl_id,
                                     H5C__FLUSH_INVALIDATE_FLAG);

        else
            result = H5C_flush_cache(file_ptr, H5AC_ind_read_dxpl_id,
                                     H5C__NO_FLAGS_SET);

        if(dump_stats)
            H5C_stats(cache_ptr, "test cache", dump_detailed_stats);

        if(result < 0) {
            pass = FALSE;
            failure_mssg = "error in H5C_flush_cache().";
        }
        else if((destroy_entries) && ((cache_ptr->index_len != 0)
                || (cache_ptr->index_size != 0)
                || (cache_ptr->clean_index_size != 0)
                || (cache_ptr->dirty_index_size != 0))) {

            if(verbose) {
                HDfprintf(stdout,
                        "%s: unexpected il/is/cis/dis = %lld/%lld/%lld/%lld.\n",
                        FUNC,
                        (long long)(cache_ptr->index_len),
                        (long long)(cache_ptr->index_size),
                        (long long)(cache_ptr->clean_index_size),
                        (long long)(cache_ptr->dirty_index_size));
            }
            pass = FALSE;
            failure_mssg = "non zero index len/sizes after H5C_flush_cache() with invalidate.";
        }
    }

    return;

} /* flush_cache() */


/*-------------------------------------------------------------------------
 * Function:	cork_entry_type()
 *
 * Purpose:	To "cork" an object:
 *		--insert the base address of an entry type into
 *		  the cache's list of corked object addresses
 *
 * Return:	void
 *
 * Programmer:	Vailin Choi
 *		Jan 2014
 *
 *-------------------------------------------------------------------------
 */
void
cork_entry_type(H5F_t *file_ptr, int32_t type)
{
    if(pass) {
        H5C_t *cache_ptr;
        haddr_t baddrs;

        cache_ptr = file_ptr->shared->cache;

        HDassert(cache_ptr);
        HDassert((0 <= type) && (type < NUMBER_OF_ENTRY_TYPES));

        baddrs = base_addrs[type];
        if(H5C_cork(cache_ptr, baddrs, H5C__SET_CORK, NULL) < 0) {
            pass = FALSE;
            failure_mssg = "error in H5C_cork().";
        } /* end if */
    } /* end if */

} /* cork_entry_type() */


/*-------------------------------------------------------------------------
 * Function:	uncork_entry_type()
 *
 * Purpose:	To "uncork" an object:
 *		--insert the base address of an entry type into
 *		  the cache's list of corked object addresses
 *
 * Return:	void
 *
 * Programmer:	Vailin Choi
 *		Jan 2014
 *
 *-------------------------------------------------------------------------
 */
void
uncork_entry_type(H5F_t *file_ptr, int32_t type)
{
    if(pass) {
        H5C_t *cache_ptr;
        haddr_t baddrs;

        cache_ptr = file_ptr->shared->cache;

        HDassert(cache_ptr);
        HDassert((0 <= type) && (type < NUMBER_OF_ENTRY_TYPES));

        baddrs = base_addrs[type];
        if(H5C_cork(cache_ptr, baddrs, H5C__UNCORK, NULL) < 0) {
            pass = FALSE;
            failure_mssg = "error in H5C_cork().";
        } /* end if */
    } /* end if */

} /* uncork_entry_type() */


/*-------------------------------------------------------------------------
 * Function:	insert_entry()
 *
 * Purpose:	Insert the entry indicated by the type and index.
 *
 *		Do nothing if pass is false.
 *
 * Return:	void
 *
 * Programmer:	John Mainzer
 *              6/16/04
 *
 *-------------------------------------------------------------------------
 */

void
insert_entry(H5F_t * file_ptr,
             int32_t type,
             int32_t idx,
             unsigned int flags)
{
    H5C_t * cache_ptr;
    herr_t result;
    hid_t xfer = H5AC_ind_read_dxpl_id;
    hbool_t insert_pinned;
    test_entry_t * base_addr;
    test_entry_t * entry_ptr;
    haddr_t baddrs;

    if ( pass ) {

        cache_ptr = file_ptr->shared->cache;

        HDassert( cache_ptr );
        HDassert( ( 0 <= type ) && ( type < NUMBER_OF_ENTRY_TYPES ) );
        HDassert( ( 0 <= idx ) && ( idx <= max_indices[type] ) );

        base_addr = entries[type];
        entry_ptr = &(base_addr[idx]);
        baddrs = base_addrs[type];

        HDassert( entry_ptr->index == idx );
        HDassert( entry_ptr->type == type );
        HDassert( entry_ptr == entry_ptr->self );
        HDassert( !(entry_ptr->is_protected) );
        HDassert( entry_ptr->flush_dep_npar == 0 );
        HDassert( entry_ptr->flush_dep_nchd == 0 );

        insert_pinned = (hbool_t)((flags & H5C__PIN_ENTRY_FLAG) != 0 );

        entry_ptr->is_dirty = TRUE;

        /* Set the base address of the entry type into the property list as tag */
        /* Use to cork entries for the object */
        if(H5AC_tag(xfer, baddrs, NULL) < 0) {
            pass = FALSE;
            failure_mssg = "error in H5P_set().";
        }

        result = H5C_insert_entry(file_ptr, xfer,
	        &(types[type]), entry_ptr->addr, (void *)entry_ptr, flags);

        if ( ( result < 0 ) ||
             ( entry_ptr->header.is_protected ) ||
             ( entry_ptr->header.type != &(types[type]) ) ||
             ( entry_ptr->size != entry_ptr->header.size ) ||
             ( entry_ptr->addr != entry_ptr->header.addr ) ) {

            pass = FALSE;
            failure_mssg = "error in H5C_insert().";

#if 0 /* This is useful debugging code.  Lets keep it around. */

            HDfprintf(stdout, "result = %d\n", (int)result);
            HDfprintf(stdout, "entry_ptr->header.is_protected = %d\n",
                      (int)(entry_ptr->header.is_protected));
            HDfprintf(stdout,
		      "entry_ptr->header.type != &(types[type]) = %d\n",
                      (int)(entry_ptr->header.type != &(types[type])));
            HDfprintf(stdout,
                      "entry_ptr->size != entry_ptr->header.size = %d\n",
                      (int)(entry_ptr->size != entry_ptr->header.size));
            HDfprintf(stdout,
                      "entry_ptr->addr != entry_ptr->header.addr = %d\n",
                       (int)(entry_ptr->addr != entry_ptr->header.addr));
#endif
        } /* end if */
        HDassert(entry_ptr->cache_ptr == NULL);

        entry_ptr->file_ptr = file_ptr;
        entry_ptr->cache_ptr = cache_ptr;

        if(insert_pinned)
            HDassert(entry_ptr->header.is_pinned);
        else
            HDassert(!(entry_ptr->header.is_pinned));
        entry_ptr->is_pinned = insert_pinned;
        entry_ptr->pinned_from_client = insert_pinned;

        if(entry_ptr->header.tag_info && entry_ptr->header.tag_info->corked)
            entry_ptr->is_corked = TRUE;

        HDassert(entry_ptr->header.is_dirty);
        HDassert(((entry_ptr->header).type)->id == type);
    } /* end if */

    return;

} /* insert_entry() */


/*-------------------------------------------------------------------------
 * Function:	mark_entry_dirty()
 *
 * Purpose:	Mark the specified entry as dirty.
 *
 *		Do nothing if pass is FALSE on entry.
 *
 * Return:	void
 *
 * Programmer:	John Mainzer
 *              3/28/06
 *
 *-------------------------------------------------------------------------
 */

void
mark_entry_dirty(int32_t type,
                 int32_t idx)
{
    herr_t result;
    test_entry_t * base_addr;
    test_entry_t * entry_ptr;
    hbool_t was_dirty;

    if ( pass ) {

        HDassert( ( 0 <= type ) && ( type < NUMBER_OF_ENTRY_TYPES ) );
        HDassert( ( 0 <= idx ) && ( idx <= max_indices[type] ) );

        base_addr = entries[type];
        entry_ptr = &(base_addr[idx]);

        HDassert( entry_ptr->index == idx );
        HDassert( entry_ptr->type == type );
        HDassert( entry_ptr == entry_ptr->self );
        HDassert( entry_ptr->header.is_protected ||
		  entry_ptr->header.is_pinned );

        was_dirty = entry_ptr->is_dirty;
	entry_ptr->is_dirty = TRUE;

        if(entry_ptr->flush_dep_npar > 0 && !was_dirty)
            mark_flush_dep_dirty(entry_ptr);

        result = H5C_mark_entry_dirty((void *)entry_ptr);

        if ( ( result < 0 ) ||
             ( !entry_ptr->header.is_protected && !entry_ptr->header.is_pinned ) ||
             ( entry_ptr->header.is_protected && !entry_ptr->header.dirtied ) ||
             ( !entry_ptr->header.is_protected && !entry_ptr->header.is_dirty ) ||
             ( entry_ptr->header.type != &(types[type]) ) ||
             ( entry_ptr->size != entry_ptr->header.size ) ||
             ( entry_ptr->addr != entry_ptr->header.addr ) ) {

            pass = FALSE;
            failure_mssg = "error in H5C_mark_entry_dirty().";

        }

        HDassert( ((entry_ptr->header).type)->id == type );

    }

    return;

} /* mark_entry_dirty() */


/*-------------------------------------------------------------------------
 * Function:	move_entry()
 *
 * Purpose:	Move the entry indicated by the type and index to its
 *		main or alternate address as indicated.  If the entry is
 *		already at the desired entry, do nothing.
 *
 * Return:	void
 *
 * Programmer:	John Mainzer
 *              6/21/04
 *
 *-------------------------------------------------------------------------
 */

void
move_entry(H5C_t * cache_ptr,
             int32_t type,
             int32_t idx,
             hbool_t main_addr)
{
    herr_t         result;
    hbool_t	   done = TRUE; /* will set to FALSE if we have work to do */
    haddr_t        old_addr = HADDR_UNDEF;
    haddr_t        new_addr = HADDR_UNDEF;
    test_entry_t * base_addr;
    test_entry_t * entry_ptr;

    if ( pass ) {

        HDassert( cache_ptr );
        HDassert( ( 0 <= type ) && ( type < NUMBER_OF_ENTRY_TYPES ) );
        HDassert( ( 0 <= idx ) && ( idx <= max_indices[type] ) );

        base_addr = entries[type];
        entry_ptr = &(base_addr[idx]);

        HDassert( entry_ptr->index == idx );
        HDassert( entry_ptr->type == type );
        HDassert( entry_ptr == entry_ptr->self );
        HDassert( entry_ptr->cache_ptr == cache_ptr );
        HDassert( !(entry_ptr->is_protected) );
        HDassert( !(entry_ptr->header.is_protected) );


        if ( entry_ptr->at_main_addr && !main_addr ) {

            /* move to alt addr */

            HDassert( entry_ptr->addr == entry_ptr->main_addr );

            done = FALSE;
            old_addr = entry_ptr->addr;
            new_addr = entry_ptr->alt_addr;

        } else if ( !(entry_ptr->at_main_addr) && main_addr ) {

            /* move to main addr */

            HDassert( entry_ptr->addr == entry_ptr->alt_addr );

            done = FALSE;
            old_addr = entry_ptr->addr;
            new_addr = entry_ptr->main_addr;
        }

        if ( ! done ) {
            hbool_t was_dirty = entry_ptr->is_dirty;

            entry_ptr->is_dirty = TRUE;

            if(entry_ptr->flush_dep_npar > 0 && !was_dirty)
                mark_flush_dep_dirty(entry_ptr);

            entry_ptr->action = TEST_ENTRY_ACTION_MOVE;
            result = H5C_move_entry(cache_ptr, &(types[type]), old_addr, new_addr);
            entry_ptr->action = TEST_ENTRY_ACTION_NUL;
        }

        if ( ! done ) {

            if ( ( result < 0 ) ||
	         ( ( ! ( entry_ptr->header.destroy_in_progress ) ) &&
	           ( entry_ptr->header.addr != new_addr ) ) ) {

                pass = FALSE;
                failure_mssg = "error in H5C_move_entry().";

            } else {

                entry_ptr->addr = new_addr;
                entry_ptr->at_main_addr = main_addr;
            }
        }

        HDassert( ((entry_ptr->header).type)->id == type );

        HDassert( entry_ptr->header.is_dirty );
        HDassert( entry_ptr->is_dirty );
    }

    return;

} /* move_entry() */


/*-------------------------------------------------------------------------
 * Function:	protect_entry()
 *
 * Purpose:	Protect the entry indicated by the type and index.
 *
 *		Do nothing if pass is FALSE on entry.
 *
 * Return:	void
 *
 * Programmer:	John Mainzer
 *              6/11/04
 *
 *-------------------------------------------------------------------------
 */
void
protect_entry(H5F_t * file_ptr, int32_t type, int32_t idx)
{
    H5C_t * cache_ptr;
    test_entry_t * base_addr;
    test_entry_t * entry_ptr;
    haddr_t baddrs;
    hid_t xfer = H5AC_ind_read_dxpl_id;
    H5C_cache_entry_t * cache_entry_ptr;

    if(pass) {
        cache_ptr = file_ptr->shared->cache;

        HDassert(cache_ptr);
        HDassert((0 <= type) && (type < NUMBER_OF_ENTRY_TYPES));
        HDassert((0 <= idx) && (idx <= max_indices[type]));

        base_addr = entries[type];
        entry_ptr = &(base_addr[idx]);
        baddrs = base_addrs[type];

        HDassert(entry_ptr->index == idx);
        HDassert(entry_ptr->type == type);
        HDassert(entry_ptr == entry_ptr->self);
        HDassert(!(entry_ptr->is_protected));

        /* Set the base address of the entry type into the property list as tag */
        /* Use to cork entries for the object */
        if(H5AC_tag(xfer, baddrs, NULL) < 0) {
            pass = FALSE;
            failure_mssg = "error in H5P_set().";
        } /* end if */

        cache_entry_ptr = (H5C_cache_entry_t *)H5C_protect(file_ptr, xfer,
                &(types[type]), entry_ptr->addr, &entry_ptr->addr, 
                H5C__NO_FLAGS_SET);

        if ( ( cache_entry_ptr != (void *)entry_ptr ) ||
             ( !(entry_ptr->header.is_protected) ) ||
             ( entry_ptr->header.type != &(types[type]) ) ||
             ( entry_ptr->size != entry_ptr->header.size ) ||
             ( entry_ptr->addr != entry_ptr->header.addr ) ) {

#if 0
            /* I've written the following debugging code several times
             * now.  Lets keep it around so I don't have to write it
             * again.
             *                              - JRM
             */
            HDfprintf(stdout, "( cache_entry_ptr != (void *)entry_ptr ) = %d\n",
                      (int)( cache_entry_ptr != (void *)entry_ptr ));
            HDfprintf(stdout, "cache_entry_ptr = 0x%lx, entry_ptr = 0x%lx\n",
                      (long)cache_entry_ptr, (long)entry_ptr);
            HDfprintf(stdout, "entry_ptr->header.is_protected = %d\n",
                      (int)(entry_ptr->header.is_protected));
            HDfprintf(stdout,
                      "( entry_ptr->header.type != &(types[type]) ) = %d\n",
                      (int)( entry_ptr->header.type != &(types[type]) ));
            HDfprintf(stdout,
                      "entry_ptr->size = %d, entry_ptr->header.size = %d\n",
                      (int)(entry_ptr->size), (int)(entry_ptr->header.size));
            HDfprintf(stdout,
                      "entry_ptr->addr = %d, entry_ptr->header.addr = %d\n",
                      (int)(entry_ptr->addr), (int)(entry_ptr->header.addr));
            HDfprintf(stdout, 
                    "entry_ptr->verify_ct = %d, entry_ptr->max_verify_ct = %d\n",
                    entry_ptr->verify_ct, entry_ptr->max_verify_ct);
            H5Eprint2(H5E_DEFAULT, stdout);
#endif
            pass = FALSE;
            failure_mssg = "error in H5C_protect().";

        } /* end if */
        else {

	    HDassert( ( entry_ptr->cache_ptr == NULL ) ||
		      ( entry_ptr->cache_ptr == cache_ptr ) );

	    entry_ptr->cache_ptr = cache_ptr;
	    entry_ptr->file_ptr = file_ptr;
            entry_ptr->is_protected = TRUE;

        } /* end else */

        if(entry_ptr->header.tag_info && entry_ptr->header.tag_info->corked)
	    entry_ptr->is_corked = TRUE;

        HDassert(((entry_ptr->header).type)->id == type);
    } /* end if */

} /* protect_entry() */


/*-------------------------------------------------------------------------
 * Function:	protect_entry_ro()
 *
 * Purpose:	Do a read only protect the entry indicated by the type
 * 		and index.
 *
 *		Do nothing if pass is FALSE on entry.
 *
 * Return:	void
 *
 * Programmer:	John Mainzer
 *              4/1/07
 *
 *-------------------------------------------------------------------------
 */

void
protect_entry_ro(H5F_t * file_ptr,
                int32_t type,
                int32_t idx)
{
    H5C_t *cache_ptr;
    test_entry_t *base_addr;
    test_entry_t *entry_ptr;
    H5C_cache_entry_t * cache_entry_ptr;

    if ( pass ) {

        cache_ptr = file_ptr->shared->cache;

        HDassert( cache_ptr );
        HDassert( ( 0 <= type ) && ( type < NUMBER_OF_ENTRY_TYPES ) );
        HDassert( ( 0 <= idx ) && ( idx <= max_indices[type] ) );

        base_addr = entries[type];
        entry_ptr = &(base_addr[idx]);

        HDassert( entry_ptr->index == idx );
        HDassert( entry_ptr->type == type );
        HDassert( entry_ptr == entry_ptr->self );
        HDassert( ( ! ( entry_ptr->is_protected ) ) ||
		  ( ( entry_ptr->is_read_only ) &&
		    ( entry_ptr->ro_ref_count > 0 ) ) );

        cache_entry_ptr = (H5C_cache_entry_t *)H5C_protect(file_ptr, H5AC_ind_read_dxpl_id,
                &(types[type]), entry_ptr->addr, &entry_ptr->addr, H5C__READ_ONLY_FLAG);

        if ( ( cache_entry_ptr != (void *)entry_ptr ) ||
             ( !(entry_ptr->header.is_protected) ) ||
             ( !(entry_ptr->header.is_read_only) ) ||
             ( entry_ptr->header.ro_ref_count <= 0 ) ||
             ( entry_ptr->header.type != &(types[type]) ) ||
             ( entry_ptr->size != entry_ptr->header.size ) ||
             ( entry_ptr->addr != entry_ptr->header.addr ) ) {

            pass = FALSE;
            failure_mssg = "error in read only H5C_protect().";

        } else {

	    HDassert( ( entry_ptr->cache_ptr == NULL ) ||
		      ( entry_ptr->cache_ptr == cache_ptr ) );

	    entry_ptr->cache_ptr = cache_ptr;
	    entry_ptr->file_ptr = file_ptr;
            entry_ptr->is_protected = TRUE;
	    entry_ptr->is_read_only = TRUE;
	    entry_ptr->ro_ref_count++;
        }

        HDassert( ((entry_ptr->header).type)->id == type );
    }

    return;

} /* protect_entry_ro() */


/*-------------------------------------------------------------------------
 * Function:	pin_entry()
 *
 * Purpose:	Pin the entry indicated by the type and index.
 *
 *		Do nothing if pass is FALSE on entry.
 *
 * Return:	void
 *
 * Programmer:	Quincey Koziol
 *              3/17/09
 *
 *-------------------------------------------------------------------------
 */

void
pin_entry(int32_t type,
              int32_t idx)
{
    HDassert( ( 0 <= type ) && ( type < NUMBER_OF_ENTRY_TYPES ) );
    HDassert( ( 0 <= idx ) && ( idx <= max_indices[type] ) );

    if ( pass ) {
        test_entry_t * base_addr;
        test_entry_t * entry_ptr;
        herr_t result;

        base_addr = entries[type];
        entry_ptr = &(base_addr[idx]);

        HDassert( entry_ptr->index == idx );
        HDassert( entry_ptr->type == type );
        HDassert( entry_ptr == entry_ptr->self );
        HDassert( entry_ptr->is_protected );
        HDassert( !(entry_ptr->pinned_from_client) );

	result = H5C_pin_protected_entry((void *)entry_ptr);

	if ( result < 0 ) {

            pass = FALSE;
            failure_mssg = "H5C_pin_protected_entry() reports failure.";

	} else if ( ! ( entry_ptr->header.is_pinned ) ) {

            pass = FALSE;
            failure_mssg = "entry not pinned when it should be.";

	} else {

            entry_ptr->pinned_from_client = TRUE;
	    entry_ptr->is_pinned = TRUE;

	}
    } /* end if */

    return;

} /* pin_entry() */


/*-------------------------------------------------------------------------
 * Function:	unpin_entry()
 *
 * Purpose:	Unpin the entry indicated by the type and index.
 *
 *		Do nothing if pass is FALSE on entry.
 *
 * Return:	void
 *
 * Programmer:	John Mainzer
 *              3/28/06
 *
 *-------------------------------------------------------------------------
 */

void
unpin_entry(int32_t type,
            int32_t idx)
{
    herr_t result;
    test_entry_t * base_addr;
    test_entry_t * entry_ptr;

    if ( pass ) {
        HDassert( ( 0 <= type ) && ( type < NUMBER_OF_ENTRY_TYPES ) );
        HDassert( ( 0 <= idx ) && ( idx <= max_indices[type] ) );

        base_addr = entries[type];
        entry_ptr = &(base_addr[idx]);

        HDassert( entry_ptr->index == idx );
        HDassert( entry_ptr->type == type );
        HDassert( entry_ptr == entry_ptr->self );
        HDassert( entry_ptr->header.is_pinned );
        HDassert( entry_ptr->header.pinned_from_client );
	HDassert( entry_ptr->is_pinned );
	HDassert( entry_ptr->pinned_from_client );

        result = H5C_unpin_entry(entry_ptr);

        if ( ( result < 0 ) ||
             ( entry_ptr->header.pinned_from_client ) ||
             ( entry_ptr->header.is_pinned && !entry_ptr->header.pinned_from_cache ) ||
             ( entry_ptr->header.type != &(types[type]) ) ||
             ( entry_ptr->size != entry_ptr->header.size ) ||
             ( entry_ptr->addr != entry_ptr->header.addr ) ) {

            pass = FALSE;
            failure_mssg = "error in H5C_unpin().";

        }

        entry_ptr->pinned_from_client = FALSE;

	entry_ptr->is_pinned = entry_ptr->pinned_from_cache;

        HDassert( ((entry_ptr->header).type)->id == type );

    }

    return;

} /* unpin_entry() */


/*-------------------------------------------------------------------------
 * Function:	unprotect_entry()
 *
 * Purpose:	Unprotect the entry indicated by the type and index.
 *
 *		Do nothing if pass is FALSE on entry.
 *
 * Return:	void
 *
 * Programmer:	John Mainzer
 *              6/12/04
 *
 *-------------------------------------------------------------------------
 */

void
unprotect_entry(H5F_t * file_ptr,
                int32_t type,
                int32_t idx,
                unsigned int flags)
{
    herr_t result;
    hbool_t pin_flag_set;
    hbool_t unpin_flag_set;
    test_entry_t * base_addr;
    test_entry_t * entry_ptr;

    if ( pass ) {
        HDassert( ( 0 <= type ) && ( type < NUMBER_OF_ENTRY_TYPES ) );
        HDassert( ( 0 <= idx ) && ( idx <= max_indices[type] ) );

        base_addr = entries[type];
        entry_ptr = &(base_addr[idx]);

        HDassert( entry_ptr->index == idx );
        HDassert( entry_ptr->type == type );
        HDassert( entry_ptr == entry_ptr->self );
        HDassert( entry_ptr->header.is_protected );
        HDassert( entry_ptr->is_protected );

	pin_flag_set = (hbool_t)((flags & H5C__PIN_ENTRY_FLAG) != 0);
	unpin_flag_set = (hbool_t)((flags & H5C__UNPIN_ENTRY_FLAG) != 0);

	HDassert ( ! ( pin_flag_set && unpin_flag_set ) );
	HDassert ( ( ! pin_flag_set ) || ( ! (entry_ptr->is_pinned) ) );
	HDassert ( ( ! unpin_flag_set ) || ( entry_ptr->is_pinned ) );

        if(flags & H5C__DIRTIED_FLAG) {
            hbool_t was_dirty = entry_ptr->is_dirty;

            entry_ptr->is_dirty = TRUE;

            if(entry_ptr->flush_dep_npar > 0 && !was_dirty)
                mark_flush_dep_dirty(entry_ptr);
        } /* end if */

        result = H5C_unprotect(file_ptr, H5AC_ind_read_dxpl_id,
                    entry_ptr->addr, (void *)entry_ptr, flags);

        if ( ( result < 0 ) ||
             ( ( entry_ptr->header.is_protected ) &&
	       ( ( ! ( entry_ptr->is_read_only ) ) ||
		 ( entry_ptr->ro_ref_count <= 0 ) ) ) ||
             ( entry_ptr->header.type != &(types[type]) ) ||
             ( entry_ptr->size != entry_ptr->header.size ) ||
             ( entry_ptr->addr != entry_ptr->header.addr ) ) {

            pass = FALSE;
            failure_mssg = "error in H5C_unprotect().";

        }
        else
        {
	    if ( entry_ptr->ro_ref_count > 1 ) {

		entry_ptr->ro_ref_count--;

	    } else if ( entry_ptr->ro_ref_count == 1 ) {

		entry_ptr->is_protected = FALSE;
		entry_ptr->is_read_only = FALSE;
		entry_ptr->ro_ref_count = 0;

	    } else {

		entry_ptr->is_protected = FALSE;

	    }

	    if ( pin_flag_set ) {

	        HDassert(entry_ptr->header.is_pinned);
		entry_ptr->pinned_from_client = TRUE;
		entry_ptr->is_pinned = TRUE;

	    } else if ( unpin_flag_set ) {

	        HDassert(entry_ptr->header.is_pinned == entry_ptr->header.pinned_from_cache);
		entry_ptr->pinned_from_client = FALSE;
		entry_ptr->is_pinned = entry_ptr->pinned_from_cache;

            }
        }

        HDassert( ((entry_ptr->header).type)->id == type );

        if ( ( flags & H5C__DIRTIED_FLAG ) != 0
                && ( (flags & H5C__DELETED_FLAG) == 0 ) ) {

            HDassert( entry_ptr->header.is_dirty );
            HDassert( entry_ptr->is_dirty );
        }

	HDassert( entry_ptr->header.is_protected == entry_ptr->is_protected );
	HDassert( entry_ptr->header.is_read_only == entry_ptr->is_read_only );
	HDassert( entry_ptr->header.ro_ref_count == entry_ptr->ro_ref_count );
    }

    return;

} /* unprotect_entry() */


/*-------------------------------------------------------------------------
 * Function:	row_major_scan_forward()
 *
 * Purpose:	Do a sequence of inserts, protects, unprotects, moves,
 *		destroys while scanning through the set of entries.  If
 *		pass is false on entry, do nothing.
 *
 * Return:	void
 *
 * Programmer:	John Mainzer
 *              6/12/04
 *
 *-------------------------------------------------------------------------
 */
void
row_major_scan_forward(H5F_t * file_ptr,
                       int32_t max_index,
                       int32_t lag,
                       hbool_t verbose,
                       hbool_t reset_stats,
                       hbool_t display_stats,
                       hbool_t display_detailed_stats,
                       hbool_t do_inserts,
                       hbool_t do_moves,
                       hbool_t move_to_main_addr,
                       hbool_t do_destroys,
		       hbool_t do_mult_ro_protects,
                       int dirty_destroys,
                       int dirty_unprotects)
{
    H5C_t * cache_ptr = NULL;
    int32_t type = 0;
    int32_t idx;
    int32_t local_max_index;

    if(verbose)
        HDfprintf(stdout, "%s(): entering.\n", FUNC);

    if(pass) {
        cache_ptr = file_ptr->shared->cache;
        HDassert(cache_ptr != NULL);
        HDassert(lag >= 10);

        if(reset_stats)
            H5C_stats__reset(cache_ptr);
    } /* end if */

    while(pass && type < NUMBER_OF_ENTRY_TYPES) {
        idx = -lag;

        local_max_index = MIN(max_index, max_indices[type]);
        while(pass && idx <= (local_max_index + lag)) {
            int32_t tmp_idx;

	    if(verbose)
                HDfprintf(stdout, "%d:%d: ", type, idx);

            tmp_idx = idx + lag;
            if(pass && do_inserts && (tmp_idx >= 0) && (tmp_idx <= local_max_index) &&
                     ((tmp_idx % 2) == 0 ) && !entry_in_cache(cache_ptr, type, tmp_idx)) {

                if(verbose)
                    HDfprintf(stdout, "1(i, %d, %d) ", type, tmp_idx);

                insert_entry(file_ptr, type, tmp_idx, H5C__NO_FLAGS_SET);
		HDassert(cache_ptr->slist_size == cache_ptr->dirty_index_size);
            } /* end if */

            tmp_idx--;
            if(pass && (tmp_idx >= 0) && (tmp_idx <= local_max_index) &&
                     (tmp_idx % 3) == 0) {

                if(verbose)
                    HDfprintf(stdout, "2(p, %d, %d) ", type, tmp_idx);

                protect_entry(file_ptr, type, tmp_idx);
		HDassert(cache_ptr->slist_size == cache_ptr->dirty_index_size);
            } /* end if */

            tmp_idx--;
            if(pass && (tmp_idx >= 0) && (tmp_idx <= local_max_index) &&
                    (tmp_idx % 3) == 0) {

                if(verbose)
                    HDfprintf(stdout, "3(u, %d, %d) ", type, tmp_idx);

                unprotect_entry(file_ptr, type, tmp_idx, H5C__NO_FLAGS_SET);
		HDassert(cache_ptr->slist_size == cache_ptr->dirty_index_size);
            } /* end if */

            /* (don't decrement tmp_idx) */
            if(pass && do_moves && (tmp_idx >= 0) && (tmp_idx <= local_max_index) &&
                    (tmp_idx % 3) == 0) {

                if(verbose)
                    HDfprintf(stdout, "4(r, %d, %d, %d) ", type, tmp_idx, (int)move_to_main_addr);

                move_entry(cache_ptr, type, tmp_idx, move_to_main_addr);
		HDassert(cache_ptr->slist_size == cache_ptr->dirty_index_size);
            } /* end if */

            tmp_idx--;
            if(pass && (tmp_idx >= 0) && (tmp_idx <= local_max_index) &&
                    (tmp_idx % 5) == 0) {

                if(verbose)
                    HDfprintf(stdout, "5(p, %d, %d) ", type, tmp_idx);

                protect_entry(file_ptr, type, tmp_idx);
		HDassert(cache_ptr->slist_size == cache_ptr->dirty_index_size);
            } /* end if */

            tmp_idx -= 2;
            if(pass && (tmp_idx >= 0) && (tmp_idx <= local_max_index) &&
                    (tmp_idx % 5) == 0) {

                if(verbose)
                    HDfprintf(stdout, "6(u, %d, %d) ", type, tmp_idx);

                unprotect_entry(file_ptr, type, tmp_idx, H5C__NO_FLAGS_SET);
		HDassert(cache_ptr->slist_size == cache_ptr->dirty_index_size);
            } /* end if */

	    if(do_mult_ro_protects) {
                /* (don't decrement tmp_idx) */
		if(pass && (tmp_idx >= 0) && (tmp_idx < local_max_index) &&
                        (tmp_idx % 9) == 0) {

                    if(verbose)
                        HDfprintf(stdout, "7(p-ro, %d, %d) ", type, tmp_idx);

		    protect_entry_ro(file_ptr, type, tmp_idx);
 		    HDassert(cache_ptr->slist_size == cache_ptr->dirty_index_size);
		} /* end if */

                tmp_idx--;
		if(pass && (tmp_idx >= 0) && (tmp_idx < local_max_index) &&
                        (tmp_idx % 11) == 0) {

                    if(verbose)
                        HDfprintf(stdout, "8(p-ro, %d, %d) ", type, tmp_idx);

		    protect_entry_ro(file_ptr, type, tmp_idx);
 		    HDassert(cache_ptr->slist_size == cache_ptr->dirty_index_size);
		} /* end if */

                tmp_idx--;
		if(pass && (tmp_idx >= 0) && (tmp_idx < local_max_index) &&
                        (tmp_idx % 13) == 0) {

                    if(verbose)
                        HDfprintf(stdout, "9(p-ro, %d, %d) ", type, tmp_idx);

		    protect_entry_ro(file_ptr, type, tmp_idx);
 		    HDassert(cache_ptr->slist_size == cache_ptr->dirty_index_size);
		} /* end if */

                /* (don't decrement tmp_idx) */
		if(pass && (tmp_idx >= 0) && (tmp_idx < local_max_index) &&
                        (tmp_idx % 9) == 0) {

                    if(verbose)
                        HDfprintf(stdout, "10(u-ro, %d, %d) ", type, tmp_idx);

		    unprotect_entry(file_ptr, type, tmp_idx, H5C__NO_FLAGS_SET);
 		    HDassert(cache_ptr->slist_size == cache_ptr->dirty_index_size);
		} /* end if */

                tmp_idx--;
		if(pass && (tmp_idx >= 0) && (tmp_idx < local_max_index) &&
                        (tmp_idx % 11) == 0) {

                    if(verbose)
                        HDfprintf(stdout, "11(u-ro, %d, %d) ", type, tmp_idx);

		    unprotect_entry(file_ptr, type, tmp_idx, H5C__NO_FLAGS_SET);
 		    HDassert(cache_ptr->slist_size == cache_ptr->dirty_index_size);
		} /* end if */

                tmp_idx--;
		if(pass && (tmp_idx >= 0) && (tmp_idx < local_max_index) &&
                        (tmp_idx % 13) == 0) {

                    if(verbose)
                        HDfprintf(stdout, "12(u-ro, %d, %d) ", type, tmp_idx);

		    unprotect_entry(file_ptr, type, tmp_idx, H5C__NO_FLAGS_SET);
 		    HDassert(cache_ptr->slist_size == cache_ptr->dirty_index_size);
		} /* end if */
	    } /* if ( do_mult_ro_protects ) */

            if(pass && (idx >= 0) && (idx <= local_max_index)) {
                if(verbose)
                    HDfprintf(stdout, "13(p, %d, %d) ", type, idx);

                protect_entry(file_ptr, type, idx);
		HDassert(cache_ptr->slist_size == cache_ptr->dirty_index_size);
            } /* end if */

            tmp_idx = idx - lag + 2;
            if(pass && (tmp_idx >= 0) && (tmp_idx <= local_max_index) &&
                    (tmp_idx % 7) == 0) {

                if(verbose)
                    HDfprintf(stdout, "14(u, %d, %d) ", type, tmp_idx);

                unprotect_entry(file_ptr, type, tmp_idx, H5C__NO_FLAGS_SET);
		HDassert(cache_ptr->slist_size == cache_ptr->dirty_index_size);
            } /* end if */

            tmp_idx--;
            if(pass && (tmp_idx >= 0) && (tmp_idx <= local_max_index) &&
                    (tmp_idx % 7) == 0) {

                if(verbose)
                    HDfprintf(stdout, "15(p, %d, %d) ", type, tmp_idx);

                protect_entry(file_ptr, type, tmp_idx);
		HDassert(cache_ptr->slist_size == cache_ptr->dirty_index_size);
            } /* end if */

            if(do_destroys) {
                tmp_idx = idx - lag;
                if(pass && (tmp_idx >= 0) && (tmp_idx <= local_max_index)) {
                    switch(tmp_idx % 4) {
                        case 0: /* we just did an insert */
                            if(verbose)
                                HDfprintf(stdout, "16(u, %d, %d) ", type, tmp_idx);

                            unprotect_entry(file_ptr, type, tmp_idx, H5C__NO_FLAGS_SET);
			    HDassert(cache_ptr->slist_size == cache_ptr->dirty_index_size);
                            break;

                        case 1:
                            if((entries[type])[tmp_idx].is_dirty) {
                                if(verbose)
                                    HDfprintf(stdout, "17(u, %d, %d) ", type, tmp_idx);

                                unprotect_entry(file_ptr, type, tmp_idx, H5C__NO_FLAGS_SET);
				HDassert(cache_ptr->slist_size == cache_ptr->dirty_index_size);
                            } /* end if */
                            else {
                                if(verbose)
                                    HDfprintf(stdout, "18(u, %d, %d) ", type, tmp_idx);

                                unprotect_entry(file_ptr, type, tmp_idx, (dirty_unprotects ? H5C__DIRTIED_FLAG : H5C__NO_FLAGS_SET));
				HDassert(cache_ptr->slist_size == cache_ptr->dirty_index_size);
                            } /* end else */
                            break;

                        case 2: /* we just did an insert */
                            if(verbose)
                                HDfprintf(stdout, "19(u-del, %d, %d) ", type, tmp_idx);

                            unprotect_entry(file_ptr, type, tmp_idx, H5C__DELETED_FLAG);
			    HDassert(cache_ptr->slist_size == cache_ptr->dirty_index_size);
                            break;

                        case 3:
                            if((entries[type])[tmp_idx].is_dirty) {
                                if(verbose)
                                    HDfprintf(stdout, "20(u-del, %d, %d) ", type, tmp_idx);

                                unprotect_entry(file_ptr, type, tmp_idx, H5C__DELETED_FLAG);
			        HDassert(cache_ptr->slist_size == cache_ptr->dirty_index_size);
                            } /* end if */
                            else {
                                if(verbose)
                                    HDfprintf(stdout, "21(u-del, %d, %d) ", type, tmp_idx);

                                unprotect_entry(file_ptr, type, tmp_idx, (dirty_destroys ? H5C__DIRTIED_FLAG : H5C__NO_FLAGS_SET) | H5C__DELETED_FLAG);
			        HDassert(cache_ptr->slist_size == cache_ptr->dirty_index_size);
                            } /* end else */
                            break;

                        default:
                            HDassert(0); /* this can't happen... */
                            break;
                    } /* end switch */
                } /* end if */
            } /* end if */
            else {
                tmp_idx = idx - lag;
                if(pass && (tmp_idx >= 0) && (tmp_idx <= local_max_index)) {
                    if(verbose)
                        HDfprintf(stdout, "22(u, %d, %d) ", type, tmp_idx);

                    unprotect_entry(file_ptr, type, tmp_idx, (dirty_unprotects ? H5C__DIRTIED_FLAG : H5C__NO_FLAGS_SET));
		    HDassert(cache_ptr->slist_size == cache_ptr->dirty_index_size);
                } /* end if */
            } /* end elsef */

            if(verbose)
                HDfprintf(stdout, "\n");

            idx++;
        } /* end while */

        type++;
    } /* end while */

    if(pass && display_stats)
        H5C_stats(cache_ptr, "test cache", display_detailed_stats);

} /* row_major_scan_forward() */


/*-------------------------------------------------------------------------
 * Function:	hl_row_major_scan_forward()
 *
 * Purpose:	Do a high locality sequence of inserts, protects, and
 *		unprotects while scanning through the set of entries.
 *		If pass is false on entry, do nothing.
 *
 * Return:	void
 *
 * Programmer:	John Mainzer
 *              10/21/04
 *
 *-------------------------------------------------------------------------
 */

void
hl_row_major_scan_forward(H5F_t * file_ptr,
                          int32_t max_index,
                          hbool_t verbose,
                          hbool_t reset_stats,
                          hbool_t display_stats,
                          hbool_t display_detailed_stats,
                          hbool_t do_inserts)
{
    H5C_t * cache_ptr = NULL;
    int32_t type = 0;
    int32_t idx;
    int32_t i;
    int32_t lag = 100;
    int32_t local_max_index;

    if ( verbose )
        HDfprintf(stdout, "%s(): entering.\n", FUNC);

    if ( pass ) {

        cache_ptr = file_ptr->shared->cache;

        HDassert( cache_ptr != NULL );
        HDassert( lag > 5 );
        HDassert( max_index >= 200 );
        HDassert( max_index <= MAX_ENTRIES );

        if ( reset_stats ) {

            H5C_stats__reset(cache_ptr);
        }
    }

    while ( ( pass ) && ( type < NUMBER_OF_ENTRY_TYPES ) )
    {
        idx = -lag;

        local_max_index = MIN(max_index, max_indices[type]);

        while ( ( pass ) && ( idx <= (local_max_index + lag) ) )
        {
            if ( ( pass ) && ( do_inserts ) && ( (idx + lag) >= 0 ) &&
                 ( (idx + lag) <= max_indices[type] ) &&
                 ( ((idx + lag) % 2) == 0 ) &&
                 ( ! entry_in_cache(cache_ptr, type, (idx + lag)) ) ) {

                if ( verbose )
                    HDfprintf(stdout, "(i, %d, %d) ", type, (idx + lag));

                insert_entry(file_ptr, type, (idx + lag), H5C__NO_FLAGS_SET);
            }

            i = idx;

            while ( ( pass ) && ( i >= idx - lag ) && ( i >= 0 ) )
            {
                if ( ( pass ) && ( i >= 0 ) && ( i <= local_max_index ) ) {

                    if ( verbose )
                        HDfprintf(stdout, "(p, %d, %d) ", type, i);

                    protect_entry(file_ptr, type, i);

                    if ( verbose )
                        HDfprintf(stdout, "(u, %d, %d) ", type, i);

                    unprotect_entry(file_ptr, type, i, H5C__NO_FLAGS_SET);
                }
                i--;
            }

            if ( verbose )
                HDfprintf(stdout, "\n");

            idx++;
        }
        type++;
    }

    if ( ( pass ) && ( display_stats ) ) {

        H5C_stats(cache_ptr, "test cache", display_detailed_stats);
    }

    return;

} /* hl_row_major_scan_forward() */


/*-------------------------------------------------------------------------
 * Function:	row_major_scan_backward()
 *
 * Purpose:	Do a sequence of inserts, protects, unprotects, moves,
 *		destroys while scanning backwards through the set of
 *		entries.  If pass is false on entry, do nothing.
 *
 * Return:	void
 *
 * Programmer:	John Mainzer
 *              6/12/04
 *
 *-------------------------------------------------------------------------
 */

void
row_major_scan_backward(H5F_t * file_ptr,
                        int32_t max_index,
                        int32_t lag,
                        hbool_t verbose,
                        hbool_t reset_stats,
                        hbool_t display_stats,
                        hbool_t display_detailed_stats,
                        hbool_t do_inserts,
                        hbool_t do_moves,
                        hbool_t move_to_main_addr,
                        hbool_t do_destroys,
			hbool_t do_mult_ro_protects,
                        int dirty_destroys,
                        int dirty_unprotects)
{
    H5C_t * cache_ptr = NULL;
    int32_t type = NUMBER_OF_ENTRY_TYPES - 1;
    int32_t idx;
    int32_t local_max_index;

    if ( verbose )
        HDfprintf(stdout, "%s(): Entering.\n", FUNC);

    if ( pass ) {

        cache_ptr = file_ptr->shared->cache;

        HDassert( cache_ptr != NULL );
        HDassert( lag >= 10 );

        if ( reset_stats ) {

            H5C_stats__reset(cache_ptr);
        }
    }

    while ( ( pass ) && ( type >= 0 ) )
    {
        local_max_index = MIN(max_index, max_indices[type]);

        idx = local_max_index + lag;

        while ( ( pass ) && ( idx >= -lag ) )
        {
            int32_t tmp_idx;

            tmp_idx = idx - lag;
            if ( ( pass ) && ( do_inserts ) && ( tmp_idx >= 0 ) &&
                 ( tmp_idx <= local_max_index ) &&
                 ( (tmp_idx % 2) == 1 ) &&
                 ( ! entry_in_cache(cache_ptr, type, tmp_idx) ) ) {

                if ( verbose )
                    HDfprintf(stdout, "(i, %d, %d) ", type, tmp_idx);

                insert_entry(file_ptr, type, tmp_idx, H5C__NO_FLAGS_SET);
            }

            tmp_idx++;
            if ( ( pass ) && ( tmp_idx >= 0 ) &&
                 ( tmp_idx <= local_max_index ) &&
                 ( ( tmp_idx % 3 ) == 0 ) ) {

                if ( verbose )
                    HDfprintf(stdout, "(p, %d, %d) ", type, tmp_idx);

                protect_entry(file_ptr, type, tmp_idx);
            }

            tmp_idx++;
            if ( ( pass ) && ( tmp_idx >= 0 ) &&
                 ( tmp_idx <= local_max_index ) &&
                 ( ( tmp_idx % 3 ) == 0 ) ) {

                if ( verbose )
                    HDfprintf(stdout, "(u, %d, %d) ", type, tmp_idx);

                unprotect_entry(file_ptr, type, tmp_idx, H5C__NO_FLAGS_SET);
            }

            /* (don't increment tmp_idx) */
            if ( ( pass ) && ( do_moves ) && ( tmp_idx >= 0 ) &&
                 ( tmp_idx <= local_max_index ) &&
                 ( ( tmp_idx % 3 ) == 0 ) ) {

                if ( verbose )
                    HDfprintf(stdout, "(r, %d, %d, %d) ",
			      type, tmp_idx, (int)move_to_main_addr);

                move_entry(cache_ptr, type, tmp_idx, move_to_main_addr);
            }

            tmp_idx++;
            if ( ( pass ) && ( tmp_idx >= 0 ) &&
                 ( tmp_idx <= local_max_index ) &&
                 ( ( tmp_idx % 5 ) == 0 ) ) {

                if ( verbose )
                    HDfprintf(stdout, "(p, %d, %d) ", type, tmp_idx);

                protect_entry(file_ptr, type, (idx - lag + 3));
            }

            tmp_idx += 2;
            if ( ( pass ) && ( tmp_idx >= 0 ) &&
                 ( tmp_idx <= local_max_index ) &&
                 ( ( tmp_idx % 5 ) == 0 ) ) {

                if ( verbose )
                    HDfprintf(stdout, "(u, %d, %d) ", type, tmp_idx);

                unprotect_entry(file_ptr, type, tmp_idx, H5C__NO_FLAGS_SET);
            }

            /* (don't increment tmp_idx) */
	    if ( do_mult_ro_protects )
	    {
		if ( ( pass ) && ( tmp_idx >= 0 ) &&
		     ( tmp_idx < local_max_index ) &&
		     ( tmp_idx % 9 == 0 ) ) {

                    if ( verbose )
                        HDfprintf(stdout, "(p-ro, %d, %d) ", type, tmp_idx);

		    protect_entry_ro(file_ptr, type, tmp_idx);
		}

                tmp_idx++;
		if ( ( pass ) && ( tmp_idx >= 0 ) &&
		     ( tmp_idx < local_max_index ) &&
		     ( tmp_idx % 11 == 0 ) ) {

                    if ( verbose )
                        HDfprintf(stdout, "(p-ro, %d, %d) ", type, tmp_idx);

		    protect_entry_ro(file_ptr, type, tmp_idx);
		}

                tmp_idx++;
		if ( ( pass ) && ( tmp_idx >= 0 ) &&
		     ( tmp_idx < local_max_index ) &&
		     ( tmp_idx % 13 == 0 ) ) {

                    if ( verbose )
                        HDfprintf(stdout, "(p-ro, %d, %d) ", type, tmp_idx);

		    protect_entry_ro(file_ptr, type, tmp_idx);
		}

                /* (don't increment tmp_idx) */
		if ( ( pass ) && ( tmp_idx >= 0 ) &&
		     ( tmp_idx < local_max_index ) &&
		     ( tmp_idx % 9 == 0 ) ) {

                    if ( verbose )
                        HDfprintf(stdout, "(u-ro, %d, %d) ", type, tmp_idx);

		    unprotect_entry(file_ptr, type, tmp_idx, H5C__NO_FLAGS_SET);
		}

                tmp_idx++;
		if ( ( pass ) && ( tmp_idx >= 0 ) &&
		     ( tmp_idx < local_max_index ) &&
		     ( tmp_idx % 11 == 0 ) ) {

                    if ( verbose )
                        HDfprintf(stdout, "(u-ro, %d, %d) ", type, tmp_idx);

		    unprotect_entry(file_ptr, type, tmp_idx, H5C__NO_FLAGS_SET);
		}

                tmp_idx++;
		if ( ( pass ) && ( tmp_idx >= 0 ) &&
		     ( tmp_idx < local_max_index ) &&
		     ( tmp_idx % 13 == 0 ) ) {

                    if ( verbose )
                        HDfprintf(stdout, "(u-ro, %d, %d) ", type, tmp_idx);

		    unprotect_entry(file_ptr, type, tmp_idx, H5C__NO_FLAGS_SET);
		}
	    } /* if ( do_mult_ro_protects ) */

            if ( ( pass ) && ( idx >= 0 ) && ( idx <= local_max_index ) ) {

                if ( verbose )
                    HDfprintf(stdout, "(p, %d, %d) ", type, idx);

                protect_entry(file_ptr, type, idx);
            }

            tmp_idx = idx + lag - 2;
            if ( ( pass ) && ( tmp_idx >= 0 ) &&
                 ( tmp_idx <= local_max_index ) &&
                 ( ( tmp_idx % 7 ) == 0 ) ) {

                if ( verbose )
                    HDfprintf(stdout, "(u, %d, %d) ", type, tmp_idx);

                unprotect_entry(file_ptr, type, tmp_idx, H5C__NO_FLAGS_SET);
            }

            tmp_idx++;
            if ( ( pass ) && ( tmp_idx >= 0 ) &&
                 ( tmp_idx <= local_max_index ) &&
                 ( ( tmp_idx % 7 ) == 0 ) ) {

                if ( verbose )
                    HDfprintf(stdout, "(p, %d, %d) ", type, tmp_idx);

                protect_entry(file_ptr, type, tmp_idx);
            }


            if ( do_destroys ) {

                if ( ( pass ) && ( (idx + lag) >= 0 ) &&
                     ( ( idx + lag) <= local_max_index ) ) {

                    switch ( (idx + lag) % 4 ) {

                        case 0:
                            if ( (entries[type])[idx+lag].is_dirty ) {

                                unprotect_entry(file_ptr, type, idx + lag, H5C__NO_FLAGS_SET);
                            } else {

                                unprotect_entry(file_ptr, type, idx + lag,
                                        (dirty_unprotects ? H5C__DIRTIED_FLAG : H5C__NO_FLAGS_SET));
                            }
                            break;

                        case 1: /* we just did an insert */
                            unprotect_entry(file_ptr, type, idx + lag, H5C__NO_FLAGS_SET);
                            break;

                        case 2:
                            if ( (entries[type])[idx + lag].is_dirty ) {

                                unprotect_entry(file_ptr, type, idx + lag, H5C__DELETED_FLAG);
                            } else {

                                unprotect_entry(file_ptr, type, idx + lag,
                                        (dirty_destroys ? H5C__DIRTIED_FLAG : H5C__NO_FLAGS_SET)
                                        | H5C__DELETED_FLAG);
                            }
                            break;

                        case 3: /* we just did an insert */
                            unprotect_entry(file_ptr, type, idx + lag, H5C__DELETED_FLAG);
                            break;

                        default:
                            HDassert(0); /* this can't happen... */
                            break;
                    }
                }
            } else {

                if ( ( pass ) && ( (idx + lag) >= 0 ) &&
                     ( ( idx + lag) <= local_max_index ) ) {

                    if ( verbose )
                        HDfprintf(stdout, "(u, %d, %d) ", type, (idx + lag));

                    unprotect_entry(file_ptr, type, idx + lag,
                            (dirty_unprotects ? H5C__DIRTIED_FLAG : H5C__NO_FLAGS_SET));
                }
            }

            if ( verbose )
                HDfprintf(stdout, "\n");

            idx--;
        }
        type--;
    }

    if ( ( pass ) && ( display_stats ) ) {

        H5C_stats(cache_ptr, "test cache", display_detailed_stats);
    }

    return;

} /* row_major_scan_backward() */


/*-------------------------------------------------------------------------
 * Function:	hl_row_major_scan_backward()
 *
 * Purpose:	Do a high locality sequence of inserts, protects, and
 *		unprotects while scanning through the set of entries.
 *		If pass is false on entry, do nothing.
 *
 * Return:	void
 *
 * Programmer:	John Mainzer
 *              10/21/04
 *
 *-------------------------------------------------------------------------
 */

void
hl_row_major_scan_backward(H5F_t * file_ptr,
                           int32_t max_index,
                           hbool_t verbose,
                           hbool_t reset_stats,
                           hbool_t display_stats,
                           hbool_t display_detailed_stats,
                           hbool_t do_inserts)
{
    H5C_t * cache_ptr = NULL;
    int32_t type = NUMBER_OF_ENTRY_TYPES - 1;
    int32_t idx;
    int32_t i;
    int32_t lag = 100;
    int32_t local_max_index;

    if ( verbose )
        HDfprintf(stdout, "%s(): entering.\n", FUNC);

    if ( pass ) {

        cache_ptr = file_ptr->shared->cache;

        HDassert( cache_ptr != NULL );
        HDassert( lag > 5 );
        HDassert( max_index >= 200 );
        HDassert( max_index <= MAX_ENTRIES );

        if ( reset_stats ) {

            H5C_stats__reset(cache_ptr);
        }
    }

    while ( ( pass ) && ( type >= 0 ) )
    {
        idx = max_indices[type] + lag;

        local_max_index = MIN(max_index, max_indices[type]);

        while ( ( pass ) && ( idx >= -lag ) )
        {
            if ( ( pass ) && ( do_inserts ) && ( (idx + lag) >= 0 ) &&
                 ( (idx + lag) <= local_max_index ) &&
                 ( ((idx + lag) % 2) == 0 ) &&
                 ( ! entry_in_cache(cache_ptr, type, (idx + lag)) ) ) {

                if ( verbose )
                    HDfprintf(stdout, "(i, %d, %d) ", type, (idx + lag));

                insert_entry(file_ptr, type, (idx + lag), H5C__NO_FLAGS_SET);
            }

            i = idx;

            while ( ( pass ) && ( i >= idx - lag ) && ( i >= 0 ) )
            {
                if ( ( pass ) && ( i >= 0 ) && ( i <= local_max_index ) ) {

                    if ( verbose )
                        HDfprintf(stdout, "(p, %d, %d) ", type, i);

                    protect_entry(file_ptr, type, i);

                    if ( verbose )
                        HDfprintf(stdout, "(u, %d, %d) ", type, i);

                    unprotect_entry(file_ptr, type, i, H5C__NO_FLAGS_SET);
                }
                i--;
            }

            if ( verbose )
                HDfprintf(stdout, "\n");

            idx--;
        }
        type--;
    }

    if ( ( pass ) && ( display_stats ) ) {

        H5C_stats(cache_ptr, "test cache", display_detailed_stats);
    }

    return;

} /* hl_row_major_scan_backward() */


/*-------------------------------------------------------------------------
 * Function:	col_major_scan_forward()
 *
 * Purpose:	Do a sequence of inserts, protects, and unprotects
 *		while scanning through the set of entries.  If
 *		pass is false on entry, do nothing.
 *
 * Return:	void
 *
 * Programmer:	John Mainzer
 *              6/23/04
 *
 *-------------------------------------------------------------------------
 */

void
col_major_scan_forward(H5F_t * file_ptr,
		       int32_t max_index,
                       int32_t lag,
                       hbool_t verbose,
                       hbool_t reset_stats,
                       hbool_t display_stats,
                       hbool_t display_detailed_stats,
                       hbool_t do_inserts,
                       int dirty_unprotects)
{
    H5C_t * cache_ptr = NULL;
    int32_t type = 0;
    int32_t idx;
    int32_t local_max_index[NUMBER_OF_ENTRY_TYPES];

    if ( verbose )
        HDfprintf(stdout, "%s: entering.\n", FUNC);

    if ( pass ) {
        int i;

        cache_ptr = file_ptr->shared->cache;

        for ( i = 0; i < NUMBER_OF_ENTRY_TYPES; i++ )
            local_max_index[i] = MIN(max_index, max_indices[i]);

        HDassert( lag > 5 );

        if ( reset_stats ) {

            H5C_stats__reset(cache_ptr);
        }
    }

    idx = -lag;

    while ( ( pass ) && ( (idx - lag) <= MAX_ENTRIES ) )
    {
        type = 0;

        while ( ( pass ) && ( type < NUMBER_OF_ENTRY_TYPES ) )
        {
            if ( ( pass ) && ( do_inserts ) && ( (idx + lag) >= 0 ) &&
                 ( (idx + lag) <= local_max_index[type] ) &&
                 ( ((idx + lag) % 3) == 0 ) &&
                 ( ! entry_in_cache(cache_ptr, type, (idx + lag)) ) ) {

                if ( verbose )
                    HDfprintf(stdout, "(i, %d, %d) ", type, (idx + lag));

                insert_entry(file_ptr, type, (idx + lag), H5C__NO_FLAGS_SET);
            }

            if ( ( pass ) &&
                 ( idx >= 0 ) &&
                 ( idx <= local_max_index[type] ) ) {

                if ( verbose )
                    HDfprintf(stdout, "(p, %d, %d) ", type, idx);

                protect_entry(file_ptr, type, idx);
            }

            if ( ( pass ) && ( (idx - lag) >= 0 ) &&
                 ( (idx - lag) <= local_max_index[type] ) ) {

                if ( verbose )
                    HDfprintf(stdout, "(u, %d, %d) ", type, (idx - lag));

                unprotect_entry(file_ptr, type, idx - lag,
                        (dirty_unprotects ? H5C__DIRTIED_FLAG : H5C__NO_FLAGS_SET));
            }

            if ( verbose )
                HDfprintf(stdout, "\n");

            type++;
        }

        idx++;
    }

    if ( ( pass ) && ( display_stats ) ) {

        H5C_stats(cache_ptr, "test cache", display_detailed_stats);
    }

    return;

} /* col_major_scan_forward() */


/*-------------------------------------------------------------------------
 * Function:	hl_col_major_scan_forward()
 *
 * Purpose:	Do a high locality sequence of inserts, protects, and
 *		unprotects while scanning through the set of entries.  If
 *		pass is false on entry, do nothing.
 *
 * Return:	void
 *
 * Programmer:	John Mainzer
 *              19/25/04
 *
 *-------------------------------------------------------------------------
 */

void
hl_col_major_scan_forward(H5F_t * file_ptr,
                          int32_t max_index,
                          hbool_t verbose,
                          hbool_t reset_stats,
                          hbool_t display_stats,
                          hbool_t display_detailed_stats,
                          hbool_t do_inserts,
                          int dirty_unprotects)
{
    H5C_t * cache_ptr = NULL;
    int32_t type = 0;
    int32_t idx;
    int32_t lag = 200;
    int32_t i;
    int32_t local_max_index;

    if ( verbose )
        HDfprintf(stdout, "%s: entering.\n", FUNC);

    if ( pass ) {

        cache_ptr = file_ptr->shared->cache;

        HDassert( cache_ptr != NULL );
        HDassert( lag > 5 );
        HDassert( max_index >= 500 );
        HDassert( max_index <= MAX_ENTRIES );

        if ( reset_stats ) {

            H5C_stats__reset(cache_ptr);
        }
    }

    idx = 0;

    local_max_index = MIN(max_index, MAX_ENTRIES);

    while ( ( pass ) && ( idx <= local_max_index ) )
    {

        i = idx;

        while ( ( pass ) && ( i >= 0 ) && ( i >= (idx - lag) ) ) {

            type = 0;

            while ( ( pass ) && ( type < NUMBER_OF_ENTRY_TYPES ) )
            {
                if ( ( pass ) && ( do_inserts ) && ( i == idx ) &&
                     ( i <= local_max_index ) &&
                     ( (i % 3) == 0 ) &&
                     ( ! entry_in_cache(cache_ptr, type, i) ) ) {

                    if ( verbose )
                        HDfprintf(stdout, "(i, %d, %d) ", type, i);

                    insert_entry(file_ptr, type, i, H5C__NO_FLAGS_SET);
                }

                if ( ( pass ) && ( i >= 0 ) && ( i <= local_max_index ) ) {

                    if ( verbose )
                        HDfprintf(stdout, "(p, %d, %d) ", type, i);

                    protect_entry(file_ptr, type, i);
                }

                if ( ( pass ) && ( i >= 0 ) &&
                     ( i <= local_max_index ) ) {

                    if ( verbose )
                        HDfprintf(stdout, "(u, %d, %d) ", type, i);

                    unprotect_entry(file_ptr, type, i,
                            (dirty_unprotects ? H5C__DIRTIED_FLAG : H5C__NO_FLAGS_SET));
                }

                if ( verbose )
                    HDfprintf(stdout, "\n");

                type++;
            }

            i--;
        }

        idx++;
    }

    if ( ( pass ) && ( display_stats ) ) {

        H5C_stats(cache_ptr, "test cache", display_detailed_stats);
    }

    return;

} /* hl_col_major_scan_forward() */


/*-------------------------------------------------------------------------
 * Function:	col_major_scan_backward()
 *
 * Purpose:	Do a sequence of inserts, protects, and unprotects
 *		while scanning backwards through the set of
 *		entries.  If pass is false on entry, do nothing.
 *
 * Return:	void
 *
 * Programmer:	John Mainzer
 *              6/23/04
 *
 *-------------------------------------------------------------------------
 */

void
col_major_scan_backward(H5F_t * file_ptr,
		        int32_t max_index,
                        int32_t lag,
                        hbool_t verbose,
                        hbool_t reset_stats,
                        hbool_t display_stats,
                        hbool_t display_detailed_stats,
                        hbool_t do_inserts,
                        int dirty_unprotects)
{
    H5C_t * cache_ptr = NULL;
    int mile_stone = 1;
    int32_t type;
    int32_t idx;
    int32_t local_max_index[NUMBER_OF_ENTRY_TYPES];

    if ( verbose )
        HDfprintf(stdout, "%s: entering.\n", FUNC);

    if ( pass ) {
        int i;

        cache_ptr = file_ptr->shared->cache;

        HDassert( cache_ptr != NULL );

        for ( i = 0; i < NUMBER_OF_ENTRY_TYPES; i++ )
            local_max_index[i] = MIN(max_index, max_indices[i]);

        HDassert( lag > 5 );

        if ( reset_stats ) {

            H5C_stats__reset(cache_ptr);
        }
    }

    idx = local_max_index[NUMBER_OF_ENTRY_TYPES - 1] + lag;

    if ( verbose ) /* 1 */
        HDfprintf(stdout, "%s: point %d.\n", FUNC, mile_stone++);


    while ( ( pass ) && ( (idx + lag) >= 0 ) )
    {
        type = NUMBER_OF_ENTRY_TYPES - 1;

        while ( ( pass ) && ( type >= 0 ) )
        {
            if ( ( pass ) && ( do_inserts) && ( (idx - lag) >= 0 ) &&
                 ( (idx - lag) <= local_max_index[type] ) &&
                 ( ((idx - lag) % 3) == 0 ) &&
                 ( ! entry_in_cache(cache_ptr, type, (idx - lag)) ) ) {

                if ( verbose )
                    HDfprintf(stdout, "(i, %d, %d) ", type, (idx - lag));

                insert_entry(file_ptr, type, (idx - lag), H5C__NO_FLAGS_SET);
            }

            if ( ( pass ) &&
		 ( idx >= 0 ) &&
		 ( idx <= local_max_index[type] ) ) {

                if ( verbose )
                    HDfprintf(stdout, "(p, %d, %d) ", type, idx);

                protect_entry(file_ptr, type, idx);
            }

            if ( ( pass ) && ( (idx + lag) >= 0 ) &&
                 ( (idx + lag) <= local_max_index[type] ) ) {

                if ( verbose )
                    HDfprintf(stdout, "(u, %d, %d) ", type, (idx + lag));

                unprotect_entry(file_ptr, type, idx + lag,
                        (dirty_unprotects ? H5C__DIRTIED_FLAG : H5C__NO_FLAGS_SET));
            }

            if ( verbose )
                HDfprintf(stdout, "\n");

            type--;
        }

        idx--;
    }

    if ( verbose ) /* 2 */
        HDfprintf(stdout, "%s: point %d.\n", FUNC, mile_stone++);

    if ( ( pass ) && ( display_stats ) ) {

        H5C_stats(cache_ptr, "test cache", display_detailed_stats);
    }

    if ( verbose )
        HDfprintf(stdout, "%s: exiting.\n", FUNC);

    return;

} /* col_major_scan_backward() */


/*-------------------------------------------------------------------------
 * Function:	hl_col_major_scan_backward()
 *
 * Purpose:	Do a high locality sequence of inserts, protects, and
 *		unprotects while scanning backwards through the set of
 *		entries.  If pass is false on entry, do nothing.
 *
 * Return:	void
 *
 * Programmer:	John Mainzer
 *              10/25/04
 *
 *-------------------------------------------------------------------------
 */

void
hl_col_major_scan_backward(H5F_t * file_ptr,
                           int32_t max_index,
                           hbool_t verbose,
                           hbool_t reset_stats,
                           hbool_t display_stats,
                           hbool_t display_detailed_stats,
                           hbool_t do_inserts,
                           int dirty_unprotects)
{
    H5C_t * cache_ptr = NULL;
    int32_t type = 0;
    int32_t idx = -1;
    int32_t lag = 50;
    int32_t i;
    int32_t local_max_index = -1;

    if ( verbose )
        HDfprintf(stdout, "%s: entering.\n", FUNC);

    if ( pass ) {

        cache_ptr = file_ptr->shared->cache;

        HDassert( cache_ptr != NULL );
        HDassert( lag > 5 );
        HDassert( max_index >= 500 );
        HDassert( max_index <= MAX_ENTRIES );

        local_max_index = MIN(max_index, MAX_ENTRIES);

        if ( reset_stats ) {

            H5C_stats__reset(cache_ptr);
        }

        idx = local_max_index;
    }

    while ( ( pass ) && ( idx >= 0 ) )
    {

        i = idx;

        while ( ( pass ) && ( i <= local_max_index ) && ( i <= (idx + lag) ) ) {

            type = 0;

            while ( ( pass ) && ( type < NUMBER_OF_ENTRY_TYPES ) )
            {
                if ( ( pass ) && ( do_inserts ) && ( i == idx ) &&
                     ( i <= local_max_index ) &&
                     ( ! entry_in_cache(cache_ptr, type, i) ) ) {

                    if ( verbose )
                        HDfprintf(stdout, "(i, %d, %d) ", type, i);

                    insert_entry(file_ptr, type, i, H5C__NO_FLAGS_SET);
                }

                if ( ( pass ) && ( i >= 0 ) && ( i <= local_max_index ) ) {

                    if ( verbose )
                        HDfprintf(stdout, "(p, %d, %d) ", type, i);

                    protect_entry(file_ptr, type, i);
                }

                if ( ( pass ) && ( i >= 0 ) &&
                     ( i <= local_max_index ) ) {

                    if ( verbose )
                        HDfprintf(stdout, "(u, %d, %d) ", type, i);

                    unprotect_entry(file_ptr, type, i,
                            (dirty_unprotects ? H5C__DIRTIED_FLAG : H5C__NO_FLAGS_SET));
                }

                if ( verbose )
                    HDfprintf(stdout, "\n");

                type++;
            }

            i++;
        }

        idx--;
    }

    if ( ( pass ) && ( display_stats ) ) {

        H5C_stats(cache_ptr, "test cache", display_detailed_stats);
    }

    return;

} /* hl_col_major_scan_backward() */


/*-------------------------------------------------------------------------
 * Function:	create_flush_dependency()
 *
 * Purpose:	Create a 'flush dependency' between two entries.
 *
 *		Do nothing if pass is false.
 *
 * Return:	void
 *
 * Programmer:	Quincey Koziol
 *              3/16/09
 *
 *-------------------------------------------------------------------------
 */

void
create_flush_dependency(int32_t par_type,
             int32_t par_idx,
             int32_t chd_type,
             int32_t chd_idx)
{
    HDassert( ( 0 <= par_type ) && ( par_type < NUMBER_OF_ENTRY_TYPES ) );
    HDassert( ( 0 <= par_idx ) && ( par_idx <= max_indices[par_type] ) );
    HDassert( ( 0 <= chd_type ) && ( chd_type < NUMBER_OF_ENTRY_TYPES ) );
    HDassert( ( 0 <= chd_idx ) && ( chd_idx <= max_indices[chd_type] ) );

    if ( pass ) {
        test_entry_t * par_base_addr;   /* Base entry of parent's entry array */
        test_entry_t * par_entry_ptr;   /* Parent entry */
        test_entry_t * chd_base_addr;   /* Base entry of child's entry array */
        test_entry_t * chd_entry_ptr;   /* Child entry */
        hbool_t par_is_pinned;          /* Whether parent is already pinned */
        herr_t result;                  /* API routine status */

        /* Get parent entry */
        par_base_addr = entries[par_type];
        par_entry_ptr = &(par_base_addr[par_idx]);
        par_is_pinned = par_entry_ptr->header.is_pinned;

        /* Sanity check parent entry */
        HDassert( par_entry_ptr->index == par_idx );
        HDassert( par_entry_ptr->type == par_type );
        HDassert( par_entry_ptr->header.is_protected );
        HDassert( par_entry_ptr == par_entry_ptr->self );

        /* Get parent entry */
        chd_base_addr = entries[chd_type];
        chd_entry_ptr = &(chd_base_addr[chd_idx]);

        /* Sanity check child entry */
        HDassert( chd_entry_ptr->index == chd_idx );
        HDassert( chd_entry_ptr->type == chd_type );
        HDassert( chd_entry_ptr == chd_entry_ptr->self );

        result = H5C_create_flush_dependency(par_entry_ptr, chd_entry_ptr);

        if ( ( result < 0 ) ||
             ( !par_entry_ptr->header.is_pinned ) ||
             ( !(par_entry_ptr->header.flush_dep_nchildren > 0) ) ) {

            pass = FALSE;
            failure_mssg = "error in H5C_create_flush_dependency().";
        } /* end if */

        /* Update information about entries */
        HDassert( chd_entry_ptr->flush_dep_npar < MAX_FLUSH_DEP_PARS );
        chd_entry_ptr->flush_dep_par_type[chd_entry_ptr->flush_dep_npar] = par_type;
        chd_entry_ptr->flush_dep_par_idx[chd_entry_ptr->flush_dep_npar] = par_idx;
        chd_entry_ptr->flush_dep_npar++;
        par_entry_ptr->flush_dep_nchd++;
        if(chd_entry_ptr->is_dirty || chd_entry_ptr->flush_dep_ndirty_chd > 0) {
            HDassert(par_entry_ptr->flush_dep_ndirty_chd < par_entry_ptr->flush_dep_nchd);
            par_entry_ptr->flush_dep_ndirty_chd++;
        } /* end if */
        par_entry_ptr->pinned_from_cache = TRUE;
        if( !par_is_pinned )
            par_entry_ptr->is_pinned = TRUE;
    } /* end if */
} /* create_flush_dependency() */


/*-------------------------------------------------------------------------
 * Function:	destroy_flush_dependency()
 *
 * Purpose:	Destroy a 'flush dependency' between two entries.
 *
 *		Do nothing if pass is false.
 *
 * Return:	void
 *
 * Programmer:	Quincey Koziol
 *              3/16/09
 *
 *-------------------------------------------------------------------------
 */

void
destroy_flush_dependency(int32_t par_type,
             int32_t par_idx,
             int32_t chd_type,
             int32_t chd_idx)
{
    HDassert( ( 0 <= par_type ) && ( par_type < NUMBER_OF_ENTRY_TYPES ) );
    HDassert( ( 0 <= par_idx ) && ( par_idx <= max_indices[par_type] ) );
    HDassert( ( 0 <= chd_type ) && ( chd_type < NUMBER_OF_ENTRY_TYPES ) );
    HDassert( ( 0 <= chd_idx ) && ( chd_idx <= max_indices[chd_type] ) );

    if ( pass ) {
        test_entry_t * par_base_addr;   /* Base entry of parent's entry array */
        test_entry_t * par_entry_ptr;   /* Parent entry */
        test_entry_t * chd_base_addr;   /* Base entry of child's entry array */
        test_entry_t * chd_entry_ptr;   /* Child entry */
        unsigned i;                     /* Local index variable */

        /* Get parent entry */
        par_base_addr = entries[par_type];
        par_entry_ptr = &(par_base_addr[par_idx]);

        /* Sanity check parent entry */
        HDassert( par_entry_ptr->is_pinned );
        HDassert( par_entry_ptr->pinned_from_cache );
        HDassert( par_entry_ptr->flush_dep_nchd > 0 );
        HDassert( par_entry_ptr == par_entry_ptr->self );

        /* Get parent entry */
        chd_base_addr = entries[chd_type];
        chd_entry_ptr = &(chd_base_addr[chd_idx]);

        /* Sanity check child entry */
        HDassert( chd_entry_ptr->index == chd_idx );
        HDassert( chd_entry_ptr->type == chd_type );
        HDassert( chd_entry_ptr->flush_dep_npar > 0 );
        HDassert( chd_entry_ptr == chd_entry_ptr->self );

        if ( H5C_destroy_flush_dependency(par_entry_ptr, chd_entry_ptr) < 0 ) {
            pass = FALSE;
            failure_mssg = "error in H5C_destroy_flush_dependency().";
        } /* end if */

        /* Update information about entries */
        for(i=0; i<chd_entry_ptr->flush_dep_npar; i++)
            if(chd_entry_ptr->flush_dep_par_type[i] == par_type
                    && chd_entry_ptr->flush_dep_par_idx[i] == par_idx)
                break;
        HDassert(i < chd_entry_ptr->flush_dep_npar);
        if(i < chd_entry_ptr->flush_dep_npar - 1)
            HDmemmove(&chd_entry_ptr->flush_dep_par_type[i],
                    &chd_entry_ptr->flush_dep_par_type[i+1],
                    (chd_entry_ptr->flush_dep_npar - i - 1)
                    * sizeof(chd_entry_ptr->flush_dep_par_type[0]));
        if(i < chd_entry_ptr->flush_dep_npar - 1)
            HDmemmove(&chd_entry_ptr->flush_dep_par_idx[i],
                    &chd_entry_ptr->flush_dep_par_idx[i+1],
                    (chd_entry_ptr->flush_dep_npar - i - 1)
                    * sizeof(chd_entry_ptr->flush_dep_par_idx[0]));
        chd_entry_ptr->flush_dep_npar--;
        par_entry_ptr->flush_dep_nchd--;
        if(par_entry_ptr->flush_dep_nchd == 0) {
            par_entry_ptr->pinned_from_cache = FALSE;
            par_entry_ptr->is_pinned = par_entry_ptr->pinned_from_client;
        } /* end if */
        if(chd_entry_ptr->is_dirty || chd_entry_ptr->flush_dep_ndirty_chd > 0) {
            HDassert(par_entry_ptr->flush_dep_ndirty_chd > 0);
            par_entry_ptr->flush_dep_ndirty_chd--;
            if(!par_entry_ptr->is_dirty
                    && par_entry_ptr->flush_dep_ndirty_chd == 0)
                mark_flush_dep_clean(par_entry_ptr);
        } /* end if */
    } /* end if */
} /* destroy_flush_dependency() */


/*-------------------------------------------------------------------------
 * Function:    mark_flush_dep_dirty()
 *
 * Purpose:     Recursively propagate the flush_dep_ndirty_children flag
 *              up the dependency chain in response to entry either
 *              becoming dirty or having its flush_dep_ndirty_children
 *              increased from 0.
 *
 * Return:      <none>
 *
 * Programmer:  Neil Fortner
 *              12/4/12
 *
 *-------------------------------------------------------------------------
 */
static void
mark_flush_dep_dirty(test_entry_t * entry_ptr)
{
    /* Sanity checks */
    HDassert(entry_ptr);

    /* Iterate over the parent entries */
    if(entry_ptr->flush_dep_npar) {
        test_entry_t *par_base_addr;        /* Base entry of parent's entry array */
        test_entry_t *par_entry_ptr;        /* Parent entry */
        unsigned u;                         /* Local index variable */

        for(u = 0; u < entry_ptr->flush_dep_npar; u++) {
            /* Get parent entry */
            par_base_addr = entries[entry_ptr->flush_dep_par_type[u]];
            par_entry_ptr = &(par_base_addr[entry_ptr->flush_dep_par_idx[u]]);

            /* Sanity check */
            HDassert(par_entry_ptr->flush_dep_ndirty_chd
                    < par_entry_ptr->flush_dep_nchd);

            /* Adjust the parent's number of dirty children */
            par_entry_ptr->flush_dep_ndirty_chd++;
        } /* end for */
    } /* end if */
} /* end mark_flush_dep_dirty() */


/*-------------------------------------------------------------------------
 * Function:    mark_flush_dep_clean()
 *
 * Purpose:     Recursively propagate the flush_dep_ndirty_children flag
 *              up the dependency chain in response to entry either
 *              becoming clean or having its flush_dep_ndirty_children
 *              reduced to 0.
 *
 * Return:      <none>
 *
 * Programmer:  Neil Fortner
 *              12/4/12
 *
 *-------------------------------------------------------------------------
 */
static void
mark_flush_dep_clean(test_entry_t * entry_ptr)
{
    /* Sanity checks */
    HDassert(entry_ptr);
    HDassert(!entry_ptr->is_dirty && entry_ptr->flush_dep_ndirty_chd == 0);

    /* Iterate over the parent entries */
    if(entry_ptr->flush_dep_npar) {
        test_entry_t *par_base_addr;        /* Base entry of parent's entry array */
        test_entry_t *par_entry_ptr;        /* Parent entry */
        unsigned u;                         /* Local index variable */

        for(u = 0; u < entry_ptr->flush_dep_npar; u++) {
            /* Get parent entry */
            par_base_addr = entries[entry_ptr->flush_dep_par_type[u]];
            par_entry_ptr = &(par_base_addr[entry_ptr->flush_dep_par_idx[u]]);

            /* Sanity check */
            HDassert(par_entry_ptr->flush_dep_ndirty_chd > 0);

            /* Adjust the parent's number of dirty children */
            par_entry_ptr->flush_dep_ndirty_chd--;
        } /* end for */
    } /* end if */
} /* end mark_flush_dep_clean() */


/*** H5AC level utility functions ***/


/*-------------------------------------------------------------------------
 * Function:	check_and_validate_cache_hit_rate()
 *
 * Purpose:	Use the API functions to get and reset the cache hit rate.
 *		Verify that the value returned by the API call agrees with
 *		the cache internal data structures.
 *
 *		If the number of cache accesses exceeds the value provided
 *		in the min_accesses parameter, and the hit rate is less than
 *		min_hit_rate, set pass to FALSE, and set failure_mssg to
 *		a string indicating that hit rate was unexpectedly low.
 *
 *		Return hit rate in *hit_rate_ptr, and print the data to
 *		stdout if requested.
 *
 *		If an error is detected, set pass to FALSE, and set
 *		failure_mssg to an appropriate value.
 *
 * Return:	void
 *
 * Programmer:	John Mainzer
 *              4/18/04
 *
 *-------------------------------------------------------------------------
 */

void
check_and_validate_cache_hit_rate(hid_t file_id,
                                  double * hit_rate_ptr,
                                  hbool_t dump_data,
                                  int64_t min_accesses,
                                  double min_hit_rate)
{
    herr_t result;
    int64_t cache_hits = 0;
    int64_t cache_accesses = 0;
    double expected_hit_rate;
    double hit_rate;
    H5F_t * file_ptr = NULL;
    H5C_t * cache_ptr = NULL;

    /* get a pointer to the files internal data structure */
    if ( pass ) {

        file_ptr = (H5F_t *)H5I_object_verify(file_id, H5I_FILE);

        if ( file_ptr == NULL ) {

            pass = FALSE;
            failure_mssg = "Can't get file_ptr.";

        } else {

            cache_ptr = file_ptr->shared->cache;
        }
    }

    /* verify that we can access the cache data structure */
    if ( pass ) {

        if ( ( cache_ptr == NULL ) ||
             ( cache_ptr->magic != H5C__H5C_T_MAGIC ) ) {

            pass = FALSE;
            failure_mssg = "Can't access cache resize_ctl.";
        }
    }

    /* compare the cache's internal configuration with the expected value */
    if ( pass ) {

        cache_hits     = cache_ptr->cache_hits;
        cache_accesses = cache_ptr->cache_accesses;

        if ( cache_accesses > 0 ) {

            expected_hit_rate = ((double)cache_hits) / ((double)cache_accesses);

        } else {

            expected_hit_rate = 0.0F;
        }

        result = H5Fget_mdc_hit_rate(file_id, &hit_rate);

        if ( result < 0 ) {

            pass = FALSE;
            failure_mssg = "H5Fget_mdc_hit_rate() failed.";

        } else if ( ! H5_DBL_ABS_EQUAL(hit_rate, expected_hit_rate) ) {

            pass = FALSE;
            failure_mssg = "unexpected hit rate.";

        }
    }

    if ( pass ) { /* reset the hit rate */

        result = H5Freset_mdc_hit_rate_stats(file_id);

        if ( result < 0 ) {

            pass = FALSE;
            failure_mssg = "H5Freset_mdc_hit_rate_stats() failed.";
        }
    }

    /* set *hit_rate_ptr if appropriate */
    if ( ( pass ) && ( hit_rate_ptr != NULL ) ) {

        *hit_rate_ptr = hit_rate;
    }

    /* dump data to stdout if requested */
    if ( ( pass ) && ( dump_data ) ) {

        HDfprintf(stdout,
                  "cache_hits: %ld, cache_accesses: %ld, hit_rate: %lf\n",
                  (long)cache_hits, (long)cache_accesses, hit_rate);
    }

    if ( ( pass ) &&
         ( cache_accesses > min_accesses ) &&
         ( hit_rate < min_hit_rate ) ) {

            pass = FALSE;
            failure_mssg = "Unexpectedly low hit rate.";
    }

    return;

} /* check_and_validate_cache_hit_rate() */


/*-------------------------------------------------------------------------
 * Function:	check_and_validate_cache_size()
 *
 * Purpose:	Use the API function to get the cache size data.  Verify
 *		that the values returned by the API call agree with
 *		the cache internal data structures.
 *
 *		Return size data in the locations specified by the pointer
 *		parameters if these parameters are not NULL.  Print the
 *		data to stdout if requested.
 *
 *		If an error is detected, set pass to FALSE, and set
 *		failure_mssg to an appropriate value.
 *
 * Return:	void
 *
 * Programmer:	John Mainzer
 *              4/18/04
 *
 *-------------------------------------------------------------------------
 */

void
check_and_validate_cache_size(hid_t file_id,
                              size_t * max_size_ptr,
                              size_t * min_clean_size_ptr,
                              size_t * cur_size_ptr,
                              int32_t * cur_num_entries_ptr,
                              hbool_t dump_data)
{
    herr_t result;
    size_t expected_max_size;
    size_t max_size;
    size_t expected_min_clean_size;
    size_t min_clean_size;
    size_t expected_cur_size;
    size_t cur_size;
    int32_t expected_cur_num_entries;
    int cur_num_entries;
    H5F_t * file_ptr = NULL;
    H5C_t * cache_ptr = NULL;

    /* get a pointer to the files internal data structure */
    if ( pass ) {

        file_ptr = (H5F_t *)H5I_object_verify(file_id, H5I_FILE);

        if ( file_ptr == NULL ) {

            pass = FALSE;
            failure_mssg = "Can't get file_ptr.";

        } else {

            cache_ptr = file_ptr->shared->cache;
        }
    }

    /* verify that we can access the cache data structure */
    if ( pass ) {

        if ( ( cache_ptr == NULL ) ||
             ( cache_ptr->magic != H5C__H5C_T_MAGIC ) ) {

            pass = FALSE;
            failure_mssg = "Can't access cache data structure.";
        }
    }

    /* compare the cache's internal configuration with the expected value */
    if ( pass ) {

        expected_max_size        = cache_ptr->max_cache_size;
        expected_min_clean_size  = cache_ptr->min_clean_size;
        expected_cur_size        = cache_ptr->index_size;
        expected_cur_num_entries = cache_ptr->index_len;

        result = H5Fget_mdc_size(file_id,
                                 &max_size,
                                 &min_clean_size,
                                 &cur_size,
                                 &cur_num_entries);

        if ( result < 0 ) {

            pass = FALSE;
            failure_mssg = "H5Fget_mdc_size() failed.";

        } else if ( ( max_size != expected_max_size ) ||
                    ( min_clean_size != expected_min_clean_size ) ||
                    ( cur_size != expected_cur_size ) ||
                    ( cur_num_entries != (int)expected_cur_num_entries ) ) {

            pass = FALSE;
            failure_mssg = "H5Fget_mdc_size() returned unexpected value(s).";

        }
    }

    /* return size values if requested */
    if ( ( pass ) && ( max_size_ptr != NULL ) ) {

        *max_size_ptr = max_size;
    }

    if ( ( pass ) && ( min_clean_size_ptr != NULL ) ) {

        *min_clean_size_ptr = min_clean_size;
    }

    if ( ( pass ) && ( cur_size_ptr != NULL ) ) {

        *cur_size_ptr = cur_size;
    }

    if ( ( pass ) && ( cur_num_entries_ptr != NULL ) ) {

        *cur_num_entries_ptr = cur_num_entries;
    }


    /* dump data to stdout if requested */
    if ( ( pass ) && ( dump_data ) ) {

        HDfprintf(stdout,
                  "max_sz: %ld, min_clean_sz: %ld, cur_sz: %ld, cur_ent: %ld\n",
                  (long)max_size, (long)min_clean_size, (long)cur_size,
                  (long)cur_num_entries);
    }

    return;

} /* check_and_validate_cache_size() */

H5_ATTR_PURE hbool_t
resize_configs_are_equal(const H5C_auto_size_ctl_t *a,
    const H5C_auto_size_ctl_t *b,
    hbool_t compare_init)
{
    if(a->version != b->version)
        return(FALSE);
    else if(a->rpt_fcn != b->rpt_fcn)
        return(FALSE);
    else if(compare_init && (a->set_initial_size != b->set_initial_size))
        return(FALSE);
    else if(compare_init && (a->initial_size != b->initial_size))
        return(FALSE);
    else if(!H5_DBL_ABS_EQUAL(a->min_clean_fraction, b->min_clean_fraction))
        return(FALSE);
    else if(a->max_size != b->max_size)
        return(FALSE);
    else if(a->min_size != b->min_size)
        return(FALSE);
    else if(a->epoch_length != b->epoch_length)
        return(FALSE);
    else if(a->incr_mode != b->incr_mode)
        return(FALSE);
    else if(!H5_DBL_ABS_EQUAL(a->lower_hr_threshold, b->lower_hr_threshold))
        return(FALSE);
    else if(!H5_DBL_ABS_EQUAL(a->increment, b->increment))
        return(FALSE);
    else if(a->apply_max_increment != b->apply_max_increment)
        return(FALSE);
    else if(a->max_increment != b->max_increment)
        return(FALSE);
    else if(a->flash_incr_mode != b->flash_incr_mode)
        return(FALSE);
    else if(!H5_DBL_ABS_EQUAL(a->flash_multiple, b->flash_multiple))
        return(FALSE);
    else if(!H5_DBL_ABS_EQUAL(a->flash_threshold, b->flash_threshold))
        return(FALSE);
    else if(a->decr_mode != b->decr_mode)
        return(FALSE);
    else if(!H5_DBL_ABS_EQUAL(a->upper_hr_threshold, b->upper_hr_threshold))
        return(FALSE);
    else if(!H5_DBL_ABS_EQUAL(a->decrement, b->decrement))
        return(FALSE);
    else if(a->apply_max_decrement != b->apply_max_decrement)
        return(FALSE);
    else if(a->max_decrement != b->max_decrement)
        return(FALSE);
    else if(a->epochs_before_eviction != b->epochs_before_eviction)
        return(FALSE);
    else if(a->apply_empty_reserve != b->apply_empty_reserve)
        return(FALSE);
    else if(!H5_DBL_ABS_EQUAL(a->empty_reserve, b->empty_reserve))
        return(FALSE);
    return(TRUE);
}


/*-------------------------------------------------------------------------
 * Function:	validate_mdc_config()
 *
 * Purpose:	Verify that the file indicated by the file_id parameter
 *		has both internal and external configuration matching
 *		*config_ptr.
 *
 *		Do nothin on success.  On failure, set pass to FALSE, and
 *		load an error message into failue_mssg.  Note that
 *		failure_msg is assumed to be at least 128 bytes in length.
 *
 * Return:	void
 *
 * Programmer:	John Mainzer
 *              4/14/04
 *
 *-------------------------------------------------------------------------
 */

void
validate_mdc_config(hid_t file_id,
                    H5AC_cache_config_t * ext_config_ptr,
                    hbool_t compare_init,
                    int test_num)
{
    static char msg[256];
    H5F_t * file_ptr = NULL;
    H5C_t * cache_ptr = NULL;
    H5AC_cache_config_t scratch;
    H5C_auto_size_ctl_t int_config;

    XLATE_EXT_TO_INT_MDC_CONFIG(int_config, (*ext_config_ptr))

    /* get a pointer to the files internal data structure */
    if ( pass ) {

        file_ptr = (H5F_t *)H5I_object_verify(file_id, H5I_FILE);

        if ( file_ptr == NULL ) {

            pass = FALSE;
            HDsnprintf(msg, (size_t)128, "Can't get file_ptr #%d.", test_num);
            failure_mssg = msg;

        } else {

            cache_ptr = file_ptr->shared->cache;
        }
    }

    /* verify that we can access the internal version of the cache config */
    if ( pass ) {

        if ( ( cache_ptr == NULL ) ||
             ( cache_ptr->magic != H5C__H5C_T_MAGIC ) ||
             ( cache_ptr->resize_ctl.version != H5C__CURR_AUTO_SIZE_CTL_VER ) ){

            pass = FALSE;
            HDsnprintf(msg, (size_t)128,
                       "Can't access cache resize_ctl #%d.", test_num);
            failure_mssg = msg;
        }
    }

    /* compare the cache's internal configuration with the expected value */
    if ( pass ) {

	if ( ! resize_configs_are_equal(&int_config, &cache_ptr->resize_ctl,
                                        compare_init) ) {

            pass = FALSE;
            HDsnprintf(msg, (size_t)128,
                       "Unexpected internal config #%d.", test_num);
            failure_mssg = msg;
        }
    }

    /* obtain external cache config */
    if ( pass ) {

        scratch.version = H5AC__CURR_CACHE_CONFIG_VERSION;

        if ( H5Fget_mdc_config(file_id, &scratch) < 0 ) {

            pass = FALSE;
            HDsnprintf(msg, (size_t)128,
                       "H5Fget_mdc_config() failed #%d.", test_num);
            failure_mssg = msg;
        }
    }

    if ( pass ) {

        /* Recall that in any configuration supplied by the cache
         * at run time, the set_initial_size field will always
         * be FALSE, regardless of the value passed in.  Thus we
         * always presume that this field need not match that of
         * the supplied external configuration.
         *
         * The cache also sets the initial_size field to the current
         * cache max size instead of the value initialy supplied.
         * Depending on circumstances, this may or may not match
         * the original.  Hence the compare_init parameter.
         */
        if ( ! CACHE_CONFIGS_EQUAL((*ext_config_ptr), scratch, \
                                   FALSE, compare_init) ) {

            pass = FALSE;
            HDsnprintf(msg, (size_t)128,
                       "Unexpected external config #%d.", test_num);
            failure_mssg = msg;
        }
    }

    return;

} /* validate_mdc_config() */


#if 0 /* debugging functions -- normally commented out */
/*-------------------------------------------------------------------------
 * Function:    dump_LRU
 *
 * Purpose:     Display a summarize list of the contents of the LRU 
 *              from head to tail.
 *
 * Return:      void
 *
 * Programmer:  John Mainzer
 *              2/16/15
 *
 *-------------------------------------------------------------------------
 */
void
dump_LRU(H5F_t * file_ptr)
{
    const char * hdr_0 =
        " Entry  Entry   Entry       Entry         Entry               \n";
    const char * hdr_1 =
        " Num:   Dirty:  Size:       Addr:         Type:               \n";
    const char * hdr_2 =
        "==============================================================\n";
    int i = 0;
    H5C_cache_entry_t * entry_ptr = NULL;
    H5C_t *cache_ptr = file_ptr->shared->cache;

    HDassert(cache_ptr);
    HDassert(cache_ptr->magic == H5C__H5C_T_MAGIC);

    entry_ptr = cache_ptr->LRU_head_ptr;

    HDfprintf(stdout, 
              "\n\nIndex len/size/clean size/dirty size = %d/%lld/%lld/%lld\n",
              cache_ptr->index_len, (long long)(cache_ptr->index_size),
              (long long)(cache_ptr->clean_index_size),
              (long long)(cache_ptr->dirty_index_size));
    HDfprintf(stdout, "\nLRU len/size = %d/%lld.\n\n",
              cache_ptr->LRU_list_len, (long long)(cache_ptr->LRU_list_size));

    if ( entry_ptr != NULL )
    {
        HDfprintf(stdout, "%s%s%s", hdr_0, hdr_1, hdr_2);
    }

    while ( entry_ptr != NULL )
    {
        HDfprintf(stdout, 
                  "  %3d     %d     %10lld  0x%010llx  %s(%d)\n",
                  i, 
                  (int)(entry_ptr->is_dirty), 
                  (long long)(entry_ptr->size),
                  (long long)(entry_ptr->addr),
                  entry_ptr->type->name,
                  entry_ptr->type->id);
        i++;
        entry_ptr = entry_ptr->next;
    } 

    if ( cache_ptr->LRU_list_len > 0 )
    {
        HDfprintf(stdout, "%s\n", hdr_2);
    }

    return;

} /* dump_LRU() */

#endif /* debugging functions -- normally commented out */<|MERGE_RESOLUTION|>--- conflicted
+++ resolved
@@ -314,13 +314,9 @@
     "pico_entry",
     H5FD_MEM_DEFAULT,
     H5C__CLASS_NO_FLAGS_SET,
-<<<<<<< HEAD
-    pico_get_load_size,
-=======
     pico_get_initial_load_size,
     NULL,
     NULL,
->>>>>>> fff89855
     pico_deserialize,
     pico_image_len,
     pico_pre_serialize,
@@ -334,13 +330,9 @@
     "nano_entry",
     H5FD_MEM_DEFAULT,
     H5C__CLASS_NO_FLAGS_SET,
-<<<<<<< HEAD
-    nano_get_load_size,
-=======
     nano_get_initial_load_size,
     NULL,
     NULL,
->>>>>>> fff89855
     nano_deserialize,
     nano_image_len,
     nano_pre_serialize,
@@ -354,13 +346,9 @@
     "micro_entry",
     H5FD_MEM_DEFAULT,
     H5C__CLASS_NO_FLAGS_SET,
-<<<<<<< HEAD
-    micro_get_load_size,
-=======
     micro_get_initial_load_size,
     NULL,
     NULL,
->>>>>>> fff89855
     micro_deserialize,
     micro_image_len,
     micro_pre_serialize,
@@ -374,13 +362,9 @@
     "tiny_entry",
     H5FD_MEM_DEFAULT,
     H5C__CLASS_NO_FLAGS_SET,
-<<<<<<< HEAD
-    tiny_get_load_size,
-=======
     tiny_get_initial_load_size,
     NULL,
     NULL,
->>>>>>> fff89855
     tiny_deserialize,
     tiny_image_len,
     tiny_pre_serialize,
@@ -394,13 +378,9 @@
     "small_entry",
     H5FD_MEM_DEFAULT,
     H5C__CLASS_NO_FLAGS_SET,
-<<<<<<< HEAD
-    small_get_load_size,
-=======
     small_get_initial_load_size,
     NULL,
     NULL,
->>>>>>> fff89855
     small_deserialize,
     small_image_len,
     small_pre_serialize,
@@ -414,13 +394,9 @@
     "medium_entry",
     H5FD_MEM_DEFAULT,
     H5C__CLASS_NO_FLAGS_SET,
-<<<<<<< HEAD
-    medium_get_load_size,
-=======
     medium_get_initial_load_size,
     NULL,
     NULL,
->>>>>>> fff89855
     medium_deserialize,
     medium_image_len,
     medium_pre_serialize,
@@ -434,13 +410,9 @@
     "large_entry",
     H5FD_MEM_DEFAULT,
     H5C__CLASS_NO_FLAGS_SET,
-<<<<<<< HEAD
-    large_get_load_size,
-=======
     large_get_initial_load_size,
     NULL,
     NULL,
->>>>>>> fff89855
     large_deserialize,
     large_image_len,
     large_pre_serialize,
@@ -454,13 +426,9 @@
     "huge_entry",
     H5FD_MEM_DEFAULT,
     H5C__CLASS_NO_FLAGS_SET,
-<<<<<<< HEAD
-    huge_get_load_size,
-=======
     huge_get_initial_load_size,
     NULL,
     NULL,
->>>>>>> fff89855
     huge_deserialize,
     huge_image_len,
     huge_pre_serialize,
@@ -474,13 +442,9 @@
     "monster_entry",
     H5FD_MEM_DEFAULT,
     H5C__CLASS_NO_FLAGS_SET,
-<<<<<<< HEAD
-    monster_get_load_size,
-=======
     monster_get_initial_load_size,
     NULL,
     NULL,
->>>>>>> fff89855
     monster_deserialize,
     monster_image_len,
     monster_pre_serialize,
@@ -494,13 +458,9 @@
     "variable_entry",
     H5FD_MEM_DEFAULT,
     H5C__CLASS_SPECULATIVE_LOAD_FLAG,
-<<<<<<< HEAD
-    variable_get_load_size,
-=======
     variable_get_initial_load_size,
     variable_get_final_load_size,
     variable_verify_chksum,
->>>>>>> fff89855
     variable_deserialize,
     variable_image_len,
     variable_pre_serialize,
@@ -514,13 +474,9 @@
     "notify_entry",
     H5FD_MEM_DEFAULT,
     H5C__CLASS_NO_FLAGS_SET,
-<<<<<<< HEAD
-    notify_get_load_size,
-=======
     notify_get_initial_load_size,
     NULL,
     NULL,
->>>>>>> fff89855
     notify_deserialize,
     notify_image_len,
     notify_pre_serialize,
