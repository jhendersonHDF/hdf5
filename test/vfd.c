--- conflicted
+++ resolved
@@ -208,18 +208,11 @@
     if(CORE_PAGE_SIZE != write_tracking_page_size)
         TEST_ERROR;
 
-<<<<<<< HEAD
-    /* Check file handle API */
-    if(H5Fget_vfd_handle(file, H5P_DEFAULT, (void **)&fhandle) < 0)
-        TEST_ERROR;
-    if(*fhandle<0)
-=======
     /* ...and close the property list */
     if (H5Pclose(access_fapl) < 0)
         TEST_ERROR;
 
     if(H5Fget_vfd_handle(file, H5P_DEFAULT, &fhandle) < 0)
->>>>>>> b2f94f9f
         TEST_ERROR;
     if(fhandle==NULL)
     {
@@ -366,14 +359,6 @@
     HDfree(points);
     HDassert(check);
     HDfree(check);
-
-    /* Verify that the file is an HDF5 file */
-    if(H5Fis_accessible(filename, access_fapl) != TRUE)
-        TEST_ERROR;
-
-    /* ...and close the property list */
-    if(H5Pclose(access_fapl) < 0)
-        TEST_ERROR;
 
     h5_cleanup(FILENAME, fapl);
 
@@ -489,30 +474,7 @@
      * 4 currently and the size of the file should be between 3 & 4 file buffer
      * sizes..
      */
-<<<<<<< HEAD
-    if(file_size<2*KB || file_size>6*KB)
-        TEST_ERROR;
-
-    if(H5Fclose(file) < 0)
-        TEST_ERROR;
-
-    /* Verify that the file is an HDF5 file */
-    if(H5Fis_accessible(filename, fapl) != TRUE)
-       TEST_ERROR;
-
-    /* Open the file with backing store off for read and write.
-     * Changes won't be saved in file. */
-    if(H5Pset_fapl_core(fapl, (size_t)CORE_INCREMENT, FALSE) < 0)
-        TEST_ERROR;
-
-    /* Verify that the file is an HDF5 file */
-    if(H5Fis_accessible(filename, fapl) != TRUE)
-        TEST_ERROR;
-
-    if((file=H5Fopen(filename, H5F_ACC_RDWR, fapl)) < 0)
-=======
     if(file_size < (FBSIZE * 3) || file_size >= (FBSIZE * 4))
->>>>>>> b2f94f9f
         TEST_ERROR;
 
     /* Allocate aligned memory for data set 1. For data set 1, everything is aligned including
@@ -562,26 +524,7 @@
                 printf("    Read different values than written in data set 1.\n");
                 printf("    At index %d,%d\n", i, j);
                 TEST_ERROR;
-<<<<<<< HEAD
-            } /* end if */
-
-    if(H5Dclose(dset1) < 0)
-        TEST_ERROR;
-
-    if(H5Fclose(file) < 0)
-        TEST_ERROR;
-
-    /* Verify that the file is an HDF5 file */
-    if(H5Fis_accessible(filename, fapl) != TRUE)
-        TEST_ERROR;
-
-    /* Open the file with backing store on for read and write.
-     * Changes will be saved in file. */
-    if(H5Pset_fapl_core(fapl, (size_t)CORE_INCREMENT, TRUE) < 0)
-        TEST_ERROR;
-=======
               } /* end if */
->>>>>>> b2f94f9f
 
     /* Create the data space2. For data set 2, memory address and data size are not aligned. */
     dims2[0] = DSET2_DIM;
