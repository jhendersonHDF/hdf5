--- conflicted
+++ resolved
@@ -102,11 +102,7 @@
             if ((sizes_array)[idx] == 0) {                                                                   \
                                                                                                              \
                 assert((idx) > 0);                                                                           \
-<<<<<<< HEAD
-                (bool_size_fixed) = TRUE;                                                                    \
-=======
                 (bool_size_fixed) = true;                                                                    \
->>>>>>> 07347cc5
             }                                                                                                \
             else {                                                                                           \
                                                                                                              \
@@ -133,11 +129,7 @@
             if ((types_array)[idx] == H5FD_MEM_NOLIST) {                                                     \
                                                                                                              \
                 assert((idx) > 0);                                                                           \
-<<<<<<< HEAD
-                (bool_type_fixed) = TRUE;                                                                    \
-=======
                 (bool_type_fixed) = true;                                                                    \
->>>>>>> 07347cc5
             }                                                                                                \
             else {                                                                                           \
                                                                                                              \
@@ -2407,13 +2399,8 @@
             SPLITTER_TEST_FAULT("Write-Only driver mismatch\n");
         }
     }
-<<<<<<< HEAD
-    if ((HDstrlen(info->wo_path) != HDstrlen(fetched_info->wo_path)) ||
-        HDstrncmp(info->wo_path, fetched_info->wo_path, H5FD_SPLITTER_PATH_MAX) != 0) {
-=======
     if ((strlen(info->wo_path) != strlen(fetched_info->wo_path)) ||
         strncmp(info->wo_path, fetched_info->wo_path, H5FD_SPLITTER_PATH_MAX) != 0) {
->>>>>>> 07347cc5
         fprintf(stderr, "MISMATCH: '%s' :: '%s'\n", info->wo_path, fetched_info->wo_path);
         HEXPRINT(H5FD_SPLITTER_PATH_MAX, info->wo_path);
         HEXPRINT(H5FD_SPLITTER_PATH_MAX, fetched_info->wo_path);
@@ -2572,13 +2559,8 @@
 
     /* Verify existence of logfile if appropriate */
     logfile = fopen(vfd_config->log_file_path, "r");
-<<<<<<< HEAD
-    if ((TRUE == provide_logfile_path && NULL == logfile) ||
-        (FALSE == provide_logfile_path && NULL != logfile)) {
-=======
     if ((true == provide_logfile_path && NULL == logfile) ||
         (false == provide_logfile_path && NULL != logfile)) {
->>>>>>> 07347cc5
         SPLITTER_TEST_FAULT("no logfile when one was expected\n");
     }
 
@@ -4053,11 +4035,7 @@
         if ((NULL == temp_buf) || (NULL == read_bufs[i])) {
 
             fprintf(stderr, "%s: can't malloc read / write bufs.\n", __func__);
-<<<<<<< HEAD
-            result = FALSE;
-=======
             result = false;
->>>>>>> 07347cc5
             break;
         }
 
@@ -4191,11 +4169,7 @@
         if ((NULL == temp_buf) || (NULL == read_bufs[i])) {
 
             fprintf(stderr, "%s: can't malloc read / write bufs.\n", __func__);
-<<<<<<< HEAD
-            result = FALSE;
-=======
             result = false;
->>>>>>> 07347cc5
             break;
         }
 
@@ -4344,13 +4318,8 @@
  * Purpose:     Verify that the read and write buffers of the supplied
  *              vectors are identical.
  *
-<<<<<<< HEAD
- * Return:      TRUE if the read and write vectors are identical, and
- *              FALSE otherwise.
-=======
  * Return:      true if the read and write vectors are identical, and
  *              false otherwise.
->>>>>>> 07347cc5
  *
  *-------------------------------------------------------------------------
  */
@@ -4923,13 +4892,8 @@
  * Purpose:     Updates write buffers to ensure a unique value is written
  *              to each element and issues a selection write call.
  *
-<<<<<<< HEAD
- * Return:      Success:        TRUE
- *              Failure:        FALSE
-=======
  * Return:      Success:        true
  *              Failure:        false
->>>>>>> 07347cc5
  *-------------------------------------------------------------------------
  */
 /* Array dimensions, used for all selection I/O tests.  Currently both must be
@@ -4978,13 +4942,8 @@
  *              count the last element in erbufs will be repeated to make
  *              up the difference.
  *
-<<<<<<< HEAD
- * Return:      Success:        TRUE
- *              Failure:        FALSE
-=======
  * Return:      Success:        true
  *              Failure:        false
->>>>>>> 07347cc5
  *
  *-------------------------------------------------------------------------
  */
