--- conflicted
+++ resolved
@@ -246,11 +246,7 @@
 
     if (rawdatastream && rawdatastream != stdout) {
         if (fclose(rawdatastream))
-<<<<<<< HEAD
-            HDperror("closing rawdatastream");
-=======
             perror("closing rawdatastream");
->>>>>>> 07347cc5
         else
             rawdatastream = NULL;
     }
@@ -298,11 +294,7 @@
 
     if (rawattrstream && rawattrstream != stdout) {
         if (fclose(rawattrstream))
-<<<<<<< HEAD
-            HDperror("closing rawattrstream");
-=======
             perror("closing rawattrstream");
->>>>>>> 07347cc5
         else
             rawattrstream = NULL;
     }
@@ -351,11 +343,7 @@
 
     if (rawinstream && rawinstream != stdin) {
         if (fclose(rawinstream))
-<<<<<<< HEAD
-            HDperror("closing rawinstream");
-=======
             perror("closing rawinstream");
->>>>>>> 07347cc5
         else
             rawinstream = NULL;
     }
@@ -403,11 +391,7 @@
 
     if (rawoutstream && rawoutstream != stdout) {
         if (fclose(rawoutstream))
-<<<<<<< HEAD
-            HDperror("closing rawoutstream");
-=======
             perror("closing rawoutstream");
->>>>>>> 07347cc5
         else
             rawoutstream = NULL;
     }
@@ -454,11 +438,7 @@
 
     if (rawerrorstream && rawerrorstream != stderr) {
         if (fclose(rawerrorstream))
-<<<<<<< HEAD
-            HDperror("closing rawerrorstream");
-=======
             perror("closing rawerrorstream");
->>>>>>> 07347cc5
         else
             rawerrorstream = NULL;
     }
@@ -842,15 +822,9 @@
 herr_t
 h5tools_get_vfd_name(hid_t fid, hid_t fapl_id, char *drivername, size_t drivername_size)
 {
-<<<<<<< HEAD
-    hid_t   fapl_vol_id = H5I_INVALID_HID;
-    hbool_t is_native   = FALSE;
-    herr_t  ret_value   = SUCCEED;
-=======
     hid_t  fapl_vol_id = H5I_INVALID_HID;
     bool   is_native   = false;
     herr_t ret_value   = SUCCEED;
->>>>>>> 07347cc5
 
     if (fapl_id < 0)
         H5TOOLS_GOTO_ERROR(FAIL, "invalid FAPL");
@@ -2173,11 +2147,7 @@
 
     alloc_size = nblocks * ndims * 2 * sizeof(ptdata[0]);
     if ((ptdata = (hsize_t *)malloc((size_t)alloc_size)) == NULL)
-<<<<<<< HEAD
-        H5TOOLS_GOTO_ERROR(FALSE, "Could not allocate buffer for ptdata");
-=======
         H5TOOLS_GOTO_ERROR(false, "Could not allocate buffer for ptdata");
->>>>>>> 07347cc5
 
     if (H5Sget_select_hyper_blocklist(region_space, (hsize_t)0, nblocks, ptdata) < 0)
         H5TOOLS_GOTO_ERROR(false, "H5Rget_select_hyper_blocklist failed");
@@ -2198,11 +2168,7 @@
     if (dtype > 0 && H5Tclose(dtype) < 0)
         H5TOOLS_ERROR(false, "H5Tclose failed");
 
-<<<<<<< HEAD
-    H5_LEAVE(TRUE);
-=======
     H5_LEAVE(true);
->>>>>>> 07347cc5
 
     CATCH
     H5TOOLS_ENDDEBUG(" ");
