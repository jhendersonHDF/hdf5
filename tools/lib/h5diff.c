/* * * * * * * * * * * * * * * * * * * * * * * * * * * * * * * * * * * * * * *
 * Copyright by The HDF Group.                                               *
 * All rights reserved.                                                      *
 *                                                                           *
 * This file is part of HDF5.  The full HDF5 copyright notice, including     *
 * terms governing use, modification, and redistribution, is contained in    *
 * the COPYING file, which can be found at the root of the source code       *
 * distribution tree, or in https://www.hdfgroup.org/licenses.               *
 * If you do not have access to either file, you may request a copy from     *
 * help@hdfgroup.org.                                                        *
 * * * * * * * * * * * * * * * * * * * * * * * * * * * * * * * * * * * * * * */

#include "H5private.h"
#include "h5tools.h"
#include "h5tools_utils.h"
#include "h5diff.h"
#include "ph5diff.h"

/*-------------------------------------------------------------------------
 * Function: print_objname
 *
 * Purpose:  check if object name is to be printed, only when:
 *             1) verbose mode
 *             2) when diff was found (normal mode)
 *-------------------------------------------------------------------------
 */
H5_ATTR_PURE int
print_objname(diff_opt_t *opts, hsize_t nfound)
{
    return ((opts->mode_verbose || nfound) && !opts->mode_quiet) ? 1 : 0;
}

/*-------------------------------------------------------------------------
 * Function: do_print_objname
 *
 * Purpose:  print object name
 *-------------------------------------------------------------------------
 */
void
do_print_objname(const char *OBJ, const char *path1, const char *path2, diff_opt_t *opts)
{
    /* if verbose level is higher than 0, put space line before
     * displaying any object or symbolic links. This improves
     * readability of the output.
     */
    if (opts->mode_verbose_level >= 1)
        parallel_print("\n");
    parallel_print("%-7s: <%s> and <%s>\n", OBJ, path1, path2);
}

/*-------------------------------------------------------------------------
 * Function: do_print_attrname
 *
 * Purpose:  print attribute name
 *-------------------------------------------------------------------------
 */
void
do_print_attrname(const char *attr, const char *path1, const char *path2)
{
    parallel_print("%-7s: <%s> and <%s>\n", attr, path1, path2);
}

/*-------------------------------------------------------------------------
 * Function: print_warn
 *
 * Purpose:  check print warning condition.
 * Return:
 *           1 if verbose mode
 *           0 if not verbos mode
 *-------------------------------------------------------------------------
 */
static int
print_warn(diff_opt_t *opts)
{
    return ((opts->mode_verbose)) ? 1 : 0;
}

#ifdef H5_HAVE_PARALLEL
/*-------------------------------------------------------------------------
 * Function: phdiff_dismiss_workers
 *
 * Purpose:  tell all workers to end.
 *
 * Return:   none
 *-------------------------------------------------------------------------
 */
void
phdiff_dismiss_workers(void)
{
    int i;
    for (i = 1; i < g_nTasks; i++)
        MPI_Send(NULL, 0, MPI_BYTE, i, MPI_TAG_END, MPI_COMM_WORLD);
}

/*-------------------------------------------------------------------------
 * Function: print_incoming_data
 *
 * Purpose:  special function that prints any output that has been sent to the manager
 *           and is currently sitting in the incoming message queue
 *
 * Return:   none
 *-------------------------------------------------------------------------
 */

static void
print_incoming_data(void)
{
    char       data[PRINT_DATA_MAX_SIZE + 1];
    int        incomingMessage;
    MPI_Status Status;

    do {
        MPI_Iprobe(MPI_ANY_SOURCE, MPI_TAG_PRINT_DATA, MPI_COMM_WORLD, &incomingMessage, &Status);
        if (incomingMessage) {
            memset(data, 0, PRINT_DATA_MAX_SIZE + 1);
            MPI_Recv(data, PRINT_DATA_MAX_SIZE, MPI_CHAR, Status.MPI_SOURCE, MPI_TAG_PRINT_DATA,
                     MPI_COMM_WORLD, &Status);

            printf("%s", data);
        }
    } while (incomingMessage);
}
#endif

/*-------------------------------------------------------------------------
 * Function: is_valid_options
 *
 * Purpose:  check if options are valid
 *
 * Return:
 *           1 : Valid
 *           0 : Not valid
 *------------------------------------------------------------------------*/
static int
is_valid_options(diff_opt_t *opts)
{
    int ret_value = 1; /* init to valid */

    /*-----------------------------------------------
     * no -q(quiet) with -v (verbose) or -r (report) */
    if (opts->mode_quiet && (opts->mode_verbose || opts->mode_report)) {
        parallel_print("Error: -q (quiet mode) cannot be added to verbose or report modes\n");
        opts->err_stat = H5DIFF_ERR;
        H5TOOLS_GOTO_DONE(0);
    }

    /* -------------------------------------------------------
     * only allow --no-dangling-links along with --follow-symlinks */
    if (opts->no_dangle_links && !opts->follow_links) {
        parallel_print("Error: --no-dangling-links must be used along with --follow-symlinks option.\n");
        opts->err_stat = H5DIFF_ERR;
        H5TOOLS_GOTO_DONE(0);
    }

done:
    return ret_value;
}

/*-------------------------------------------------------------------------
 * Function: is_exclude_path
 *
 * Purpose:  check if 'paths' are part of exclude path list
 *
 * Return:
 *           1 - excluded path
 *           0 - not excluded path
 *------------------------------------------------------------------------*/
static int
is_exclude_path(char *path, h5trav_type_t type, diff_opt_t *opts)
{
    struct exclude_path_list *exclude_path_ptr;
    int                       ret_cmp;
    int                       ret_value = 0;

    /* check if exclude path option is given */
    if (!opts->exclude_path)
        H5TOOLS_GOTO_DONE(0);

    /* assign to local exclude list pointer */
    exclude_path_ptr = opts->exclude;

    /* search objects in exclude list */
    while (NULL != exclude_path_ptr) {
        /* if exclude path is in group, exclude its members as well */
        if (exclude_path_ptr->obj_type == H5TRAV_TYPE_GROUP) {
            ret_cmp = strncmp(exclude_path_ptr->obj_path, path, strlen(exclude_path_ptr->obj_path));
            if (ret_cmp == 0) { /* found matching members */
                size_t len_grp;

                /* check if given path belong to an excluding group, if so
                 * exclude it as well.
                 * This verifies if “/grp1/dset1” is only under “/grp1”, but
                 * not under “/grp1xxx/” group.
                 */
                len_grp = strlen(exclude_path_ptr->obj_path);
                if (path[len_grp] == '/') {
                    /* belong to excluded group! */
                    ret_value = 1;
                    break; /* while */
                }
            }
        }
        /* exclude target is not group, just exclude the object */
        else {
            ret_cmp = strcmp(exclude_path_ptr->obj_path, path);
            if (ret_cmp == 0) { /* found matching object */
                /* excluded non-group object */
                ret_value = 1;
                /* remember the type of this matching object.
                 * if it's group, it can be used for excluding its member
                 * objects in this while() loop */
                exclude_path_ptr->obj_type = type;
                break; /* while */
            }
        }
        exclude_path_ptr = exclude_path_ptr->next;
    }

done:
    return ret_value;
}

/*-------------------------------------------------------------------------
 * Function: is_exclude_attr
 *
 * Purpose:  check if 'paths' are part of exclude path list
 *
 * Return:
 *           1 - excluded path
 *           0 - not excluded path
 *------------------------------------------------------------------------*/
static int
is_exclude_attr(const char *path, h5trav_type_t type, diff_opt_t *opts)
{
    struct exclude_path_list *exclude_ptr;
    int                       ret_cmp;
    int                       ret_value = 0;

    /* check if exclude attr option is given */
    if (!opts->exclude_attr_path)
        H5TOOLS_GOTO_DONE(0);

    /* assign to local exclude list pointer */
    exclude_ptr = opts->exclude_attr;

    /* search objects in exclude list */
    while (NULL != exclude_ptr) {
        /* if exclude path is in group, exclude its members as well */
        if (exclude_ptr->obj_type == H5TRAV_TYPE_GROUP) {
            ret_cmp = strncmp(exclude_ptr->obj_path, path, strlen(exclude_ptr->obj_path));
            if (ret_cmp == 0) { /* found matching members */
                size_t len_grp;

                /* check if given path belong to an excluding group, if so
                 * exclude it as well.
                 * This verifies if “/grp1/dset1” is only under “/grp1”, but
                 * not under “/grp1xxx/” group.
                 */
                len_grp = strlen(exclude_ptr->obj_path);
                if (path[len_grp] == '/') {
                    /* belong to excluded group! */
                    ret_value = 1;
                    break; /* while */
                }
            }
        }
        /* exclude target is not group, just exclude the object */
        else {
            ret_cmp = strcmp(exclude_ptr->obj_path, path);
            if (ret_cmp == 0) { /* found matching object */
                /* excluded non-group object */
                ret_value = 1;
                /* remember the type of this matching object.
                 * if it's group, it can be used for excluding its member
                 * objects in this while() loop */
                exclude_ptr->obj_type = type;
                break; /* while */
            }
        }
        exclude_ptr = exclude_ptr->next;
    }

done:
    return ret_value;
}

/*-------------------------------------------------------------------------
 * Function: free_exclude_path_list
 *
 * Purpose:  free exclude object list from diff options
 *------------------------------------------------------------------------*/
static void
free_exclude_path_list(diff_opt_t *opts)
{
    struct exclude_path_list *curr = opts->exclude;
    struct exclude_path_list *next;

    while (NULL != curr) {
        next = curr->next;
        free(curr);
        curr = next;
    }
}

/*-------------------------------------------------------------------------
 * Function: free_exclude_attr_list
 *
 * Purpose:  free exclude object attribute list from diff options
 *------------------------------------------------------------------------*/
static void
free_exclude_attr_list(diff_opt_t *opts)
{
    struct exclude_path_list *curr = opts->exclude_attr;
    struct exclude_path_list *next;

    while (NULL != curr) {
        next = curr->next;
        free(curr);
        curr = next;
    }
}

/*-------------------------------------------------------------------------
 * Function: build_match_list
 *
 * Purpose:  get list of matching path_name from info1 and info2
 *
 * Note:
 *           Find common objects; the algorithm used for this search is the
 *           cosequential match algorithm and is described in
 *           Folk, Michael; Zoellick, Bill. (1992). File Structures. Addison-Wesley.
 *           Moved out from diff_match() to make code more flexible.
 *
 * Parameter:
 *           table_out [OUT] : return the list
 *------------------------------------------------------------------------*/
static void
build_match_list(const char *objname1, trav_info_t *info1, const char *objname2, trav_info_t *info2,
                 trav_table_t **table_out, diff_opt_t *opts)
{
    size_t        curr1 = 0;
    size_t        curr2 = 0;
    unsigned      infile[2];
    char         *path1_lp = NULL;
    char         *path2_lp = NULL;
    h5trav_type_t type1_l;
    h5trav_type_t type2_l;
    size_t        path1_offset = 0;
    size_t        path2_offset = 0;
    int           cmp;
    trav_table_t *table = NULL;
    size_t        idx;

    H5TOOLS_START_DEBUG(" - errstat:%d", opts->err_stat);
    /* init */
    trav_table_init(info1->fid, &table);
    if (table == NULL) {
        H5TOOLS_INFO("Cannot create traverse table");
        H5TOOLS_GOTO_DONE_NO_RET();
    }

    /*
     * This is necessary for the case that given objects are group and
     * have different names (ex: obj1 is /grp1 and obj2 is /grp5).
     * All the objects belong to given groups are the candidates.
     * So prepare to compare paths without the group names.
     */
    H5TOOLS_DEBUG("objname1 = %s objname2 = %s ", objname1, objname2);

    /* if obj1 is not root */
    if (strcmp(objname1, "/") != 0)
        path1_offset = strlen(objname1);
    /* if obj2 is not root */
    if (strcmp(objname2, "/") != 0)
        path2_offset = strlen(objname2);

    /*--------------------------------------------------
     * build the list
     */
    while (curr1 < info1->nused && curr2 < info2->nused) {
        path1_lp = (info1->paths[curr1].path) + path1_offset;
        path2_lp = (info2->paths[curr2].path) + path2_offset;
        type1_l  = info1->paths[curr1].type;
        type2_l  = info2->paths[curr2].type;

        /* criteria is string compare */
        cmp = strcmp(path1_lp, path2_lp);
        if (cmp == 0) {
            if (!is_exclude_path(path1_lp, type1_l, opts)) {
                infile[0] = 1;
                infile[1] = 1;
                trav_table_addflags(infile, path1_lp, info1->paths[curr1].type, table);
                /* if the two point to the same target object,
                 * mark that in table */
                if (info1->paths[curr1].fileno == info2->paths[curr2].fileno) {
                    int token_cmp;

                    if (H5Otoken_cmp(info1->fid, &info1->paths[curr1].obj_token,
                                     &info2->paths[curr2].obj_token, &token_cmp) < 0) {
                        H5TOOLS_INFO("Failed to compare object tokens");
                        opts->err_stat = H5DIFF_ERR;
                        H5TOOLS_GOTO_DONE_NO_RET();
                    }

                    if (!token_cmp) {
                        idx                             = table->nobjs - 1;
                        table->objs[idx].is_same_trgobj = 1;
                    }
                }
            }
            curr1++;
            curr2++;
        } /* end if */
        else if (cmp < 0) {
            if (!is_exclude_path(path1_lp, type1_l, opts)) {
                infile[0] = 1;
                infile[1] = 0;
                trav_table_addflags(infile, path1_lp, info1->paths[curr1].type, table);
            }
            curr1++;
        } /* end else-if */
        else {
            if (!is_exclude_path(path2_lp, type2_l, opts)) {
                infile[0] = 0;
                infile[1] = 1;
                trav_table_addflags(infile, path2_lp, info2->paths[curr2].type, table);
            }
            curr2++;
        } /* end else */
    }     /* end while */

    /* list1 did not end */
    infile[0] = 1;
    infile[1] = 0;
    while (curr1 < info1->nused) {
        path1_lp = (info1->paths[curr1].path) + path1_offset;
        type1_l  = info1->paths[curr1].type;

        if (!is_exclude_path(path1_lp, type1_l, opts)) {
            trav_table_addflags(infile, path1_lp, info1->paths[curr1].type, table);
        }
        curr1++;
    } /* end while */

    /* list2 did not end */
    infile[0] = 0;
    infile[1] = 1;
    while (curr2 < info2->nused) {
        path2_lp = (info2->paths[curr2].path) + path2_offset;
        type2_l  = info2->paths[curr2].type;

        if (!is_exclude_path(path2_lp, type2_l, opts)) {
            trav_table_addflags(infile, path2_lp, info2->paths[curr2].type, table);
        }
        curr2++;
    } /* end while */

    free_exclude_path_list(opts);

done:
    *table_out = table;

    H5TOOLS_ENDDEBUG(" ");
}

/*-------------------------------------------------------------------------
 * Function: trav_grp_objs
 *
 * Purpose:  Call back function from h5trav_visit().
 *------------------------------------------------------------------------*/
static herr_t
trav_grp_objs(const char *path, const H5O_info2_t *oinfo, const char *already_visited, void *udata)
{
    trav_info_visit_obj(path, oinfo, already_visited, udata);

    return 0;
}

/*-------------------------------------------------------------------------
 * Function: trav_grp_symlinks
 *
 * Purpose:  Call back function from h5trav_visit().
 *           Track and extra checkings while visiting all symbolic-links.
 *------------------------------------------------------------------------*/
static herr_t
trav_grp_symlinks(const char *path, const H5L_info2_t *linfo, void *udata)
{
    trav_info_t       *tinfo = (trav_info_t *)udata;
    diff_opt_t        *opts  = (diff_opt_t *)tinfo->opts;
    h5tool_link_info_t lnk_info;
    const char        *ext_fname;
    const char        *ext_path;
    herr_t             ret_value = SUCCEED;

    H5TOOLS_START_DEBUG(" ");
    /* init linkinfo struct */
    memset(&lnk_info, 0, sizeof(h5tool_link_info_t));

    if (!opts->follow_links) {
        trav_info_visit_lnk(path, linfo, tinfo);
        H5TOOLS_GOTO_DONE(SUCCEED);
    }

    switch (linfo->type) {
        case H5L_TYPE_SOFT:
            if ((ret_value = H5tools_get_symlink_info(tinfo->fid, path, &lnk_info, opts->follow_links)) < 0) {
                H5TOOLS_GOTO_DONE(FAIL);
            }
            else if (ret_value == 0) {
                /* no dangling link option given and detect dangling link */
                tinfo->symlink_visited.dangle_link = true;
                trav_info_visit_lnk(path, linfo, tinfo);
                if (opts->no_dangle_links)
                    opts->err_stat = H5DIFF_ERR; /* make dangling link is error */
                H5TOOLS_GOTO_DONE(SUCCEED);
            }

            /* check if already visit the target object */
            if (symlink_is_visited(&(tinfo->symlink_visited), linfo->type, NULL, lnk_info.trg_path))
                H5TOOLS_GOTO_DONE(SUCCEED);

            /* add this link as visited link */
            if (symlink_visit_add(&(tinfo->symlink_visited), linfo->type, NULL, lnk_info.trg_path) < 0)
                H5TOOLS_GOTO_DONE(SUCCEED);

            if (h5trav_visit(tinfo->fid, path, true, true, trav_grp_objs, trav_grp_symlinks, tinfo,
                             H5O_INFO_BASIC) < 0) {
                parallel_print("Error: Could not get file contents\n");
                opts->err_stat = H5DIFF_ERR;
                H5TOOLS_GOTO_ERROR(FAIL, "Error: Could not get file contents");
            }
            break;

        case H5L_TYPE_EXTERNAL:
            if ((ret_value = H5tools_get_symlink_info(tinfo->fid, path, &lnk_info, opts->follow_links)) < 0) {
                H5TOOLS_GOTO_DONE(FAIL);
            }
            else if (ret_value == 0) {
                /* no dangling link option given and detect dangling link */
                tinfo->symlink_visited.dangle_link = true;
                trav_info_visit_lnk(path, linfo, tinfo);
                if (opts->no_dangle_links)
                    opts->err_stat = H5DIFF_ERR; /* make dangling link is error */
                H5TOOLS_GOTO_DONE(SUCCEED);
            }

            if (H5Lunpack_elink_val(lnk_info.trg_path, linfo->u.val_size, NULL, &ext_fname, &ext_path) < 0)
                H5TOOLS_GOTO_DONE(SUCCEED);

            /* check if already visit the target object */
            if (symlink_is_visited(&(tinfo->symlink_visited), linfo->type, ext_fname, ext_path))
                H5TOOLS_GOTO_DONE(SUCCEED);

            /* add this link as visited link */
            if (symlink_visit_add(&(tinfo->symlink_visited), linfo->type, ext_fname, ext_path) < 0)
                H5TOOLS_GOTO_DONE(SUCCEED);

            if (h5trav_visit(tinfo->fid, path, true, true, trav_grp_objs, trav_grp_symlinks, tinfo,
                             H5O_INFO_BASIC) < 0) {
                parallel_print("Error: Could not get file contents\n");
                opts->err_stat = H5DIFF_ERR;
                H5TOOLS_GOTO_ERROR(FAIL, "Error: Could not get file contents\n");
            }
            break;

        case H5L_TYPE_HARD:
        case H5L_TYPE_MAX:
        case H5L_TYPE_ERROR:
        default:
            parallel_print("Error: Invalid link type\n");
            opts->err_stat = H5DIFF_ERR;
            H5TOOLS_GOTO_ERROR(FAIL, "Error: Invalid link type");
            break;
    } /* end of switch */

done:
    if (lnk_info.trg_path)
        free(lnk_info.trg_path);
    H5TOOLS_ENDDEBUG(" ");
    return ret_value;
}

/*-------------------------------------------------------------------------
 * Function: h5diff
 *
 * Purpose:  public function, can be called in an application program.
 *           return differences between 2 HDF5 files
 *
 * Return:   Number of differences found.
 *-------------------------------------------------------------------------
 */
hsize_t
h5diff(const char *fname1, const char *fname2, const char *objname1, const char *objname2, diff_opt_t *opts)
{
    hid_t   file1_id = H5I_INVALID_HID;
    hid_t   file2_id = H5I_INVALID_HID;
    hid_t   fapl1_id = H5P_DEFAULT;
    hid_t   fapl2_id = H5P_DEFAULT;
    char    filenames[2][MAX_FILENAME];
    hsize_t nfound        = 0;
    int     l_ret1        = -1;
    int     l_ret2        = -1;
    char   *obj1fullname  = NULL;
    char   *obj2fullname  = NULL;
    int     both_objs_grp = 0;
    /* init to group type */
    h5trav_type_t obj1type = H5TRAV_TYPE_GROUP;
    h5trav_type_t obj2type = H5TRAV_TYPE_GROUP;
    /* for single object */
    H5O_info2_t  oinfo1, oinfo2; /* object info */
    trav_info_t *info1_obj = NULL;
    trav_info_t *info2_obj = NULL;
    /* for group object */
    trav_info_t *info1_grp = NULL;
    trav_info_t *info2_grp = NULL;
    /* local pointer */
    trav_info_t *info1_lp = NULL;
    trav_info_t *info2_lp = NULL;
    /* link info from specified object */
    H5L_info2_t src_linfo1;
    H5L_info2_t src_linfo2;
    /* link info from member object */
    h5tool_link_info_t trg_linfo1;
    h5tool_link_info_t trg_linfo2;
    /* list for common objects */
    trav_table_t *match_list = NULL;
    diff_err_t    ret_value  = H5DIFF_NO_ERR;

    H5TOOLS_START_DEBUG(" ");
    /* init filenames */
    memset(filenames, 0, MAX_FILENAME * 2);
    /* init link info struct */
    memset(&trg_linfo1, 0, sizeof(h5tool_link_info_t));
    memset(&trg_linfo2, 0, sizeof(h5tool_link_info_t));

    /*-------------------------------------------------------------------------
     * check invalid combination of options
     *-----------------------------------------------------------------------*/
    if (!is_valid_options(opts))
        H5TOOLS_GOTO_DONE(0);

    opts->cmn_objs = 1;             /* eliminate warning */
    opts->err_stat = H5DIFF_NO_ERR; /* initialize error status */

    /*-------------------------------------------------------------------------
     * open the files first; if they are not valid, no point in continuing
     *-------------------------------------------------------------------------
     */
    /* open file 1 */
    if (opts->vfd_info[0].u.name) {
        if ((fapl1_id = h5tools_get_fapl(H5P_DEFAULT, NULL, &(opts->vfd_info[0]))) < 0) {
            parallel_print("h5diff: unable to create fapl for input file\n");
            H5TOOLS_GOTO_ERROR(H5DIFF_ERR, "unable to create input fapl\n");
        }
    }

    if (opts->custom_vol[0] || opts->custom_vfd[0]) {
        if ((fapl1_id = h5tools_get_fapl(fapl1_id, opts->custom_vol[0] ? &(opts->vol_info[0]) : NULL,
                                         opts->custom_vfd[0] ? &(opts->vfd_info[0]) : NULL)) < 0) {
            parallel_print("h5diff: unable to create fapl for input file\n");
            H5TOOLS_GOTO_ERROR(H5DIFF_ERR, "unable to create input fapl\n");
        }
    }

    if ((file1_id = h5tools_fopen(fname1, H5F_ACC_RDONLY, fapl1_id, (fapl1_id != H5P_DEFAULT), NULL,
                                  (size_t)0)) < 0) {
        parallel_print("h5diff: <%s>: unable to open file\n", fname1);
        H5TOOLS_GOTO_ERROR(H5DIFF_ERR, "<%s>: unable to open file\n", fname1);
    }
    H5TOOLS_DEBUG("file1_id = %s", fname1);

    /* open file 2 */
    if (opts->vfd_info[1].u.name) {
        if ((fapl2_id = h5tools_get_fapl(H5P_DEFAULT, NULL, &(opts->vfd_info[1]))) < 0) {
            parallel_print("h5diff: unable to create fapl for output file\n");
            H5TOOLS_GOTO_ERROR(H5DIFF_ERR, "unable to create output fapl\n");
        }
    }

    if (opts->custom_vol[1] || opts->custom_vfd[1]) {
        if ((fapl2_id = h5tools_get_fapl(fapl2_id, opts->custom_vol[1] ? &(opts->vol_info[1]) : NULL,
                                         opts->custom_vfd[1] ? &(opts->vfd_info[1]) : NULL)) < 0) {
            parallel_print("h5diff: unable to create fapl for output file\n");
            H5TOOLS_GOTO_ERROR(H5DIFF_ERR, "unable to create output fapl\n");
        }
    }

    if ((file2_id = h5tools_fopen(fname2, H5F_ACC_RDONLY, fapl2_id, (fapl2_id != H5P_DEFAULT), NULL,
                                  (size_t)0)) < 0) {
        parallel_print("h5diff: <%s>: unable to open file\n", fname2);
        H5TOOLS_GOTO_ERROR(H5DIFF_ERR, "<%s>: unable to open file\n", fname2);
    }
    H5TOOLS_DEBUG("file2_id = %s", fname2);

    /*-------------------------------------------------------------------------
     * Initialize the info structs
     *-------------------------------------------------------------------------
     */
    trav_info_init(fname1, file1_id, &info1_obj);
    trav_info_init(fname2, file2_id, &info2_obj);

    H5TOOLS_DEBUG("trav_info_init initialized");
    /* if any object is specified */
    if (objname1) {
        /* make the given object1 fullpath, start with "/"  */
        if (strncmp(objname1, "/", 1) != 0) {
#ifdef H5_HAVE_ASPRINTF
            /* Use the asprintf() routine, since it does what we're trying to do below */
            if (asprintf(&obj1fullname, "/%s", objname1) < 0)
                H5TOOLS_GOTO_ERROR(H5DIFF_ERR, "name buffer allocation failed");
#else  /* H5_HAVE_ASPRINTF */
            /* (malloc 2 more for "/" and end-of-line) */
<<<<<<< HEAD
            if ((obj1fullname = (char *)malloc(HDstrlen(objname1) + 2)) == NULL)
=======
            if ((obj1fullname = (char *)malloc(strlen(objname1) + 2)) == NULL)
>>>>>>> 07347cc5
                H5TOOLS_GOTO_ERROR(H5DIFF_ERR, "name buffer allocation failed");

            strcpy(obj1fullname, "/");
            strcat(obj1fullname, objname1);
#endif /* H5_HAVE_ASPRINTF */
        }
        else
            obj1fullname = strdup(objname1);
        H5TOOLS_DEBUG("obj1fullname = %s", obj1fullname);

        /* make the given object2 fullpath, start with "/" */
        if (strncmp(objname2, "/", 1) != 0) {
#ifdef H5_HAVE_ASPRINTF
            /* Use the asprintf() routine, since it does what we're trying to do below */
            if (asprintf(&obj2fullname, "/%s", objname2) < 0)
                H5TOOLS_GOTO_ERROR(H5DIFF_ERR, "name buffer allocation failed");
#else  /* H5_HAVE_ASPRINTF */
            /* (malloc 2 more for "/" and end-of-line) */
<<<<<<< HEAD
            if ((obj2fullname = (char *)malloc(HDstrlen(objname2) + 2)) == NULL)
=======
            if ((obj2fullname = (char *)malloc(strlen(objname2) + 2)) == NULL)
>>>>>>> 07347cc5
                H5TOOLS_GOTO_ERROR(H5DIFF_ERR, "name buffer allocation failed");
            strcpy(obj2fullname, "/");
            strcat(obj2fullname, objname2);
#endif /* H5_HAVE_ASPRINTF */
        }
        else
            obj2fullname = strdup(objname2);
        H5TOOLS_DEBUG("obj2fullname = %s", obj2fullname);

        /*----------------------------------------------------------
         * check if obj1 is root, group, single object or symlink
         */
        H5TOOLS_DEBUG("h5diff check if obj1=%s is root, group, single object or symlink", obj1fullname);
        if (!strcmp(obj1fullname, "/")) {
            obj1type = H5TRAV_TYPE_GROUP;
        }
        else {
            /* check if link itself exist */
            if (H5Lexists(file1_id, obj1fullname, H5P_DEFAULT) <= 0) {
                parallel_print("Object <%s> could not be found in <%s>\n", obj1fullname, fname1);
                H5TOOLS_GOTO_ERROR(H5DIFF_ERR, "Error: Object could not be found");
            }
            /* get info from link */
            if (H5Lget_info2(file1_id, obj1fullname, &src_linfo1, H5P_DEFAULT) < 0) {
                parallel_print("Unable to get link info from <%s>\n", obj1fullname);
                H5TOOLS_GOTO_ERROR(H5DIFF_ERR, "H5Lget_info failed");
            }

            info1_lp = info1_obj;

            /*
             * check the type of specified path for hard and symbolic links
             */
            if (src_linfo1.type == H5L_TYPE_HARD) {
                size_t idx;

                /* optional data pass */
                info1_obj->opts = (diff_opt_t *)opts;

                if (H5Oget_info_by_name3(file1_id, obj1fullname, &oinfo1, H5O_INFO_BASIC, H5P_DEFAULT) < 0) {
                    parallel_print("Error: Could not get file contents\n");
                    H5TOOLS_GOTO_ERROR(H5DIFF_ERR, "Error: Could not get file contents");
                }
                obj1type = (h5trav_type_t)oinfo1.type;
                trav_info_add(info1_obj, obj1fullname, obj1type);
                idx = info1_obj->nused - 1;
                memcpy(&info1_obj->paths[idx].obj_token, &oinfo1.token, sizeof(H5O_token_t));
                info1_obj->paths[idx].fileno = oinfo1.fileno;
            }
            else if (src_linfo1.type == H5L_TYPE_SOFT) {
                obj1type = H5TRAV_TYPE_LINK;
                trav_info_add(info1_obj, obj1fullname, obj1type);
            }
            else if (src_linfo1.type == H5L_TYPE_EXTERNAL) {
                obj1type = H5TRAV_TYPE_UDLINK;
                trav_info_add(info1_obj, obj1fullname, obj1type);
            }
        }

        /*----------------------------------------------------------
         * check if obj2 is root, group, single object or symlink
         */
        H5TOOLS_DEBUG("h5diff check if obj2=%s is root, group, single object or symlink", obj2fullname);
        if (!strcmp(obj2fullname, "/")) {
            obj2type = H5TRAV_TYPE_GROUP;
        }
        else {
            /* check if link itself exist */
            if (H5Lexists(file2_id, obj2fullname, H5P_DEFAULT) <= 0) {
                parallel_print("Object <%s> could not be found in <%s>\n", obj2fullname, fname2);
                H5TOOLS_GOTO_ERROR(H5DIFF_ERR, "Error: Object could not be found");
            }
            /* get info from link */
            if (H5Lget_info2(file2_id, obj2fullname, &src_linfo2, H5P_DEFAULT) < 0) {
                parallel_print("Unable to get link info from <%s>\n", obj2fullname);
                H5TOOLS_GOTO_ERROR(H5DIFF_ERR, "H5Lget_info failed");
            }

            info2_lp = info2_obj;

            /*
             * check the type of specified path for hard and symbolic links
             */
            if (src_linfo2.type == H5L_TYPE_HARD) {
                size_t idx;

                /* optional data pass */
                info2_obj->opts = (diff_opt_t *)opts;

                if (H5Oget_info_by_name3(file2_id, obj2fullname, &oinfo2, H5O_INFO_BASIC, H5P_DEFAULT) < 0) {
                    parallel_print("Error: Could not get file contents\n");
                    H5TOOLS_GOTO_ERROR(H5DIFF_ERR, "Error: Could not get file contents");
                }
                obj2type = (h5trav_type_t)oinfo2.type;
                trav_info_add(info2_obj, obj2fullname, obj2type);
                idx = info2_obj->nused - 1;
                memcpy(&info2_obj->paths[idx].obj_token, &oinfo2.token, sizeof(H5O_token_t));
                info2_obj->paths[idx].fileno = oinfo2.fileno;
            }
            else if (src_linfo2.type == H5L_TYPE_SOFT) {
                obj2type = H5TRAV_TYPE_LINK;
                trav_info_add(info2_obj, obj2fullname, obj2type);
            }
            else if (src_linfo2.type == H5L_TYPE_EXTERNAL) {
                obj2type = H5TRAV_TYPE_UDLINK;
                trav_info_add(info2_obj, obj2fullname, obj2type);
            }
        }
    }
    /* if no object specified */
    else {
        H5TOOLS_DEBUG("h5diff no object specified");
        /* set root group */
        obj1fullname = (char *)strdup("/");
        obj1type     = H5TRAV_TYPE_GROUP;
        obj2fullname = (char *)strdup("/");
        obj2type     = H5TRAV_TYPE_GROUP;
    }

    H5TOOLS_DEBUG("get any symbolic links info - errstat:%d", opts->err_stat);
    /* get any symbolic links info */
    l_ret1 = H5tools_get_symlink_info(file1_id, obj1fullname, &trg_linfo1, opts->follow_links);
    l_ret2 = H5tools_get_symlink_info(file2_id, obj2fullname, &trg_linfo2, opts->follow_links);

    /*---------------------------------------------
     * check for following symlinks
     */
    if (opts->follow_links) {
        /* pass how to handle printing warning to linkinfo option */
        if (print_warn(opts))
            trg_linfo1.opt.msg_mode = trg_linfo2.opt.msg_mode = 1;

        /*-------------------------------
         * check symbolic link (object1)
         */
        H5TOOLS_DEBUG("h5diff check symbolic link (object1)");
        /* dangling link */
        if (l_ret1 == 0) {
            H5TOOLS_DEBUG("h5diff ... dangling link");
            if (opts->no_dangle_links) {
                /* treat dangling link as error */
                if (opts->mode_verbose)
                    parallel_print("Warning: <%s> is a dangling link.\n", obj1fullname);
                H5TOOLS_GOTO_ERROR(H5DIFF_ERR, "treat dangling link as error");
            }
            else {
                if (opts->mode_verbose)
                    parallel_print("obj1 <%s> is a dangling link.\n", obj1fullname);
                if (l_ret1 != 0 || l_ret2 != 0) {
                    nfound++;
                    print_found(nfound);
                    H5TOOLS_GOTO_DONE(H5DIFF_NO_ERR);
                }
            }
        }
        else if (l_ret1 < 0) { /* fail */
            parallel_print("Object <%s> could not be found in <%s>\n", obj1fullname, fname1);
            H5TOOLS_GOTO_ERROR(H5DIFF_ERR, "Object could not be found");
        }
        else if (l_ret1 != 2) { /* symbolic link */
            obj1type = (h5trav_type_t)trg_linfo1.trg_type;
            H5TOOLS_DEBUG("h5diff ... ... trg_linfo1.trg_type == H5L_TYPE_HARD");
            if (info1_lp != NULL) {
                size_t idx = info1_lp->nused - 1;

                H5TOOLS_DEBUG("h5diff ... ... ... info1_obj not null");
                memcpy(&info1_lp->paths[idx].obj_token, &trg_linfo1.obj_token, sizeof(H5O_token_t));
                info1_lp->paths[idx].type   = (h5trav_type_t)trg_linfo1.trg_type;
                info1_lp->paths[idx].fileno = trg_linfo1.fileno;
            }
            H5TOOLS_DEBUG("h5diff check symbolic link (object1) finished");
        }

        /*-------------------------------
         * check symbolic link (object2)
         */
        H5TOOLS_DEBUG("h5diff check symbolic link (object2)");
        /* dangling link */
        if (l_ret2 == 0) {
            H5TOOLS_DEBUG("h5diff ... dangling link");
            if (opts->no_dangle_links) {
                /* treat dangling link as error */
                if (opts->mode_verbose)
                    parallel_print("Warning: <%s> is a dangling link.\n", obj2fullname);
                H5TOOLS_GOTO_ERROR(H5DIFF_ERR, "treat dangling link as error");
            }
            else {
                if (opts->mode_verbose)
                    parallel_print("obj2 <%s> is a dangling link.\n", obj2fullname);
                if (l_ret1 != 0 || l_ret2 != 0) {
                    nfound++;
                    print_found(nfound);
                    H5TOOLS_GOTO_DONE(H5DIFF_NO_ERR);
                }
            }
        }
        else if (l_ret2 < 0) { /* fail */
            parallel_print("Object <%s> could not be found in <%s>\n", obj2fullname, fname2);
            H5TOOLS_GOTO_ERROR(H5DIFF_ERR, "Object could not be found");
        }
        else if (l_ret2 != 2) { /* symbolic link */
            obj2type = (h5trav_type_t)trg_linfo2.trg_type;
            if (info2_lp != NULL) {
                size_t idx = info2_lp->nused - 1;

                H5TOOLS_DEBUG("h5diff ... ... ... info2_obj not null");
                memcpy(&info2_lp->paths[idx].obj_token, &trg_linfo2.obj_token, sizeof(H5O_token_t));
                info2_lp->paths[idx].type   = (h5trav_type_t)trg_linfo2.trg_type;
                info2_lp->paths[idx].fileno = trg_linfo2.fileno;
            }
            H5TOOLS_DEBUG("h5diff check symbolic link (object1) finished");
        }
    } /* end of if follow symlinks */

    /*
     * If verbose options is not used, don't need to traverse through the list
     * of objects in the group to display objects information,
     * So use h5tools_is_obj_same() to improve performance by skipping
     * comparing details of same objects.
     */

    if (!(opts->mode_verbose || opts->mode_report)) {
        H5TOOLS_DEBUG("h5diff NOT (opts->mode_verbose || opts->mode_report)");
        /* if no danglink links */
        if (l_ret1 > 0 && l_ret2 > 0)
            if (h5tools_is_obj_same(file1_id, obj1fullname, file2_id, obj2fullname) != 0)
                H5TOOLS_GOTO_DONE(H5DIFF_NO_ERR);
    }

    both_objs_grp = (obj1type == H5TRAV_TYPE_GROUP && obj2type == H5TRAV_TYPE_GROUP);
    if (both_objs_grp) {
        H5TOOLS_DEBUG("h5diff both_objs_grp true");
        /*
         * traverse group1
         */
        trav_info_init(fname1, file1_id, &info1_grp);
        /* optional data pass */
        info1_grp->opts = (diff_opt_t *)opts;

        if (h5trav_visit(file1_id, obj1fullname, true, true, trav_grp_objs, trav_grp_symlinks, info1_grp,
                         H5O_INFO_BASIC) < 0) {
            parallel_print("Error: Could not get file contents\n");
            H5TOOLS_GOTO_ERROR(H5DIFF_ERR, "Could not get file contents");
        }
        info1_lp = info1_grp;

        /*
         * traverse group2
         */
        trav_info_init(fname2, file2_id, &info2_grp);
        /* optional data pass */
        info2_grp->opts = (diff_opt_t *)opts;

        if (h5trav_visit(file2_id, obj2fullname, true, true, trav_grp_objs, trav_grp_symlinks, info2_grp,
                         H5O_INFO_BASIC) < 0) {
            parallel_print("Error: Could not get file contents\n");
            H5TOOLS_GOTO_ERROR(H5DIFF_ERR, "Could not get file contents");
        } /* end if */
        info2_lp = info2_grp;
    }
    H5TOOLS_DEBUG("groups traversed - errstat:%d", opts->err_stat);

#ifdef H5_HAVE_PARALLEL
    if (g_Parallel) {
        int i;

<<<<<<< HEAD
        if ((HDstrlen(fname1) > MAX_FILENAME) || (HDstrlen(fname2) > MAX_FILENAME)) {
=======
        if ((strlen(fname1) > MAX_FILENAME) || (strlen(fname2) > MAX_FILENAME)) {
>>>>>>> 07347cc5
            fprintf(stderr, "The parallel diff only supports path names up to %d characters\n", MAX_FILENAME);
            MPI_Abort(MPI_COMM_WORLD, 0);
        } /* end if */

        strcpy(filenames[0], fname1);
        strcpy(filenames[1], fname2);

        /* Alert the worker tasks that there's going to be work. */
        for (i = 1; i < g_nTasks; i++)
            MPI_Send(filenames, (MAX_FILENAME * 2), MPI_CHAR, i, MPI_TAG_PARALLEL, MPI_COMM_WORLD);
    } /* end if */
#endif

    H5TOOLS_DEBUG("build_match_list next - errstat:%d", opts->err_stat);
    /* process the objects */
    build_match_list(obj1fullname, info1_lp, obj2fullname, info2_lp, &match_list, opts);
    H5TOOLS_DEBUG("build_match_list finished - errstat:%d", opts->err_stat);
    if (both_objs_grp) {
        /*------------------------------------------------------
         * print the list
         */
        if (opts->mode_verbose) {
            unsigned u;

            if (opts->mode_verbose_level > 2) {
                parallel_print("file1: %s\n", fname1);
                parallel_print("file2: %s\n", fname2);
            }

            parallel_print("\n");
            /* if given objects is group under root */
            if (strcmp(obj1fullname, "/") != 0 || strcmp(obj2fullname, "/") != 0)
                parallel_print("group1   group2\n");
            else
                parallel_print("file1     file2\n");
            parallel_print("---------------------------------------\n");
            for (u = 0; u < match_list->nobjs; u++) {
                int c1, c2;
                c1 = (match_list->objs[u].flags[0]) ? 'x' : ' ';
                c2 = (match_list->objs[u].flags[1]) ? 'x' : ' ';
                parallel_print("%5c %6c    %-15s\n", c1, c2, match_list->objs[u].name);
            } /* end for */
            parallel_print("\n");
        } /* end if */
    }
    H5TOOLS_DEBUG("diff_match next - errstat:%d", opts->err_stat);
    nfound = diff_match(file1_id, obj1fullname, info1_lp, file2_id, obj2fullname, info2_lp, match_list, opts);
    H5TOOLS_DEBUG("diff_match nfound: %d - errstat:%d", nfound, opts->err_stat);

done:
    opts->err_stat = opts->err_stat | ret_value;

#ifdef H5_HAVE_PARALLEL
    if (g_Parallel)
        /* All done at this point, let tasks know that they won't be needed */
        phdiff_dismiss_workers();
#endif
    /* free buffers in trav_info structures */
    if (info1_obj)
        trav_info_free(info1_obj);
    if (info2_obj)
        trav_info_free(info2_obj);

    if (info1_grp)
        trav_info_free(info1_grp);
    if (info2_grp)
        trav_info_free(info2_grp);

    /* free buffers */
    if (obj1fullname)
        free(obj1fullname);
    if (obj2fullname)
        free(obj2fullname);

    /* free link info buffer */
    if (trg_linfo1.trg_path)
        free(trg_linfo1.trg_path);
    if (trg_linfo2.trg_path)
        free(trg_linfo2.trg_path);

    /* close */
    H5E_BEGIN_TRY
    {
        H5Fclose(file1_id);
        H5Fclose(file2_id);
        if (fapl1_id != H5P_DEFAULT)
            H5Pclose(fapl1_id);
        if (fapl2_id != H5P_DEFAULT)
            H5Pclose(fapl2_id);
    }
    H5E_END_TRY

    H5TOOLS_ENDDEBUG(" - errstat:%d", opts->err_stat);

    return nfound;
}

/*-------------------------------------------------------------------------
 * Function: diff_match
 *
 * Purpose:  Compare common objects in given groups according to table structure.
 *           The table structure has flags which can be used to find common objects
 *           and will be compared.
 *           Common object means same name (absolute path) objects in both location.
 *
 * Return:   Number of differences found
 *
 *-------------------------------------------------------------------------
 */
hsize_t
diff_match(hid_t file1_id, const char *grp1, trav_info_t *info1, hid_t file2_id, const char *grp2,
           trav_info_t *info2, trav_table_t *table, diff_opt_t *opts)
{
    hsize_t     nfound = 0;
    unsigned    i;
    const char *grp1_path     = "";
    const char *grp2_path     = "";
    char       *obj1_fullpath = NULL;
    char       *obj2_fullpath = NULL;
    diff_args_t argdata;
    size_t      idx1      = 0;
    size_t      idx2      = 0;
    diff_err_t  ret_value = opts->err_stat;

    H5TOOLS_START_DEBUG(" - errstat:%d", opts->err_stat);
    /*
     * if not root, prepare object name to be pre-appended to group path to
     * make full path
     */
    if (strcmp(grp1, "/") != 0)
        grp1_path = grp1;
    if (strcmp(grp2, "/") != 0)
        grp2_path = grp2;

    /*-------------------------------------------------------------------------
     * regarding the return value of h5diff (0, no difference in files, 1 difference )
     * 1) the number of objects in file1 must be the same as in file2
     * 2) the graph must match, i.e same names (absolute path)
     * 3) objects with the same name must be of the same type
     *-------------------------------------------------------------------------
     */

    H5TOOLS_DEBUG("exclude_path opts->contents:%d", opts->contents);
    /* not valid compare used when --exclude-path option is used */
    if (!opts->exclude_path) {
        /* number of different objects */
        if (info1->nused != info2->nused) {
            opts->contents = 0;
        }
        H5TOOLS_DEBUG("opts->exclude_path opts->contents:%d", opts->contents);
    }

    /* objects in one file and not the other */
    for (i = 0; i < table->nobjs; i++) {
        if (table->objs[i].flags[0] != table->objs[i].flags[1]) {
            opts->contents = 0;
            break;
        }
        H5TOOLS_DEBUG("table->nobjs[%d] opts->contents:%d", i, opts->contents);
    }

    /*-------------------------------------------------------------------------
     * do the diff for common objects
     *-------------------------------------------------------------------------
     */
#ifdef H5_HAVE_PARALLEL
    {
        char                *workerTasks = (char *)malloc((size_t)(g_nTasks - 1) * sizeof(char));
        int                  n;
        int                  busyTasks = 0;
        struct diffs_found   nFoundbyWorker;
        struct diff_mpi_args args;
        int                  havePrintToken = 1;
        MPI_Status           Status;

        /*set all tasks as free */
        memset(workerTasks, 1, (size_t)(g_nTasks - 1) * sizeof(char));
#endif

        for (i = 0; i < table->nobjs; i++) {
            H5TOOLS_DEBUG("diff for common objects[%d] - errstat:%d", i, opts->err_stat);
            if (table->objs[i].flags[0] && table->objs[i].flags[1]) {
                /* make full path for obj1 */
#ifdef H5_HAVE_ASPRINTF
                /* Use the asprintf() routine, since it does what we're trying to do below */
                if (asprintf(&obj1_fullpath, "%s%s", grp1_path, table->objs[i].name) < 0) {
                    H5TOOLS_ERROR(H5DIFF_ERR, "name buffer allocation failed");
                }
#else  /* H5_HAVE_ASPRINTF */
<<<<<<< HEAD
            if ((obj1_fullpath = (char *)malloc(HDstrlen(grp1_path) + HDstrlen(table->objs[i].name) + 1)) ==
=======
            if ((obj1_fullpath = (char *)malloc(strlen(grp1_path) + strlen(table->objs[i].name) + 1)) ==
>>>>>>> 07347cc5
                NULL) {
                H5TOOLS_ERROR(H5DIFF_ERR, "name buffer allocation failed");
            }
            else {
                strcpy(obj1_fullpath, grp1_path);
                strcat(obj1_fullpath, table->objs[i].name);
            }
#endif /* H5_HAVE_ASPRINTF */
                H5TOOLS_DEBUG("diff_match path1 - %s", obj1_fullpath);

                /* make full path for obj2 */
#ifdef H5_HAVE_ASPRINTF
                /* Use the asprintf() routine, since it does what we're trying to do below */
                if (asprintf(&obj2_fullpath, "%s%s", grp2_path, table->objs[i].name) < 0) {
                    H5TOOLS_ERROR(H5DIFF_ERR, "name buffer allocation failed");
                }
#else  /* H5_HAVE_ASPRINTF */
<<<<<<< HEAD
            if ((obj2_fullpath = (char *)malloc(HDstrlen(grp2_path) + HDstrlen(table->objs[i].name) + 1)) ==
=======
            if ((obj2_fullpath = (char *)malloc(strlen(grp2_path) + strlen(table->objs[i].name) + 1)) ==
>>>>>>> 07347cc5
                NULL) {
                H5TOOLS_ERROR(H5DIFF_ERR, "name buffer allocation failed");
            }
            else {
                strcpy(obj2_fullpath, grp2_path);
                strcat(obj2_fullpath, table->objs[i].name);
            }
#endif /* H5_HAVE_ASPRINTF */
                H5TOOLS_DEBUG("diff_match path2 - %s", obj2_fullpath);

                /* get index to figure out type of the object in file1 */
                while (info1->paths[idx1].path && (strcmp(obj1_fullpath, info1->paths[idx1].path) != 0))
                    idx1++;
                /* get index to figure out type of the object in file2 */
                while (info2->paths[idx2].path && (strcmp(obj2_fullpath, info2->paths[idx2].path) != 0))
                    idx2++;

                /* Set argdata to pass other args into diff() */
                argdata.type[0]        = info1->paths[idx1].type;
                argdata.type[1]        = info2->paths[idx2].type;
                argdata.is_same_trgobj = table->objs[i].is_same_trgobj;

                opts->cmn_objs = 1;
                if (!g_Parallel) {
                    H5TOOLS_DEBUG("diff paths - errstat:%d", opts->err_stat);
                    nfound += diff(file1_id, obj1_fullpath, file2_id, obj2_fullpath, opts, &argdata);
                } /* end if */
#ifdef H5_HAVE_PARALLEL
                else {
                    int workerFound = 0;

                    H5TOOLS_DEBUG("Beginning of big else block");
                    /* We're in parallel mode */
                    /* Since the data type of diff value is hsize_t which can
                     * be arbitrary large such that there is no MPI type that
                     * matches it, the value is passed between processes as
                     * an array of bytes in order to be portable.  But this
                     * may not work in non-homogeneous MPI environments.
                     */

                    /*Set up args to pass to worker task. */
<<<<<<< HEAD
                    if (HDstrlen(obj1_fullpath) > 255 || HDstrlen(obj2_fullpath) > 255) {
=======
                    if (strlen(obj1_fullpath) > 255 || strlen(obj2_fullpath) > 255) {
>>>>>>> 07347cc5
                        printf("The parallel diff only supports object names up to 255 characters\n");
                        MPI_Abort(MPI_COMM_WORLD, 0);
                    } /* end if */

                    /* set args struct to pass */
                    strcpy(args.name1, obj1_fullpath);
                    strcpy(args.name2, obj2_fullpath);
                    args.opts                   = *opts;
                    args.argdata.type[0]        = info1->paths[idx1].type;
                    args.argdata.type[1]        = info2->paths[idx2].type;
                    args.argdata.is_same_trgobj = table->objs[i].is_same_trgobj;

                    /* if there are any outstanding print requests, let's handle one. */
                    if (busyTasks > 0) {
                        int incomingMessage;

                        /* check if any tasks freed up, and didn't need to print. */
                        MPI_Iprobe(MPI_ANY_SOURCE, MPI_TAG_DONE, MPI_COMM_WORLD, &incomingMessage, &Status);

                        /* first block*/
                        if (incomingMessage) {
                            workerTasks[Status.MPI_SOURCE - 1] = 1;
                            MPI_Recv(&nFoundbyWorker, sizeof(nFoundbyWorker), MPI_BYTE, Status.MPI_SOURCE,
                                     MPI_TAG_DONE, MPI_COMM_WORLD, &Status);
                            nfound += nFoundbyWorker.nfound;
                            opts->not_cmp = opts->not_cmp | nFoundbyWorker.not_cmp;
                            busyTasks--;
                        } /* end if */

                        /* check to see if the print token was returned. */
                        if (!havePrintToken) {
                            /* If we don't have the token, someone is probably sending us output */
                            print_incoming_data();

                            /* check incoming queue for token */
                            MPI_Iprobe(MPI_ANY_SOURCE, MPI_TAG_TOK_RETURN, MPI_COMM_WORLD, &incomingMessage,
                                       &Status);

                            /* incoming token implies free task. */
                            if (incomingMessage) {
                                workerTasks[Status.MPI_SOURCE - 1] = 1;
                                MPI_Recv(&nFoundbyWorker, sizeof(nFoundbyWorker), MPI_BYTE, Status.MPI_SOURCE,
                                         MPI_TAG_TOK_RETURN, MPI_COMM_WORLD, &Status);
                                nfound += nFoundbyWorker.nfound;
                                opts->not_cmp = opts->not_cmp | nFoundbyWorker.not_cmp;
                                busyTasks--;
                                havePrintToken = 1;
                            } /* end if */
                        }     /* end if */

                        /* check to see if anyone needs the print token. */
                        if (havePrintToken) {
                            /* check incoming queue for print token requests */
                            MPI_Iprobe(MPI_ANY_SOURCE, MPI_TAG_TOK_REQUEST, MPI_COMM_WORLD, &incomingMessage,
                                       &Status);
                            if (incomingMessage) {
                                MPI_Recv(NULL, 0, MPI_BYTE, Status.MPI_SOURCE, MPI_TAG_TOK_REQUEST,
                                         MPI_COMM_WORLD, &Status);
                                MPI_Send(NULL, 0, MPI_BYTE, Status.MPI_SOURCE, MPI_TAG_PRINT_TOK,
                                         MPI_COMM_WORLD);
                                havePrintToken = 0;
                            } /* end if */
                        }     /* end if */
                    }         /* end if */

                    /* check array of tasks to see which ones are free.
                     * Manager task never does work, so freeTasks[0] is really
                     * worker task 0. */
                    for (n = 1; (n < g_nTasks) && !workerFound; n++) {
                        if (workerTasks[n - 1]) {
                            /* send file id's and names to first free worker */
                            MPI_Send(&args, sizeof(args), MPI_BYTE, n, MPI_TAG_ARGS, MPI_COMM_WORLD);

                            /* increment counter for total number of prints. */
                            busyTasks++;

                            /* mark worker as busy */
                            workerTasks[n - 1] = 0;
                            workerFound        = 1;
                        } /* end if */
                    }     /* end for */

                    if (!workerFound) {
                        /* if they were all busy, we've got to wait for one free up
                         *  before we can move on.  If we don't have the token, some
                         * task is currently printing so we'll wait for that task to
                         * return it.
                         */

                        if (!havePrintToken) {
                            while (!havePrintToken) {
                                int incomingMessage;

                                print_incoming_data();
                                MPI_Iprobe(MPI_ANY_SOURCE, MPI_TAG_TOK_RETURN, MPI_COMM_WORLD,
                                           &incomingMessage, &Status);
                                if (incomingMessage) {
                                    MPI_Recv(&nFoundbyWorker, sizeof(nFoundbyWorker), MPI_BYTE,
                                             MPI_ANY_SOURCE, MPI_TAG_TOK_RETURN, MPI_COMM_WORLD, &Status);
                                    havePrintToken = 1;
                                    nfound += nFoundbyWorker.nfound;
                                    opts->not_cmp = opts->not_cmp | nFoundbyWorker.not_cmp;
                                    /* send this task the work unit. */
                                    MPI_Send(&args, sizeof(args), MPI_BYTE, Status.MPI_SOURCE, MPI_TAG_ARGS,
                                             MPI_COMM_WORLD);
                                } /* end if */
                            }     /* end while */
                        }         /* end if */
                        /* if we do have the token, check for task to free up, or wait for a task to request
                         * it */
                        else {
                            /* But first print all the data in our incoming queue */
                            print_incoming_data();
                            MPI_Probe(MPI_ANY_SOURCE, MPI_ANY_TAG, MPI_COMM_WORLD, &Status);
                            if (Status.MPI_TAG == MPI_TAG_DONE) {
                                MPI_Recv(&nFoundbyWorker, sizeof(nFoundbyWorker), MPI_BYTE, Status.MPI_SOURCE,
                                         MPI_TAG_DONE, MPI_COMM_WORLD, &Status);
                                nfound += nFoundbyWorker.nfound;
                                opts->not_cmp = opts->not_cmp | nFoundbyWorker.not_cmp;
                                MPI_Send(&args, sizeof(args), MPI_BYTE, Status.MPI_SOURCE, MPI_TAG_ARGS,
                                         MPI_COMM_WORLD);
                            } /* end if */
                            else if (Status.MPI_TAG == MPI_TAG_TOK_REQUEST) {
                                int incomingMessage;

                                MPI_Recv(NULL, 0, MPI_BYTE, Status.MPI_SOURCE, MPI_TAG_TOK_REQUEST,
                                         MPI_COMM_WORLD, &Status);
                                MPI_Send(NULL, 0, MPI_BYTE, Status.MPI_SOURCE, MPI_TAG_PRINT_TOK,
                                         MPI_COMM_WORLD);

                                do {
                                    MPI_Iprobe(MPI_ANY_SOURCE, MPI_TAG_TOK_RETURN, MPI_COMM_WORLD,
                                               &incomingMessage, &Status);

                                    print_incoming_data();
                                } while (!incomingMessage);

                                MPI_Recv(&nFoundbyWorker, sizeof(nFoundbyWorker), MPI_BYTE, Status.MPI_SOURCE,
                                         MPI_TAG_TOK_RETURN, MPI_COMM_WORLD, &Status);
                                nfound += nFoundbyWorker.nfound;
                                opts->not_cmp = opts->not_cmp | nFoundbyWorker.not_cmp;
                                MPI_Send(&args, sizeof(args), MPI_BYTE, Status.MPI_SOURCE, MPI_TAG_ARGS,
                                         MPI_COMM_WORLD);
                            } /* end else-if */
                            else {
                                printf("ERROR: Invalid tag (%d) received \n", Status.MPI_TAG);
                                MPI_Abort(MPI_COMM_WORLD, 0);
                                MPI_Finalize();
                            } /* end else */
                        }     /* end else */
                    }         /* end if */
                }             /* end else */
#endif                        /* H5_HAVE_PARALLEL */
                if (obj1_fullpath)
                    free(obj1_fullpath);
                if (obj2_fullpath)
                    free(obj2_fullpath);
            } /* end if */
        }     /* end for */
        H5TOOLS_DEBUG("done with for loop - errstat:%d", opts->err_stat);

#ifdef H5_HAVE_PARALLEL
        if (g_Parallel) {
            /* make sure all tasks are done */
            while (busyTasks > 0) {
                MPI_Probe(MPI_ANY_SOURCE, MPI_ANY_TAG, MPI_COMM_WORLD, &Status);
                if (Status.MPI_TAG == MPI_TAG_DONE) {
                    MPI_Recv(&nFoundbyWorker, sizeof(nFoundbyWorker), MPI_BYTE, Status.MPI_SOURCE,
                             MPI_TAG_DONE, MPI_COMM_WORLD, &Status);
                    nfound += nFoundbyWorker.nfound;
                    opts->not_cmp = opts->not_cmp | nFoundbyWorker.not_cmp;
                    busyTasks--;
                } /* end if */
                else if (Status.MPI_TAG == MPI_TAG_TOK_REQUEST) {
                    MPI_Recv(NULL, 0, MPI_BYTE, Status.MPI_SOURCE, MPI_TAG_TOK_REQUEST, MPI_COMM_WORLD,
                             &Status);
                    if (havePrintToken) {
                        int incomingMessage;

                        MPI_Send(NULL, 0, MPI_BYTE, Status.MPI_SOURCE, MPI_TAG_PRINT_TOK, MPI_COMM_WORLD);

                        do {
                            MPI_Iprobe(MPI_ANY_SOURCE, MPI_TAG_TOK_RETURN, MPI_COMM_WORLD, &incomingMessage,
                                       &Status);

                            print_incoming_data();
                        } while (!incomingMessage);

                        MPI_Recv(&nFoundbyWorker, sizeof(nFoundbyWorker), MPI_BYTE, Status.MPI_SOURCE,
                                 MPI_TAG_TOK_RETURN, MPI_COMM_WORLD, &Status);
                        nfound += nFoundbyWorker.nfound;
                        opts->not_cmp = opts->not_cmp | nFoundbyWorker.not_cmp;
                        busyTasks--;
                    } /* end if */
                    /* someone else must have it...wait for them to return it, then give it to the task that
                     * just asked for it. */
                    else {
                        int source = Status.MPI_SOURCE;
                        int incomingMessage;

                        do {
                            MPI_Iprobe(MPI_ANY_SOURCE, MPI_TAG_TOK_RETURN, MPI_COMM_WORLD, &incomingMessage,
                                       &Status);

                            print_incoming_data();
                        } while (!incomingMessage);

                        MPI_Recv(&nFoundbyWorker, sizeof(nFoundbyWorker), MPI_BYTE, MPI_ANY_SOURCE,
                                 MPI_TAG_TOK_RETURN, MPI_COMM_WORLD, &Status);
                        nfound += nFoundbyWorker.nfound;
                        opts->not_cmp = opts->not_cmp | nFoundbyWorker.not_cmp;
                        busyTasks--;
                        MPI_Send(NULL, 0, MPI_BYTE, source, MPI_TAG_PRINT_TOK, MPI_COMM_WORLD);
                    } /* end else */
                }     /* end else-if */
                else if (Status.MPI_TAG == MPI_TAG_TOK_RETURN) {
                    MPI_Recv(&nFoundbyWorker, sizeof(nFoundbyWorker), MPI_BYTE, Status.MPI_SOURCE,
                             MPI_TAG_TOK_RETURN, MPI_COMM_WORLD, &Status);
                    nfound += nFoundbyWorker.nfound;
                    opts->not_cmp = opts->not_cmp | nFoundbyWorker.not_cmp;
                    busyTasks--;
                    havePrintToken = 1;
                } /* end else-if */
                else if (Status.MPI_TAG == MPI_TAG_PRINT_DATA) {
                    char data[PRINT_DATA_MAX_SIZE + 1];
                    memset(data, 0, PRINT_DATA_MAX_SIZE + 1);

                    MPI_Recv(data, PRINT_DATA_MAX_SIZE, MPI_CHAR, Status.MPI_SOURCE, MPI_TAG_PRINT_DATA,
                             MPI_COMM_WORLD, &Status);

                    printf("%s", data);
                } /* end else-if */
                else {
                    printf("ph5diff-manager: ERROR!! Invalid tag (%d) received \n", Status.MPI_TAG);
                    MPI_Abort(MPI_COMM_WORLD, 0);
                } /* end else */
            }     /* end while */

            for (i = 1; (int)i < g_nTasks; i++)
                MPI_Send(NULL, 0, MPI_BYTE, (int)i, MPI_TAG_END, MPI_COMM_WORLD);

            /* Print any final data waiting in our queue */
            print_incoming_data();
        } /* end if */
        H5TOOLS_DEBUG("done with if block");

        free(workerTasks);
    }
#endif /* H5_HAVE_PARALLEL */

    opts->err_stat = opts->err_stat | ret_value;

    free_exclude_attr_list(opts);

    /* free table */
    if (table)
        trav_table_free(table);

    H5TOOLS_ENDDEBUG(" diffs=%d - errstat:%d", nfound, opts->err_stat);

    return nfound;
}

/*-------------------------------------------------------------------------
 * Function: diff
 *
 * Purpose:  switch between types and choose the diff function
 *           TYPE is either
 *               H5G_GROUP         Object is a group
 *               H5G_DATASET       Object is a dataset
 *               H5G_TYPE          Object is a named data type
 *               H5G_LINK          Object is a symbolic link
 *
 * Return:   Number of differences found
 *-------------------------------------------------------------------------
 */
hsize_t
diff(hid_t file1_id, const char *path1, hid_t file2_id, const char *path2, diff_opt_t *opts,
     diff_args_t *argdata)
{
    int           status          = -1;
    hid_t         dset1_id        = H5I_INVALID_HID;
    hid_t         dset2_id        = H5I_INVALID_HID;
    hid_t         type1_id        = H5I_INVALID_HID;
    hid_t         type2_id        = H5I_INVALID_HID;
    hid_t         grp1_id         = H5I_INVALID_HID;
    hid_t         grp2_id         = H5I_INVALID_HID;
    bool          is_dangle_link1 = false;
    bool          is_dangle_link2 = false;
    bool          is_hard_link    = false;
    hsize_t       nfound          = 0;
    h5trav_type_t object_type;
    diff_err_t    ret_value = opts->err_stat;

    /* to get link info */
    h5tool_link_info_t linkinfo1;
    h5tool_link_info_t linkinfo2;

    H5TOOLS_START_DEBUG(" - errstat:%d", opts->err_stat);

    /*init link info struct */
    memset(&linkinfo1, 0, sizeof(h5tool_link_info_t));
    memset(&linkinfo2, 0, sizeof(h5tool_link_info_t));

    /* pass how to handle printing warnings to linkinfo option */
    if (print_warn(opts))
        linkinfo1.opt.msg_mode = linkinfo2.opt.msg_mode = 1;

    /* for symbolic links, take care follow symlink and no dangling link
     * options */
    if (argdata->type[0] == H5TRAV_TYPE_LINK || argdata->type[0] == H5TRAV_TYPE_UDLINK ||
        argdata->type[1] == H5TRAV_TYPE_LINK || argdata->type[1] == H5TRAV_TYPE_UDLINK) {
        /*
         * check dangling links for path1 and path2
         */

        H5TOOLS_DEBUG("diff links");
        /* target object1 - get type and name */
        if ((status = H5tools_get_symlink_info(file1_id, path1, &linkinfo1, opts->follow_links)) < 0)
            H5TOOLS_GOTO_ERROR(H5DIFF_ERR, "H5tools_get_symlink_info failed");

        /* dangling link */
        if (status == 0) {
            if (opts->no_dangle_links) {
                /* dangling link is error */
                if (opts->mode_verbose)
                    parallel_print("Warning: <%s> is a dangling link.\n", path1);
                H5TOOLS_GOTO_ERROR(H5DIFF_ERR, "dangling link is error");
            }
            else
                is_dangle_link1 = true;
        }

        /* target object2 - get type and name */
        if ((status = H5tools_get_symlink_info(file2_id, path2, &linkinfo2, opts->follow_links)) < 0)
            H5TOOLS_GOTO_ERROR(H5DIFF_ERR, "H5tools_get_symlink_info failed");
        /* dangling link */
        if (status == 0) {
            if (opts->no_dangle_links) {
                /* dangling link is error */
                if (opts->mode_verbose)
                    parallel_print("Warning: <%s> is a dangling link.\n", path2);
                H5TOOLS_GOTO_ERROR(H5DIFF_ERR, "dangling link is error");
            }
            else
                is_dangle_link2 = true;
        }

        /* found dangling link */
        if (is_dangle_link1 || is_dangle_link2) {
            H5TOOLS_GOTO_DONE(H5DIFF_NO_ERR);
        }

        /* follow symbolic link option */
        if (opts->follow_links) {
            if (linkinfo1.linfo.type == H5L_TYPE_SOFT || linkinfo1.linfo.type == H5L_TYPE_EXTERNAL)
                argdata->type[0] = (h5trav_type_t)linkinfo1.trg_type;

            if (linkinfo2.linfo.type == H5L_TYPE_SOFT || linkinfo2.linfo.type == H5L_TYPE_EXTERNAL)
                argdata->type[1] = (h5trav_type_t)linkinfo2.trg_type;
        }
    }
    /* if objects are not the same type */
    if (argdata->type[0] != argdata->type[1]) {
        H5TOOLS_DEBUG("diff objects are not the same");
        if (opts->mode_verbose || opts->mode_list_not_cmp) {
            parallel_print("Not comparable: <%s> is of type %s and <%s> is of type %s\n", path1,
                           get_type(argdata->type[0]), path2, get_type(argdata->type[1]));
        }

        opts->not_cmp = 1;
        /* TODO: will need to update non-comparable is different
         * opts->contents = 0;
         */
        H5TOOLS_GOTO_DONE(H5DIFF_NO_ERR);
    }
    else /* now both object types are same */
        object_type = argdata->type[0];

    /*
     * If both points to the same target object, skip comparing details inside
     * of the objects to improve performance.
     * Always check for the hard links, otherwise if follow symlink option is
     * specified.
     *
     * Perform this to match the outputs as bypassing.
     */
    if (argdata->is_same_trgobj) {
        H5TOOLS_DEBUG("argdata->is_same_trgobj");
        is_hard_link = (object_type == H5TRAV_TYPE_DATASET || object_type == H5TRAV_TYPE_NAMED_DATATYPE ||
                        object_type == H5TRAV_TYPE_GROUP);
        if (opts->follow_links || is_hard_link) {
            /* print information is only verbose option is used */
            if (opts->mode_verbose || opts->mode_report) {
                switch (object_type) {
                    case H5TRAV_TYPE_DATASET:
                        do_print_objname("dataset", path1, path2, opts);
                        break;
                    case H5TRAV_TYPE_NAMED_DATATYPE:
                        do_print_objname("datatype", path1, path2, opts);
                        break;
                    case H5TRAV_TYPE_GROUP:
                        do_print_objname("group", path1, path2, opts);
                        break;
                    case H5TRAV_TYPE_LINK:
                        do_print_objname("link", path1, path2, opts);
                        break;
                    case H5TRAV_TYPE_UDLINK:
                        if (linkinfo1.linfo.type == H5L_TYPE_EXTERNAL &&
                            linkinfo2.linfo.type == H5L_TYPE_EXTERNAL)
                            do_print_objname("external link", path1, path2, opts);
                        else
                            do_print_objname("user defined link", path1, path2, opts);
                        break;
                    case H5TRAV_TYPE_UNKNOWN:
                    default:
                        parallel_print("Comparison not supported: <%s> and <%s> are of type %s\n", path1,
                                       path2, get_type(object_type));
                        opts->not_cmp = 1;
                        break;
                } /* switch(type)*/

                print_found(nfound);
            } /* if(opts->mode_verbose || opts->mode_report) */

            /* exact same, so comparison is done */
            H5TOOLS_GOTO_DONE(H5DIFF_NO_ERR);
        }
    }

    switch (object_type) {
            /*----------------------------------------------------------------------
             * H5TRAV_TYPE_DATASET
             *----------------------------------------------------------------------
             */
        case H5TRAV_TYPE_DATASET:
            H5TOOLS_DEBUG("diff object type H5TRAV_TYPE_DATASET - errstat:%d", opts->err_stat);
            if ((dset1_id = H5Dopen2(file1_id, path1, H5P_DEFAULT)) < 0)
                H5TOOLS_GOTO_ERROR(H5DIFF_ERR, "H5Dopen2 failed");
            if ((dset2_id = H5Dopen2(file2_id, path2, H5P_DEFAULT)) < 0)
                H5TOOLS_GOTO_ERROR(H5DIFF_ERR, "H5Dopen2 failed");
            H5TOOLS_DEBUG("paths: %s - %s", path1, path2);
            /* verbose (-v) and report (-r) mode */
            if (opts->mode_verbose || opts->mode_report) {
                do_print_objname("dataset", path1, path2, opts);
                H5TOOLS_DEBUG("call diff_dataset 1:%s  2:%s ", path1, path2);
                nfound = diff_dataset(file1_id, file2_id, path1, path2, opts);
                print_found(nfound);
            }
            /* quiet mode (-q), just count differences */
            else if (opts->mode_quiet) {
                nfound = diff_dataset(file1_id, file2_id, path1, path2, opts);
            }
            /* the rest (-c, none, ...) */
            else {
                nfound = diff_dataset(file1_id, file2_id, path1, path2, opts);
                /* print info if difference found  */
                if (nfound) {
                    do_print_objname("dataset", path1, path2, opts);
                    print_found(nfound);
                }
            }
            H5TOOLS_DEBUG("diff after dataset:%d - errstat:%d", nfound, opts->err_stat);

            /*---------------------------------------------------------
             * compare attributes
             * if condition refers to cases when the dataset is a
             * referenced object
             *---------------------------------------------------------
             */
            if (path1 && !is_exclude_attr(path1, object_type, opts)) {
                H5TOOLS_DEBUG("call diff_attr 1:%s  2:%s ", path1, path2);
                nfound += diff_attr(dset1_id, dset2_id, path1, path2, opts);
            }

            if (H5Dclose(dset1_id) < 0)
                H5TOOLS_GOTO_ERROR(H5DIFF_ERR, "H5Dclose failed");
            if (H5Dclose(dset2_id) < 0)
                H5TOOLS_GOTO_ERROR(H5DIFF_ERR, "H5Dclose failed");
            break;

            /*----------------------------------------------------------------------
             * H5TRAV_TYPE_NAMED_DATATYPE
             *----------------------------------------------------------------------
             */
        case H5TRAV_TYPE_NAMED_DATATYPE:
            H5TOOLS_DEBUG("H5TRAV_TYPE_NAMED_DATATYPE 1:%s  2:%s ", path1, path2);
            if ((type1_id = H5Topen2(file1_id, path1, H5P_DEFAULT)) < 0)
                H5TOOLS_GOTO_ERROR(H5DIFF_ERR, "H5Topen2 failed");
            if ((type2_id = H5Topen2(file2_id, path2, H5P_DEFAULT)) < 0)
                H5TOOLS_GOTO_ERROR(H5DIFF_ERR, "H5Topen2 failed");

            if ((status = H5Tequal(type1_id, type2_id)) < 0)
                H5TOOLS_GOTO_ERROR(H5DIFF_ERR, "H5Tequal failed");

            /* if H5Tequal is > 0 then the datatypes refer to the same datatype */
            nfound = (status > 0) ? 0 : 1;

            if (print_objname(opts, nfound))
                do_print_objname("datatype", path1, path2, opts);

            /* always print the number of differences found in verbose mode */
            if (opts->mode_verbose)
                print_found(nfound);

            /*-----------------------------------------------------------------
             * compare attributes
             * the if condition refers to cases when the dataset is a
             * referenced object
             *-----------------------------------------------------------------
             */
            if (path1 && !is_exclude_attr(path1, object_type, opts)) {
                H5TOOLS_DEBUG("call diff_attr 1:%s  2:%s ", path1, path2);
                nfound += diff_attr(type1_id, type2_id, path1, path2, opts);
            }

            if (H5Tclose(type1_id) < 0)
                H5TOOLS_GOTO_ERROR(H5DIFF_ERR, "H5Tclose failed");
            if (H5Tclose(type2_id) < 0)
                H5TOOLS_GOTO_ERROR(H5DIFF_ERR, "H5Tclose failed");
            break;

            /*----------------------------------------------------------------------
             * H5TRAV_TYPE_GROUP
             *----------------------------------------------------------------------
             */
        case H5TRAV_TYPE_GROUP:
            H5TOOLS_DEBUG("H5TRAV_TYPE_GROUP 1:%s  2:%s ", path1, path2);
            if (print_objname(opts, nfound))
                do_print_objname("group", path1, path2, opts);

            /* always print the number of differences found in verbose mode */
            if (opts->mode_verbose)
                print_found(nfound);

            if ((grp1_id = H5Gopen2(file1_id, path1, H5P_DEFAULT)) < 0)
                H5TOOLS_GOTO_ERROR(H5DIFF_ERR, "H5Gclose failed");
            if ((grp2_id = H5Gopen2(file2_id, path2, H5P_DEFAULT)) < 0)
                H5TOOLS_GOTO_ERROR(H5DIFF_ERR, "H5Gclose failed");

            /*-----------------------------------------------------------------
             * compare attributes
             * the if condition refers to cases when the dataset is a
             * referenced object
             *-----------------------------------------------------------------
             */
            if (path1 && !is_exclude_attr(path1, object_type, opts)) {
                H5TOOLS_DEBUG("call diff_attr 1:%s  2:%s ", path1, path2);
                nfound += diff_attr(grp1_id, grp2_id, path1, path2, opts);
            }

            if (H5Gclose(grp1_id) < 0)
                H5TOOLS_GOTO_ERROR(H5DIFF_ERR, "H5Gclose failed");
            if (H5Gclose(grp2_id) < 0)
                H5TOOLS_GOTO_ERROR(H5DIFF_ERR, "H5Gclose failed");
            break;

            /*----------------------------------------------------------------------
             * H5TRAV_TYPE_LINK
             *----------------------------------------------------------------------
             */
        case H5TRAV_TYPE_LINK: {
            H5TOOLS_DEBUG("H5TRAV_TYPE_LINK 1:%s  2:%s ", path1, path2);
            status = strcmp(linkinfo1.trg_path, linkinfo2.trg_path);

            /* if the target link name is not same then the links are "different" */
            nfound = (status != 0) ? 1 : 0;

            if (print_objname(opts, nfound))
                do_print_objname("link", path1, path2, opts);

            /* always print the number of differences found in verbose mode */
            if (opts->mode_verbose)
                print_found(nfound);
        } break;

            /*----------------------------------------------------------------------
             * H5TRAV_TYPE_UDLINK
             *----------------------------------------------------------------------
             */
        case H5TRAV_TYPE_UDLINK: {
            H5TOOLS_DEBUG("H5TRAV_TYPE_UDLINK 1:%s  2:%s ", path1, path2);
            /* Only external links will have a query function registered */
            if (linkinfo1.linfo.type == H5L_TYPE_EXTERNAL && linkinfo2.linfo.type == H5L_TYPE_EXTERNAL) {
                /* If the buffers are the same size, compare them */
                if (linkinfo1.linfo.u.val_size == linkinfo2.linfo.u.val_size) {
                    status = memcmp(linkinfo1.trg_path, linkinfo2.trg_path, linkinfo1.linfo.u.val_size);
                }
                else
                    status = 1;

                /* if "linkinfo1.trg_path" != "linkinfo2.trg_path" then the links
                 * are "different" extlinkinfo#.path is combination string of
                 * file_name and obj_name
                 */
                nfound = (status != 0) ? 1 : 0;

                if (print_objname(opts, nfound))
                    do_print_objname("external link", path1, path2, opts);

            } /* end if */
            else {
                /* If one or both of these links isn't an external link, we can only
                 * compare information from H5Lget_info since we don't have a query
                 * function registered for them.
                 *
                 * If the link classes or the buffer length are not the
                 * same, the links are "different"
                 */
                if ((linkinfo1.linfo.type != linkinfo2.linfo.type) ||
                    (linkinfo1.linfo.u.val_size != linkinfo2.linfo.u.val_size))
                    nfound = 1;
                else
                    nfound = 0;

                if (print_objname(opts, nfound))
                    do_print_objname("user defined link", path1, path2, opts);
            } /* end else */

            /* always print the number of differences found in verbose mode */
            if (opts->mode_verbose)
                print_found(nfound);
        } break;

        case H5TRAV_TYPE_UNKNOWN:
        default:
            if (opts->mode_verbose)
                parallel_print("Comparison not supported: <%s> and <%s> are of type %s\n", path1, path2,
                               get_type(object_type));
            opts->not_cmp = 1;
            break;
    }

done:
    opts->err_stat = opts->err_stat | ret_value;

    /*-----------------------------------
     * handle dangling link(s)
     */
    /* both path1 and path2 are dangling links */
    if (is_dangle_link1 && is_dangle_link2) {
        if (print_objname(opts, nfound)) {
            do_print_objname("dangling link", path1, path2, opts);
            print_found(nfound);
        }
    }
    /* path1 is dangling link */
    else if (is_dangle_link1) {
        if (opts->mode_verbose)
            parallel_print("obj1 <%s> is a dangling link.\n", path1);
        nfound++;
        if (print_objname(opts, nfound))
            print_found(nfound);
    }
    /* path2 is dangling link */
    else if (is_dangle_link2) {
        if (opts->mode_verbose)
            parallel_print("obj2 <%s> is a dangling link.\n", path2);
        nfound++;
        if (print_objname(opts, nfound))
            print_found(nfound);
    }

    /* free link info buffer */
    if (linkinfo1.trg_path)
        free(linkinfo1.trg_path);
    if (linkinfo2.trg_path)
        free(linkinfo2.trg_path);

    /* close */
    /* disable error reporting */
    H5E_BEGIN_TRY
    {
        H5Dclose(dset1_id);
        H5Dclose(dset2_id);
        H5Tclose(type1_id);
        H5Tclose(type2_id);
        H5Gclose(grp1_id);
        H5Gclose(grp2_id);
        /* enable error reporting */
    }
    H5E_END_TRY

    H5TOOLS_ENDDEBUG(": %d - errstat:%d", nfound, opts->err_stat);

    return nfound;
}<|MERGE_RESOLUTION|>--- conflicted
+++ resolved
@@ -710,11 +710,7 @@
                 H5TOOLS_GOTO_ERROR(H5DIFF_ERR, "name buffer allocation failed");
 #else  /* H5_HAVE_ASPRINTF */
             /* (malloc 2 more for "/" and end-of-line) */
-<<<<<<< HEAD
-            if ((obj1fullname = (char *)malloc(HDstrlen(objname1) + 2)) == NULL)
-=======
             if ((obj1fullname = (char *)malloc(strlen(objname1) + 2)) == NULL)
->>>>>>> 07347cc5
                 H5TOOLS_GOTO_ERROR(H5DIFF_ERR, "name buffer allocation failed");
 
             strcpy(obj1fullname, "/");
@@ -733,11 +729,7 @@
                 H5TOOLS_GOTO_ERROR(H5DIFF_ERR, "name buffer allocation failed");
 #else  /* H5_HAVE_ASPRINTF */
             /* (malloc 2 more for "/" and end-of-line) */
-<<<<<<< HEAD
-            if ((obj2fullname = (char *)malloc(HDstrlen(objname2) + 2)) == NULL)
-=======
             if ((obj2fullname = (char *)malloc(strlen(objname2) + 2)) == NULL)
->>>>>>> 07347cc5
                 H5TOOLS_GOTO_ERROR(H5DIFF_ERR, "name buffer allocation failed");
             strcpy(obj2fullname, "/");
             strcat(obj2fullname, objname2);
@@ -1004,11 +996,7 @@
     if (g_Parallel) {
         int i;
 
-<<<<<<< HEAD
-        if ((HDstrlen(fname1) > MAX_FILENAME) || (HDstrlen(fname2) > MAX_FILENAME)) {
-=======
         if ((strlen(fname1) > MAX_FILENAME) || (strlen(fname2) > MAX_FILENAME)) {
->>>>>>> 07347cc5
             fprintf(stderr, "The parallel diff only supports path names up to %d characters\n", MAX_FILENAME);
             MPI_Abort(MPI_COMM_WORLD, 0);
         } /* end if */
@@ -1198,11 +1186,7 @@
                     H5TOOLS_ERROR(H5DIFF_ERR, "name buffer allocation failed");
                 }
 #else  /* H5_HAVE_ASPRINTF */
-<<<<<<< HEAD
-            if ((obj1_fullpath = (char *)malloc(HDstrlen(grp1_path) + HDstrlen(table->objs[i].name) + 1)) ==
-=======
             if ((obj1_fullpath = (char *)malloc(strlen(grp1_path) + strlen(table->objs[i].name) + 1)) ==
->>>>>>> 07347cc5
                 NULL) {
                 H5TOOLS_ERROR(H5DIFF_ERR, "name buffer allocation failed");
             }
@@ -1220,11 +1204,7 @@
                     H5TOOLS_ERROR(H5DIFF_ERR, "name buffer allocation failed");
                 }
 #else  /* H5_HAVE_ASPRINTF */
-<<<<<<< HEAD
-            if ((obj2_fullpath = (char *)malloc(HDstrlen(grp2_path) + HDstrlen(table->objs[i].name) + 1)) ==
-=======
             if ((obj2_fullpath = (char *)malloc(strlen(grp2_path) + strlen(table->objs[i].name) + 1)) ==
->>>>>>> 07347cc5
                 NULL) {
                 H5TOOLS_ERROR(H5DIFF_ERR, "name buffer allocation failed");
             }
@@ -1266,11 +1246,7 @@
                      */
 
                     /*Set up args to pass to worker task. */
-<<<<<<< HEAD
-                    if (HDstrlen(obj1_fullpath) > 255 || HDstrlen(obj2_fullpath) > 255) {
-=======
                     if (strlen(obj1_fullpath) > 255 || strlen(obj2_fullpath) > 255) {
->>>>>>> 07347cc5
                         printf("The parallel diff only supports object names up to 255 characters\n");
                         MPI_Abort(MPI_COMM_WORLD, 0);
                     } /* end if */
