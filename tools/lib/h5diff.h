--- conflicted
+++ resolved
@@ -61,11 +61,7 @@
     int                       use_system_epsilon;     /* flag to use system epsilon (1 or 0) */
     int                       percent_bool;           /* relative error to compare*/
     double                    percent;                /* relative error value */
-<<<<<<< HEAD
-    hbool_t                   follow_links;           /* follow symbolic links */
-=======
     bool                      follow_links;           /* follow symbolic links */
->>>>>>> 07347cc5
     int                       no_dangle_links;        /* return error when find dangling link */
     int                       cmn_objs;               /* do we have common objects */
     int                       not_cmp;                /* are the objects comparable */
