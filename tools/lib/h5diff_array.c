--- conflicted
+++ resolved
@@ -4556,13 +4556,6 @@
             return FALSE;
     }
 
-<<<<<<< HEAD
-    if (H5_DBL_ABS_EQUAL(value, expected))
-        return TRUE;
-
-    if (opts->use_system_epsilon)
-        if (ABS((value-expected)) < DBL_EPSILON)
-=======
     if (opts->use_system_epsilon) {
         /* Check equality within some epsilon */
         if (H5_DBL_ABS_EQUAL(value, expected))
@@ -4571,7 +4564,6 @@
     else {
         /* Check bits */
         if (!HDmemcmp(&value, &expected, sizeof(double)))
->>>>>>> ea547c45
             return TRUE;
     }
 
@@ -4612,13 +4604,6 @@
             return FALSE;
     }
 
-<<<<<<< HEAD
-    if (H5_LDBL_ABS_EQUAL(value, expected))
-        return TRUE;
-
-    if (opts->use_system_epsilon)
-        if (ABS((value-expected)) < DBL_EPSILON)
-=======
     if (opts->use_system_epsilon) {
         /* Check equality within some epsilon */
         if (H5_LDBL_ABS_EQUAL(value, expected))
@@ -4627,7 +4612,6 @@
     else {
         /* Check bits */
         if (!HDmemcmp(&value, &expected, sizeof(long double)))
->>>>>>> ea547c45
             return TRUE;
     }
 
@@ -4666,17 +4650,9 @@
             return FALSE;
     }
 
-<<<<<<< HEAD
-    if (H5_FLT_ABS_EQUAL(value, expected))
-        return TRUE;
-
-    if (opts->use_system_epsilon)
-        if (ABS( (value-expected) ) < FLT_EPSILON)
-=======
     if (opts->use_system_epsilon) {
         /* Check equality within some epsilon */
         if (H5_FLT_ABS_EQUAL(value, expected))
->>>>>>> ea547c45
             return TRUE;
     }
     else {
