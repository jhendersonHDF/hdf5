--- conflicted
+++ resolved
@@ -674,11 +674,7 @@
 H5TOOLS_DLL hid_t   h5tools_get_fapl(hid_t prev_fapl_id, h5tools_vol_info_t *vol_info,
                                      h5tools_vfd_info_t *vfd_info);
 H5TOOLS_DLL herr_t  h5tools_get_vfd_name(hid_t fid, hid_t fapl_id, char *drivername, size_t drivername_size);
-<<<<<<< HEAD
-H5TOOLS_DLL hid_t   h5tools_fopen(const char *fname, unsigned flags, hid_t fapl, hbool_t use_specific_driver,
-=======
 H5TOOLS_DLL hid_t   h5tools_fopen(const char *fname, unsigned flags, hid_t fapl, bool use_specific_driver,
->>>>>>> 07347cc5
                                   char *drivername, size_t drivername_size);
 H5TOOLS_DLL hid_t   h5tools_get_little_endian_type(hid_t type);
 H5TOOLS_DLL hid_t   h5tools_get_big_endian_type(hid_t type);
