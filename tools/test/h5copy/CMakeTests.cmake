--- conflicted
+++ resolved
@@ -29,16 +29,6 @@
   )
 
   set (LIST_OTHER_TEST_FILES
-<<<<<<< HEAD
-      ${HDF5_TOOLS_TEST_H5COPY_SOURCE_DIR}/testfiles/h5copy_misc1.out
-      ${HDF5_TOOLS_TEST_H5COPY_SOURCE_DIR}/testfiles/h5copy_misc1.err
-      ${HDF5_TOOLS_TEST_H5COPY_SOURCE_DIR}/testfiles/tudfilter.h5.txt
-      ${HDF5_TOOLS_TEST_H5COPY_SOURCE_DIR}/testfiles/tudfilter.h5_ERR.txt
-      ${HDF5_TOOLS_TEST_H5COPY_SOURCE_DIR}/testfiles/h5copy_plugin_fail_ERR.out.h5.txt
-      ${HDF5_TOOLS_TEST_H5COPY_SOURCE_DIR}/testfiles/h5copy_plugin_test.out.h5.txt
-      ${HDF5_TOOLS_TEST_H5COPY_SOURCE_DIR}/testfiles/h5copy_help1.ddl
-      ${HDF5_TOOLS_TEST_H5COPY_SOURCE_DIR}/testfiles/h5copy_help2.ddl
-=======
       h5copy_misc1.out
       h5copy_misc1.err
       tudfilter.h5.txt
@@ -47,7 +37,6 @@
       h5copy_plugin_test.out.h5.txt
       h5copy_help1.ddl
       h5copy_help2.ddl
->>>>>>> 07347cc5
   )
 
   file (MAKE_DIRECTORY "${PROJECT_BINARY_DIR}/testfiles")
