--- conflicted
+++ resolved
@@ -2529,11 +2529,7 @@
 
     /* Try to get it from the COLUMNS environment variable first since it's
      * value is sometimes wrong. */
-<<<<<<< HEAD
-    if ((s = HDgetenv("COLUMNS")) && *s && isdigit((int)*s))
-=======
     if ((s = getenv("COLUMNS")) && *s && isdigit((int)*s))
->>>>>>> 07347cc5
         width = (int)strtol(s, NULL, 0);
 
 #if defined(H5_HAVE_STRUCT_VIDEOCONFIG) && defined(H5_HAVE__GETVIDEOCONFIG)
@@ -2601,22 +2597,14 @@
 
     if (recursive_g && grp_literal_g) {
         fprintf(rawerrorstream, "Error: 'recursive' option not compatible with 'group info' option!\n\n");
-<<<<<<< HEAD
-        ret = FALSE;
-=======
         ret = false;
->>>>>>> 07347cc5
         goto out;
     }
 
     if (no_dangling_link_g && !follow_symlink_g) {
         fprintf(rawerrorstream,
                 "Error: --no-dangling-links must be used along with --follow-symlinks option!\n\n");
-<<<<<<< HEAD
-        ret = FALSE;
-=======
         ret = false;
->>>>>>> 07347cc5
         goto out;
     }
 
@@ -2661,13 +2649,8 @@
     char               drivername[50];
     int                err_exit        = 0;
     hid_t              fapl_id         = H5P_DEFAULT;
-<<<<<<< HEAD
-    hbool_t            custom_vol_fapl = FALSE;
-    hbool_t            custom_vfd_fapl = FALSE;
-=======
     bool               custom_vol_fapl = false;
     bool               custom_vfd_fapl = false;
->>>>>>> 07347cc5
     h5tools_vol_info_t vol_info        = {0};
     h5tools_vfd_info_t vfd_info        = {0};
 
@@ -2676,11 +2659,7 @@
     H5FD_ros3_fapl_ext_t ros3_fa = {
         {
             1,     /* Structure Version */
-<<<<<<< HEAD
-            FALSE, /* Authenticate?     */
-=======
             false, /* Authenticate?     */
->>>>>>> 07347cc5
             "",    /* AWS Region        */
             "",    /* Access Key ID     */
             "",    /* Secret Access Key */
@@ -2774,11 +2753,7 @@
         else if (!strncmp(argv[argno], "--vol-value=", (size_t)12)) {
             vol_info.type    = VOL_BY_VALUE;
             vol_info.u.value = (H5VL_class_value_t)atoi(argv[argno] + 12);
-<<<<<<< HEAD
-            custom_vol_fapl  = TRUE;
-=======
             custom_vol_fapl  = true;
->>>>>>> 07347cc5
         }
         else if (!strncmp(argv[argno], "--vol-name=", (size_t)11)) {
             vol_info.type   = VOL_BY_NAME;
@@ -2791,20 +2766,12 @@
         else if (!strncmp(argv[argno], "--vfd=", (size_t)6)) {
             vfd_info.type   = VFD_BY_NAME;
             vfd_info.u.name = argv[argno] + 6;
-<<<<<<< HEAD
-            custom_vfd_fapl = TRUE;
-=======
             custom_vfd_fapl = true;
->>>>>>> 07347cc5
         }
         else if (!strncmp(argv[argno], "--vfd-value=", (size_t)12)) {
             vfd_info.type    = VFD_BY_VALUE;
             vfd_info.u.value = (H5FD_class_value_t)atoi(argv[argno] + 12);
-<<<<<<< HEAD
-            custom_vfd_fapl  = TRUE;
-=======
             custom_vfd_fapl  = true;
->>>>>>> 07347cc5
         }
         else if (!strncmp(argv[argno], "--vfd-name=", (size_t)11)) {
             vfd_info.type   = VFD_BY_NAME;
@@ -2814,11 +2781,7 @@
         else if (!strncmp(argv[argno], "--vfd-info=", (size_t)11)) {
             vfd_info.info = (const void *)(argv[argno] + 11);
         }
-<<<<<<< HEAD
-        else if (!HDstrncmp(argv[argno], "--width=", (size_t)8)) {
-=======
         else if (!strncmp(argv[argno], "--width=", (size_t)8)) {
->>>>>>> 07347cc5
             width_g = (int)strtol(argv[argno] + 8, &rest, 0);
 
             if (0 == width_g)
@@ -3020,21 +2983,13 @@
     /* Setup a custom fapl for file accesses */
     if (custom_vol_fapl || custom_vfd_fapl) {
 #ifdef H5_HAVE_ROS3_VFD
-<<<<<<< HEAD
-        if (custom_vfd_fapl && (0 == HDstrcmp(vfd_info.u.name, drivernames[ROS3_VFD_IDX]))) {
-=======
         if (custom_vfd_fapl && (0 == strcmp(vfd_info.u.name, drivernames[ROS3_VFD_IDX]))) {
->>>>>>> 07347cc5
             if (!vfd_info.info)
                 vfd_info.info = &ros3_fa;
         }
 #endif
 #ifdef H5_HAVE_LIBHDFS
-<<<<<<< HEAD
-        if (custom_vfd_fapl && (0 == HDstrcmp(vfd_info.u.name, drivernames[HDFS_VFD_IDX]))) {
-=======
         if (custom_vfd_fapl && (0 == strcmp(vfd_info.u.name, drivernames[HDFS_VFD_IDX]))) {
->>>>>>> 07347cc5
             if (!vfd_info.info)
                 vfd_info.info = &hdfs_fa;
         }
@@ -3103,11 +3058,7 @@
             iter.base_len = strlen(oname);
             iter.base_len -= oname[iter.base_len - 1] == '/';
             x = oname;
-<<<<<<< HEAD
-            if (NULL == (oname = HDstrdup(oname))) {
-=======
             if (NULL == (oname = strdup(oname))) {
->>>>>>> 07347cc5
                 fprintf(rawerrorstream, "memory allocation failed\n");
                 leave(EXIT_FAILURE);
             }
