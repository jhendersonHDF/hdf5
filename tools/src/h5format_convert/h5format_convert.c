--- conflicted
+++ resolved
@@ -416,11 +416,7 @@
     else { /* Convert all datasets in the file */
         if (verbose_g)
             fprintf(stdout, "Processing all datasets in the file...\n");
-<<<<<<< HEAD
-        if (h5trav_visit(fid, "/", TRUE, TRUE, convert_dsets_cb, NULL, &fid, H5O_INFO_BASIC) < 0)
-=======
         if (h5trav_visit(fid, "/", true, true, convert_dsets_cb, NULL, &fid, H5O_INFO_BASIC) < 0)
->>>>>>> 07347cc5
             goto done;
     } /* end else */
 
