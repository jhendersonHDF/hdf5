--- conflicted
+++ resolved
@@ -2285,15 +2285,9 @@
  *
  *        2) Has no in memory buffer for any other chunk.
  *
-<<<<<<< HEAD
- *        The test differers from Rob Latham's bug report in
- *        that is runs with an arbitrary number of processes,
- *        and uses a 1 dimensional dataset.
-=======
  *        The test differs from Rob Latham's bug report in
  *        that it runs with an arbitrary number of processes,
  *        and uses a 1-dimensional dataset.
->>>>>>> 07347cc5
  *
  * Return:    void
  *
