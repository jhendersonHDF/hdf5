--- conflicted
+++ resolved
@@ -850,18 +850,11 @@
 herr_t
 H5Sselect_all(hid_t spaceid)
 {
-<<<<<<< HEAD
     H5S_t	*space;         /* Dataspace to modify selection of */
     herr_t ret_value = SUCCEED; /* return value */
 
     FUNC_ENTER_API(H5Sselect_all, FAIL)
     H5TRACE1("e", "i", spaceid);
-=======
-    H5S_t	*space = NULL;  /* Dataspace to modify selection of */
-    herr_t ret_value = SUCCEED; /* return value */
-
-    FUNC_ENTER_API(H5Sselect_all, FAIL)
->>>>>>> 77038a81
 
     /* Check args */
     if(NULL == (space = (H5S_t *)H5I_object_verify(spaceid, H5I_DATASPACE)))
