--- conflicted
+++ resolved
@@ -47,11 +47,7 @@
 static htri_t   H5S__all_is_valid(const H5S_t *space);
 static hssize_t H5S__all_serial_size(H5S_t *space);
 static herr_t   H5S__all_serialize(H5S_t *space, uint8_t **p);
-<<<<<<< HEAD
-static herr_t   H5S__all_deserialize(H5S_t **space, const uint8_t **p, const size_t p_size, hbool_t skip);
-=======
 static herr_t   H5S__all_deserialize(H5S_t **space, const uint8_t **p, const size_t p_size, bool skip);
->>>>>>> 07347cc5
 static herr_t   H5S__all_bounds(const H5S_t *space, hsize_t *start, hsize_t *end);
 static herr_t   H5S__all_offset(const H5S_t *space, hsize_t *off);
 static int      H5S__all_unlim_dim(const H5S_t *space);
@@ -626,11 +622,7 @@
  REVISION LOG
 --------------------------------------------------------------------------*/
 static herr_t
-<<<<<<< HEAD
-H5S__all_deserialize(H5S_t **space, const uint8_t **p, const size_t p_size, hbool_t skip)
-=======
 H5S__all_deserialize(H5S_t **space, const uint8_t **p, const size_t p_size, bool skip)
->>>>>>> 07347cc5
 {
     uint32_t version;                           /* Version number */
     H5S_t   *tmp_space = NULL;                  /* Pointer to actual dataspace to use,
@@ -669,11 +661,7 @@
     *p += 8;
 
     /* Change to "all" selection */
-<<<<<<< HEAD
-    if (H5S_select_all(tmp_space, TRUE) < 0)
-=======
     if (H5S_select_all(tmp_space, true) < 0)
->>>>>>> 07347cc5
         HGOTO_ERROR(H5E_DATASPACE, H5E_CANTDELETE, FAIL, "can't change selection");
 
     /* Return space to the caller if allocated */
@@ -930,11 +918,7 @@
      */
     while (space2_dim >= 0) {
         if (space1->extent.size[space1_dim] != space2->extent.size[space2_dim])
-<<<<<<< HEAD
-            HGOTO_DONE(FALSE);
-=======
             HGOTO_DONE(false);
->>>>>>> 07347cc5
 
         space1_dim--;
         space2_dim--;
@@ -945,11 +929,7 @@
      */
     while (space1_dim >= 0) {
         if (space1->extent.size[space1_dim] != 1)
-<<<<<<< HEAD
-            HGOTO_DONE(FALSE);
-=======
             HGOTO_DONE(false);
->>>>>>> 07347cc5
 
         space1_dim--;
     } /* end while */
@@ -1101,11 +1081,7 @@
     assert(offset);
 
     /* Select the entire new space */
-<<<<<<< HEAD
-    if (H5S_select_all(new_space, TRUE) < 0)
-=======
     if (H5S_select_all(new_space, true) < 0)
->>>>>>> 07347cc5
         HGOTO_ERROR(H5E_DATASPACE, H5E_CANTSET, FAIL, "unable to set all selection");
 
 done:
@@ -1186,11 +1162,7 @@
         HGOTO_ERROR(H5E_ARGS, H5E_BADTYPE, FAIL, "not a dataspace");
 
     /* Call internal routine to do the work */
-<<<<<<< HEAD
-    if (H5S_select_all(space, TRUE) < 0)
-=======
     if (H5S_select_all(space, true) < 0)
->>>>>>> 07347cc5
         HGOTO_ERROR(H5E_DATASPACE, H5E_CANTDELETE, FAIL, "can't change selection");
 
 done:
