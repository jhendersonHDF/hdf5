--- conflicted
+++ resolved
@@ -78,11 +78,7 @@
         va_list ap;
 
         va_copy(ap, _ap);
-<<<<<<< HEAD
-        ret = HDvsnprintf(buf, bufsz, fmt, ap);
-=======
         ret = vsnprintf(buf, bufsz, fmt, ap);
->>>>>>> 07347cc5
         va_end(ap);
         if (ret >= 0 && (size_t)ret < bufsz) {
             *bufp = buf;
@@ -646,11 +642,7 @@
 
         if (NULL == (cwdpath = (char *)H5MM_malloc(MAX_PATH_LEN)))
             HGOTO_ERROR(H5E_INTERNAL, H5E_NOSPACE, FAIL, "memory allocation failed");
-<<<<<<< HEAD
-        name_len = HDstrlen(name) + 1;
-=======
         name_len = strlen(name) + 1;
->>>>>>> 07347cc5
         if (NULL == (new_name = (char *)H5MM_malloc(name_len)))
             HGOTO_ERROR(H5E_INTERNAL, H5E_NOSPACE, FAIL, "memory allocation failed");
 
@@ -685,17 +677,10 @@
             size_t path_len;
 
             assert(cwdpath);
-<<<<<<< HEAD
-            cwdlen = HDstrlen(cwdpath);
-            assert(cwdlen);
-            assert(new_name);
-            path_len = cwdlen + HDstrlen(new_name) + 2;
-=======
             cwdlen = strlen(cwdpath);
             assert(cwdlen);
             assert(new_name);
             path_len = cwdlen + strlen(new_name) + 2;
->>>>>>> 07347cc5
             if (NULL == (full_path = (char *)H5MM_malloc(path_len)))
                 HGOTO_ERROR(H5E_INTERNAL, H5E_NOSPACE, FAIL, "memory allocation failed");
 
@@ -768,11 +753,7 @@
              */
             if (NULL == (*full_name = (char *)H5MM_malloc(path2_len + 3)))
                 HGOTO_ERROR(H5E_RESOURCE, H5E_NOSPACE, FAIL, "unable to allocate path2 buffer");
-<<<<<<< HEAD
-            HDsnprintf(*full_name, (path2_len + 3), "%c:%s", path1[0], path2);
-=======
             snprintf(*full_name, (path2_len + 3), "%c:%s", path1[0], path2);
->>>>>>> 07347cc5
         } /* end if */
         else {
             /* On windows path2 is path absolute name ("\foo\bar"),
