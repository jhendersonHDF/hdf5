/* * * * * * * * * * * * * * * * * * * * * * * * * * * * * * * * * * * * * * *
 * Copyright by The HDF Group.                                               *
 * All rights reserved.                                                      *
 *                                                                           *
 * This file is part of HDF5.  The full HDF5 copyright notice, including     *
 * terms governing use, modification, and redistribution, is contained in    *
 * the COPYING file, which can be found at the root of the source code       *
 * distribution tree, or in https://support.hdfgroup.org/ftp/HDF5/releases.  *
 * If you do not have access to either file, you may request a copy from     *
 * help@hdfgroup.org.                                                        *
 * * * * * * * * * * * * * * * * * * * * * * * * * * * * * * * * * * * * * * */

/*
 * Programmer:  Quincey Koziol <koziol@lbl.gov>
 *              Monday, February 19, 2018
 *
 * Purpose:
 *      Keep a set of "psuedo-global" information for an API call.  This
 *      general corresponds to the DXPL for the call, along with cached
 *      information from them.
 */

/****************/
/* Module Setup */
/****************/

#include "H5CXmodule.h"          /* This source code file is part of the H5CX module */



/***********/
/* Headers */
/***********/
#include "H5private.h"          /* Generic Functions                    */
#include "H5CXprivate.h"        /* API Contexts                         */
#include "H5Dprivate.h"		/* Datasets				*/
#include "H5Eprivate.h"         /* Error handling                       */
#include "H5FLprivate.h"        /* Free Lists                           */
#include "H5Iprivate.h"         /* IDs                                  */
#include "H5Lprivate.h"		/* Links		  		*/
#include "H5MMprivate.h"        /* Memory management                    */
#include "H5Pprivate.h"         /* Property lists                       */


/****************/
/* Local Macros */
/****************/

#ifdef H5_HAVE_THREADSAFE
/*
 * The per-thread API context. pthread_once() initializes a special
 * key that will be used by all threads to create a stack specific to
 * each thread individually. The association of contexts to threads will
 * be handled by the pthread library.
 *
 * In order for this macro to work, H5E__get_my_stack() must be preceeded
 * by "H5CX_node_t *ctx =".
 */
#define H5CX_get_my_context()  H5CX__get_context()
#else /* H5_HAVE_THREADSAFE */
/*
 * The current API context.
 */
#define H5CX_get_my_context() (&H5CX_head_g)
#endif /* H5_HAVE_THREADSAFE */

/* Common macro for the duplicated code to retrieve properties from a property list */
#define H5CX_RETRIEVE_PROP_COMMON(PL, DEF_PL, PROP_NAME, PROP_FIELD)          \
    /* Check for default property list */                                     \
    if((*head)->ctx.H5_GLUE(PL,_id) == (DEF_PL))                              \
        HDmemcpy(&(*head)->ctx.PROP_FIELD, &H5_GLUE3(H5CX_def_,PL,_cache).PROP_FIELD, sizeof(H5_GLUE3(H5CX_def_,PL,_cache).PROP_FIELD)); \
    else {                                                                    \
        /* Check if the property list is already available */                 \
        if(NULL == (*head)->ctx.PL)                                           \
            /* Get the dataset transfer property list pointer */              \
            if(NULL == ((*head)->ctx.PL = (H5P_genplist_t *)H5I_object((*head)->ctx.H5_GLUE(PL,_id)))) \
                HGOTO_ERROR(H5E_CONTEXT, H5E_BADTYPE, FAIL, "can't get default dataset transfer property list") \
                                                                              \
        /* Get the property */                                                \
        if(H5P_get((*head)->ctx.PL, (PROP_NAME), &(*head)->ctx.PROP_FIELD) < 0) \
            HGOTO_ERROR(H5E_CONTEXT, H5E_CANTGET, FAIL, "can't retrieve value from API context") \
    } /* end else */                                                          \
                                                                              \
    /* Mark the field as valid */                                             \
    (*head)->ctx.H5_GLUE(PROP_FIELD,_valid) = TRUE;

/* Macro for the duplicated code to retrieve properties from a property list */
#define H5CX_RETRIEVE_PROP_VALID(PL, DEF_PL, PROP_NAME, PROP_FIELD)           \
    /* Check if the value has been retrieved already */                       \
    if(!(*head)->ctx.H5_GLUE(PROP_FIELD,_valid)) {                            \
        H5CX_RETRIEVE_PROP_COMMON(PL, DEF_PL, PROP_NAME, PROP_FIELD)          \
    } /* end if */

#ifdef H5_HAVE_PARALLEL
/* Macro for the duplicated code to retrieve possibly set properties from a property list */
#define H5CX_RETRIEVE_PROP_VALID_SET(PL, DEF_PL, PROP_NAME, PROP_FIELD)       \
    /* Check if the value has been retrieved already */                       \
    if(!((*head)->ctx.H5_GLUE(PROP_FIELD,_valid) || (*head)->ctx.H5_GLUE(PROP_FIELD,_set))) { \
        H5CX_RETRIEVE_PROP_COMMON(PL, DEF_PL, PROP_NAME, PROP_FIELD)          \
    } /* end if */
#endif /* H5_HAVE_PARALLEL */

#ifdef H5_HAVE_PARALLEL
/* Macro for the duplicated code to test and set properties for a property list */
#define H5CX_TEST_SET_PROP(PROP_NAME, PROP_FIELD)                             \
{                                                                             \
    htri_t check_prop = 0;              /* Whether the property exists in the API context's DXPL */ \
                                                                              \
    /* Check if property exists in DXPL */                                    \
    if(!(*head)->ctx.H5_GLUE(PROP_FIELD,_set)) {                              \
        /* Check if the property list is already available */                 \
        if(NULL == (*head)->ctx.dxpl)                                         \
            /* Get the dataset transfer property list pointer */              \
            if(NULL == ((*head)->ctx.dxpl = (H5P_genplist_t *)H5I_object((*head)->ctx.dxpl_id))) \
                HGOTO_ERROR(H5E_CONTEXT, H5E_BADTYPE, FAIL, "can't get default dataset transfer property list") \
                                                                              \
        if((check_prop = H5P_exist_plist((*head)->ctx.dxpl, PROP_NAME)) < 0)  \
            HGOTO_ERROR(H5E_CONTEXT, H5E_CANTGET, FAIL, "error checking for property") \
    } /* end if */                                                            \
                                                                              \
    /* If property was already set or exists (for first set), update it */    \
    if((*head)->ctx.H5_GLUE(PROP_FIELD,_set) || check_prop > 0) {             \
        /* Cache the value for later, marking it to set in DXPL when context popped */ \
        (*head)->ctx.PROP_FIELD = PROP_FIELD;                                 \
        (*head)->ctx.H5_GLUE(PROP_FIELD,_set) = TRUE;                         \
    } /* end if */                                                            \
}

/* Macro for the duplicated code to test and set properties for a property list */
#define H5CX_SET_PROP(PROP_NAME, PROP_FIELD)                                  \
    if((*head)->ctx.H5_GLUE(PROP_FIELD,_set)) {                               \
        /* Check if the property list is already available */                 \
        if(NULL == (*head)->ctx.dxpl)                                         \
            /* Get the dataset transfer property list pointer */              \
            if(NULL == ((*head)->ctx.dxpl = (H5P_genplist_t *)H5I_object((*head)->ctx.dxpl_id))) \
                HGOTO_ERROR(H5E_CONTEXT, H5E_BADTYPE, NULL, "can't get default dataset transfer property list") \
                                                                              \
        /* Set the chunk filter mask property */                              \
        if(H5P_set((*head)->ctx.dxpl, PROP_NAME, &(*head)->ctx.PROP_FIELD) < 0) \
            HGOTO_ERROR(H5E_CONTEXT, H5E_CANTSET, NULL, "error setting filter mask xfer property") \
    } /* end if */
#endif /* H5_HAVE_PARALLEL */


/******************/
/* Local Typedefs */
/******************/

/* Typedef for context about each API call, as it proceeds */
/* Fields in this struct are of several types:
 * - The DXPL & LAPL ID are either library default ones (from the API context
 *      initialization) or passed in from the application via an API call
 *      parameter.  The corresponding H5P_genplist_t* is just the underlying
 *      property list struct for the ID, to optimize retrieving properties
 *      from the list multiple times.
 *
 * - Internal fields, used and set only within the library, for managing the
 *      operation under way.  These do not correspond to properties in the
 *      DXPL or LAPL and can have any name.
 *
 * - Cached fields, which are not returned to the application, for managing
 *      the operation under way.  These correspond to properties in the DXPL
 *      or LAPL, and are retrieved either from the (global) cache for a
 *      default property list, or from the corresponding property in the
 *      application's (non-default) property list.  Getting / setting these
 *      properties within the library does _not_ affect the application's
 *      property list.  Note that the naming of these fields, <foo> and
 *      <foo>_valid, is important for the H5CX_RETRIEVE_PROP_VALID ahd
 *      H5CX_RETRIEVE_PROP_VALID_SET macros to work properly.
 *
 * - "Return-only"" properties that are returned to the application, mainly
 *      for sending out "introspection" information ("Why did collective I/O
 *      get broken for this operation?", "Which filters are set on the chunk I
 *      just directly read in?", etc) Setting these fields will cause the
 *      corresponding property in the property list to be set when the API
 *      context is popped, when returning from the API routine.  Note that the
 *      naming of these fields, <foo> and <foo>_set, is important for the
*       H5CX_TEST_SET_PROP and H5CX_SET_PROP macros to work properly.
 */
typedef struct H5CX_t {
    /* DXPL */
    hid_t dxpl_id;              /* DXPL ID for API operation */
    H5P_genplist_t *dxpl;       /* Dataset Transfer Property List */

    /* LAPL */
    hid_t lapl_id;              /* LAPL ID for API operation */
    H5P_genplist_t *lapl;       /* Link Access Property List */

    /* Internal: Object tagging info */
    haddr_t tag;                /* Current object's tag (ohdr chunk #0 address) */

    /* Internal: Metadata cache info */
    H5AC_ring_t ring;           /* Current metadata cache ring for entries */

    /* Internal: SWMR info */
    hbool_t swmr_first_metadata_access;   /* If a first metadata access for SWMR has occurred */
    uint64_t swmr_start_time;   /* Timestamp for SWMR transaction start */

#ifdef H5_HAVE_PARALLEL
    /* Internal: Parallel I/O settings */
    hbool_t coll_metadata_read; /* Whether to use collective I/O for metadata read */
    MPI_Datatype btype;         /* MPI datatype for buffer, when using collective I/O */
    MPI_Datatype ftype;         /* MPI datatype for file, when using collective I/O */
    hbool_t mpi_file_flushing;  /* Whether an MPI-opened file is being flushed */
#endif /* H5_HAVE_PARALLEL */

    /* Cached DXPL properties */
    size_t max_temp_buf;        /* Maximum temporary buffer size */
    hbool_t max_temp_buf_valid; /* Whether maximum temporary buffer size is valid */
    void *tconv_buf;            /* Temporary conversion buffer (H5D_XFER_TCONV_BUF_NAME) */
    hbool_t tconv_buf_valid;    /* Whether temporary conversion buffer is valid */
    void *bkgr_buf;             /* Background conversion buffer (H5D_XFER_BKGR_BUF_NAME) */
    hbool_t bkgr_buf_valid;     /* Whether background conversion buffer is valid */
    H5T_bkg_t bkgr_buf_type;    /* Background buffer type (H5D_XFER_BKGR_BUF_NAME) */
    hbool_t bkgr_buf_type_valid;/* Whether background buffer type is valid */
    double btree_split_ratio[3];        /* B-tree split ratios */
    hbool_t btree_split_ratio_valid;    /* Whether B-tree split ratios are valid */
    size_t vec_size;            /* Size of hyperslab vector (H5D_XFER_HYPER_VECTOR_SIZE_NAME) */
    hbool_t vec_size_valid;     /* Whether hyperslab vector is valid */
#ifdef H5_HAVE_PARALLEL
    H5FD_mpio_xfer_t io_xfer_mode; /* Parallel transfer mode for this request (H5D_XFER_IO_XFER_MODE_NAME) */
    hbool_t io_xfer_mode_valid; /* Whether parallel transfer mode is valid */
    H5FD_mpio_collective_opt_t mpio_coll_opt; /* Parallel transfer with independent IO or collective IO with this mode (H5D_XFER_MPIO_COLLECTIVE_OPT_NAME) */
    hbool_t mpio_coll_opt_valid; /* Whether parallel transfer option is valid */
    H5FD_mpio_chunk_opt_t mpio_chunk_opt_mode; /* Collective chunk option (H5D_XFER_MPIO_CHUNK_OPT_HARD_NAME) */
    hbool_t mpio_chunk_opt_mode_valid; /* Whether collective chunk option is valid */
    unsigned mpio_chunk_opt_num; /* Collective chunk thrreshold (H5D_XFER_MPIO_CHUNK_OPT_NUM_NAME) */
    hbool_t mpio_chunk_opt_num_valid; /* Whether collective chunk threshold is valid */
    unsigned mpio_chunk_opt_ratio; /* Collective chunk ratio (H5D_XFER_MPIO_CHUNK_OPT_RATIO_NAME) */
    hbool_t mpio_chunk_opt_ratio_valid; /* Whether collective chunk ratio is valid */
#endif /* H5_HAVE_PARALLEL */
    H5Z_EDC_t err_detect;       /* Error detection info (H5D_XFER_EDC_NAME) */
    hbool_t err_detect_valid;   /* Whether error detection info is valid */
    H5Z_cb_t filter_cb;         /* Filter callback function (H5D_XFER_FILTER_CB_NAME) */
    hbool_t filter_cb_valid;    /* Whether filter callback function is valid */
    H5Z_data_xform_t *data_transform; /* Data transform info (H5D_XFER_XFORM_NAME) */
    hbool_t data_transform_valid; /* Whether data transform info is valid */
    H5T_vlen_alloc_info_t vl_alloc_info; /* VL datatype alloc info (H5D_XFER_VLEN_*_NAME) */
    hbool_t vl_alloc_info_valid; /* Whether VL datatype alloc info is valid */
    H5T_conv_cb_t dt_conv_cb;   /* Datatype conversion struct (H5D_XFER_CONV_CB_NAME) */
    hbool_t dt_conv_cb_valid;   /* Whether datatype conversion struct is valid */

    /* Return-only DXPL properties to return to application */
#ifdef H5_HAVE_PARALLEL
    H5D_mpio_actual_chunk_opt_mode_t mpio_actual_chunk_opt; /* Chunk optimization mode used for parallel I/O (H5D_MPIO_ACTUAL_CHUNK_OPT_MODE_NAME) */
    hbool_t mpio_actual_chunk_opt_set; /* Whether chunk optimization mode used for parallel I/O is set */
    H5D_mpio_actual_io_mode_t mpio_actual_io_mode; /* Actual I/O mode used for parallel I/O (H5D_MPIO_ACTUAL_IO_MODE_NAME) */
    hbool_t mpio_actual_io_mode_set; /* Whether actual I/O mode used for parallel I/O is set */
    uint32_t mpio_local_no_coll_cause; /* Local reason for breaking collective I/O (H5D_MPIO_LOCAL_NO_COLLECTIVE_CAUSE_NAME) */
    hbool_t mpio_local_no_coll_cause_set; /* Whether local reason for breaking collective I/O is set */
    hbool_t mpio_local_no_coll_cause_valid; /* Whether local reason for breaking collective I/O is valid */
    uint32_t mpio_global_no_coll_cause; /* Global reason for breaking collective I/O (H5D_MPIO_GLOBAL_NO_COLLECTIVE_CAUSE_NAME) */
    hbool_t mpio_global_no_coll_cause_set; /* Whether global reason for breaking collective I/O is set */
    hbool_t mpio_global_no_coll_cause_valid; /* Whether global reason for breaking collective I/O is valid */
#ifdef H5_HAVE_INSTRUMENTED_LIBRARY
    int mpio_coll_chunk_link_hard;  /* Instrumented "collective chunk link hard" value (H5D_XFER_COLL_CHUNK_LINK_HARD_NAME) */
    hbool_t mpio_coll_chunk_link_hard_set; /* Whether instrumented "collective chunk link hard" value is set */
    int mpio_coll_chunk_multi_hard;  /* Instrumented "collective chunk multi hard" value (H5D_XFER_COLL_CHUNK_MULTI_HARD_NAME) */
    hbool_t mpio_coll_chunk_multi_hard_set; /* Whether instrumented "collective chunk multi hard" value is set */
    int mpio_coll_chunk_link_num_true;  /* Instrumented "collective chunk link num true" value (H5D_XFER_COLL_CHUNK_LINK_NUM_TRUE_NAME) */
    hbool_t mpio_coll_chunk_link_num_true_set; /* Whether instrumented "collective chunk link num true" value is set */
    int mpio_coll_chunk_link_num_false;  /* Instrumented "collective chunk link num false" value (H5D_XFER_COLL_CHUNK_LINK_NUM_FALSE_NAME) */
    hbool_t mpio_coll_chunk_link_num_false_set; /* Whether instrumented "collective chunk link num false" value is set */
    int mpio_coll_chunk_multi_ratio_coll;  /* Instrumented "collective chunk multi ratio coll" value (H5D_XFER_COLL_CHUNK_MULTI_RATIO_COLL_NAME) */
    hbool_t mpio_coll_chunk_multi_ratio_coll_set; /* Whether instrumented "collective chunk multi ratio coll" value is set */
    int mpio_coll_chunk_multi_ratio_ind;  /* Instrumented "collective chunk multi ratio ind" value (H5D_XFER_COLL_CHUNK_MULTI_RATIO_IND_NAME) */
    hbool_t mpio_coll_chunk_multi_ratio_ind_set; /* Whether instrumented "collective chunk multi ratio ind" value is set */
#endif /* H5_HAVE_INSTRUMENTED_LIBRARY */
#endif /* H5_HAVE_PARALLEL */

    /* Cached LAPL properties */
    size_t nlinks;              /* Number of soft / UD links to traverse (H5L_ACS_NLINKS_NAME) */
    hbool_t nlinks_valid;       /* Whether number of soft / UD links to traverse is valid */
} H5CX_t;

/* Typedef for nodes on the API context stack */
/* Each entry into the library through an API routine invokes H5CX_push()
 * in a FUNC_ENTER_API* macro, which pushes an H5CX_node_t on the API
 * context [thread-local] stack, after initializing it with default values
 * in H5CX__push_common().
 */
typedef struct H5CX_node_t {
    H5CX_t ctx;                 /* Context for current API call */
    struct H5CX_node_t *next;   /* Pointer to previous context, on stack */
} H5CX_node_t;

/* Typedef for cached default dataset transfer property list information */
/* This is initialized to the values in the default DXPL during package
 * initialization and then remains constant for the rest of the library's
 * operation.  When a field in H5CX_t is retrieved from an API context that
 * uses a default DXPL, this value is copied instead of spending time looking
 * up the property in the DXPL.
 */
typedef struct H5CX_dxpl_cache_t {
    size_t max_temp_buf;            /* Maximum temporary buffer size (H5D_XFER_MAX_TEMP_BUF_NAME) */
    void *tconv_buf;                /* Temporary conversion buffer (H5D_XFER_TCONV_BUF_NAME) */
    void *bkgr_buf;                 /* Background conversion buffer (H5D_XFER_BKGR_BUF_NAME) */
    H5T_bkg_t bkgr_buf_type;        /* Background buffer type (H5D_XFER_BKGR_BUF_NAME) */
    double btree_split_ratio[3];    /* B-tree split ratios (H5D_XFER_BTREE_SPLIT_RATIO_NAME) */
    size_t vec_size;                /* Size of hyperslab vector (H5D_XFER_HYPER_VECTOR_SIZE_NAME) */
#ifdef H5_HAVE_PARALLEL
    H5FD_mpio_xfer_t io_xfer_mode;  /* Parallel transfer mode for this request (H5D_XFER_IO_XFER_MODE_NAME) */
    H5FD_mpio_collective_opt_t mpio_coll_opt; /* Parallel transfer with independent IO or collective IO with this mode (H5D_XFER_MPIO_COLLECTIVE_OPT_NAME) */
    uint32_t mpio_local_no_coll_cause; /* Local reason for breaking collective I/O (H5D_MPIO_LOCAL_NO_COLLECTIVE_CAUSE_NAME) */
    uint32_t mpio_global_no_coll_cause; /* Global reason for breaking collective I/O (H5D_MPIO_GLOBAL_NO_COLLECTIVE_CAUSE_NAME) */
    H5FD_mpio_chunk_opt_t mpio_chunk_opt_mode; /* Collective chunk option (H5D_XFER_MPIO_CHUNK_OPT_HARD_NAME) */
    unsigned mpio_chunk_opt_num;    /* Collective chunk thrreshold (H5D_XFER_MPIO_CHUNK_OPT_NUM_NAME) */
    unsigned mpio_chunk_opt_ratio;  /* Collective chunk ratio (H5D_XFER_MPIO_CHUNK_OPT_RATIO_NAME) */
#endif /* H5_HAVE_PARALLEL */
    H5Z_EDC_t err_detect;           /* Error detection info (H5D_XFER_EDC_NAME) */
    H5Z_cb_t filter_cb;             /* Filter callback function (H5D_XFER_FILTER_CB_NAME) */
    H5Z_data_xform_t *data_transform; /* Data transform info (H5D_XFER_XFORM_NAME) */
    H5T_vlen_alloc_info_t vl_alloc_info; /* VL datatype alloc info (H5D_XFER_VLEN_*_NAME) */
    H5T_conv_cb_t dt_conv_cb;       /* Datatype conversion struct (H5D_XFER_CONV_CB_NAME) */
} H5CX_dxpl_cache_t;

/* Typedef for cached default link access property list information */
/* (Same as the cached DXPL struct, above, except for the default LAPL) */
typedef struct H5CX_lapl_cache_t {
    size_t nlinks;                  /* Number of soft / UD links to traverse (H5L_ACS_NLINKS_NAME) */
} H5CX_lapl_cache_t;


/********************/
/* Local Prototypes */
/********************/
#ifdef H5_HAVE_THREADSAFE
static H5CX_node_t **H5CX__get_context(void);
#endif /* H5_HAVE_THREADSAFE */
static void H5CX__push_common(H5CX_node_t *cnode);
static H5CX_node_t *H5CX__pop_common(void);


/*********************/
/* Package Variables */
/*********************/

/* Package initialization variable */
hbool_t H5_PKG_INIT_VAR = FALSE;


/*******************/
/* Local Variables */
/*******************/

#ifndef H5_HAVE_THREADSAFE
static H5CX_node_t *H5CX_head_g = NULL;         /* Pointer to head of context stack */
#endif /* H5_HAVE_THREADSAFE */

/* Define a "default" dataset transfer property list cache structure to use for default DXPLs */
static H5CX_dxpl_cache_t H5CX_def_dxpl_cache;

/* Define a "default" link access property list cache structure to use for default LAPLs */
static H5CX_lapl_cache_t H5CX_def_lapl_cache;

/* Declare a static free list to manage H5CX_node_t structs */
H5FL_DEFINE_STATIC(H5CX_node_t);



/*--------------------------------------------------------------------------
NAME
    H5CX__init_package -- Initialize interface-specific information
USAGE
    herr_t H5CX__init_package()
RETURNS
    Non-negative on success/Negative on failure
DESCRIPTION
    Initializes any interface-specific data or routines.
--------------------------------------------------------------------------*/
herr_t
H5CX__init_package(void)
{
    H5P_genplist_t *dx_plist;           /* Data transfer property list */
    H5P_genplist_t *la_plist;           /* Link access property list */
    herr_t ret_value = SUCCEED;         /* Return value */

    FUNC_ENTER_STATIC

    /* Reset the "default DXPL cache" information */
    HDmemset(&H5CX_def_dxpl_cache, 0, sizeof(H5CX_dxpl_cache_t));

    /* Get the default DXPL cache information */

    /* Get the default dataset transfer property list */
    if(NULL == (dx_plist = (H5P_genplist_t *)H5I_object(H5P_DATASET_XFER_DEFAULT)))
        HGOTO_ERROR(H5E_CONTEXT, H5E_BADTYPE, FAIL, "not a dataset transfer property list")

    /* Get B-tree split ratios */
    if(H5P_get(dx_plist, H5D_XFER_BTREE_SPLIT_RATIO_NAME, &H5CX_def_dxpl_cache.btree_split_ratio) < 0)
        HGOTO_ERROR(H5E_CONTEXT, H5E_CANTGET, FAIL, "Can't retrieve B-tree split ratios")

    /* Get maximum temporary buffer size value */
    if(H5P_get(dx_plist, H5D_XFER_MAX_TEMP_BUF_NAME, &H5CX_def_dxpl_cache.max_temp_buf) < 0)
        HGOTO_ERROR(H5E_CONTEXT, H5E_CANTGET, FAIL, "Can't retrieve maximum temporary buffer size")

    /* Get temporary buffer pointer */
    if(H5P_get(dx_plist, H5D_XFER_TCONV_BUF_NAME, &H5CX_def_dxpl_cache.tconv_buf) < 0)
        HGOTO_ERROR(H5E_CONTEXT, H5E_CANTGET, FAIL, "Can't retrieve temporary buffer pointer")

    /* Get background buffer pointer */
    if(H5P_get(dx_plist, H5D_XFER_BKGR_BUF_NAME, &H5CX_def_dxpl_cache.bkgr_buf) < 0)
        HGOTO_ERROR(H5E_CONTEXT, H5E_CANTGET, FAIL, "Can't retrieve background buffer pointer")

    /* Get background buffer type */
    if(H5P_get(dx_plist, H5D_XFER_BKGR_BUF_TYPE_NAME, &H5CX_def_dxpl_cache.bkgr_buf_type) < 0)
        HGOTO_ERROR(H5E_CONTEXT, H5E_CANTGET, FAIL, "Can't retrieve background buffer type")

    /* Get I/O vector size */
    if(H5P_get(dx_plist, H5D_XFER_HYPER_VECTOR_SIZE_NAME, &H5CX_def_dxpl_cache.vec_size) < 0)
        HGOTO_ERROR(H5E_CONTEXT, H5E_CANTGET, FAIL, "Can't retrieve I/O vector size")

#ifdef H5_HAVE_PARALLEL
    /* Collect Parallel I/O information for possible later use */
    if(H5P_get(dx_plist, H5D_XFER_IO_XFER_MODE_NAME, &H5CX_def_dxpl_cache.io_xfer_mode) < 0)
        HGOTO_ERROR(H5E_CONTEXT, H5E_CANTGET, FAIL, "Can't retrieve parallel transfer method")
    if(H5P_get(dx_plist, H5D_XFER_MPIO_COLLECTIVE_OPT_NAME, &H5CX_def_dxpl_cache.mpio_coll_opt) < 0)
        HGOTO_ERROR(H5E_CONTEXT, H5E_CANTGET, FAIL, "Can't retrieve collective transfer option")
    if(H5P_get(dx_plist, H5D_XFER_MPIO_CHUNK_OPT_HARD_NAME, &H5CX_def_dxpl_cache.mpio_chunk_opt_mode) < 0)
        HGOTO_ERROR(H5E_CONTEXT, H5E_CANTGET, FAIL, "Can't retrieve chunk optimization option")
    if(H5P_get(dx_plist, H5D_XFER_MPIO_CHUNK_OPT_NUM_NAME, &H5CX_def_dxpl_cache.mpio_chunk_opt_num) < 0)
        HGOTO_ERROR(H5E_CONTEXT, H5E_CANTGET, FAIL, "Can't retrieve chunk optimization threshold")
    if(H5P_get(dx_plist, H5D_XFER_MPIO_CHUNK_OPT_RATIO_NAME, &H5CX_def_dxpl_cache.mpio_chunk_opt_ratio) < 0)
        HGOTO_ERROR(H5E_CONTEXT, H5E_CANTGET, FAIL, "Can't retrieve chunk optimization ratio")

    /* Get the local & global reasons for breaking collective I/O values */
    if(H5P_get(dx_plist, H5D_MPIO_LOCAL_NO_COLLECTIVE_CAUSE_NAME, &H5CX_def_dxpl_cache.mpio_local_no_coll_cause) < 0)
        HGOTO_ERROR(H5E_CONTEXT, H5E_CANTGET, FAIL, "Can't retrieve local cause for breaking collective I/O")
    if(H5P_get(dx_plist, H5D_MPIO_GLOBAL_NO_COLLECTIVE_CAUSE_NAME, &H5CX_def_dxpl_cache.mpio_global_no_coll_cause) < 0)
        HGOTO_ERROR(H5E_CONTEXT, H5E_CANTGET, FAIL, "Can't retrieve global cause for breaking collective I/O")
#endif /* H5_HAVE_PARALLEL */

    /* Get error detection properties */
    if(H5P_get(dx_plist, H5D_XFER_EDC_NAME, &H5CX_def_dxpl_cache.err_detect) < 0)
        HGOTO_ERROR(H5E_CONTEXT, H5E_CANTGET, FAIL, "Can't retrieve error detection info")

    /* Get filter callback function */
    if(H5P_get(dx_plist, H5D_XFER_FILTER_CB_NAME, &H5CX_def_dxpl_cache.filter_cb) < 0)
        HGOTO_ERROR(H5E_CONTEXT, H5E_CANTGET, FAIL, "Can't retrieve filter callback function")

    /* Look at the data transform property */
    /* (Note: 'peek', not 'get' - if this turns out to be a problem, we may need
     *          to copy it and free this in the H5CX terminate routine. -QAK)
     */
    if(H5P_peek(dx_plist, H5D_XFER_XFORM_NAME, &H5CX_def_dxpl_cache.data_transform) < 0)
        HGOTO_ERROR(H5E_CONTEXT, H5E_CANTGET, FAIL, "Can't retrieve data transform info")

    /* Get VL datatype alloc info */
    if(H5P_get(dx_plist, H5D_XFER_VLEN_ALLOC_NAME, &H5CX_def_dxpl_cache.vl_alloc_info.alloc_func) < 0)
        HGOTO_ERROR(H5E_CONTEXT, H5E_CANTGET, FAIL, "Can't retrieve VL datatype alloc info")
    if(H5P_get(dx_plist, H5D_XFER_VLEN_ALLOC_INFO_NAME, &H5CX_def_dxpl_cache.vl_alloc_info.alloc_info) < 0)
        HGOTO_ERROR(H5E_CONTEXT, H5E_CANTGET, FAIL, "Can't retrieve VL datatype alloc info")
    if(H5P_get(dx_plist, H5D_XFER_VLEN_FREE_NAME, &H5CX_def_dxpl_cache.vl_alloc_info.free_func) < 0)
        HGOTO_ERROR(H5E_CONTEXT, H5E_CANTGET, FAIL, "Can't retrieve VL datatype alloc info")
    if(H5P_get(dx_plist, H5D_XFER_VLEN_FREE_INFO_NAME, &H5CX_def_dxpl_cache.vl_alloc_info.free_info) < 0)
        HGOTO_ERROR(H5E_CONTEXT, H5E_CANTGET, FAIL, "Can't retrieve VL datatype alloc info")

    /* Get datatype conversion struct */
    if(H5P_get(dx_plist, H5D_XFER_CONV_CB_NAME, &H5CX_def_dxpl_cache.dt_conv_cb) < 0)
        HGOTO_ERROR(H5E_CONTEXT, H5E_CANTGET, FAIL, "Can't retrieve datatype conversion exception callback")

    /* Reset the "default LAPL cache" information */
    HDmemset(&H5CX_def_lapl_cache, 0, sizeof(H5CX_lapl_cache_t));

    /* Get the default LAPL cache information */

    /* Get the default link access property list */
    if(NULL == (la_plist = (H5P_genplist_t *)H5I_object(H5P_LINK_ACCESS_DEFAULT)))
        HGOTO_ERROR(H5E_CONTEXT, H5E_BADTYPE, FAIL, "not a link access property list")

    /* Get number of soft / UD links to traverse */
    if(H5P_get(la_plist, H5L_ACS_NLINKS_NAME, &H5CX_def_lapl_cache.nlinks) < 0)
        HGOTO_ERROR(H5E_CONTEXT, H5E_CANTGET, FAIL, "Can't retrieve number of soft / UD links to traverse")

done:
    FUNC_LEAVE_NOAPI(ret_value)
} /* end H5CX__init_package() */


/*-------------------------------------------------------------------------
 * Function: H5CX_term_package
 *
 * Purpose:  Terminate this interface.
 *
 * Return:   Success:    Positive if anything was done that might
 *                affect other interfaces; zero otherwise.
 *            Failure:    Negative.
 *
 * Programmer:  Quincey Koziol
 *              Februrary 22, 2018
 *
 *-------------------------------------------------------------------------
 */
int
H5CX_term_package(void)
{
    FUNC_ENTER_NOAPI_NOINIT_NOERR

    if(H5_PKG_INIT_VAR) {
        H5CX_node_t *cnode;         /* Context node */

        /* Pop the top context node from the stack */
        /* (Can't check for errors, as rest of library is shut down) */
        cnode = H5CX__pop_common();

        /* Free the context node */
        /* (Allocated with HDmalloc() in H5CX_push_special() ) */
        HDfree(cnode);

#ifndef H5_HAVE_THREADSAFE
        H5CX_head_g = NULL;
#endif /* H5_HAVE_THREADSAFE */

        H5_PKG_INIT_VAR = FALSE;
    } /* end if */

    FUNC_LEAVE_NOAPI(0)
} /* end H5CX_term_package() */


#ifdef H5_HAVE_THREADSAFE
/*-------------------------------------------------------------------------
 * Function:	H5CX__get_context
 *
 * Purpose:	Support function for H5CX_get_my_context() to initialize and
 *              acquire per-thread API context stack.
 *
 * Return:	Success: Non-NULL pointer to head pointer of API context stack for thread
 *		Failure: NULL
 *
 * Programmer:	Quincey Koziol
 *              March 12, 2018
 *
 *-------------------------------------------------------------------------
 */
static H5CX_node_t **
H5CX__get_context(void)
{
    H5CX_node_t **ctx = NULL;

    FUNC_ENTER_STATIC_NOERR

    ctx = (H5CX_node_t **)H5TS_get_thread_local_value(H5TS_apictx_key_g);

    if(!ctx) {
        /* No associated value with current thread - create one */
#ifdef H5_HAVE_WIN_THREADS
        /* Win32 has to use LocalAlloc to match the LocalFree in DllMain */
        ctx = (H5CX_node_t **)LocalAlloc(LPTR, sizeof(H5CX_node_t *)); 
#else
        /* Use HDmalloc here since this has to match the HDfree in the
         * destructor and we want to avoid the codestack there.
         */
        ctx = (H5CX_node_t **)HDmalloc(sizeof(H5CX_node_t *));
#endif /* H5_HAVE_WIN_THREADS */
        HDassert(ctx);

        /* Reset the thread-specific info */
        *ctx = NULL;

        /* (It's not necessary to release this in this API, it is
         *      released by the "key destructor" set up in the H5TS
         *      routines.  See calls to pthread_key_create() in H5TS.c -QAK)
         */
        H5TS_set_thread_local_value(H5TS_apictx_key_g, (void *)ctx);
    } /* end if */

    /* Set return value */
    FUNC_LEAVE_NOAPI(ctx)
} /* end H5CX__get_context() */
#endif  /* H5_HAVE_THREADSAFE */


/*-------------------------------------------------------------------------
 * Function:    H5CX__push_common
 *
 * Purpose:     Internal routine to push a context for an API call.
 *
 * Return:      Non-negative on success / Negative on failure
 *
 * Programmer:  Quincey Koziol
 *              Februrary 22, 2018
 *
 *-------------------------------------------------------------------------
 */
static void
H5CX__push_common(H5CX_node_t *cnode)
{
    H5CX_node_t **head = H5CX_get_my_context();  /* Get the pointer to the head of the API context, for this thread */

    FUNC_ENTER_STATIC_NOERR

    /* Sanity check */
    HDassert(cnode);

    /* Set non-zero context info */
    cnode->ctx.dxpl_id = H5P_DATASET_XFER_DEFAULT;
    cnode->ctx.lapl_id = H5P_LINK_ACCESS_DEFAULT;
    cnode->ctx.tag = H5AC__INVALID_TAG;
    cnode->ctx.ring = H5AC_RING_USER;
    cnode->ctx.swmr_first_metadata_access = TRUE;

    /* Push context node onto stack */
    cnode->next = *head;
    *head = cnode;

    FUNC_LEAVE_NOAPI_VOID
} /* end H5CX__push_common() */


/*-------------------------------------------------------------------------
 * Function:    H5CX_push
 *
 * Purpose:     Pushes a context for an API call.
 *
 * Return:      Non-negative on success / Negative on failure
 *
 * Programmer:  Quincey Koziol
 *              Februrary 19, 2018
 *
 *-------------------------------------------------------------------------
 */
herr_t
H5CX_push(void)
{
    H5CX_node_t *cnode = NULL;          /* Context node */
    herr_t ret_value = SUCCEED;         /* Return value */

    FUNC_ENTER_NOAPI(FAIL)

    /* Allocate & clear API context node */
    if(NULL == (cnode = H5FL_CALLOC(H5CX_node_t)))
        HGOTO_ERROR(H5E_CONTEXT, H5E_CANTALLOC, FAIL, "unable to allocate new struct")

    /* Set context info */
    H5CX__push_common(cnode);

done:
    FUNC_LEAVE_NOAPI(ret_value)
} /* end H5CX_push() */


/*-------------------------------------------------------------------------
 * Function:    H5CX_push_special
 *
 * Purpose:     Pushes a context for an API call, without using library routines.
 *
 * Note:	This should only be called in special circumstances, like H5close.
 *
 * Return:      <none>
 *
 * Programmer:  Quincey Koziol
 *              Februrary 22, 2018
 *
 *-------------------------------------------------------------------------
 */
void
H5CX_push_special(void)
{
    H5CX_node_t *cnode;         /* Context node */

    FUNC_ENTER_NOAPI_NOINIT_NOERR

    /* Allocate & clear API context node, without using library API routines */
    cnode = (H5CX_node_t *)HDcalloc(1, sizeof(H5CX_node_t));
    HDassert(cnode);

    /* Set context info */
    H5CX__push_common(cnode);

    FUNC_LEAVE_NOAPI_VOID
} /* end H5CX_push_special() */


/*-------------------------------------------------------------------------
 * Function:    H5CX_is_def_dxpl
 *
 * Purpose:     Checks if the API context is using the library's default DXPL
 *
 * Return:      TRUE / FALSE (can't fail)
 *
 * Programmer:  Quincey Koziol
 *              March 6, 2018
 *
 *-------------------------------------------------------------------------
 */
hbool_t
H5CX_is_def_dxpl(void)
{
    H5CX_node_t **head = H5CX_get_my_context();  /* Get the pointer to the head of the API context, for this thread */

    FUNC_ENTER_NOAPI_NOINIT_NOERR

    /* Sanity check */
    HDassert(head && *head);

    FUNC_LEAVE_NOAPI((*head)->ctx.dxpl_id == H5P_DATASET_XFER_DEFAULT);
} /* end H5CX_is_def_dxpl() */


/*-------------------------------------------------------------------------
 * Function:    H5CX_set_dxpl
 *
 * Purpose:     Sets the DXPL for the current API call context.
 *
 * Return:      <none>
 *
 * Programmer:  Quincey Koziol
 *              March 8, 2018
 *
 *-------------------------------------------------------------------------
 */
void
H5CX_set_dxpl(hid_t dxpl_id)
{
    H5CX_node_t **head = H5CX_get_my_context();  /* Get the pointer to the head of the API context, for this thread */

    FUNC_ENTER_NOAPI_NOINIT_NOERR

    /* Sanity check */
    HDassert(*head);

    /* Set the API context's DXPL to a new value */
    (*head)->ctx.dxpl_id = dxpl_id;

    FUNC_LEAVE_NOAPI_VOID
} /* end H5CX_set_dxpl() */


/*-------------------------------------------------------------------------
 * Function:    H5CX_set_lapl
 *
 * Purpose:     Sets the LAPL for the current API call context.
 *
 * Return:      <none>
 *
 * Programmer:  Quincey Koziol
 *              March 10, 2018
 *
 *-------------------------------------------------------------------------
 */
void
H5CX_set_lapl(hid_t lapl_id)
{
    H5CX_node_t **head = H5CX_get_my_context();  /* Get the pointer to the head of the API context, for this thread */

    FUNC_ENTER_NOAPI_NOINIT_NOERR

    /* Sanity check */
    HDassert(head && *head);

    /* Set the API context's LAPL to a new value */
    (*head)->ctx.lapl_id = lapl_id;

    FUNC_LEAVE_NOAPI_VOID
} /* end H5CX_set_lapl() */


/*-------------------------------------------------------------------------
 * Function:    H5CX_set_apl
 *
 * Purpose:     Validaties an access property list, and sanity checking &
 *              setting up collective operations.
 *
 * Return:      Non-negative on success / Negative on failure
 *
 * Programmer:  Quincey Koziol
 *              Februrary 19, 2018
 *
 *-------------------------------------------------------------------------
 */
herr_t
H5CX_set_apl(hid_t *acspl_id, const H5P_libclass_t *libclass,
    hid_t
#ifndef H5_HAVE_PARALLEL
   H5_ATTR_UNUSED
#endif /* H5_HAVE_PARALLEL */
   loc_id, hbool_t
#ifndef H5_HAVE_PARALLEL
   H5_ATTR_UNUSED
#endif /* H5_HAVE_PARALLEL */
   is_collective)
{
    H5CX_node_t **head = H5CX_get_my_context();  /* Get the pointer to the head of the API context, for this thread */
    herr_t ret_value = SUCCEED;         /* Return value */

    FUNC_ENTER_NOAPI(FAIL)

    /* Sanity checks */
    HDassert(acspl_id);
    HDassert(libclass);
    HDassert(head && *head);

    /* Set access plist to the default property list of the appropriate class if it's the generic default */
    if(H5P_DEFAULT == *acspl_id)
        *acspl_id = *libclass->def_plist_id;
    else {
        htri_t is_lapl;         /* Whether the access property list is (or is derived from) a link access property list */

#ifdef H5CX_DEBUG
        /* Sanity check the access property list class */
        if(TRUE != H5P_isa_class(*acspl_id, *libclass->class_id))
            HGOTO_ERROR(H5E_CONTEXT, H5E_BADTYPE, FAIL, "not the required access property list")
#endif /* H5CX_DEBUG*/

        /* Check for link access property and set API context if so */
        if((is_lapl = H5P_class_isa(*libclass->pclass, *H5P_CLS_LACC->pclass)) < 0)
            HGOTO_ERROR(H5E_CONTEXT, H5E_CANTGET, FAIL, "can't check for link access class")
        else if(is_lapl)
            (*head)->ctx.lapl_id = *acspl_id;

#ifdef H5_HAVE_PARALLEL
        /* If this routine is not guaranteed to be collective (i.e. it doesn't
         * modify the structural metadata in a file), check if we should use
         * a collective metadata read.
         */
        if(!is_collective) {
            H5P_genplist_t *plist;                  /* Property list pointer */
            H5P_coll_md_read_flag_t md_coll_read;   /* Collective metadata read flag */

            /* Get the plist structure for the access property list */
            if(NULL == (plist = (H5P_genplist_t *)H5I_object(*acspl_id)))
                HGOTO_ERROR(H5E_CONTEXT, H5E_BADATOM, FAIL, "can't find object for ID")

            /* Get the collective metadata read flag */
            if(H5P_peek(plist, H5_COLL_MD_READ_FLAG_NAME, &md_coll_read) < 0)
                HGOTO_ERROR(H5E_CONTEXT, H5E_CANTGET, FAIL, "can't get core collective metadata read flag")

            /* If collective metadata read requested, set collective metadata read flag */
            if(H5P_USER_TRUE == md_coll_read)
                is_collective = TRUE;
        } /* end if */
#endif /* H5_HAVE_PARALLEL */
    } /* end else */

#ifdef H5_HAVE_PARALLEL
    /* Check for collective operation */
    if(is_collective) {
        /* Set collective metadata read flag */
        (*head)->ctx.coll_metadata_read = TRUE;

        /* If parallel is enabled and the file driver used is the MPI-IO
         * VFD, issue an MPI barrier for easier debugging if the API function
         * calling this is supposed to be called collectively. Note that this
         * happens only when the environment variable H5_COLL_BARRIER is set
         * to non 0.
         */
        if(H5_coll_api_sanity_check_g) {
            MPI_Comm mpi_comm;      /* File communicator */

            /* Retrieve the MPI communicator from the loc_id or the fapl_id */
            if(H5F_mpi_retrieve_comm(loc_id, *acspl_id, &mpi_comm) < 0)
                HGOTO_ERROR(H5E_FILE, H5E_CANTGET, FAIL, "can't get MPI communicator")

            /* issue the barrier */
            if(mpi_comm != MPI_COMM_NULL)
                MPI_Barrier(mpi_comm);
        } /* end if */
    } /* end if */
#endif /* H5_HAVE_PARALLEL */

done:
    FUNC_LEAVE_NOAPI(ret_value)
} /* end H5CX_set_apl() */


/*-------------------------------------------------------------------------
 * Function:    H5CX_set_loc
 *
 * Purpose:     Sanity checks and sets up collective operations.
 *
 * Note:        Should be called for all API routines that modify file
 *              file metadata but don't pass in an access property list.
 *
 * Return:      Non-negative on success / Negative on failure
 *
 * Programmer:  Quincey Koziol
 *              March 8, 2018
 *
 *-------------------------------------------------------------------------
 */
herr_t
H5CX_set_loc(hid_t
#ifndef H5_HAVE_PARALLEL
   H5_ATTR_UNUSED
#endif /* H5_HAVE_PARALLEL */
   loc_id)
{
    H5CX_node_t **head = H5CX_get_my_context();  /* Get the pointer to the head of the API context, for this thread */
    herr_t ret_value = SUCCEED;         /* Return value */

    FUNC_ENTER_NOAPI(FAIL)

    /* Sanity check */
    HDassert(head && *head);

#ifdef H5_HAVE_PARALLEL
    /* Set collective metadata read flag */
    (*head)->ctx.coll_metadata_read = TRUE;

    /* If parallel is enabled and the file driver used is the MPI-IO
     * VFD, issue an MPI barrier for easier debugging if the API function
     * calling this is supposed to be called collectively. Note that this
     * happens only when the environment variable H5_COLL_BARRIER is set
     * to non 0.
     */
    if(H5_coll_api_sanity_check_g) {
        MPI_Comm mpi_comm;      /* File communicator */

        /* Retrieve the MPI communicator from the loc_id or the fapl_id */
        if(H5F_mpi_retrieve_comm(loc_id, H5P_DEFAULT, &mpi_comm) < 0)
            HGOTO_ERROR(H5E_FILE, H5E_CANTGET, FAIL, "can't get MPI communicator")

        /* issue the barrier */
        if(mpi_comm != MPI_COMM_NULL)
            MPI_Barrier(mpi_comm);
    } /* end if */
#endif /* H5_HAVE_PARALLEL */

done:
    FUNC_LEAVE_NOAPI(ret_value)
} /* end H5CX_set_loc() */


/*-------------------------------------------------------------------------
 * Function:    H5CX_get_dxpl
 *
 * Purpose:     Retrieves the DXPL ID for the current API call context.
 *
 * Return:      Non-negative on success / Negative on failure
 *
 * Programmer:  Quincey Koziol
 *              Februrary 20, 2018
 *
 *-------------------------------------------------------------------------
 */
hid_t
H5CX_get_dxpl(void)
{
    H5CX_node_t **head = H5CX_get_my_context();  /* Get the pointer to the head of the API context, for this thread */

    FUNC_ENTER_NOAPI_NOINIT_NOERR

    /* Sanity check */
    HDassert(head && *head);

    FUNC_LEAVE_NOAPI((*head)->ctx.dxpl_id)
} /* end H5CX_get_dxpl() */


/*-------------------------------------------------------------------------
 * Function:    H5CX_get_lapl
 *
 * Purpose:     Retrieves the LAPL ID for the current API call context.
 *
 * Return:      Non-negative on success / Negative on failure
 *
 * Programmer:  Quincey Koziol
 *              March 10, 2018
 *
 *-------------------------------------------------------------------------
 */
hid_t
H5CX_get_lapl(void)
{
    H5CX_node_t **head = H5CX_get_my_context();  /* Get the pointer to the head of the API context, for this thread */

    FUNC_ENTER_NOAPI_NOINIT_NOERR

    /* Sanity check */
    HDassert(head && *head);

    FUNC_LEAVE_NOAPI((*head)->ctx.lapl_id)
} /* end H5CX_get_lapl() */


/*-------------------------------------------------------------------------
 * Function:    H5CX_get_tag
 *
 * Purpose:     Retrieves the object tag for the current API call context.
 *
 * Return:      Non-negative on success / Negative on failure
 *
 * Programmer:  Quincey Koziol
 *              Februrary 20, 2018
 *
 *-------------------------------------------------------------------------
 */
haddr_t
H5CX_get_tag(void)
{
    H5CX_node_t **head = H5CX_get_my_context();  /* Get the pointer to the head of the API context, for this thread */

    FUNC_ENTER_NOAPI_NOINIT_NOERR

    /* Sanity check */
    HDassert(head && *head);

    FUNC_LEAVE_NOAPI((*head)->ctx.tag)
} /* end H5CX_get_tag() */


/*-------------------------------------------------------------------------
 * Function:    H5CX_get_ring
 *
 * Purpose:     Retrieves the metadata cache ring for the current API call context.
 *
 * Return:      Non-negative on success / Negative on failure
 *
 * Programmer:  Quincey Koziol
 *              Februrary 22, 2018
 *
 *-------------------------------------------------------------------------
 */
H5AC_ring_t
H5CX_get_ring(void)
{
    H5CX_node_t **head = H5CX_get_my_context();  /* Get the pointer to the head of the API context, for this thread */

    FUNC_ENTER_NOAPI_NOINIT_NOERR

    /* Sanity check */
    HDassert(head && *head);

    FUNC_LEAVE_NOAPI((*head)->ctx.ring)
} /* end H5CX_get_ring() */


/*-------------------------------------------------------------------------
 * Function:    H5CX_get_swmr_first_metadata_access
 *
 * Purpose:     Get flag for first SWMR metadata access for an API call
 *
 * Return:      TRUE / FALSE on success / <can't fail>
 *
 * Programmer:  Quincey Koziol
 *              April 27, 2018
 *
 *-------------------------------------------------------------------------
 */
hbool_t
H5CX_get_swmr_first_metadata_access(void)
{
    H5CX_node_t **head = H5CX_get_my_context();  /* Get the pointer to the head of the API context, for this thread */

    FUNC_ENTER_NOAPI_NOINIT_NOERR

    /* Sanity check */
    HDassert(head && *head);

    FUNC_LEAVE_NOAPI((*head)->ctx.swmr_first_metadata_access)
} /* end H5CX_get_swmr_first_metadata_access() */


/*-------------------------------------------------------------------------
 * Function:    H5CX_get_swmr_trans_start_time
 *
 * Purpose:     Get timestamp of first SWMR metadata access for an API call
 *
 * Return:      SWMR "start transaction" time on success / <can't fail>
 *
 * Programmer:  Quincey Koziol
 *              April 27, 2018
 *
 *-------------------------------------------------------------------------
 */
uint64_t
H5CX_get_swmr_trans_start_time(void)
{
    H5CX_node_t **head = H5CX_get_my_context();  /* Get the pointer to the head of the API context, for this thread */

    FUNC_ENTER_NOAPI_NOINIT_NOERR

    /* Sanity check */
    HDassert(head && *head);

    FUNC_LEAVE_NOAPI((*head)->ctx.swmr_start_time)
} /* end H5CX_get_swmr_trans_start_time() */

#ifdef H5_HAVE_PARALLEL

/*-------------------------------------------------------------------------
 * Function:    H5CX_get_coll_metadata_read
 *
 * Purpose:     Retrieves the "do collective metadata reads" flag for the current API call context.
 *
 * Return:      TRUE / FALSE on success / <can't fail>
 *
 * Programmer:  Quincey Koziol
 *              Februrary 23, 2018
 *
 *-------------------------------------------------------------------------
 */
hbool_t
H5CX_get_coll_metadata_read(void)
{
    H5CX_node_t **head = H5CX_get_my_context();  /* Get the pointer to the head of the API context, for this thread */

    FUNC_ENTER_NOAPI_NOINIT_NOERR

    /* Sanity check */
    HDassert(head && *head);

    FUNC_LEAVE_NOAPI((*head)->ctx.coll_metadata_read)
} /* end H5CX_get_coll_metadata_read() */


/*-------------------------------------------------------------------------
 * Function:    H5CX_get_mpi_coll_datatypes
 *
 * Purpose:     Retrieves the MPI datatypes for collective I/O for the current API call context.
 *
 * Note:	This is only a shallow copy, the datatypes are not duplicated.
 *
 * Return:      Non-negative on success / Negative on failure
 *
 * Programmer:  Quincey Koziol
 *              Februrary 26, 2018
 *
 *-------------------------------------------------------------------------
 */
herr_t
H5CX_get_mpi_coll_datatypes(MPI_Datatype *btype, MPI_Datatype *ftype)
{
    H5CX_node_t **head = H5CX_get_my_context();  /* Get the pointer to the head of the API context, for this thread */
    herr_t ret_value = SUCCEED;         /* Return value */

    FUNC_ENTER_NOAPI(FAIL)

    /* Sanity check */
    HDassert(btype);
    HDassert(ftype);
    HDassert(head && *head);

    /* Set the API context values */
    *btype = (*head)->ctx.btype;
    *ftype = (*head)->ctx.ftype;

done:
    FUNC_LEAVE_NOAPI(ret_value)
} /* end H5CX_get_mpi_coll_datatypes() */


/*-------------------------------------------------------------------------
 * Function:    H5CX_get_mpi_file_flushing
 *
 * Purpose:     Retrieves the "flushing an MPI-opened file" flag for the current API call context.
 *
 * Return:      TRUE / FALSE on success / <can't fail>
 *
 * Programmer:  Quincey Koziol
 *              March 17, 2018
 *
 *-------------------------------------------------------------------------
 */
hbool_t
H5CX_get_mpi_file_flushing(void)
{
    H5CX_node_t **head = H5CX_get_my_context();  /* Get the pointer to the head of the API context, for this thread */

    FUNC_ENTER_NOAPI_NOINIT_NOERR

    /* Sanity check */
    HDassert(head && *head);

    FUNC_LEAVE_NOAPI((*head)->ctx.mpi_file_flushing)
} /* end H5CX_get_mpi_file_flushing() */
#endif /* H5_HAVE_PARALLEL */


/*-------------------------------------------------------------------------
 * Function:    H5CX_get_btree_split_ratios
 *
 * Purpose:     Retrieves the B-tree split ratios for the current API call context.
 *
 * Return:      Non-negative on success / Negative on failure
 *
 * Programmer:  Quincey Koziol
 *              Februrary 23, 2018
 *
 *-------------------------------------------------------------------------
 */
herr_t
H5CX_get_btree_split_ratios(double split_ratio[3])
{
    H5CX_node_t **head = H5CX_get_my_context();  /* Get the pointer to the head of the API context, for this thread */
    herr_t ret_value = SUCCEED;         /* Return value */

    FUNC_ENTER_NOAPI(FAIL)

    /* Sanity check */
    HDassert(split_ratio);
    HDassert(head && *head);
    HDassert(H5P_DEFAULT != (*head)->ctx.dxpl_id);

    H5CX_RETRIEVE_PROP_VALID(dxpl, H5P_DATASET_XFER_DEFAULT, H5D_XFER_BTREE_SPLIT_RATIO_NAME, btree_split_ratio)

    /* Get the B-tree split ratio values */
    HDmemcpy(split_ratio, &(*head)->ctx.btree_split_ratio, sizeof((*head)->ctx.btree_split_ratio));

done:
    FUNC_LEAVE_NOAPI(ret_value)
} /* end H5CX_get_btree_split_ratios() */


/*-------------------------------------------------------------------------
 * Function:    H5CX_get_max_temp_buf
 *
 * Purpose:     Retrieves the maximum temporary buffer size for the current API call context.
 *
 * Return:      Non-negative on success / Negative on failure
 *
 * Programmer:  Quincey Koziol
 *              Februrary 25, 2018
 *
 *-------------------------------------------------------------------------
 */
herr_t
H5CX_get_max_temp_buf(size_t *max_temp_buf)
{
    H5CX_node_t **head = H5CX_get_my_context();  /* Get the pointer to the head of the API context, for this thread */
    herr_t ret_value = SUCCEED;         /* Return value */

    FUNC_ENTER_NOAPI(FAIL)

    /* Sanity check */
    HDassert(max_temp_buf);
    HDassert(head && *head);
    HDassert(H5P_DEFAULT != (*head)->ctx.dxpl_id);

    H5CX_RETRIEVE_PROP_VALID(dxpl, H5P_DATASET_XFER_DEFAULT, H5D_XFER_MAX_TEMP_BUF_NAME, max_temp_buf)

    /* Get the value */
    *max_temp_buf = (*head)->ctx.max_temp_buf;

done:
    FUNC_LEAVE_NOAPI(ret_value)
} /* end H5CX_get_max_temp_buf() */


/*-------------------------------------------------------------------------
 * Function:    H5CX_get_tconv_buf
 *
 * Purpose:     Retrieves the temporary buffer pointer for the current API call context.
 *
 * Return:      Non-negative on success / Negative on failure
 *
 * Programmer:  Quincey Koziol
 *              Februrary 25, 2018
 *
 *-------------------------------------------------------------------------
 */
herr_t
H5CX_get_tconv_buf(void **tconv_buf)
{
    H5CX_node_t **head = H5CX_get_my_context();  /* Get the pointer to the head of the API context, for this thread */
    herr_t ret_value = SUCCEED;         /* Return value */

    FUNC_ENTER_NOAPI(FAIL)

    /* Sanity check */
    HDassert(tconv_buf);
    HDassert(head && *head);
    HDassert(H5P_DEFAULT != (*head)->ctx.dxpl_id);

    H5CX_RETRIEVE_PROP_VALID(dxpl, H5P_DATASET_XFER_DEFAULT, H5D_XFER_TCONV_BUF_NAME, tconv_buf)

    /* Get the value */
    *tconv_buf = (*head)->ctx.tconv_buf;

done:
    FUNC_LEAVE_NOAPI(ret_value)
} /* end H5CX_get_tconv_buf() */


/*-------------------------------------------------------------------------
 * Function:    H5CX_get_bkgr_buf
 *
 * Purpose:     Retrieves the background buffer pointer for the current API call context.
 *
 * Return:      Non-negative on success / Negative on failure
 *
 * Programmer:  Quincey Koziol
 *              Februrary 25, 2018
 *
 *-------------------------------------------------------------------------
 */
herr_t
H5CX_get_bkgr_buf(void **bkgr_buf)
{
    H5CX_node_t **head = H5CX_get_my_context();  /* Get the pointer to the head of the API context, for this thread */
    herr_t ret_value = SUCCEED;         /* Return value */

    FUNC_ENTER_NOAPI(FAIL)

    /* Sanity check */
    HDassert(bkgr_buf);
    HDassert(head && *head);
    HDassert(H5P_DEFAULT != (*head)->ctx.dxpl_id);

    H5CX_RETRIEVE_PROP_VALID(dxpl, H5P_DATASET_XFER_DEFAULT, H5D_XFER_BKGR_BUF_NAME, bkgr_buf)

    /* Get the value */
    *bkgr_buf = (*head)->ctx.bkgr_buf;

done:
    FUNC_LEAVE_NOAPI(ret_value)
} /* end H5CX_get_bkgr_buf() */


/*-------------------------------------------------------------------------
 * Function:    H5CX_get_bkgr_buf_type
 *
 * Purpose:     Retrieves the background buffer type for the current API call context.
 *
 * Return:      Non-negative on success / Negative on failure
 *
 * Programmer:  Quincey Koziol
 *              Februrary 25, 2018
 *
 *-------------------------------------------------------------------------
 */
herr_t
H5CX_get_bkgr_buf_type(H5T_bkg_t *bkgr_buf_type)
{
    H5CX_node_t **head = H5CX_get_my_context();  /* Get the pointer to the head of the API context, for this thread */
    herr_t ret_value = SUCCEED;         /* Return value */

    FUNC_ENTER_NOAPI(FAIL)

    /* Sanity check */
    HDassert(bkgr_buf_type);
    HDassert(head && *head);
    HDassert(H5P_DEFAULT != (*head)->ctx.dxpl_id);

    H5CX_RETRIEVE_PROP_VALID(dxpl, H5P_DATASET_XFER_DEFAULT, H5D_XFER_BKGR_BUF_TYPE_NAME, bkgr_buf_type)

    /* Get the value */
    *bkgr_buf_type = (*head)->ctx.bkgr_buf_type;

done:
    FUNC_LEAVE_NOAPI(ret_value)
} /* end H5CX_get_bkgr_buf_type() */


/*-------------------------------------------------------------------------
 * Function:    H5CX_get_vec_size
 *
 * Purpose:     Retrieves the hyperslab vector size for the current API call context.
 *
 * Return:      Non-negative on success / Negative on failure
 *
 * Programmer:  Quincey Koziol
 *              Februrary 25, 2018
 *
 *-------------------------------------------------------------------------
 */
herr_t
H5CX_get_vec_size(size_t *vec_size)
{
    H5CX_node_t **head = H5CX_get_my_context();  /* Get the pointer to the head of the API context, for this thread */
    herr_t ret_value = SUCCEED;         /* Return value */

    FUNC_ENTER_NOAPI(FAIL)

    /* Sanity check */
    HDassert(vec_size);
    HDassert(head && *head);
    HDassert(H5P_DEFAULT != (*head)->ctx.dxpl_id);

    H5CX_RETRIEVE_PROP_VALID(dxpl, H5P_DATASET_XFER_DEFAULT, H5D_XFER_HYPER_VECTOR_SIZE_NAME, vec_size)

    /* Get the value */
    *vec_size = (*head)->ctx.vec_size;

done:
    FUNC_LEAVE_NOAPI(ret_value)
} /* end H5CX_get_vec_size() */

#ifdef H5_HAVE_PARALLEL

/*-------------------------------------------------------------------------
 * Function:    H5CX_get_io_xfer_mode
 *
 * Purpose:     Retrieves the parallel transfer mode for the current API call context.
 *
 * Return:      Non-negative on success / Negative on failure
 *
 * Programmer:  Quincey Koziol
 *              Februrary 25, 2018
 *
 *-------------------------------------------------------------------------
 */
herr_t
H5CX_get_io_xfer_mode(H5FD_mpio_xfer_t *io_xfer_mode)
{
    H5CX_node_t **head = H5CX_get_my_context();  /* Get the pointer to the head of the API context, for this thread */
    herr_t ret_value = SUCCEED;         /* Return value */

    FUNC_ENTER_NOAPI(FAIL)

    /* Sanity check */
    HDassert(io_xfer_mode);
    HDassert(head && *head);
    HDassert(H5P_DEFAULT != (*head)->ctx.dxpl_id);

    H5CX_RETRIEVE_PROP_VALID(dxpl, H5P_DATASET_XFER_DEFAULT, H5D_XFER_IO_XFER_MODE_NAME, io_xfer_mode)

    /* Get the value */
    *io_xfer_mode = (*head)->ctx.io_xfer_mode;

done:
    FUNC_LEAVE_NOAPI(ret_value)
} /* end H5CX_get_io_xfer_mode() */


/*-------------------------------------------------------------------------
 * Function:    H5CX_get_mpio_coll_opt
 *
 * Purpose:     Retrieves the collective / independent parallel I/O option for the current API call context.
 *
 * Return:      Non-negative on success / Negative on failure
 *
 * Programmer:  Quincey Koziol
 *              Februrary 26, 2018
 *
 *-------------------------------------------------------------------------
 */
herr_t
H5CX_get_mpio_coll_opt(H5FD_mpio_collective_opt_t *mpio_coll_opt)
{
    H5CX_node_t **head = H5CX_get_my_context();  /* Get the pointer to the head of the API context, for this thread */
    herr_t ret_value = SUCCEED;         /* Return value */

    FUNC_ENTER_NOAPI(FAIL)

    /* Sanity check */
    HDassert(mpio_coll_opt);
    HDassert(head && *head);
    HDassert(H5P_DEFAULT != (*head)->ctx.dxpl_id);

    H5CX_RETRIEVE_PROP_VALID(dxpl, H5P_DATASET_XFER_DEFAULT, H5D_XFER_MPIO_COLLECTIVE_OPT_NAME, mpio_coll_opt)

    /* Get the value */
    *mpio_coll_opt = (*head)->ctx.mpio_coll_opt;

done:
    FUNC_LEAVE_NOAPI(ret_value)
} /* end H5CX_get_mpio_coll_opt() */


/*-------------------------------------------------------------------------
 * Function:    H5CX_get_mpio_local_no_coll_cause
 *
 * Purpose:     Retrieves the local cause for breaking collective I/O for the current API call context.
 *
 * Return:      Non-negative on success / Negative on failure
 *
 * Programmer:  Quincey Koziol
 *              March 6, 2018
 *
 *-------------------------------------------------------------------------
 */
herr_t
H5CX_get_mpio_local_no_coll_cause(uint32_t *mpio_local_no_coll_cause)
{
    H5CX_node_t **head = H5CX_get_my_context();  /* Get the pointer to the head of the API context, for this thread */
    herr_t ret_value = SUCCEED;         /* Return value */

    FUNC_ENTER_NOAPI(FAIL)

    /* Sanity check */
    HDassert(mpio_local_no_coll_cause);
    HDassert(head && *head);
    HDassert(H5P_DEFAULT != (*head)->ctx.dxpl_id);

    H5CX_RETRIEVE_PROP_VALID_SET(dxpl, H5P_DATASET_XFER_DEFAULT, H5D_MPIO_LOCAL_NO_COLLECTIVE_CAUSE_NAME, mpio_local_no_coll_cause)

    /* Get the value */
    *mpio_local_no_coll_cause = (*head)->ctx.mpio_local_no_coll_cause;

done:
    FUNC_LEAVE_NOAPI(ret_value)
} /* end H5CX_get_mpio_local_no_coll_cause() */


/*-------------------------------------------------------------------------
 * Function:    H5CX_get_mpio_global_no_coll_cause
 *
 * Purpose:     Retrieves the global cause for breaking collective I/O for the current API call context.
 *
 * Return:      Non-negative on success / Negative on failure
 *
 * Programmer:  Quincey Koziol
 *              March 6, 2018
 *
 *-------------------------------------------------------------------------
 */
herr_t
H5CX_get_mpio_global_no_coll_cause(uint32_t *mpio_global_no_coll_cause)
{
    H5CX_node_t **head = H5CX_get_my_context();  /* Get the pointer to the head of the API context, for this thread */
    herr_t ret_value = SUCCEED;         /* Return value */

    FUNC_ENTER_NOAPI(FAIL)

    /* Sanity check */
    HDassert(mpio_global_no_coll_cause);
    HDassert(head && *head);
    HDassert(H5P_DEFAULT != (*head)->ctx.dxpl_id);

    H5CX_RETRIEVE_PROP_VALID_SET(dxpl, H5P_DATASET_XFER_DEFAULT, H5D_MPIO_GLOBAL_NO_COLLECTIVE_CAUSE_NAME, mpio_global_no_coll_cause)

    /* Get the value */
    *mpio_global_no_coll_cause = (*head)->ctx.mpio_global_no_coll_cause;

done:
    FUNC_LEAVE_NOAPI(ret_value)
} /* end H5CX_get_mpio_global_no_coll_cause() */


/*-------------------------------------------------------------------------
 * Function:    H5CX_get_mpio_chunk_opt_mode
 *
 * Purpose:     Retrieves the collective chunk optimization mode for the current API call context.
 *
 * Return:      Non-negative on success / Negative on failure
 *
 * Programmer:  Quincey Koziol
 *              March 6, 2018
 *
 *-------------------------------------------------------------------------
 */
herr_t
H5CX_get_mpio_chunk_opt_mode(H5FD_mpio_chunk_opt_t *mpio_chunk_opt_mode)
{
    H5CX_node_t **head = H5CX_get_my_context();  /* Get the pointer to the head of the API context, for this thread */
    herr_t ret_value = SUCCEED;         /* Return value */

    FUNC_ENTER_NOAPI(FAIL)

    /* Sanity check */
    HDassert(mpio_chunk_opt_mode);
    HDassert(head && *head);
    HDassert(H5P_DEFAULT != (*head)->ctx.dxpl_id);

    H5CX_RETRIEVE_PROP_VALID(dxpl, H5P_DATASET_XFER_DEFAULT, H5D_XFER_MPIO_CHUNK_OPT_HARD_NAME, mpio_chunk_opt_mode)

    /* Get the value */
    *mpio_chunk_opt_mode = (*head)->ctx.mpio_chunk_opt_mode;

done:
    FUNC_LEAVE_NOAPI(ret_value)
} /* end H5CX_get_mpio_chunk_opt_mode() */


/*-------------------------------------------------------------------------
 * Function:    H5CX_get_mpio_chunk_opt_num
 *
 * Purpose:     Retrieves the collective chunk optimization threshold for the current API call context.
 *
 * Return:      Non-negative on success / Negative on failure
 *
 * Programmer:  Quincey Koziol
 *              March 6, 2018
 *
 *-------------------------------------------------------------------------
 */
herr_t
H5CX_get_mpio_chunk_opt_num(unsigned *mpio_chunk_opt_num)
{
    H5CX_node_t **head = H5CX_get_my_context();  /* Get the pointer to the head of the API context, for this thread */
    herr_t ret_value = SUCCEED;         /* Return value */

    FUNC_ENTER_NOAPI(FAIL)

    /* Sanity check */
    HDassert(mpio_chunk_opt_num);
    HDassert(head && *head);
    HDassert(H5P_DEFAULT != (*head)->ctx.dxpl_id);

    H5CX_RETRIEVE_PROP_VALID(dxpl, H5P_DATASET_XFER_DEFAULT, H5D_XFER_MPIO_CHUNK_OPT_NUM_NAME, mpio_chunk_opt_num)

    /* Get the value */
    *mpio_chunk_opt_num = (*head)->ctx.mpio_chunk_opt_num;

done:
    FUNC_LEAVE_NOAPI(ret_value)
} /* end H5CX_get_mpio_chunk_opt_num() */


/*-------------------------------------------------------------------------
 * Function:    H5CX_get_mpio_chunk_opt_ratio
 *
 * Purpose:     Retrieves the collective chunk optimization ratio for the current API call context.
 *
 * Return:      Non-negative on success / Negative on failure
 *
 * Programmer:  Quincey Koziol
 *              March 6, 2018
 *
 *-------------------------------------------------------------------------
 */
herr_t
H5CX_get_mpio_chunk_opt_ratio(unsigned *mpio_chunk_opt_ratio)
{
    H5CX_node_t **head = H5CX_get_my_context();  /* Get the pointer to the head of the API context, for this thread */
    herr_t ret_value = SUCCEED;         /* Return value */

    FUNC_ENTER_NOAPI(FAIL)

    /* Sanity check */
    HDassert(mpio_chunk_opt_ratio);
    HDassert(head && *head);
    HDassert(H5P_DEFAULT != (*head)->ctx.dxpl_id);

    H5CX_RETRIEVE_PROP_VALID(dxpl, H5P_DATASET_XFER_DEFAULT, H5D_XFER_MPIO_CHUNK_OPT_RATIO_NAME, mpio_chunk_opt_ratio)

    /* Get the value */
    *mpio_chunk_opt_ratio = (*head)->ctx.mpio_chunk_opt_ratio;

done:
    FUNC_LEAVE_NOAPI(ret_value)
} /* end H5CX_get_mpio_chunk_opt_ratio() */
#endif /* H5_HAVE_PARALLEL */


/*-------------------------------------------------------------------------
 * Function:    H5CX_get_err_detect
 *
 * Purpose:     Retrieves the error detection info for the current API call context.
 *
 * Return:      Non-negative on success / Negative on failure
 *
 * Programmer:  Quincey Koziol
 *              Februrary 26, 2018
 *
 *-------------------------------------------------------------------------
 */
herr_t
H5CX_get_err_detect(H5Z_EDC_t *err_detect)
{
    H5CX_node_t **head = H5CX_get_my_context();  /* Get the pointer to the head of the API context, for this thread */
    herr_t ret_value = SUCCEED;         /* Return value */

    FUNC_ENTER_NOAPI(FAIL)

    /* Sanity check */
    HDassert(err_detect);
    HDassert(head && *head);
    HDassert(H5P_DEFAULT != (*head)->ctx.dxpl_id);

    H5CX_RETRIEVE_PROP_VALID(dxpl, H5P_DATASET_XFER_DEFAULT, H5D_XFER_EDC_NAME, err_detect)

    /* Get the value */
    *err_detect = (*head)->ctx.err_detect;

done:
    FUNC_LEAVE_NOAPI(ret_value)
} /* end H5CX_get_err_detect() */


/*-------------------------------------------------------------------------
 * Function:    H5CX_get_filter_cb
 *
 * Purpose:     Retrieves the I/O filter callback function for the current API call context.
 *
 * Return:      Non-negative on success / Negative on failure
 *
 * Programmer:  Quincey Koziol
 *              Februrary 26, 2018
 *
 *-------------------------------------------------------------------------
 */
herr_t
H5CX_get_filter_cb(H5Z_cb_t *filter_cb)
{
    H5CX_node_t **head = H5CX_get_my_context();  /* Get the pointer to the head of the API context, for this thread */
    herr_t ret_value = SUCCEED;         /* Return value */

    FUNC_ENTER_NOAPI(FAIL)

    /* Sanity check */
    HDassert(filter_cb);
    HDassert(head && *head);
    HDassert(H5P_DEFAULT != (*head)->ctx.dxpl_id);

    H5CX_RETRIEVE_PROP_VALID(dxpl, H5P_DATASET_XFER_DEFAULT, H5D_XFER_FILTER_CB_NAME, filter_cb)

    /* Get the value */
    *filter_cb = (*head)->ctx.filter_cb;

done:
    FUNC_LEAVE_NOAPI(ret_value)
} /* end H5CX_get_filter_cb() */


/*-------------------------------------------------------------------------
 * Function:    H5CX_get_data_transform
 *
 * Purpose:     Retrieves the I/O filter callback function for the current API call context.
 *
 * Return:      Non-negative on success / Negative on failure
 *
 * Programmer:  Quincey Koziol
 *              Februrary 26, 2018
 *
 *-------------------------------------------------------------------------
 */
herr_t
H5CX_get_data_transform(H5Z_data_xform_t **data_transform)
{
    H5CX_node_t **head = H5CX_get_my_context();  /* Get the pointer to the head of the API context, for this thread */
    herr_t ret_value = SUCCEED;         /* Return value */

    FUNC_ENTER_NOAPI(FAIL)

    /* Sanity check */
    HDassert(data_transform);
    HDassert(head && *head);
    HDassert(H5P_DEFAULT != (*head)->ctx.dxpl_id);

    /* Check if the value has been retrieved already */
    if(!(*head)->ctx.data_transform_valid) {
        /* Check for default DXPL */
        if((*head)->ctx.dxpl_id == H5P_DATASET_XFER_DEFAULT)
            (*head)->ctx.data_transform = H5CX_def_dxpl_cache.data_transform;
        else {
            /* Check if the property list is already available */
            if(NULL == (*head)->ctx.dxpl)
                /* Get the dataset transfer property list pointer */
                if(NULL == ((*head)->ctx.dxpl = (H5P_genplist_t *)H5I_object((*head)->ctx.dxpl_id)))
                    HGOTO_ERROR(H5E_CONTEXT, H5E_BADTYPE, FAIL, "can't get default dataset transfer property list")

            /* Get data transform info value */
            /* (Note: 'peek', not 'get' - if this turns out to be a problem, we may need
             *          to copy it and free this in the H5CX pop routine. -QAK)
             */
            if(H5P_peek((*head)->ctx.dxpl, H5D_XFER_XFORM_NAME, &(*head)->ctx.data_transform) < 0)
                HGOTO_ERROR(H5E_CONTEXT, H5E_CANTGET, FAIL, "Can't retrieve data transform info")
        } /* end else */

        /* Mark the value as valid */
        (*head)->ctx.data_transform_valid = TRUE;
    } /* end if */

    /* Get the value */
    *data_transform = (*head)->ctx.data_transform;

done:
    FUNC_LEAVE_NOAPI(ret_value)
} /* end H5CX_get_data_transform() */


/*-------------------------------------------------------------------------
 * Function:    H5CX_get_vlen_alloc_info
 *
 * Purpose:     Retrieves the VL datatype alloc info for the current API call context.
 *
 * Return:      Non-negative on success / Negative on failure
 *
 * Programmer:  Quincey Koziol
 *              March 5, 2018
 *
 *-------------------------------------------------------------------------
 */
herr_t
H5CX_get_vlen_alloc_info(H5T_vlen_alloc_info_t *vl_alloc_info)
{
    H5CX_node_t **head = H5CX_get_my_context();  /* Get the pointer to the head of the API context, for this thread */
    herr_t ret_value = SUCCEED;         /* Return value */

    FUNC_ENTER_NOAPI(FAIL)

    /* Sanity check */
    HDassert(vl_alloc_info);
    HDassert(head && *head);
    HDassert(H5P_DEFAULT != (*head)->ctx.dxpl_id);

    /* Check if the value has been retrieved already */
    if(!(*head)->ctx.vl_alloc_info_valid) {
        /* Check for default DXPL */
        if((*head)->ctx.dxpl_id == H5P_DATASET_XFER_DEFAULT)
            (*head)->ctx.vl_alloc_info = H5CX_def_dxpl_cache.vl_alloc_info;
        else {
            /* Check if the property list is already available */
            if(NULL == (*head)->ctx.dxpl)
                /* Get the dataset transfer property list pointer */
                if(NULL == ((*head)->ctx.dxpl = (H5P_genplist_t *)H5I_object((*head)->ctx.dxpl_id)))
                    HGOTO_ERROR(H5E_CONTEXT, H5E_BADTYPE, FAIL, "can't get default dataset transfer property list")

            /* Get VL datatype alloc info values */
            if(H5P_get((*head)->ctx.dxpl, H5D_XFER_VLEN_ALLOC_NAME, &(*head)->ctx.vl_alloc_info.alloc_func) < 0)
                HGOTO_ERROR(H5E_CONTEXT, H5E_CANTGET, FAIL, "Can't retrieve VL datatype alloc info")
            if(H5P_get((*head)->ctx.dxpl, H5D_XFER_VLEN_ALLOC_INFO_NAME, &(*head)->ctx.vl_alloc_info.alloc_info) < 0)
                HGOTO_ERROR(H5E_CONTEXT, H5E_CANTGET, FAIL, "Can't retrieve VL datatype alloc info")
            if(H5P_get((*head)->ctx.dxpl, H5D_XFER_VLEN_FREE_NAME, &(*head)->ctx.vl_alloc_info.free_func) < 0)
                HGOTO_ERROR(H5E_CONTEXT, H5E_CANTGET, FAIL, "Can't retrieve VL datatype alloc info")
            if(H5P_get((*head)->ctx.dxpl, H5D_XFER_VLEN_FREE_INFO_NAME, &(*head)->ctx.vl_alloc_info.free_info) < 0)
                HGOTO_ERROR(H5E_CONTEXT, H5E_CANTGET, FAIL, "Can't retrieve VL datatype alloc info")
        } /* end else */

        /* Mark the value as valid */
        (*head)->ctx.vl_alloc_info_valid = TRUE;
    } /* end if */

    /* Get the value */
    *vl_alloc_info = (*head)->ctx.vl_alloc_info;

done:
    FUNC_LEAVE_NOAPI(ret_value)
} /* end H5CX_get_vlen_alloc_info() */


/*-------------------------------------------------------------------------
 * Function:    H5CX_get_dt_conv_cb
 *
 * Purpose:     Retrieves the datatype conversion exception callback for the current API call context.
 *
 * Return:      Non-negative on success / Negative on failure
 *
 * Programmer:  Quincey Koziol
 *              March 8, 2018
 *
 *-------------------------------------------------------------------------
 */
herr_t
H5CX_get_dt_conv_cb(H5T_conv_cb_t *dt_conv_cb)
{
    H5CX_node_t **head = H5CX_get_my_context();  /* Get the pointer to the head of the API context, for this thread */
    herr_t ret_value = SUCCEED;         /* Return value */

    FUNC_ENTER_NOAPI(FAIL)

    /* Sanity check */
    HDassert(dt_conv_cb);
    HDassert(head && *head);
    HDassert(H5P_DEFAULT != (*head)->ctx.dxpl_id);

    H5CX_RETRIEVE_PROP_VALID(dxpl, H5P_DATASET_XFER_DEFAULT, H5D_XFER_CONV_CB_NAME, dt_conv_cb)

    /* Get the value */
    *dt_conv_cb = (*head)->ctx.dt_conv_cb;

done:
    FUNC_LEAVE_NOAPI(ret_value)
} /* end H5CX_get_dt_conv_cb() */


/*-------------------------------------------------------------------------
 * Function:    H5CX_get_nlinks
 *
 * Purpose:     Retrieves the # of soft / UD links to traverse for the current API call context.
 *
 * Return:      Non-negative on success / Negative on failure
 *
 * Programmer:  Quincey Koziol
 *              March 10, 2018
 *
 *-------------------------------------------------------------------------
 */
herr_t
H5CX_get_nlinks(size_t *nlinks)
{
    H5CX_node_t **head = H5CX_get_my_context();  /* Get the pointer to the head of the API context, for this thread */
    herr_t ret_value = SUCCEED;         /* Return value */

    FUNC_ENTER_NOAPI(FAIL)

    /* Sanity check */
    HDassert(nlinks);
    HDassert(head && *head);
    HDassert(H5P_DEFAULT != (*head)->ctx.dxpl_id);

    H5CX_RETRIEVE_PROP_VALID(lapl, H5P_LINK_ACCESS_DEFAULT, H5L_ACS_NLINKS_NAME, nlinks)

    /* Get the value */
    *nlinks = (*head)->ctx.nlinks;

done:
    FUNC_LEAVE_NOAPI(ret_value)
} /* end H5CX_get_nlinks() */


/*-------------------------------------------------------------------------
 * Function:    H5CX_set_tag
 *
 * Purpose:     Sets the object tag for the current API call context.
 *
 * Return:      <none>
 *
 * Programmer:  Quincey Koziol
 *              Februrary 20, 2018
 *
 *-------------------------------------------------------------------------
 */
void
H5CX_set_tag(haddr_t tag)
{
    H5CX_node_t **head = H5CX_get_my_context();  /* Get the pointer to the head of the API context, for this thread */

    FUNC_ENTER_NOAPI_NOINIT_NOERR

    /* Sanity check */
    HDassert(head && *head);

    (*head)->ctx.tag = tag;

    FUNC_LEAVE_NOAPI_VOID
} /* end H5CX_set_tag() */


/*-------------------------------------------------------------------------
 * Function:    H5CX_set_ring
 *
 * Purpose:     Sets the metadata cache ring for the current API call context.
 *
 * Return:      <none>
 *
 * Programmer:  Quincey Koziol
 *              Februrary 20, 2018
 *
 *-------------------------------------------------------------------------
 */
void
H5CX_set_ring(H5AC_ring_t ring)
{
    H5CX_node_t **head = H5CX_get_my_context();  /* Get the pointer to the head of the API context, for this thread */

    FUNC_ENTER_NOAPI_NOINIT_NOERR

    /* Sanity check */
    HDassert(head && *head);

    (*head)->ctx.ring = ring;

    FUNC_LEAVE_NOAPI_VOID
} /* end H5CX_set_ring() */


/*-------------------------------------------------------------------------
 * Function:    H5CX_swmr_set_first_metadata_access
 *
 * Purpose:     Set flag for first SWMR metadata access for an API call
 *
 * Return:      <none>
 *
 * Programmer:  Quincey Koziol
 *              April 27, 2018
 *
 *-------------------------------------------------------------------------
 */
void
H5CX_set_swmr_first_metadata_access(hbool_t first_access)
{
    H5CX_node_t **head = H5CX_get_my_context();  /* Get the pointer to the head of the API context, for this thread */

    FUNC_ENTER_NOAPI_NOINIT_NOERR

    /* Sanity check */
    HDassert(head && *head);

    (*head)->ctx.swmr_first_metadata_access = first_access;

    FUNC_LEAVE_NOAPI_VOID
} /* end H5CX_set_swmr_first_metadata_access() */


/*-------------------------------------------------------------------------
 * Function:    H5CX_set_swmr_trans_start_time
 *
 * Purpose:     Set timestamp of first SWMR metadata access for an API call
 *
 * Return:      <none>
 *
 * Programmer:  Quincey Koziol
 *              April 27, 2018
 *
 *-------------------------------------------------------------------------
 */
void
H5CX_set_swmr_trans_start_time(uint64_t start_time)
{
    H5CX_node_t **head = H5CX_get_my_context();  /* Get the pointer to the head of the API context, for this thread */

    FUNC_ENTER_NOAPI_NOINIT_NOERR

    /* Sanity check */
    HDassert(head && *head);

    (*head)->ctx.swmr_start_time = start_time;

    FUNC_LEAVE_NOAPI_VOID
} /* end H5CX_set_swmr_trans_start_time() */

#ifdef H5_HAVE_PARALLEL

/*-------------------------------------------------------------------------
 * Function:    H5CX_set_coll_metadata_read
 *
 * Purpose:     Sets the "do collective metadata reads" flag for the current API call context.
 *
 * Return:      <none>
 *
 * Programmer:  Quincey Koziol
 *              Februrary 23, 2018
 *
 *-------------------------------------------------------------------------
 */
void
H5CX_set_coll_metadata_read(hbool_t cmdr)
{
    H5CX_node_t **head = H5CX_get_my_context();  /* Get the pointer to the head of the API context, for this thread */

    FUNC_ENTER_NOAPI_NOINIT_NOERR

    /* Sanity check */
    HDassert(head && *head);

    (*head)->ctx.coll_metadata_read = cmdr;

    FUNC_LEAVE_NOAPI_VOID
} /* end H5CX_set_coll_metadata_read() */


/*-------------------------------------------------------------------------
 * Function:    H5CX_set_mpi_coll_datatypes
 *
 * Purpose:     Sets the MPI datatypes for collective I/O for the current API call context.
 *
 * Note:	This is only a shallow copy, the datatypes are not duplicated.
 *
 * Return:      Non-negative on success / Negative on failure
 *
 * Programmer:  Quincey Koziol
 *              Februrary 26, 2018
 *
 *-------------------------------------------------------------------------
 */
herr_t
H5CX_set_mpi_coll_datatypes(MPI_Datatype btype, MPI_Datatype ftype)
{
    H5CX_node_t **head = H5CX_get_my_context();  /* Get the pointer to the head of the API context, for this thread */

    herr_t ret_value = SUCCEED;         /* Return value */

    FUNC_ENTER_NOAPI(FAIL)

    /* Sanity check */
    HDassert(head && *head);

    /* Set the API context values */
    (*head)->ctx.btype = btype;
    (*head)->ctx.ftype = ftype;

done:
    FUNC_LEAVE_NOAPI(ret_value)
} /* end H5CX_set_mpi_coll_datatypes() */


/*-------------------------------------------------------------------------
 * Function:    H5CX_set_io_xfer_mode
 *
 * Purpose:     Sets the parallel transfer mode for the current API call context.
 *
 * Return:      Non-negative on success / Negative on failure
 *
 * Programmer:  Quincey Koziol
 *              Februrary 26, 2018
 *
 *-------------------------------------------------------------------------
 */
herr_t
H5CX_set_io_xfer_mode(H5FD_mpio_xfer_t io_xfer_mode)
{
    H5CX_node_t **head = H5CX_get_my_context();  /* Get the pointer to the head of the API context, for this thread */
    herr_t ret_value = SUCCEED;         /* Return value */

    FUNC_ENTER_NOAPI(FAIL)

    /* Sanity check */
    HDassert(head && *head);

    /* Set the API context value */
    (*head)->ctx.io_xfer_mode = io_xfer_mode;

    /* Mark the value as valid */
    (*head)->ctx.io_xfer_mode_valid = TRUE;

done:
    FUNC_LEAVE_NOAPI(ret_value)
} /* end H5CX_set_io_xfer_mode() */


/*-------------------------------------------------------------------------
 * Function:    H5CX_set_mpio_coll_opt
 *
 * Purpose:     Sets the parallel transfer mode for the current API call context.
 *
 * Return:      Non-negative on success / Negative on failure
 *
 * Programmer:  Quincey Koziol
 *              Februrary 26, 2018
 *
 *-------------------------------------------------------------------------
 */
herr_t
H5CX_set_mpio_coll_opt(H5FD_mpio_collective_opt_t mpio_coll_opt)
{
    H5CX_node_t **head = H5CX_get_my_context();  /* Get the pointer to the head of the API context, for this thread */
    herr_t ret_value = SUCCEED;         /* Return value */

    FUNC_ENTER_NOAPI(FAIL)

    /* Sanity check */
    HDassert(head && *head);

    /* Set the API context value */
    (*head)->ctx.mpio_coll_opt = mpio_coll_opt;

    /* Mark the value as valid */
    (*head)->ctx.mpio_coll_opt_valid = TRUE;

done:
    FUNC_LEAVE_NOAPI(ret_value)
} /* end H5CX_set_mpio_coll_opt() */


/*-------------------------------------------------------------------------
 * Function:    H5CX_set_mpi_file_flushing
 *
 * Purpose:     Sets the "flushing an MPI-opened file" flag for the current API call context.
 *
 * Return:      <none>
 *
 * Programmer:  Quincey Koziol
 *              March 170 2018
 *
 *-------------------------------------------------------------------------
 */
void
H5CX_set_mpi_file_flushing(hbool_t flushing)
{
    H5CX_node_t **head = H5CX_get_my_context();  /* Get the pointer to the head of the API context, for this thread */

    FUNC_ENTER_NOAPI_NOINIT_NOERR

    /* Sanity check */
    HDassert(head && *head);

    (*head)->ctx.mpi_file_flushing = flushing;

    FUNC_LEAVE_NOAPI_VOID
} /* end H5CX_set_mpi_file_flushing() */
#endif /* H5_HAVE_PARALLEL */


/*-------------------------------------------------------------------------
 * Function:    H5CX_set_vlen_alloc_info
 *
 * Purpose:     Sets the VL datatype alloc info for the current API call context.
 *
 * Return:      Non-negative on success / Negative on failure
 *
 * Programmer:  Quincey Koziol
 *              March 6, 2018
 *
 *-------------------------------------------------------------------------
 */
herr_t
H5CX_set_vlen_alloc_info(H5MM_allocate_t alloc_func,
    void *alloc_info, H5MM_free_t free_func, void *free_info)
{
    H5CX_node_t **head = H5CX_get_my_context();  /* Get the pointer to the head of the API context, for this thread */
    herr_t ret_value = SUCCEED;         /* Return value */

    FUNC_ENTER_NOAPI(FAIL)

    /* Sanity check */
    HDassert(head && *head);

    /* Set the API context value */
    (*head)->ctx.vl_alloc_info.alloc_func = alloc_func;
    (*head)->ctx.vl_alloc_info.alloc_info = alloc_info;
    (*head)->ctx.vl_alloc_info.free_func = free_func;
    (*head)->ctx.vl_alloc_info.free_info = free_info;

    /* Mark the value as valid */
    (*head)->ctx.vl_alloc_info_valid = TRUE;

done:
    FUNC_LEAVE_NOAPI(ret_value)
} /* end H5CX_set_vlen_alloc_info() */


/*-------------------------------------------------------------------------
 * Function:    H5CX_set_nlinks
 *
 * Purpose:     Sets the # of soft / UD links to traverse for the current API call context.
 *
 * Return:      Non-negative on success / Negative on failure
 *
 * Programmer:  Quincey Koziol
 *              March 10, 2018
 *
 *-------------------------------------------------------------------------
 */
herr_t
H5CX_set_nlinks(size_t nlinks)
{
    H5CX_node_t **head = H5CX_get_my_context();  /* Get the pointer to the head of the API context, for this thread */
    herr_t ret_value = SUCCEED;         /* Return value */

    FUNC_ENTER_NOAPI(FAIL)

    /* Sanity check */
    HDassert(head && *head);

    /* Set the API context value */
    (*head)->ctx.nlinks = nlinks;

    /* Mark the value as valid */
    (*head)->ctx.nlinks_valid = TRUE;

done:
    FUNC_LEAVE_NOAPI(ret_value)
} /* end H5CX_set_nlinks() */

#ifdef H5_HAVE_PARALLEL

/*-------------------------------------------------------------------------
 * Function:    H5CX_set_mpio_actual_chunk_opt
 *
 * Purpose:     Sets the actual chunk optimization used for parallel I/O for the current API call context.
 *
 * Return:      <none>
 *
 * Programmer:  Quincey Koziol
 *              March 6, 2018
 *
 *-------------------------------------------------------------------------
 */
void
H5CX_set_mpio_actual_chunk_opt(H5D_mpio_actual_chunk_opt_mode_t mpio_actual_chunk_opt)
{
    H5CX_node_t **head = H5CX_get_my_context();  /* Get the pointer to the head of the API context, for this thread */

    FUNC_ENTER_NOAPI_NOINIT_NOERR

    /* Sanity checks */
    HDassert(head && *head);
    HDassert(!((*head)->ctx.dxpl_id == H5P_DEFAULT || 
            (*head)->ctx.dxpl_id == H5P_DATASET_XFER_DEFAULT));

    /* Cache the value for later, marking it to set in DXPL when context popped */
    (*head)->ctx.mpio_actual_chunk_opt = mpio_actual_chunk_opt;
    (*head)->ctx.mpio_actual_chunk_opt_set = TRUE;

    FUNC_LEAVE_NOAPI_VOID
} /* end H5CX_set_mpio_actual_chunk_opt() */


/*-------------------------------------------------------------------------
 * Function:    H5CX_set_mpio_actual_io_mode
 *
 * Purpose:     Sets the actual I/O mode used for parallel I/O for the current API call context.
 *
 * Return:      <none>
 *
 * Programmer:  Quincey Koziol
 *              March 6, 2018
 *
 *-------------------------------------------------------------------------
 */
void
H5CX_set_mpio_actual_io_mode(H5D_mpio_actual_io_mode_t mpio_actual_io_mode)
{
    H5CX_node_t **head = H5CX_get_my_context();  /* Get the pointer to the head of the API context, for this thread */

    FUNC_ENTER_NOAPI_NOINIT_NOERR

    /* Sanity checks */
    HDassert(head && *head);
    HDassert(!((*head)->ctx.dxpl_id == H5P_DEFAULT || 
            (*head)->ctx.dxpl_id == H5P_DATASET_XFER_DEFAULT));

    /* Cache the value for later, marking it to set in DXPL when context popped */
    (*head)->ctx.mpio_actual_io_mode = mpio_actual_io_mode;
    (*head)->ctx.mpio_actual_io_mode_set = TRUE;

    FUNC_LEAVE_NOAPI_VOID
} /* end H5CX_set_mpio_actual_chunk_opt() */


/*-------------------------------------------------------------------------
 * Function:    H5CX_set_mpio_local_no_coll_cause
 *
 * Purpose:     Sets the local reason for breaking collective I/O for the current API call context.
 *
 * Return:      <none>
 *
 * Programmer:  Quincey Koziol
 *              March 6, 2018
 *
 *-------------------------------------------------------------------------
 */
void
H5CX_set_mpio_local_no_coll_cause(uint32_t mpio_local_no_coll_cause)
{
    H5CX_node_t **head = H5CX_get_my_context();  /* Get the pointer to the head of the API context, for this thread */

    FUNC_ENTER_NOAPI_NOINIT_NOERR

    /* Sanity checks */
    HDassert(head && *head);
    HDassert((*head)->ctx.dxpl_id != H5P_DEFAULT);

    /* If we're using the default DXPL, don't modify it */
    if((*head)->ctx.dxpl_id != H5P_DATASET_XFER_DEFAULT) {
        /* Cache the value for later, marking it to set in DXPL when context popped */
        (*head)->ctx.mpio_local_no_coll_cause = mpio_local_no_coll_cause;
        (*head)->ctx.mpio_local_no_coll_cause_set = TRUE;
    } /* end if */

    FUNC_LEAVE_NOAPI_VOID
} /* end H5CX_set_mpio_local_no_coll_cause() */


/*-------------------------------------------------------------------------
 * Function:    H5CX_set_mpio_global_no_coll_cause
 *
 * Purpose:     Sets the global reason for breaking collective I/O for the current API call context.
 *
 * Return:      <none>
 *
 * Programmer:  Quincey Koziol
 *              March 6, 2018
 *
 *-------------------------------------------------------------------------
 */
void
H5CX_set_mpio_global_no_coll_cause(uint32_t mpio_global_no_coll_cause)
{
    H5CX_node_t **head = H5CX_get_my_context();  /* Get the pointer to the head of the API context, for this thread */

    FUNC_ENTER_NOAPI_NOINIT_NOERR

    /* Sanity checks */
    HDassert(head && *head);
    HDassert((*head)->ctx.dxpl_id != H5P_DEFAULT);

    /* If we're using the default DXPL, don't modify it */
    if((*head)->ctx.dxpl_id != H5P_DATASET_XFER_DEFAULT) {
        /* Cache the value for later, marking it to set in DXPL when context popped */
        (*head)->ctx.mpio_global_no_coll_cause = mpio_global_no_coll_cause;
        (*head)->ctx.mpio_global_no_coll_cause_set = TRUE;
    } /* end if */

    FUNC_LEAVE_NOAPI_VOID
} /* end H5CX_set_mpio_global_no_coll_cause() */

#ifdef H5_HAVE_INSTRUMENTED_LIBRARY

/*-------------------------------------------------------------------------
 * Function:    H5CX_test_set_mpio_coll_chunk_link_hard
 *
 * Purpose:     Sets the instrumented "collective chunk link hard" value for the current API call context.
 *
 * Note:        Only sets value if property set in DXPL
 *
 * Return:      Non-negative on success / Negative on failure
 *
 * Programmer:  Quincey Koziol
 *              March 6, 2018
 *
 *-------------------------------------------------------------------------
 */
herr_t
H5CX_test_set_mpio_coll_chunk_link_hard(int mpio_coll_chunk_link_hard)
{
    H5CX_node_t **head = H5CX_get_my_context();  /* Get the pointer to the head of the API context, for this thread */
    herr_t ret_value = SUCCEED;         /* Return value */

    FUNC_ENTER_NOAPI_NOINIT

    /* Sanity checks */
    HDassert(head && *head);
    HDassert(!((*head)->ctx.dxpl_id == H5P_DEFAULT || 
            (*head)->ctx.dxpl_id == H5P_DATASET_XFER_DEFAULT));

    H5CX_TEST_SET_PROP(H5D_XFER_COLL_CHUNK_LINK_HARD_NAME, mpio_coll_chunk_link_hard)

done:
    FUNC_LEAVE_NOAPI(ret_value)
} /* end H5CX_test_set_mpio_coll_chunk_link_hard() */


/*-------------------------------------------------------------------------
 * Function:    H5CX_test_set_mpio_coll_chunk_multi_hard
 *
 * Purpose:     Sets the instrumented "collective chunk multi hard" value for the current API call context.
 *
 * Note:        Only sets value if property set in DXPL
 *
 * Return:      Non-negative on success / Negative on failure
 *
 * Programmer:  Quincey Koziol
 *              March 6, 2018
 *
 *-------------------------------------------------------------------------
 */
herr_t
H5CX_test_set_mpio_coll_chunk_multi_hard(int mpio_coll_chunk_multi_hard)
{
    H5CX_node_t **head = H5CX_get_my_context();  /* Get the pointer to the head of the API context, for this thread */
    herr_t ret_value = SUCCEED;         /* Return value */

    FUNC_ENTER_NOAPI_NOINIT

    /* Sanity checks */
    HDassert(head && *head);
    HDassert(!((*head)->ctx.dxpl_id == H5P_DEFAULT || 
            (*head)->ctx.dxpl_id == H5P_DATASET_XFER_DEFAULT));

    H5CX_TEST_SET_PROP(H5D_XFER_COLL_CHUNK_MULTI_HARD_NAME, mpio_coll_chunk_multi_hard)

done:
    FUNC_LEAVE_NOAPI(ret_value)
} /* end H5CX_test_set_mpio_coll_chunk_multi_hard() */


/*-------------------------------------------------------------------------
 * Function:    H5CX_test_set_mpio_coll_chunk_link_num_true
 *
 * Purpose:     Sets the instrumented "collective chunk link num tru" value for the current API call context.
 *
 * Note:        Only sets value if property set in DXPL
 *
 * Return:      Non-negative on success / Negative on failure
 *
 * Programmer:  Quincey Koziol
 *              March 6, 2018
 *
 *-------------------------------------------------------------------------
 */
herr_t
H5CX_test_set_mpio_coll_chunk_link_num_true(int mpio_coll_chunk_link_num_true)
{
    H5CX_node_t **head = H5CX_get_my_context();  /* Get the pointer to the head of the API context, for this thread */
    herr_t ret_value = SUCCEED;         /* Return value */

    FUNC_ENTER_NOAPI_NOINIT

    /* Sanity checks */
    HDassert(head && *head);
    HDassert(!((*head)->ctx.dxpl_id == H5P_DEFAULT || 
            (*head)->ctx.dxpl_id == H5P_DATASET_XFER_DEFAULT));

    H5CX_TEST_SET_PROP(H5D_XFER_COLL_CHUNK_LINK_NUM_TRUE_NAME, mpio_coll_chunk_link_num_true)

done:
    FUNC_LEAVE_NOAPI(ret_value)
} /* end H5CX_test_set_mpio_coll_chunk_link_num_true() */


/*-------------------------------------------------------------------------
 * Function:    H5CX_test_set_mpio_coll_chunk_link_num_false
 *
 * Purpose:     Sets the instrumented "collective chunk link num false" value for the current API call context.
 *
 * Note:        Only sets value if property set in DXPL
 *
 * Return:      Non-negative on success / Negative on failure
 *
 * Programmer:  Quincey Koziol
 *              March 6, 2018
 *
 *-------------------------------------------------------------------------
 */
herr_t
H5CX_test_set_mpio_coll_chunk_link_num_false(int mpio_coll_chunk_link_num_false)
{
    H5CX_node_t **head = H5CX_get_my_context();  /* Get the pointer to the head of the API context, for this thread */
    herr_t ret_value = SUCCEED;         /* Return value */

    FUNC_ENTER_NOAPI_NOINIT

    /* Sanity checks */
    HDassert(head && *head);
    HDassert(!((*head)->ctx.dxpl_id == H5P_DEFAULT || 
            (*head)->ctx.dxpl_id == H5P_DATASET_XFER_DEFAULT));

    H5CX_TEST_SET_PROP(H5D_XFER_COLL_CHUNK_LINK_NUM_FALSE_NAME, mpio_coll_chunk_link_num_false)

done:
    FUNC_LEAVE_NOAPI(ret_value)
} /* end H5CX_test_set_mpio_coll_chunk_link_num_false() */


/*-------------------------------------------------------------------------
 * Function:    H5CX_test_set_mpio_coll_chunk_multi_ratio_coll
 *
 * Purpose:     Sets the instrumented "collective chunk multi ratio coll" value for the current API call context.
 *
 * Note:        Only sets value if property set in DXPL
 *
 * Return:      Non-negative on success / Negative on failure
 *
 * Programmer:  Quincey Koziol
 *              March 6, 2018
 *
 *-------------------------------------------------------------------------
 */
herr_t
H5CX_test_set_mpio_coll_chunk_multi_ratio_coll(int mpio_coll_chunk_multi_ratio_coll)
{
    H5CX_node_t **head = H5CX_get_my_context();  /* Get the pointer to the head of the API context, for this thread */
    herr_t ret_value = SUCCEED;         /* Return value */

    FUNC_ENTER_NOAPI_NOINIT

    /* Sanity checks */
    HDassert(head && *head);
    HDassert(!((*head)->ctx.dxpl_id == H5P_DEFAULT || 
            (*head)->ctx.dxpl_id == H5P_DATASET_XFER_DEFAULT));

    H5CX_TEST_SET_PROP(H5D_XFER_COLL_CHUNK_MULTI_RATIO_COLL_NAME, mpio_coll_chunk_multi_ratio_coll)

done:
    FUNC_LEAVE_NOAPI(ret_value)
} /* end H5CX_test_set_mpio_coll_chunk_multi_ratio_coll() */


/*-------------------------------------------------------------------------
 * Function:    H5CX_test_set_mpio_coll_chunk_multi_ratio_ind
 *
 * Purpose:     Sets the instrumented "collective chunk multi ratio ind" value for the current API call context.
 *
 * Note:        Only sets value if property set in DXPL
 *
 * Return:      Non-negative on success / Negative on failure
 *
 * Programmer:  Quincey Koziol
 *              March 6, 2018
 *
 *-------------------------------------------------------------------------
 */
herr_t
H5CX_test_set_mpio_coll_chunk_multi_ratio_ind(int mpio_coll_chunk_multi_ratio_ind)
{
    H5CX_node_t **head = H5CX_get_my_context();  /* Get the pointer to the head of the API context, for this thread */
    herr_t ret_value = SUCCEED;         /* Return value */

    FUNC_ENTER_NOAPI_NOINIT

    /* Sanity checks */
    HDassert(head && *head);
    HDassert(!((*head)->ctx.dxpl_id == H5P_DEFAULT || 
            (*head)->ctx.dxpl_id == H5P_DATASET_XFER_DEFAULT));

    H5CX_TEST_SET_PROP(H5D_XFER_COLL_CHUNK_MULTI_RATIO_IND_NAME, mpio_coll_chunk_multi_ratio_ind)

done:
    FUNC_LEAVE_NOAPI(ret_value)
} /* end H5CX_test_set_mpio_coll_chunk_multi_ratio_ind() */
#endif /* H5_HAVE_INSTRUMENTED_LIBRARY */
#endif /* H5_HAVE_PARALLEL */


/*-------------------------------------------------------------------------
 * Function:    H5CX__pop_common
 *
 * Purpose:     Common code for popping the context for an API call.
 *
 * Return:      Non-negative on success / Negative on failure
 *
 * Programmer:  Quincey Koziol
 *              March 6, 2018
 *
 *-------------------------------------------------------------------------
 */
static H5CX_node_t *
H5CX__pop_common(void)
{
    H5CX_node_t **head = H5CX_get_my_context();  /* Get the pointer to the head of the API context, for this thread */
    H5CX_node_t *ret_value = NULL;      /* Return value */

#ifdef H5_HAVE_PARALLEL
    FUNC_ENTER_STATIC
<<<<<<< HEAD
#else /* H5_HAVE_PARALLEL */
    FUNC_ENTER_STATIC_NOERR
#endif /* H5_HAVE_PARALLEL */
=======
#else
    FUNC_ENTER_STATIC_NOERR
#endif
>>>>>>> 2f605eaa

    /* Sanity check */
    HDassert(head && *head);

    /* Check for cached DXPL properties to return to application */
#ifdef H5_HAVE_PARALLEL
    H5CX_SET_PROP(H5D_MPIO_ACTUAL_CHUNK_OPT_MODE_NAME, mpio_actual_chunk_opt)
    H5CX_SET_PROP(H5D_MPIO_ACTUAL_IO_MODE_NAME, mpio_actual_io_mode)
    H5CX_SET_PROP(H5D_MPIO_LOCAL_NO_COLLECTIVE_CAUSE_NAME, mpio_local_no_coll_cause)
    H5CX_SET_PROP(H5D_MPIO_GLOBAL_NO_COLLECTIVE_CAUSE_NAME, mpio_global_no_coll_cause)
#ifdef H5_HAVE_INSTRUMENTED_LIBRARY
    H5CX_SET_PROP(H5D_XFER_COLL_CHUNK_LINK_HARD_NAME, mpio_coll_chunk_link_hard)
    H5CX_SET_PROP(H5D_XFER_COLL_CHUNK_MULTI_HARD_NAME, mpio_coll_chunk_multi_hard)
    H5CX_SET_PROP(H5D_XFER_COLL_CHUNK_LINK_NUM_TRUE_NAME, mpio_coll_chunk_link_num_true)
    H5CX_SET_PROP(H5D_XFER_COLL_CHUNK_LINK_NUM_FALSE_NAME, mpio_coll_chunk_link_num_false)
    H5CX_SET_PROP(H5D_XFER_COLL_CHUNK_MULTI_RATIO_COLL_NAME, mpio_coll_chunk_multi_ratio_coll)
    H5CX_SET_PROP(H5D_XFER_COLL_CHUNK_MULTI_RATIO_IND_NAME, mpio_coll_chunk_multi_ratio_ind)
#endif /* H5_HAVE_INSTRUMENTED_LIBRARY */
#endif /* H5_HAVE_PARALLEL */

    /* Pop the top context node from the stack */
    ret_value = (*head);
    (*head) = (*head)->next;

#ifdef H5_HAVE_PARALLEL
done:
#endif /* H5_HAVE_PARALLEL */
    FUNC_LEAVE_NOAPI(ret_value)
} /* end H5CX__pop_common() */


/*-------------------------------------------------------------------------
 * Function:    H5CX_pop
 *
 * Purpose:     Pops the context for an API call.
 *
 * Return:      Non-negative on success / Negative on failure
 *
 * Programmer:  Quincey Koziol
 *              Februrary 19, 2018
 *
 *-------------------------------------------------------------------------
 */
herr_t
H5CX_pop(void)
{
    H5CX_node_t *cnode;                 /* Context node */
    herr_t ret_value = SUCCEED;         /* Return value */

    FUNC_ENTER_NOAPI(FAIL)

    /* Perform common operations and get top context from stack */
    if(NULL == (cnode = H5CX__pop_common()))
        HGOTO_ERROR(H5E_CONTEXT, H5E_CANTGET, FAIL, "error getting API context node")

    /* Free the context node */
    cnode = H5FL_FREE(H5CX_node_t, cnode);

done:
    FUNC_LEAVE_NOAPI(ret_value)
} /* end H5CX_pop() */
<|MERGE_RESOLUTION|>--- conflicted
+++ resolved
@@ -2648,15 +2648,9 @@
 
 #ifdef H5_HAVE_PARALLEL
     FUNC_ENTER_STATIC
-<<<<<<< HEAD
-#else /* H5_HAVE_PARALLEL */
-    FUNC_ENTER_STATIC_NOERR
-#endif /* H5_HAVE_PARALLEL */
-=======
 #else
     FUNC_ENTER_STATIC_NOERR
 #endif
->>>>>>> 2f605eaa
 
     /* Sanity check */
     HDassert(head && *head);
