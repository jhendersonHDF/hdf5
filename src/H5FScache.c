/* * * * * * * * * * * * * * * * * * * * * * * * * * * * * * * * * * * * * * *
 * Copyright by The HDF Group.                                               *
 * All rights reserved.                                                      *
 *                                                                           *
 * This file is part of HDF5.  The full HDF5 copyright notice, including     *
 * terms governing use, modification, and redistribution, is contained in    *
 * the COPYING file, which can be found at the root of the source code       *
 * distribution tree, or in https://www.hdfgroup.org/licenses.               *
 * If you do not have access to either file, you may request a copy from     *
 * help@hdfgroup.org.                                                        *
 * * * * * * * * * * * * * * * * * * * * * * * * * * * * * * * * * * * * * * */

/*-------------------------------------------------------------------------
 *
 * Created:     H5FScache.c
 *
 * Purpose:     Implement file free space metadata cache methods.
 *
 *-------------------------------------------------------------------------
 */

/****************/
/* Module Setup */
/****************/

#include "H5FSmodule.h" /* This source code file is part of the H5FS module */

/***********/
/* Headers */
/***********/
#include "H5private.h"   /* Generic Functions			*/
#include "H5ACprivate.h" /* Metadata cache                       */
#include "H5Eprivate.h"  /* Error handling		  	*/
#include "H5Fprivate.h"  /* File          			*/
#include "H5FSpkg.h"     /* File free space			*/
#include "H5MFprivate.h" /* File memory management		*/
#include "H5MMprivate.h" /* Memory management			*/
#include "H5VMprivate.h" /* Vectors and arrays 			*/
#include "H5WBprivate.h" /* Wrapped Buffers                      */

/****************/
/* Local Macros */
/****************/

/* File free space format version #'s */
#define H5FS_HDR_VERSION   0 /* Header */
#define H5FS_SINFO_VERSION 0 /* Serialized sections */

/******************/
/* Local Typedefs */
/******************/

/* User data for skip list iterator callback for iterating over section size nodes when syncing */
typedef struct {
    H5FS_sinfo_t *sinfo;         /* Free space section info */
    uint8_t     **image;         /* Pointer to address of buffer pointer to serialize with */
    unsigned      sect_cnt_size; /* # of bytes to encode section size counts in */
} H5FS_iter_ud_t;

/********************/
/* Package Typedefs */
/********************/

/********************/
/* Local Prototypes */
/********************/

/* Section info routines */
static herr_t H5FS__sinfo_serialize_sect_cb(void *_item, void H5_ATTR_UNUSED *key, void *_udata);
static herr_t H5FS__sinfo_serialize_node_cb(void *_item, void H5_ATTR_UNUSED *key, void *_udata);

/* Metadata cache callbacks */
static herr_t H5FS__cache_hdr_get_initial_load_size(void *udata, size_t *image_len);
static htri_t H5FS__cache_hdr_verify_chksum(const void *image_ptr, size_t len, void *udata_ptr);
static void  *H5FS__cache_hdr_deserialize(const void *image, size_t len, void *udata, bool *dirty);
static herr_t H5FS__cache_hdr_image_len(const void *thing, size_t *image_len);
static herr_t H5FS__cache_hdr_pre_serialize(H5F_t *f, void *thing, haddr_t addr, size_t len,
                                            haddr_t *new_addr, size_t *new_len, unsigned *flags);
static herr_t H5FS__cache_hdr_serialize(const H5F_t *f, void *image, size_t len, void *thing);
static herr_t H5FS__cache_hdr_notify(H5AC_notify_action_t action, void *thing);
static herr_t H5FS__cache_hdr_free_icr(void *thing);

static herr_t H5FS__cache_sinfo_get_initial_load_size(void *udata, size_t *image_len);
static htri_t H5FS__cache_sinfo_verify_chksum(const void *image_ptr, size_t len, void *udata_ptr);
static void  *H5FS__cache_sinfo_deserialize(const void *image, size_t len, void *udata, bool *dirty);
static herr_t H5FS__cache_sinfo_image_len(const void *thing, size_t *image_len);
static herr_t H5FS__cache_sinfo_pre_serialize(H5F_t *f, void *thing, haddr_t addr, size_t len,
                                              haddr_t *new_addr, size_t *new_len, unsigned *flags);
static herr_t H5FS__cache_sinfo_serialize(const H5F_t *f, void *image, size_t len, void *thing);
static herr_t H5FS__cache_sinfo_notify(H5AC_notify_action_t action, void *thing);
static herr_t H5FS__cache_sinfo_free_icr(void *thing);

/*********************/
/* Package Variables */
/*********************/

/* H5FS header inherits cache-like properties from H5AC */
const H5AC_class_t H5AC_FSPACE_HDR[1] = {{
    H5AC_FSPACE_HDR_ID,                    /* Metadata client ID */
    "Free Space Header",                   /* Metadata client name (for debugging) */
    H5FD_MEM_FSPACE_HDR,                   /* File space memory type for client */
    H5AC__CLASS_NO_FLAGS_SET,              /* Client class behavior flags */
    H5FS__cache_hdr_get_initial_load_size, /* 'get_initial_load_size' callback */
    NULL,                                  /* 'get_final_load_size' callback */
    H5FS__cache_hdr_verify_chksum,         /* 'verify_chksum' callback */
    H5FS__cache_hdr_deserialize,           /* 'deserialize' callback */
    H5FS__cache_hdr_image_len,             /* 'image_len' callback */
    H5FS__cache_hdr_pre_serialize,         /* 'pre_serialize' callback */
    H5FS__cache_hdr_serialize,             /* 'serialize' callback */
    H5FS__cache_hdr_notify,                /* 'notify' callback */
    H5FS__cache_hdr_free_icr,              /* 'free_icr' callback */
    NULL,                                  /* 'fsf_size' callback */
}};

/* H5FS section info inherits cache-like properties from H5AC */
const H5AC_class_t H5AC_FSPACE_SINFO[1] = {{
    H5AC_FSPACE_SINFO_ID,                    /* Metadata client ID */
    "Free Space Section Info",               /* Metadata client name (for debugging) */
    H5FD_MEM_FSPACE_SINFO,                   /* File space memory type for client */
    H5AC__CLASS_NO_FLAGS_SET,                /* Client class behavior flags */
    H5FS__cache_sinfo_get_initial_load_size, /* 'get_initial_load_size' callback */
    NULL,                                    /* 'get_final_load_size' callback */
    H5FS__cache_sinfo_verify_chksum,         /* 'verify_chksum' callback */
    H5FS__cache_sinfo_deserialize,           /* 'deserialize' callback */
    H5FS__cache_sinfo_image_len,             /* 'image_len' callback */
    H5FS__cache_sinfo_pre_serialize,         /* 'pre_serialize' callback */
    H5FS__cache_sinfo_serialize,             /* 'serialize' callback */
    H5FS__cache_sinfo_notify,                /* 'notify' callback */
    H5FS__cache_sinfo_free_icr,              /* 'free_icr' callback */
    NULL,                                    /* 'fsf_size' callback */
}};

/*****************************/
/* Library Private Variables */
/*****************************/

/*******************/
/* Local Variables */
/*******************/

/*-------------------------------------------------------------------------
 * Function:    H5FS__cache_hdr_get_initial_load_size
 *
 * Purpose:     Compute the size of the data structure on disk.
 *
 * Return:      Non-negative on success/Negative on failure
 *
 *-------------------------------------------------------------------------
 */
static herr_t
H5FS__cache_hdr_get_initial_load_size(void *_udata, size_t *image_len)
{
    H5FS_hdr_cache_ud_t *udata = (H5FS_hdr_cache_ud_t *)_udata; /* User-data for metadata cache callback */

    FUNC_ENTER_PACKAGE_NOERR

    /* Check arguments */
    assert(udata);
    assert(udata->f);
    assert(image_len);

    /* Set the image length size */
    *image_len = (size_t)H5FS_HEADER_SIZE(udata->f);

    FUNC_LEAVE_NOAPI(SUCCEED)
} /* end H5FS__cache_hdr_get_initial_load_size() */

/*-------------------------------------------------------------------------
 * Function:    H5FS__cache_hdr_verify_chksum
 *
 * Purpose:     Verify the computed checksum of the data structure is the
 *              same as the stored chksum.
 *
 * Return:      Success:        true/false
 *              Failure:        Negative
 *
 *-------------------------------------------------------------------------
 */
htri_t
H5FS__cache_hdr_verify_chksum(const void *_image, size_t len, void H5_ATTR_UNUSED *_udata)
{
    const uint8_t *image = (const uint8_t *)_image; /* Pointer into raw data buffer */
    uint32_t       stored_chksum;                   /* Stored metadata checksum value */
    uint32_t       computed_chksum;                 /* Computed metadata checksum value */
    htri_t         ret_value = true;                /* Return value */

    FUNC_ENTER_PACKAGE_NOERR

    /* Check arguments */
    assert(image);

    /* Get stored and computed checksums */
    H5F_get_checksums(image, len, &stored_chksum, &computed_chksum);

    if (stored_chksum != computed_chksum)
        ret_value = false;

    FUNC_LEAVE_NOAPI(ret_value)
} /* end H5FS__cache_hdr_verify_chksum() */

/*-------------------------------------------------------------------------
 * Function:	H5FS__cache_hdr_deserialize
 *
 * Purpose:	Given a buffer containing the on disk image of the free space
 *      	manager section info, allocate an instance of H5FS_t, load
 *      	it with the data contained in the image, and return a pointer
 *              to the new instance.
 *
 * Return:	Success:	Pointer to new object
 *		Failure:	NULL
 *
 *-------------------------------------------------------------------------
 */
static void *
H5FS__cache_hdr_deserialize(const void *_image, size_t H5_ATTR_NDEBUG_UNUSED len, void *_udata,
                            bool H5_ATTR_UNUSED *dirty)
{
    H5FS_t              *fspace = NULL;                          /* Free space header info */
    H5FS_hdr_cache_ud_t *udata  = (H5FS_hdr_cache_ud_t *)_udata; /* User data for callback */
    const uint8_t       *image  = (const uint8_t *)_image;       /* Pointer into raw data buffer */
    uint32_t             stored_chksum;                          /* Stored metadata checksum value */
    unsigned             nclasses;                               /* Number of section classes */
    H5FS_t              *ret_value = NULL;                       /* Return value */

    FUNC_ENTER_PACKAGE

    /* Check arguments */
    assert(image);
    assert(udata);
    assert(udata->f);

    /* Allocate a new free space manager */
    if (NULL == (fspace = H5FS__new(udata->f, udata->nclasses, udata->classes, udata->cls_init_udata)))
        HGOTO_ERROR(H5E_RESOURCE, H5E_NOSPACE, NULL, "memory allocation failed");

    /* Set free space manager's internal information */
    fspace->addr = udata->addr;

    /* Magic number */
    if (memcmp(image, H5FS_HDR_MAGIC, (size_t)H5_SIZEOF_MAGIC) != 0)
        HGOTO_ERROR(H5E_FSPACE, H5E_CANTLOAD, NULL, "wrong free space header signature");
    image += H5_SIZEOF_MAGIC;

    /* Version */
    if (*image++ != H5FS_HDR_VERSION)
        HGOTO_ERROR(H5E_FSPACE, H5E_CANTLOAD, NULL, "wrong free space header version");

    /* Client ID */
    fspace->client = (H5FS_client_t)*image++;
    if (fspace->client >= H5FS_NUM_CLIENT_ID)
        HGOTO_ERROR(H5E_FSPACE, H5E_CANTLOAD, NULL, "unknown client ID in free space header");

    /* Total space tracked */
    H5F_DECODE_LENGTH(udata->f, image, fspace->tot_space);

    /* Total # of free space sections tracked */
    H5F_DECODE_LENGTH(udata->f, image, fspace->tot_sect_count);

    /* # of serializable free space sections tracked */
    H5F_DECODE_LENGTH(udata->f, image, fspace->serial_sect_count);

    /* # of ghost free space sections tracked */
    H5F_DECODE_LENGTH(udata->f, image, fspace->ghost_sect_count);

    /* # of section classes */
    /* (only check if we actually have some classes) */
    UINT16DECODE(image, nclasses);
    if (fspace->nclasses > 0 && nclasses > fspace->nclasses)
        HGOTO_ERROR(H5E_FSPACE, H5E_CANTLOAD, NULL, "section class count mismatch");

    /* Shrink percent */
    UINT16DECODE(image, fspace->shrink_percent);

    /* Expand percent */
    UINT16DECODE(image, fspace->expand_percent);

    /* Size of address space free space sections are within
     * (log2 of actual value)
     */
    UINT16DECODE(image, fspace->max_sect_addr);

    /* Max. size of section to track */
    H5F_DECODE_LENGTH(udata->f, image, fspace->max_sect_size);

    /* Address of serialized free space sections */
    H5F_addr_decode(udata->f, &image, &fspace->sect_addr);

    /* Size of serialized free space sections */
    H5F_DECODE_LENGTH(udata->f, image, fspace->sect_size);

    /* Allocated size of serialized free space sections */
    H5F_DECODE_LENGTH(udata->f, image, fspace->alloc_sect_size);

    /* checksum verification already done in verify_chksum cb */

    /* Metadata checksum */
    UINT32DECODE(image, stored_chksum);

    /* Sanity check */
    assert((size_t)(image - (const uint8_t *)_image) <= len);

    /* Set return value */
    ret_value = fspace;

done:
    /* Release resources */
    if (!ret_value && fspace)
        if (H5FS__hdr_dest(fspace) < 0)
            HDONE_ERROR(H5E_FSPACE, H5E_CANTFREE, NULL, "unable to destroy free space header");

    FUNC_LEAVE_NOAPI(ret_value)
} /* end H5FS__cache_hdr_deserialize() */

/*-------------------------------------------------------------------------
 * Function:    H5FS__cache_hdr_image_len
 *
 * Purpose:     Compute the size of the data structure on disk and return
 *              it in *image_len.
 *
 * Return:      Non-negative on success/Negative on failure
 *
 *-------------------------------------------------------------------------
 */
static herr_t
H5FS__cache_hdr_image_len(const void *_thing, size_t *image_len)
{
    const H5FS_t *fspace = (const H5FS_t *)_thing; /* Pointer to the object */

    FUNC_ENTER_PACKAGE_NOERR

    /* Check arguments */
    assert(fspace);
    assert(fspace->cache_info.type == H5AC_FSPACE_HDR);
    assert(image_len);

    /* Set the image length size */
    *image_len = fspace->hdr_size;

    FUNC_LEAVE_NOAPI(SUCCEED)
} /* end H5FS__cache_hdr_image_len() */

/*-------------------------------------------------------------------------
 * Function:	H5FS__cache_hdr_pre_serialize
 *
 * Purpose:	The free space manager header contains the address, size, and
 *		allocation size of the free space manager section info.  However,
 *		since it is possible for the section info to either not be allocated
 *		at all, or be allocated in temporary (AKA imaginary) files space,
 *		it is possible for the above mentioned fields to contain giberish
 *		when the free space manager header is serialized.
 *
 *		This function exists to prevent this problem.  It does so by
 *		forcing allocation of real file space for the section information.
 *
 *		Note that in the Version 2 cache, this problem was dealt with by
 *		simply flushing the section info before flushing the header.  This
 *		was possible, since the clients handled file I/O directly.  As
 *		this responsibility has moved to the cache in Version 3, this
 *		solution is no longer directly applicable.
 *
 * Return:	Success:	SUCCEED
 *		Failure:	FAIL
 *
 *-------------------------------------------------------------------------
 */
static herr_t
H5FS__cache_hdr_pre_serialize(H5F_t *f, void *_thing, haddr_t addr, size_t H5_ATTR_UNUSED len,
                              haddr_t H5_ATTR_NDEBUG_UNUSED *new_addr, size_t H5_ATTR_NDEBUG_UNUSED *new_len,
                              unsigned *flags)
{
    H5FS_t     *fspace    = (H5FS_t *)_thing; /* Pointer to the object */
    H5AC_ring_t orig_ring = H5AC_RING_INV;    /* Original ring value */
    herr_t      ret_value = SUCCEED;          /* Return value */

    FUNC_ENTER_PACKAGE

    /* Sanity check */
    assert(f);
    assert(fspace);
    assert(fspace->cache_info.type == H5AC_FSPACE_HDR);
    assert(H5_addr_defined(addr));
    assert(new_addr);
    assert(new_len);
    assert(flags);

    if (fspace->sinfo) {
        H5AC_ring_t ring;

        /* Retrieve the ring type for the header */
        if (H5AC_get_entry_ring(f, addr, &ring) < 0)
            HGOTO_ERROR(H5E_FSPACE, H5E_CANTGET, FAIL, "unable to get property value");

        /* Set the ring type for the section info in the API context */
        H5AC_set_ring(ring, &orig_ring);

        /* This implies that the header "owns" the section info.
         *
         * Unfortunately, the comments in the code are not clear as to
         * what this means, but from reviewing the code (most particularly
         * H5FS_close(), H5FS_sinfo_lock, and H5FS_sinfo_unlock()), I
         * gather that it means that the header is maintaining a pointer to
         * an instance of H5FS_sinfo_t in which free space data is
         * maintained, and either:
         *
         * 1) The instance of H5FS_sinfo_t is not in the metadata cache.
         *
<<<<<<< HEAD
         *    This will be TRUE iff H5_addr_defined(fspace->sect_addr)
         *    is FALSE, and fspace->sinfo is not NULL.  This is sometimes
=======
         *    This will be true iff H5_addr_defined(fspace->sect_addr)
         *    is false, and fspace->sinfo is not NULL.  This is sometimes
>>>>>>> 07347cc5
         *    referred to as "floating" section info in the comments.
         *
         *    If the section info structure contains free space data
         *    that must be placed on disk eventually, then
         *
         *        fspace->serial_sect_count > 0
         *
         *    and
         *
         *        H5_addr_defined(fspace->addr)
         *
<<<<<<< HEAD
         *    will both be TRUE.  If this condition does not hold, then
=======
         *    will both be true.  If this condition does not hold, then
>>>>>>> 07347cc5
         *    either the free space info is not persistent
         *    (!H5_addr_defined(fspace->addr)???) or the section info
         *    contains no free space data that must be written to file
         *    ( fspace->serial_sect_count == 0 ).
         *
         * 2) The instance of H5FS_sinfo_t is in the metadata cache with
         *    address in temporary file space (AKA imaginary file space).
         *    The entry may or may not be protected, and if protected, it
         *    may be protected either RW or RO (as indicated by
         *    fspace->sinfo_protected and  fspace->sinfo_accmod).
         *
         * 3) The instance of H5FS_sinfo_t is in the metadata cache with
         *    address in real file space.  As in case 2) above, the entry
         *    may or may not be protected, and if protected, it
         *    may be protected either RW or RO (as indicated by
         *    fspace->sinfo_protected and  fspace->sinfo_accmod).
         *
         * Observe that fspace->serial_sect_count > 0 must be true in
         * cases 2) and 3), as the section info should not be stored on
         * disk if it doesn't exist.  Similarly, since the section info
         * will not be stored to disk unless the header is,
         * H5_addr_defined(fspace->addr) must hold as well.
         *
         * As the objective is to touch up the free space manager header
         * so that it contains sensical data on the size and location of
         * the section information, we have to handle each of the above
         * cases differently.
         *
         * Case 1) If either fspace->serial_sect_count == 0 or
         *         ! H5_addr_defined(fspace->addr) do nothing as either
         *         the free space manager data is not persistent, or the
         *         section info is empty.
         *
         *         Otherwise, allocate space for the section info in real
         *         file space, insert the section info at this location, and
         *         set fspace->sect_addr, fspace->sect_size, and
         *         fspace->alloc_sect_size to reflect the new location
         *         of the section info.  Note that it is not necessary to
         *         force a write of the section info.
         *
         * Case 2) Allocate space for the section info in real file space,
         *         and tell the metadata cache to relocate the entry.
         *         Update fspace->sect_addr, fspace->sect_size, and
         *         fspace->alloc_sect_size to reflect the new location.
         *
         * Case 3) Nothing to be done in this case, although it is useful
         *         to perform sanity checks.
         *
         * Note that while we may alter the contents of the free space
         * header in cases 1) and 2), there is no need to mark the header
         * as dirty, as the metadata cache would not be attempting to
         * serialize the header if it thought it was clean.
         */
        if (fspace->serial_sect_count > 0 && H5_addr_defined(fspace->addr)) {
            /* Sanity check */
            assert(fspace->sect_size > 0);

            if (!H5_addr_defined(fspace->sect_addr)) { /* case 1 */
                haddr_t tag = HADDR_UNDEF;
                haddr_t sect_addr;
                hsize_t saved_sect_size, new_sect_size;

                /* allocate file space for the section info, and insert it
                 * into the metadata cache.
                 */
                saved_sect_size = fspace->sect_size;
                if (HADDR_UNDEF ==
                    (sect_addr = H5MF_alloc((H5F_t *)f, H5FD_MEM_FSPACE_SINFO, fspace->sect_size)))
                    HGOTO_ERROR(H5E_FSPACE, H5E_NOSPACE, FAIL,
                                "file allocation failed for free space sections");

                /* fspace->sect_size may change in size after H5MF_alloc().
                 * If increased in size, free the previous allocation and
                 * allocate again with the bigger fspace->sect_size.
                 */
                if (fspace->sect_size > saved_sect_size) {

                    new_sect_size = fspace->sect_size;

                    if (H5MF_xfree(f, H5FD_MEM_FSPACE_SINFO, sect_addr, saved_sect_size) < 0)
                        HGOTO_ERROR(H5E_FSPACE, H5E_CANTFREE, FAIL, "unable to free free space sections");

                    if (HADDR_UNDEF ==
                        (sect_addr = H5MF_alloc((H5F_t *)f, H5FD_MEM_FSPACE_SINFO, new_sect_size)))
                        HGOTO_ERROR(H5E_FSPACE, H5E_NOSPACE, FAIL,
                                    "file allocation failed for free space sections");
                    fspace->sect_size       = new_sect_size;
                    fspace->alloc_sect_size = new_sect_size;
                }
                else {
                    fspace->alloc_sect_size = saved_sect_size;
                    fspace->sect_size       = saved_sect_size;
                }
                fspace->sect_addr = sect_addr;

                /* Get the tag for this free space manager and use it to insert the entry */
                if (H5AC_get_tag((const void *)fspace, &tag) < 0)
                    HGOTO_ERROR(H5E_FSPACE, H5E_CANTTAG, FAIL, "can't get tag for metadata cache object");
                H5_BEGIN_TAG(tag)
                if (H5AC_insert_entry((H5F_t *)f, H5AC_FSPACE_SINFO, fspace->sect_addr, fspace->sinfo,
                                      H5AC__NO_FLAGS_SET) < 0)
                    HGOTO_ERROR_TAG(H5E_FSPACE, H5E_CANTINIT, FAIL, "can't add free space sections to cache");
                H5_END_TAG

                assert(fspace->sinfo->cache_info.size == fspace->alloc_sect_size);

                /* the metadata cache is now managing the section info,
                 * so set fspace->sinfo to NULL.
                 */
                fspace->sinfo = NULL;
            }                                                 /* end if */
            else if (H5F_IS_TMP_ADDR(f, fspace->sect_addr)) { /* case 2 */
                haddr_t new_sect_addr;

                /* move the section info from temporary (AKA imaginary) file
                 * space to real file space.
                 */

                /* if my reading of the code is correct, this should always
                 * be the case.  If not, we will have to add code to resize
                 * file space allocation for section info as well as moving it.
                 */
                assert(fspace->sect_size > 0);
                assert(fspace->alloc_sect_size == (size_t)fspace->sect_size);

                /* Allocate space for the section info in file */
                if (HADDR_UNDEF ==
                    (new_sect_addr = H5MF_alloc((H5F_t *)f, H5FD_MEM_FSPACE_SINFO, fspace->sect_size)))
                    HGOTO_ERROR(H5E_FSPACE, H5E_NOSPACE, FAIL,
                                "file allocation failed for free space sections");

                fspace->alloc_sect_size = (size_t)fspace->sect_size;
                assert(fspace->sinfo->cache_info.size == fspace->alloc_sect_size);

                /* Let the metadata cache know the section info moved */
                if (H5AC_move_entry((H5F_t *)f, H5AC_FSPACE_SINFO, fspace->sect_addr, new_sect_addr) < 0)
                    HGOTO_ERROR(H5E_HEAP, H5E_CANTMOVE, FAIL, "unable to move section info");

                fspace->sect_addr = new_sect_addr;
            }      /* end else-if */
            else { /* case 3 -- nothing to do but sanity checking */
                /* if my reading of the code is correct, this should always
                 * be the case.  If not, we will have to add code to resize
                 * file space allocation for section info.
                 */
                assert(fspace->sect_size > 0);
                assert(fspace->alloc_sect_size == (size_t)fspace->sect_size);
            } /* end else */
        }     /* end else */
        else {
            /* for one reason or another (see comment above) there should
             * not be any file space allocated for the section info.
             */
            assert(!H5_addr_defined(fspace->sect_addr));
        } /* end else */
    }     /* end if */
    else if (H5_addr_defined(fspace->sect_addr)) {
        /* Here the metadata cache is managing the section info.
         *
         * Do some sanity checks, and then test to see if the section
         * info is in real file space.  If it isn't relocate it into
         * real file space lest the header be written to file with
         * a nonsense section info address.
         */
        if (!H5F_POINT_OF_NO_RETURN(f)) {
            assert(fspace->sect_size > 0);
            assert(fspace->alloc_sect_size == (size_t)fspace->sect_size);
        } /* end if */

        if (H5F_IS_TMP_ADDR(f, fspace->sect_addr)) {
            unsigned sect_status = 0;
            haddr_t  new_sect_addr;

            /* we have work to do -- must relocate section info into
             * real file space.
             *
             * Since the section info address is in temporary space (AKA
             * imaginary space), it follows that the entry must be in
             * cache.  Further, since fspace->sinfo is NULL, it must be
             * unprotected and un-pinned.  Start by verifying this.
             */
            if (H5AC_get_entry_status(f, fspace->sect_addr, &sect_status) < 0)
                HGOTO_ERROR(H5E_FSPACE, H5E_CANTGET, FAIL, "can't get section info status");

            assert(sect_status & H5AC_ES__IN_CACHE);
            assert((sect_status & H5AC_ES__IS_PROTECTED) == 0);
            assert((sect_status & H5AC_ES__IS_PINNED) == 0);

            /* Allocate space for the section info in file */
            if (HADDR_UNDEF ==
                (new_sect_addr = H5MF_alloc((H5F_t *)f, H5FD_MEM_FSPACE_SINFO, fspace->sect_size)))
                HGOTO_ERROR(H5E_FSPACE, H5E_NOSPACE, FAIL, "file allocation failed for free space sections");

            fspace->alloc_sect_size = (size_t)fspace->sect_size;

            /* Sanity check */
            assert(!H5_addr_eq(fspace->sect_addr, new_sect_addr));

            /* Let the metadata cache know the section info moved */
            if (H5AC_move_entry((H5F_t *)f, H5AC_FSPACE_SINFO, fspace->sect_addr, new_sect_addr) < 0)
                HGOTO_ERROR(H5E_FSPACE, H5E_CANTMOVE, FAIL, "unable to move section info");

            /* Update the internal address for the section info */
            fspace->sect_addr = new_sect_addr;

            /* No need to mark the header dirty, as we are about to
             * serialize it.
             */
        }  /* end if */
    }      /* end else-if */
    else { /* there is no section info at present */
        /* do some sanity checks */
        assert(fspace->serial_sect_count == 0);
        assert(fspace->tot_sect_count == fspace->ghost_sect_count);
    } /* end else */

    /* what ever happened above, set *flags to 0 */
    *flags = 0;

done:
    /* Reset the ring in the API context */
    if (orig_ring != H5AC_RING_INV)
        H5AC_set_ring(orig_ring, NULL);

    FUNC_LEAVE_NOAPI(ret_value)
} /* end H5FS__cache_hdr_pre_serialize() */

/*-------------------------------------------------------------------------
 * Function:    H5FS__cache_hdr_serialize
 *
 * Purpose: 	Given an instance of H5FS_t and a suitably sized buffer,
 *      	serialize the contents of the instance of H5FS_t and write
 *      	its contents to the buffer.  This buffer will be used to
 *      	write the image of the instance to file.
 *
 * Return:      Success:        SUCCEED
 *              Failure:        FAIL
 *
 *-------------------------------------------------------------------------
 */
static herr_t
H5FS__cache_hdr_serialize(const H5F_t *f, void *_image, size_t H5_ATTR_NDEBUG_UNUSED len, void *_thing)
{
    H5FS_t  *fspace = (H5FS_t *)_thing;  /* Pointer to the object */
    uint8_t *image  = (uint8_t *)_image; /* Pointer into raw data buffer */
    uint32_t metadata_chksum;            /* Computed metadata checksum value */
    herr_t   ret_value = SUCCEED;        /* Return value */

    FUNC_ENTER_PACKAGE_NOERR

    /* Check arguments */
    assert(f);
    assert(image);
    assert(fspace);
    assert(fspace->cache_info.type == H5AC_FSPACE_HDR);
    assert(fspace->hdr_size == len);

    /* The section information does not always exits, and if it does,
     * it is not always in the cache.  To make matters more interesting,
     * even if it is in the cache, it may not be in real file space.
     *
     * The pre-serialize function should have moved the section info
     * into real file space if necessary before this function was called.
     * The following asserts are a cursory check on this.
     */
    assert((!H5_addr_defined(fspace->sect_addr)) || (!H5F_IS_TMP_ADDR(f, fspace->sect_addr)));

    if (!H5F_POINT_OF_NO_RETURN(f))
        assert((!H5_addr_defined(fspace->sect_addr)) ||
               ((fspace->sect_size > 0) && (fspace->alloc_sect_size == (size_t)fspace->sect_size)));

    /* Magic number */
    H5MM_memcpy(image, H5FS_HDR_MAGIC, (size_t)H5_SIZEOF_MAGIC);
    image += H5_SIZEOF_MAGIC;

    /* Version # */
    *image++ = H5FS_HDR_VERSION;

    /* Client ID */
    H5_CHECKED_ASSIGN(*image++, uint8_t, fspace->client, int);

    /* Total space tracked */
    H5F_ENCODE_LENGTH(f, image, fspace->tot_space);

    /* Total # of free space sections tracked */
    H5F_ENCODE_LENGTH(f, image, fspace->tot_sect_count);

    /* # of serializable free space sections tracked */
    H5F_ENCODE_LENGTH(f, image, fspace->serial_sect_count);

    /* # of ghost free space sections tracked */
    H5F_ENCODE_LENGTH(f, image, fspace->ghost_sect_count);

    /* # of section classes */
    UINT16ENCODE(image, fspace->nclasses);

    /* Shrink percent */
    UINT16ENCODE(image, fspace->shrink_percent);

    /* Expand percent */
    UINT16ENCODE(image, fspace->expand_percent);

    /* Size of address space free space sections are within (log2 of
     * actual value)
     */
    UINT16ENCODE(image, fspace->max_sect_addr);

    /* Max. size of section to track */
    H5F_ENCODE_LENGTH(f, image, fspace->max_sect_size);

    /* Address of serialized free space sections */
    H5F_addr_encode(f, &image, fspace->sect_addr);

    /* Size of serialized free space sections */
    H5F_ENCODE_LENGTH(f, image, fspace->sect_size);

    /* Allocated size of serialized free space sections */
    H5F_ENCODE_LENGTH(f, image, fspace->alloc_sect_size);

    /* Compute checksum */
    metadata_chksum = H5_checksum_metadata((uint8_t *)_image, (size_t)(image - (uint8_t *)_image), 0);

    /* Metadata checksum */
    UINT32ENCODE(image, metadata_chksum);

    /* sanity checks */
    assert((size_t)(image - (uint8_t *)_image) == fspace->hdr_size);

    FUNC_LEAVE_NOAPI(ret_value)
} /* H5FS__cache_hdr_serialize() */

/*-------------------------------------------------------------------------
 * Function:    H5FS__cache_hdr_notify
 *
 * Purpose:     Handle cache action notifications
 *
 * Return:      SUCCEED/FAIL
 *
 *-------------------------------------------------------------------------
 */
herr_t
H5FS__cache_hdr_notify(H5AC_notify_action_t action, void *_thing)
{
    H5FS_t *fspace    = (H5FS_t *)_thing; /* Pointer to the object */
    herr_t  ret_value = SUCCEED;          /* Return value */

    FUNC_ENTER_NOAPI_NOINIT

    /* Sanity check */
    assert(fspace);

    /* Determine which action to take */
    switch (action) {
        case H5AC_NOTIFY_ACTION_AFTER_INSERT:
        case H5AC_NOTIFY_ACTION_AFTER_LOAD:
        case H5AC_NOTIFY_ACTION_AFTER_FLUSH:
            /* do nothing */
            break;

        case H5AC_NOTIFY_ACTION_ENTRY_DIRTIED:
            if (H5AC_unsettle_entry_ring(fspace) < 0)
                HGOTO_ERROR(H5E_FSPACE, H5E_CANTFLUSH, FAIL, "unable to mark FSM ring as unsettled");
            break;

        case H5AC_NOTIFY_ACTION_ENTRY_CLEANED:
        case H5AC_NOTIFY_ACTION_CHILD_DIRTIED:
        case H5AC_NOTIFY_ACTION_CHILD_CLEANED:
        case H5AC_NOTIFY_ACTION_CHILD_UNSERIALIZED:
        case H5AC_NOTIFY_ACTION_CHILD_SERIALIZED:
        case H5AC_NOTIFY_ACTION_BEFORE_EVICT:
            /* do nothing */
            break;

        default:
#ifdef NDEBUG
            HGOTO_ERROR(H5E_FSPACE, H5E_BADVALUE, FAIL, "unknown action from metadata cache");
#else  /* NDEBUG */
            assert(0 && "Unknown action?!?");
#endif /* NDEBUG */
    }  /* end switch */

done:
    FUNC_LEAVE_NOAPI(ret_value)
} /* end H5FS__cache_hdr_notify() */

/*-------------------------------------------------------------------------
 * Function:	H5FS__cache_hdr_free_icr
 *
 * Purpose:	Destroys a free space header in memory.
 *
 * Return:	Success:        SUCCEED
 *              Failure:        FAIL
 *
 *-------------------------------------------------------------------------
 */
static herr_t
H5FS__cache_hdr_free_icr(void *_thing)
{
    H5FS_t *fspace    = (H5FS_t *)_thing; /* Pointer to the object */
    herr_t  ret_value = SUCCEED;          /* Return value */

    FUNC_ENTER_PACKAGE

    /* Sanity checks */
    assert(fspace);
    assert(fspace->cache_info.type == H5AC_FSPACE_HDR);

    /* We should not still be holding on to the free space section info */
    assert(!fspace->sinfo);

    /* Destroy free space header */
    if (H5FS__hdr_dest(fspace) < 0)
        HGOTO_ERROR(H5E_FSPACE, H5E_CANTFREE, FAIL, "unable to destroy free space header");

done:
    FUNC_LEAVE_NOAPI(ret_value)
} /* end H5FS__cache_hdr_free_icr() */

/*-------------------------------------------------------------------------
 * Function:	H5FS__cache_sinfo_get_initial_load_size()
 *
 * Purpose:	Compute the size of the on disk image of the free space
 *		manager section info, and place this value in *image_len.
 *
 * Return:	Success:	SUCCEED
 *		Failure:	FAIL
 *
 *-------------------------------------------------------------------------
 */
static herr_t
H5FS__cache_sinfo_get_initial_load_size(void *_udata, size_t *image_len)
{
    const H5FS_t          *fspace;                                  /* free space manager */
    H5FS_sinfo_cache_ud_t *udata = (H5FS_sinfo_cache_ud_t *)_udata; /* User data for callback */

    FUNC_ENTER_PACKAGE_NOERR

    /* Sanity checks */
    assert(udata);
    fspace = udata->fspace;
    assert(fspace);
    assert(fspace->sect_size > 0);
    assert(image_len);

    /* Set the image length size */
    *image_len = (size_t)(fspace->sect_size);

    FUNC_LEAVE_NOAPI(SUCCEED)
} /* end H5FS__cache_sinfo_get_initial_load_size() */

/*-------------------------------------------------------------------------
 * Function:    H5FS__cache_sinfo_verify_chksum
 *
 * Purpose:     Verify the computed checksum of the data structure is the
 *              same as the stored chksum.
 *
 * Return:      Success:        true/false
 *              Failure:        Negative
 *
 *-------------------------------------------------------------------------
 */
htri_t
H5FS__cache_sinfo_verify_chksum(const void *_image, size_t len, void H5_ATTR_UNUSED *_udata)
{
    const uint8_t *image = (const uint8_t *)_image; /* Pointer into raw data buffer */
    uint32_t       stored_chksum;                   /* Stored metadata checksum value */
    uint32_t       computed_chksum;                 /* Computed metadata checksum value */
    htri_t         ret_value = true;                /* Return value */

    FUNC_ENTER_PACKAGE_NOERR

    /* Check arguments */
    assert(image);

    /* Get stored and computed checksums */
    H5F_get_checksums(image, len, &stored_chksum, &computed_chksum);

    if (stored_chksum != computed_chksum)
        ret_value = false;

    FUNC_LEAVE_NOAPI(ret_value)
} /* end H5FS__cache_sinfo_verify_chksum() */

/*-------------------------------------------------------------------------
 * Function:	H5FS__cache_sinfo_deserialize
 *
 * Purpose:	Given a buffer containing the on disk image of the free space
 *		manager section info, allocate an instance of H5FS_sinfo_t, load
 *		it with the data contained in the image, and return a pointer to
 *		the new instance.
 *
 * Return:	Success:	Pointer to in core representation
 *		Failure:	NULL
 *
 *-------------------------------------------------------------------------
 */
static void *
H5FS__cache_sinfo_deserialize(const void *_image, size_t H5_ATTR_NDEBUG_UNUSED len, void *_udata,
                              bool H5_ATTR_NDEBUG_UNUSED *dirty)
{
    H5FS_sinfo_cache_ud_t *udata = (H5FS_sinfo_cache_ud_t *)_udata; /* User data for callback */
    H5FS_t                *fspace;                                  /* free space manager */
    H5FS_sinfo_t          *sinfo = NULL;                            /* Free space section info */
    haddr_t                fs_addr;                                 /* Free space header address */
    size_t                 old_sect_size;                           /* Old section size */
    const uint8_t         *image = (const uint8_t *)_image;         /* Pointer into raw data buffer */
    const uint8_t         *chksum_image;                            /* Points to chksum location */
    uint32_t               stored_chksum;                           /* Stored metadata checksum  */
    void                  *ret_value = NULL;                        /* Return value */

    FUNC_ENTER_PACKAGE

    /* Sanity checks */
    assert(image);
    assert(udata);
    fspace = udata->fspace;
    assert(fspace);
    assert(fspace->sect_size == len);
    assert(dirty);

    /* Allocate a new free space section info */
    if (NULL == (sinfo = H5FS__sinfo_new(udata->f, fspace)))
        HGOTO_ERROR(H5E_RESOURCE, H5E_NOSPACE, NULL, "memory allocation failed");

    /* initialize old_sect_size */
    H5_CHECKED_ASSIGN(old_sect_size, size_t, fspace->sect_size, hsize_t);

    /* Magic number */
    if (memcmp(image, H5FS_SINFO_MAGIC, (size_t)H5_SIZEOF_MAGIC) != 0)
        HGOTO_ERROR(H5E_FSPACE, H5E_CANTLOAD, NULL, "wrong free space sections signature");
    image += H5_SIZEOF_MAGIC;

    /* Version */
    if (*image++ != H5FS_SINFO_VERSION)
        HGOTO_ERROR(H5E_FSPACE, H5E_CANTLOAD, NULL, "wrong free space sections version");

    /* Address of free space header for these sections */
    H5F_addr_decode(udata->f, &image, &fs_addr);
    if (H5_addr_ne(fs_addr, fspace->addr))
        HGOTO_ERROR(H5E_FSPACE, H5E_CANTLOAD, NULL, "incorrect header address for free space sections");

    /* Check for any serialized sections */
    if (fspace->serial_sect_count > 0) {
        hsize_t old_tot_sect_count; /* Total section count from header */
        hsize_t H5_ATTR_NDEBUG_UNUSED
            old_serial_sect_count;                          /* Total serializable section count from header */
        hsize_t H5_ATTR_NDEBUG_UNUSED old_ghost_sect_count; /* Total ghost section count from header */
        hsize_t H5_ATTR_NDEBUG_UNUSED old_tot_space;        /* Total space managed from header */
        unsigned                      sect_cnt_size;        /* The size of the section size counts */

        /* Compute the size of the section counts */
        sect_cnt_size = H5VM_limit_enc_size((uint64_t)fspace->serial_sect_count);

        /* Reset the section count, the "add" routine will update it */
        old_tot_sect_count        = fspace->tot_sect_count;
        old_serial_sect_count     = fspace->serial_sect_count;
        old_ghost_sect_count      = fspace->ghost_sect_count;
        old_tot_space             = fspace->tot_space;
        fspace->tot_sect_count    = 0;
        fspace->serial_sect_count = 0;
        fspace->ghost_sect_count  = 0;
        fspace->tot_space         = 0;

        /* Walk through the image, deserializing sections */
        do {
            hsize_t sect_size  = 0; /* Current section size */
            size_t  node_count = 0; /* # of sections of this size */
            size_t  u;              /* Local index variable */

            /* The number of sections of this node's size */
            UINT64DECODE_VAR(image, node_count, sect_cnt_size);
            assert(node_count);

            /* The size of the sections for this node */
            UINT64DECODE_VAR(image, sect_size, sinfo->sect_len_size);
            assert(sect_size);

            /* Loop over nodes of this size */
            for (u = 0; u < node_count; u++) {
                H5FS_section_info_t *new_sect;      /* Section that was deserialized */
                haddr_t              sect_addr = 0; /* Address of free space section in the address space */
                unsigned             sect_type;     /* Type of free space section */
                unsigned             des_flags;     /* Flags from deserialize callback */

                /* The address of the section */
                UINT64DECODE_VAR(image, sect_addr, sinfo->sect_off_size);

                /* The type of this section */
                sect_type = *image++;

                /* Call 'deserialize' callback for this section */
                des_flags = 0;
                assert(fspace->sect_cls[sect_type].deserialize);
                if (NULL == (new_sect = (*fspace->sect_cls[sect_type].deserialize)(
                                 &fspace->sect_cls[sect_type], image, sect_addr, sect_size, &des_flags)))
                    HGOTO_ERROR(H5E_FSPACE, H5E_CANTDECODE, NULL, "can't deserialize section");

                /* Update offset in serialization image */
                image += fspace->sect_cls[sect_type].serial_size;

                /* Insert section in free space manager, unless requested not to */
                if (!(des_flags & H5FS_DESERIALIZE_NO_ADD))
                    if (H5FS_sect_add(udata->f, fspace, new_sect, H5FS_ADD_DESERIALIZING, udata) < 0)
                        HGOTO_ERROR(H5E_FSPACE, H5E_CANTINSERT, NULL,
                                    "can't add section to free space manager");
            } /* end for */

            if (fspace->tot_sect_count == old_tot_sect_count)
                break;

        } while (image < (((const uint8_t *)_image + old_sect_size) - H5FS_SIZEOF_CHKSUM));

        /* Sanity check */
        assert((size_t)(image - (const uint8_t *)_image) <= (old_sect_size - H5FS_SIZEOF_CHKSUM));
        assert(old_sect_size == fspace->sect_size);
        assert(old_tot_sect_count == fspace->tot_sect_count);
        assert(old_serial_sect_count == fspace->serial_sect_count);
        assert(old_ghost_sect_count == fspace->ghost_sect_count);
        assert(old_tot_space == fspace->tot_space);
    } /* end if */

    /* checksum verification already done in verify_chksum cb */

    /* There may be empty space between entries and chksum */
    chksum_image = (const uint8_t *)(_image) + old_sect_size - H5FS_SIZEOF_CHKSUM;
    /* Metadata checksum */
    UINT32DECODE(chksum_image, stored_chksum);

    /* Sanity check */
    assert((image == chksum_image) ||
           ((size_t)((image - (const uint8_t *)_image) + (chksum_image - image)) == old_sect_size));

    /* Set return value */
    ret_value = sinfo;

done:
    if (!ret_value && sinfo)
        if (H5FS__sinfo_dest(sinfo) < 0)
            HDONE_ERROR(H5E_FSPACE, H5E_CANTFREE, NULL, "unable to destroy free space info");

    FUNC_LEAVE_NOAPI(ret_value)
} /* end H5FS__cache_sinfo_deserialize() */

/*-------------------------------------------------------------------------
 * Function:    H5FS__cache_sinfo_image_len
 *
 * Purpose:     Compute the size of the data structure on disk and return
 *              it in *image_len.
 *
 * Return:      Non-negative on success/Negative on failure
 *
 *-------------------------------------------------------------------------
 */
static herr_t
H5FS__cache_sinfo_image_len(const void *_thing, size_t *image_len)
{
    const H5FS_sinfo_t *sinfo = (const H5FS_sinfo_t *)_thing; /* Pointer to the object */

    FUNC_ENTER_PACKAGE_NOERR

    /* Sanity checks */
    assert(sinfo);
    assert(sinfo->cache_info.type == H5AC_FSPACE_SINFO);
    assert(sinfo->fspace);
    assert(sinfo->fspace->cache_info.type == H5AC_FSPACE_HDR);
    assert(image_len);

    /* Set the image length size */
    H5_CHECKED_ASSIGN(*image_len, size_t, sinfo->fspace->alloc_sect_size, hsize_t);

    FUNC_LEAVE_NOAPI(SUCCEED)
} /* end H5FS__cache_sinfo_image_len() */

/*-------------------------------------------------------------------------
 * Function:	H5FS__cache_sinfo_pre_serialize
 *
 * Purpose:	The objective of this function is to test to see if file space
 *		for the section info is located in temporary (AKA imaginary) file
 *		space.  If it is, relocate file space for the section info to
 *		regular file space.
 *
 * Return:	Success:	SUCCEED
 *		Failure:	FAIL
 *
 *-------------------------------------------------------------------------
 */
static herr_t
H5FS__cache_sinfo_pre_serialize(H5F_t *f, void *_thing, haddr_t addr, size_t H5_ATTR_NDEBUG_UNUSED len,
                                haddr_t *new_addr, size_t H5_ATTR_NDEBUG_UNUSED *new_len, unsigned *flags)
{
    H5FS_sinfo_t *sinfo = (H5FS_sinfo_t *)_thing; /* Pointer to the object */
    H5FS_t       *fspace;                         /* Free space header */
    haddr_t       sinfo_addr;                     /* Address for section info */
    herr_t        ret_value = SUCCEED;            /* Return value */

    FUNC_ENTER_PACKAGE

    /* Sanity checks */
    assert(f);
    assert(sinfo);
    assert(sinfo->cache_info.type == H5AC_FSPACE_SINFO);
    fspace = sinfo->fspace;
    assert(fspace->cache_info.type == H5AC_FSPACE_HDR);
    assert(fspace->cache_info.is_pinned);
    assert(H5_addr_defined(addr));
    assert(H5_addr_eq(fspace->sect_addr, addr));
    assert(fspace->sect_size == len);
    assert(new_addr);
    assert(new_len);
    assert(flags);

    sinfo_addr = addr; /* this will change if we relocate the section data */

    /* Check for section info at temporary address */
    if (H5F_IS_TMP_ADDR(f, fspace->sect_addr)) {
        /* Sanity check */
        assert(fspace->sect_size > 0);
        assert(H5_addr_eq(fspace->sect_addr, addr));

        /* Allocate space for the section info in file */
        if (HADDR_UNDEF == (sinfo_addr = H5MF_alloc((H5F_t *)f, H5FD_MEM_FSPACE_SINFO, fspace->sect_size)))
            HGOTO_ERROR(H5E_FSPACE, H5E_NOSPACE, FAIL, "file allocation failed for free space sections");

        fspace->alloc_sect_size = (size_t)fspace->sect_size;

        /* Sanity check */
        assert(!H5_addr_eq(sinfo->fspace->sect_addr, sinfo_addr));

        /* Let the metadata cache know the section info moved */
        if (H5AC_move_entry((H5F_t *)f, H5AC_FSPACE_SINFO, sinfo->fspace->sect_addr, sinfo_addr) < 0)
            HGOTO_ERROR(H5E_FSPACE, H5E_CANTMOVE, FAIL, "unable to move section info");

        /* Update the internal address for the section info */
        sinfo->fspace->sect_addr = sinfo_addr;

        /* Mark free space header as dirty */
        if (H5AC_mark_entry_dirty(fspace) < 0)
            HGOTO_ERROR(H5E_FSPACE, H5E_CANTMARKDIRTY, FAIL, "unable to mark free space header as dirty");
    } /* end if */

    if (!H5_addr_eq(addr, sinfo_addr)) {
        *new_addr = sinfo_addr;
        *flags    = H5C__SERIALIZE_MOVED_FLAG;
    } /* end if */
    else
        *flags = 0;

done:
    FUNC_LEAVE_NOAPI(ret_value)
} /* end H5FS__cache_sinfo_pre_serialize() */

/*-------------------------------------------------------------------------
 * Function:	H5FS__cache_sinfo_serialize
 *
 * Purpose:	Given an instance of H5FS_sinfo_t and a suitably sized buffer,
 *		serialize the contents of the instance of H5FS_sinfo_t and write
 *		its contents to the buffer.  This buffer will be used to write
 *		the image of the instance to file.
 *
 * Return:	Success:	SUCCEED
 *		Failure:	FAIL
 *
 *-------------------------------------------------------------------------
 */
static herr_t
H5FS__cache_sinfo_serialize(const H5F_t *f, void *_image, size_t len, void *_thing)
{
    H5FS_sinfo_t  *sinfo = (H5FS_sinfo_t *)_thing; /* Pointer to the object */
    H5FS_iter_ud_t udata;                          /* User data for callbacks */
    ptrdiff_t      gap_size;
    uint8_t       *image        = (uint8_t *)_image; /* Pointer into raw data buffer */
    uint8_t       *chksum_image = NULL;              /* Points to chksum location */
    uint32_t       metadata_chksum;                  /* Computed metadata checksum value */
    unsigned       bin;                              /* Current bin we are on */
    herr_t         ret_value = SUCCEED;              /* Return value */

    FUNC_ENTER_PACKAGE

    /* Sanity checks */
    assert(f);
    assert(image);
    assert(sinfo);
    assert(sinfo->cache_info.type == H5AC_FSPACE_SINFO);
    assert(sinfo->fspace->cache_info.type == H5AC_FSPACE_HDR);
    assert(sinfo->fspace->cache_info.is_pinned);
    assert(sinfo->fspace->sect_size == len);
    assert(sinfo->fspace->sect_cls);

    /* Magic number */
    H5MM_memcpy(image, H5FS_SINFO_MAGIC, (size_t)H5_SIZEOF_MAGIC);
    image += H5_SIZEOF_MAGIC;

    /* Version # */
    *image++ = H5FS_SINFO_VERSION;

    /* Address of free space header for these sections */
    H5F_addr_encode(f, &image, sinfo->fspace->addr);

    /* Set up user data for iterator */
    udata.sinfo         = sinfo;
    udata.image         = &image;
    udata.sect_cnt_size = H5VM_limit_enc_size((uint64_t)sinfo->fspace->serial_sect_count);

    /* Iterate over all the bins */
    for (bin = 0; bin < sinfo->nbins; bin++)
        /* Check if there are any sections in this bin */
        if (sinfo->bins[bin].bin_list)
            /* Iterate over list of section size nodes for bin */
            if (H5SL_iterate(sinfo->bins[bin].bin_list, H5FS__sinfo_serialize_node_cb, &udata) < 0)
                HGOTO_ERROR(H5E_FSPACE, H5E_BADITER, FAIL, "can't iterate over section size nodes");

    /* Compute checksum */

    /* There may be empty space between entries and chksum */
    chksum_image = (uint8_t *)(_image) + len - H5FS_SIZEOF_CHKSUM;

    /*
     * If there is any empty space between the entries and
     * checksum, make sure that the space is initialized
     * before serializing it
     */
    gap_size = chksum_image - image;
    if (gap_size > 0)
        memset(image, 0, (size_t)gap_size);

    metadata_chksum = H5_checksum_metadata(_image, (size_t)(chksum_image - (uint8_t *)_image), 0);
    /* Metadata checksum */
    UINT32ENCODE(chksum_image, metadata_chksum);

    /* Sanity check */
    assert((chksum_image == image) ||
           ((size_t)((image - (uint8_t *)_image) + (chksum_image - image)) == sinfo->fspace->sect_size));
    assert(sinfo->fspace->sect_size <= sinfo->fspace->alloc_sect_size);

done:
    FUNC_LEAVE_NOAPI(ret_value)
} /* end H5FS__cache_sinfo_serialize() */

/*-------------------------------------------------------------------------
 * Function:    H5FS__cache_sinfo_notify
 *
 * Purpose:     Handle cache action notifications
 *
 * Return:      SUCCEED/FAIL
 *
 *-------------------------------------------------------------------------
 */
herr_t
H5FS__cache_sinfo_notify(H5AC_notify_action_t action, void *_thing)
{
    H5FS_sinfo_t *sinfo     = (H5FS_sinfo_t *)_thing;
    herr_t        ret_value = SUCCEED; /* Return value */

    FUNC_ENTER_PACKAGE

    /* Sanity check */
    assert(sinfo);

    /* Check if the file was opened with SWMR-write access */
    if (sinfo->fspace->swmr_write) {
        /* Determine which action to take */
        switch (action) {
            case H5AC_NOTIFY_ACTION_AFTER_INSERT:
            case H5AC_NOTIFY_ACTION_AFTER_LOAD:
                /* Create flush dependency on parent */
                if (H5FS__create_flush_depend((H5AC_info_t *)sinfo->fspace, (H5AC_info_t *)sinfo) < 0)
                    HGOTO_ERROR(
                        H5E_FSPACE, H5E_CANTDEPEND, FAIL,
                        "unable to create flush dependency between data block and header, address = %llu",
                        (unsigned long long)sinfo->fspace->sect_addr);
                break;

            case H5AC_NOTIFY_ACTION_AFTER_FLUSH:
            case H5AC_NOTIFY_ACTION_ENTRY_DIRTIED:
            case H5AC_NOTIFY_ACTION_ENTRY_CLEANED:
            case H5AC_NOTIFY_ACTION_CHILD_DIRTIED:
            case H5AC_NOTIFY_ACTION_CHILD_CLEANED:
            case H5AC_NOTIFY_ACTION_CHILD_UNSERIALIZED:
            case H5AC_NOTIFY_ACTION_CHILD_SERIALIZED:
                /* do nothing */
                break;

            case H5AC_NOTIFY_ACTION_BEFORE_EVICT:
                /* Destroy flush dependency on parent */
                if (H5FS__destroy_flush_depend((H5AC_info_t *)sinfo->fspace, (H5AC_info_t *)sinfo) < 0)
                    HGOTO_ERROR(H5E_FSPACE, H5E_CANTUNDEPEND, FAIL, "unable to destroy flush dependency");
                break;

            default:
#ifdef NDEBUG
                HGOTO_ERROR(H5E_FSPACE, H5E_BADVALUE, FAIL, "unknown action from metadata cache");
#else     /* NDEBUG */
                assert(0 && "Unknown action?!?");
#endif    /* NDEBUG */
        } /* end switch */
    }     /* end if */

done:
    FUNC_LEAVE_NOAPI(ret_value)
} /* end H5FS__cache_sinfo_notify() */

/*-------------------------------------------------------------------------
 * Function:	H5FS__cache_sinfo_free_icr
 *
 * Purpose:	Free the memory used for the in core representation of the
 *		free space manager section info.
 *
 * Return:	Success:	SUCCEED
 *		Failure:	FAIL
 *
 *-------------------------------------------------------------------------
 */
static herr_t
H5FS__cache_sinfo_free_icr(void *_thing)
{
    H5FS_sinfo_t *sinfo     = (H5FS_sinfo_t *)_thing; /* Pointer to the object */
    herr_t        ret_value = SUCCEED;                /* Return value */

    FUNC_ENTER_PACKAGE

    /* Sanity checks */
    assert(sinfo);
    assert(sinfo->cache_info.type == H5AC_FSPACE_SINFO);
    assert(sinfo->fspace->cache_info.type == H5AC_FSPACE_HDR);
    assert(sinfo->fspace->cache_info.is_pinned);

    /* Destroy free space info */
    if (H5FS__sinfo_dest(sinfo) < 0)
        HGOTO_ERROR(H5E_FSPACE, H5E_CANTFREE, FAIL, "unable to destroy free space info");

done:
    FUNC_LEAVE_NOAPI(ret_value)
} /* end H5FS__cache_sinfo_free_icr() */

/*-------------------------------------------------------------------------
 * Function:	H5FS__sinfo_serialize_sect_cb
 *
 * Purpose:	Skip list iterator callback to serialize free space sections
 *              of a particular size
 *
 * Return:      SUCCEED/FAIL
 *
 *-------------------------------------------------------------------------
 */
static herr_t
H5FS__sinfo_serialize_sect_cb(void *_item, void H5_ATTR_UNUSED *key, void *_udata)
{
    H5FS_section_class_t *sect_cls;                                 /* Class of section */
    H5FS_section_info_t  *sect      = (H5FS_section_info_t *)_item; /* Free space section to work on */
    H5FS_iter_ud_t       *udata     = (H5FS_iter_ud_t *)_udata;     /* Callback info */
    herr_t                ret_value = SUCCEED;                      /* Return value */

    FUNC_ENTER_PACKAGE

    /* Check arguments. */
    assert(sect);
    assert(udata->sinfo);
    assert(udata->image);

    /* Get section's class */
    sect_cls = &udata->sinfo->fspace->sect_cls[sect->type];

    /* Check if this section should be serialized (i.e. is not a ghost section) */
    if (!(sect_cls->flags & H5FS_CLS_GHOST_OBJ)) {
        /* The address of the section */
        UINT64ENCODE_VAR(*udata->image, sect->addr, udata->sinfo->sect_off_size);

        /* The type of this section */
        *(*udata->image)++ = (uint8_t)sect->type;

        /* Call 'serialize' callback for this section */
        if (sect_cls->serialize) {
            if ((*sect_cls->serialize)(sect_cls, sect, *udata->image) < 0)
                HGOTO_ERROR(H5E_FSPACE, H5E_CANTSERIALIZE, FAIL, "can't synchronize section");

            /* Update offset in serialization buffer */
            (*udata->image) += sect_cls->serial_size;
        } /* end if */
        else
            assert(sect_cls->serial_size == 0);
    } /* end if */

done:
    FUNC_LEAVE_NOAPI(ret_value)
} /* H5FS__sinfo_serialize_sect_cb() */

/*-------------------------------------------------------------------------
 * Function:	H5FS__sinfo_serialize_node_cb
 *
 * Purpose:	Skip list iterator callback to serialize free space sections
 *              in a bin
 *
 * Return:      SUCCEED/FAIL
 *
 *-------------------------------------------------------------------------
 */
static herr_t
H5FS__sinfo_serialize_node_cb(void *_item, void H5_ATTR_UNUSED *key, void *_udata)
{
    H5FS_node_t    *fspace_node = (H5FS_node_t *)_item;     /* Free space size node to work on */
    H5FS_iter_ud_t *udata       = (H5FS_iter_ud_t *)_udata; /* Callback info */
    herr_t          ret_value   = SUCCEED;                  /* Return value */

    FUNC_ENTER_PACKAGE

    /* Check arguments. */
    assert(fspace_node);
    assert(udata->sinfo);
    assert(udata->image);

    /* Check if this node has any serializable sections */
    if (fspace_node->serial_count > 0) {
        /* The number of serializable sections of this node's size */
        UINT64ENCODE_VAR(*udata->image, fspace_node->serial_count, udata->sect_cnt_size);

        /* The size of the sections for this node */
        UINT64ENCODE_VAR(*udata->image, fspace_node->sect_size, udata->sinfo->sect_len_size);

        /* Iterate through all the sections of this size */
        assert(fspace_node->sect_list);
        if (H5SL_iterate(fspace_node->sect_list, H5FS__sinfo_serialize_sect_cb, udata) < 0)
            HGOTO_ERROR(H5E_FSPACE, H5E_BADITER, FAIL, "can't iterate over section nodes");
    } /* end if */

done:
    FUNC_LEAVE_NOAPI(ret_value)
} /* H5FS__sinfo_serialize_node_cb() */<|MERGE_RESOLUTION|>--- conflicted
+++ resolved
@@ -404,13 +404,8 @@
          *
          * 1) The instance of H5FS_sinfo_t is not in the metadata cache.
          *
-<<<<<<< HEAD
-         *    This will be TRUE iff H5_addr_defined(fspace->sect_addr)
-         *    is FALSE, and fspace->sinfo is not NULL.  This is sometimes
-=======
          *    This will be true iff H5_addr_defined(fspace->sect_addr)
          *    is false, and fspace->sinfo is not NULL.  This is sometimes
->>>>>>> 07347cc5
          *    referred to as "floating" section info in the comments.
          *
          *    If the section info structure contains free space data
@@ -422,11 +417,7 @@
          *
          *        H5_addr_defined(fspace->addr)
          *
-<<<<<<< HEAD
-         *    will both be TRUE.  If this condition does not hold, then
-=======
          *    will both be true.  If this condition does not hold, then
->>>>>>> 07347cc5
          *    either the free space info is not persistent
          *    (!H5_addr_defined(fspace->addr)???) or the section info
          *    contains no free space data that must be written to file
