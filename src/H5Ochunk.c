--- conflicted
+++ resolved
@@ -129,7 +129,6 @@
     if(H5AC_insert_entry(f, H5AC_OHDR_CHK, oh->chunk[idx].addr, chk_proxy, H5AC__NO_FLAGS_SET) < 0)
         HGOTO_ERROR(H5E_OHDR, H5E_CANTINSERT, FAIL, "unable to cache object header chunk")
 
-<<<<<<< HEAD
     /* Add chunk as child of 'top' proxy */
     if(oh->top_proxy) {
         if(H5AC_proxy_entry_add_child(oh->top_proxy, chk_proxy) < 0)
@@ -149,8 +148,6 @@
         chk_proxy->bot_proxy = NULL;
 
     /* Reset pointer, now that it's in the cache */
-=======
->>>>>>> 2f605eaa
     chk_proxy = NULL;
 
 done:
