--- conflicted
+++ resolved
@@ -362,11 +362,7 @@
 
 #ifndef H5_HAVE_PREADWRITE
     /* Seek to the correct location (if we don't have pwrite) */
-<<<<<<< HEAD
-    if ((HDoff_t)addr != HDlseek(file->fd, (off_t)addr, SEEK_SET))
-=======
     if ((HDoff_t)addr != HDlseek(file->fd, (HDoff_t)addr, SEEK_SET))
->>>>>>> 07347cc5
         HGOTO_ERROR(H5E_IO, H5E_SEEKERROR, FAIL, "error seeking in backing store");
 #endif /* H5_HAVE_PREADWRITE */
 
@@ -981,11 +977,7 @@
     FUNC_ENTER_PACKAGE
 
     /* Flush any changed buffers */
-<<<<<<< HEAD
-    if (H5FD__core_flush(_file, (hid_t)-1, TRUE) < 0)
-=======
     if (H5FD__core_flush(_file, (hid_t)-1, true) < 0)
->>>>>>> 07347cc5
         HGOTO_ERROR(H5E_FILE, H5E_CANTFLUSH, FAIL, "unable to flush core vfd backing store");
 
     /* Destroy the dirty region list */
