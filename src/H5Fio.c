/* * * * * * * * * * * * * * * * * * * * * * * * * * * * * * * * * * * * * * *
 * Copyright by The HDF Group.                                               *
 * All rights reserved.                                                      *
 *                                                                           *
 * This file is part of HDF5.  The full HDF5 copyright notice, including     *
 * terms governing use, modification, and redistribution, is contained in    *
 * the COPYING file, which can be found at the root of the source code       *
 * distribution tree, or in https://www.hdfgroup.org/licenses.               *
 * If you do not have access to either file, you may request a copy from     *
 * help@hdfgroup.org.                                                        *
 * * * * * * * * * * * * * * * * * * * * * * * * * * * * * * * * * * * * * * */

/*-------------------------------------------------------------------------
 *
 * Created:             H5Fio.c
 *
 * Purpose:             File I/O routines.
 *
 *-------------------------------------------------------------------------
 */

/****************/
/* Module Setup */
/****************/

#include "H5Fmodule.h" /* This source code file is part of the H5F module */

/***********/
/* Headers */
/***********/
#include "H5private.h"   /* Generic Functions			*/
#include "H5Eprivate.h"  /* Error handling		  	*/
#include "H5Fpkg.h"      /* File access				*/
#include "H5FDprivate.h" /* File drivers				*/
#include "H5Iprivate.h"  /* IDs			  		*/
#include "H5PBprivate.h" /* Page Buffer				*/

/****************/
/* Local Macros */
/****************/

/******************/
/* Local Typedefs */
/******************/

/********************/
/* Package Typedefs */
/********************/

/********************/
/* Local Prototypes */
/********************/

/*********************/
/* Package Variables */
/*********************/

/*****************************/
/* Library Private Variables */
/*****************************/

/*******************/
/* Local Variables */
/*******************/

/*-------------------------------------------------------------------------
 * Function:	H5F_shared_block_read
 *
 * Purpose:	Reads some data from a file/server/etc into a buffer.
 *		The data is contiguous.	 The address is relative to the base
 *		address for the file.
 *
 * Return:	Non-negative on success/Negative on failure
 *
 *-------------------------------------------------------------------------
 */
herr_t
H5F_shared_block_read(H5F_shared_t *f_sh, H5FD_mem_t type, haddr_t addr, size_t size, void *buf /*out*/)
{
    H5FD_mem_t map_type;            /* Mapped memory type */
    herr_t     ret_value = SUCCEED; /* Return value */

    FUNC_ENTER_NOAPI(FAIL)

    /* Sanity checks */
    assert(f_sh);
    assert(buf);
    assert(H5_addr_defined(addr));

    /* Check for attempting I/O on 'temporary' file address */
    if (H5_addr_le(f_sh->tmp_addr, (addr + size)))
        HGOTO_ERROR(H5E_IO, H5E_BADRANGE, FAIL, "attempting I/O in temporary file space");

    /* Treat global heap as raw data */
    map_type = (type == H5FD_MEM_GHEAP) ? H5FD_MEM_DRAW : type;

    /* Pass through page buffer layer */
    if (H5PB_read(f_sh, map_type, addr, size, buf) < 0)
        HGOTO_ERROR(H5E_IO, H5E_READERROR, FAIL, "read through page buffer failed");

done:
    FUNC_LEAVE_NOAPI(ret_value)
} /* end H5F_shared_block_read() */

/*-------------------------------------------------------------------------
 * Function:	H5F_block_read
 *
 * Purpose:	Reads some data from a file/server/etc into a buffer.
 *		The data is contiguous.	 The address is relative to the base
 *		address for the file.
 *
 * Return:	Non-negative on success/Negative on failure
 *
 *-------------------------------------------------------------------------
 */
herr_t
H5F_block_read(H5F_t *f, H5FD_mem_t type, haddr_t addr, size_t size, void *buf /*out*/)
{
    H5FD_mem_t map_type;            /* Mapped memory type */
    herr_t     ret_value = SUCCEED; /* Return value */

    FUNC_ENTER_NOAPI(FAIL)

    /* Sanity checks */
    assert(f);
    assert(f->shared);
    assert(buf);
    assert(H5_addr_defined(addr));

    /* Check for attempting I/O on 'temporary' file address */
    if (H5_addr_le(f->shared->tmp_addr, (addr + size)))
        HGOTO_ERROR(H5E_IO, H5E_BADRANGE, FAIL, "attempting I/O in temporary file space");

    /* Treat global heap as raw data */
    map_type = (type == H5FD_MEM_GHEAP) ? H5FD_MEM_DRAW : type;

    /* Pass through page buffer layer */
    if (H5PB_read(f->shared, map_type, addr, size, buf) < 0)
        HGOTO_ERROR(H5E_IO, H5E_READERROR, FAIL, "read through page buffer failed");

done:
    FUNC_LEAVE_NOAPI(ret_value)
} /* end H5F_block_read() */

/*-------------------------------------------------------------------------
 * Function:	H5F_shared_block_write
 *
 * Purpose:	Writes some data from memory to a file/server/etc.  The
 *		data is contiguous.  The address is relative to the base
 *		address.
 *
 * Return:	Non-negative on success/Negative on failure
 *
 *-------------------------------------------------------------------------
 */
herr_t
H5F_shared_block_write(H5F_shared_t *f_sh, H5FD_mem_t type, haddr_t addr, size_t size, const void *buf)
{
    H5FD_mem_t map_type;            /* Mapped memory type */
    herr_t     ret_value = SUCCEED; /* Return value */

    FUNC_ENTER_NOAPI(FAIL)

    /* Sanity checks */
    assert(f_sh);
    assert(H5F_SHARED_INTENT(f_sh) & H5F_ACC_RDWR);
    assert(buf);
    assert(H5_addr_defined(addr));

    /* Check for attempting I/O on 'temporary' file address */
    if (H5_addr_le(f_sh->tmp_addr, (addr + size)))
        HGOTO_ERROR(H5E_IO, H5E_BADRANGE, FAIL, "attempting I/O in temporary file space");

    /* Treat global heap as raw data */
    map_type = (type == H5FD_MEM_GHEAP) ? H5FD_MEM_DRAW : type;

    /* Pass through page buffer layer */
    if (H5PB_write(f_sh, map_type, addr, size, buf) < 0)
        HGOTO_ERROR(H5E_IO, H5E_WRITEERROR, FAIL, "write through page buffer failed");

done:
    FUNC_LEAVE_NOAPI(ret_value)
} /* end H5F_shared_block_write() */

/*-------------------------------------------------------------------------
 * Function:	H5F_block_write
 *
 * Purpose:	Writes some data from memory to a file/server/etc.  The
 *		data is contiguous.  The address is relative to the base
 *		address.
 *
 * Return:	Non-negative on success/Negative on failure
 *
 *-------------------------------------------------------------------------
 */
herr_t
H5F_block_write(H5F_t *f, H5FD_mem_t type, haddr_t addr, size_t size, const void *buf)
{
    H5FD_mem_t map_type;            /* Mapped memory type */
    herr_t     ret_value = SUCCEED; /* Return value */

    FUNC_ENTER_NOAPI(FAIL)

    /* Sanity checks */
    assert(f);
    assert(f->shared);
    assert(H5F_INTENT(f) & H5F_ACC_RDWR);
    assert(buf);
    assert(H5_addr_defined(addr));

    /* Check for attempting I/O on 'temporary' file address */
    if (H5_addr_le(f->shared->tmp_addr, (addr + size)))
        HGOTO_ERROR(H5E_IO, H5E_BADRANGE, FAIL, "attempting I/O in temporary file space");

    /* Treat global heap as raw data */
    map_type = (type == H5FD_MEM_GHEAP) ? H5FD_MEM_DRAW : type;

    /* Pass through page buffer layer */
    if (H5PB_write(f->shared, map_type, addr, size, buf) < 0)
        HGOTO_ERROR(H5E_IO, H5E_WRITEERROR, FAIL, "write through page buffer failed");
done:
    FUNC_LEAVE_NOAPI(ret_value)
} /* end H5F_block_write() */

/*-------------------------------------------------------------------------
 * Function:    H5F_shared_select_read
 *
 * Purpose:     Reads some data from a file/server/etc into a buffer.
 *              The location of the data is defined by the mem_spaces and
 *              file_spaces dataspace arrays, along with the offsets
 *              array.  The addresses is relative to the base address for
 *              the file.
 *
 * Return:      Non-negative on success/Negative on failure
 *
 *-------------------------------------------------------------------------
 */
herr_t
H5F_shared_select_read(H5F_shared_t *f_sh, H5FD_mem_t type, uint32_t count, H5S_t **mem_spaces,
                       H5S_t **file_spaces, haddr_t offsets[], size_t element_sizes[], void *bufs[] /* out */)
{
    H5FD_mem_t map_type;            /* Mapped memory type */
    herr_t     ret_value = SUCCEED; /* Return value */

    FUNC_ENTER_NOAPI(FAIL)

    /* Sanity checks */
    assert(f_sh);
    assert((mem_spaces) || (count == 0));
    assert((file_spaces) || (count == 0));
    assert((offsets) || (count == 0));
    assert((element_sizes) || (count == 0));
    assert((bufs) || (count == 0));

    /* Treat global heap as raw data */
    map_type = (type == H5FD_MEM_GHEAP) ? H5FD_MEM_DRAW : type;

    /* Pass down to file driver layer (bypass page buffer for now) */
    if (H5FD_read_selection(f_sh->lf, map_type, count, mem_spaces, file_spaces, offsets, element_sizes,
                            bufs) < 0)
        HGOTO_ERROR(H5E_IO, H5E_READERROR, FAIL, "selection read through file driver failed");

done:
    FUNC_LEAVE_NOAPI(ret_value)
} /* end H5F_shared_select_read() */

/*-------------------------------------------------------------------------
 * Function:    H5F_shared_select_write
 *
 * Purpose:     Writes some data from a buffer to a file/server/etc.
 *              The location of the data is defined by the mem_spaces and
 *              file_spaces dataspace arrays, along with the offsets
 *              array.  The addresses is relative to the base address for
 *              the file.
 *
 * Return:      Non-negative on success/Negative on failure
 *
 *-------------------------------------------------------------------------
 */
herr_t
H5F_shared_select_write(H5F_shared_t *f_sh, H5FD_mem_t type, uint32_t count, H5S_t **mem_spaces,
                        H5S_t **file_spaces, haddr_t offsets[], size_t element_sizes[], const void *bufs[])
{
    H5FD_mem_t map_type;            /* Mapped memory type */
    herr_t     ret_value = SUCCEED; /* Return value */

    FUNC_ENTER_NOAPI(FAIL)

    /* Sanity checks */
    assert(f_sh);
    assert((mem_spaces) || (count == 0));
    assert((file_spaces) || (count == 0));
    assert((offsets) || (count == 0));
    assert((element_sizes) || (count == 0));
    assert((bufs) || (count == 0));

    /* Treat global heap as raw data */
    map_type = (type == H5FD_MEM_GHEAP) ? H5FD_MEM_DRAW : type;

    /* Pass down to file driver layer (bypass page buffer for now) */
    if (H5FD_write_selection(f_sh->lf, map_type, count, mem_spaces, file_spaces, offsets, element_sizes,
                             bufs) < 0)
        HGOTO_ERROR(H5E_IO, H5E_WRITEERROR, FAIL, "selection write through file driver failed");

done:
    FUNC_LEAVE_NOAPI(ret_value)
} /* end H5F_shared_select_write() */

herr_t
H5F_shared_vector_read(H5F_shared_t *f_sh, uint32_t count, H5FD_mem_t types[], haddr_t addrs[],
                       size_t sizes[], void *bufs[])
{
    herr_t ret_value = SUCCEED;

    FUNC_ENTER_NOAPI(FAIL)

    /* Sanity checks */
    assert(f_sh);
    assert((types) || (count == 0));
    assert((addrs) || (count == 0));
    assert((sizes) || (count == 0));
    assert((bufs) || (count == 0));

    /*
     * Note that we don't try to map global heap data to raw
     * data here, as it may become expensive to check for when
     * I/O vectors are large. This may change in the future, but,
     * for now, assume the caller has done this already.
     */
#ifndef NDEBUG
    for (uint32_t i = 0; i < count; i++) {
        /* Break early if H5FD_MEM_NOLIST was specified
         * since a full 'count'-sized array may not
         * have been passed for 'types'
         */
        if (i > 0 && types[i] == H5FD_MEM_NOLIST)
            break;

        assert(types[i] != H5FD_MEM_GHEAP);
    }
#endif

    /* Pass down to file driver layer (bypass page buffer for now) */
    if (H5FD_read_vector(f_sh->lf, count, types, addrs, sizes, bufs) < 0)
        HGOTO_ERROR(H5E_IO, H5E_READERROR, FAIL, "vector read through file driver failed");

done:
    FUNC_LEAVE_NOAPI(ret_value)
}

/*-------------------------------------------------------------------------
 * Function:    H5F_shared_vector_write
 *
 * Purpose:     Writes data from `count` buffers (from the `bufs` array) to
 *              a file/server/etc. at the offsets provided in the `addrs`
 *              array, with the data sizes specified in the `sizes` array
 *              and data memory types specified in the `types` array. The
 *              addresses are relative to the base address for the file.
 *
 *-------------------------------------------------------------------------
 */
herr_t
H5F_shared_vector_write(H5F_shared_t *f_sh, uint32_t count, H5FD_mem_t types[], haddr_t addrs[],
                        size_t sizes[], const void *bufs[])
{
    herr_t ret_value = SUCCEED;

    FUNC_ENTER_NOAPI(FAIL)

    /* Sanity checks */
    assert(f_sh);
    assert((types) || (count == 0));
    assert((addrs) || (count == 0));
    assert((sizes) || (count == 0));
    assert((bufs) || (count == 0));

    /*
     * Note that we don't try to map global heap data to raw
     * data here, as it may become expensive to check for when
     * I/O vectors are large. This may change in the future, but,
     * for now, assume the caller has done this already.
     */
#ifndef NDEBUG
    for (uint32_t i = 0; i < count; i++) {
        /* Break early if H5FD_MEM_NOLIST was specified
         * since a full 'count'-sized array may not
         * have been passed for 'types'
         */
        if (i > 0 && types[i] == H5FD_MEM_NOLIST)
            break;

        assert(types[i] != H5FD_MEM_GHEAP);
    }
#endif

    /* Pass down to file driver layer (bypass page buffer for now) */
    if (H5FD_write_vector(f_sh->lf, count, types, addrs, sizes, bufs) < 0)
        HGOTO_ERROR(H5E_IO, H5E_WRITEERROR, FAIL, "vector write through file driver failed");

done:
    FUNC_LEAVE_NOAPI(ret_value)
}

/*-------------------------------------------------------------------------
 * Function:    H5F_flush_tagged_metadata
 *
 * Purpose:     Flushes metadata with specified tag in the metadata cache
 *              to disk.
 *
 * Return:      Non-negative on success/Negative on failure
 *
 *-------------------------------------------------------------------------
 */
herr_t
H5F_flush_tagged_metadata(H5F_t *f, haddr_t tag)
{
    herr_t ret_value = SUCCEED;

    FUNC_ENTER_NOAPI(FAIL)

    /* Use tag to search for and flush associated metadata */
    if (H5AC_flush_tagged_metadata(f, tag) < 0)
        HGOTO_ERROR(H5E_CACHE, H5E_CANTFLUSH, FAIL, "unable to flush tagged metadata");

    /* Flush and reset the accumulator */
<<<<<<< HEAD
    if (H5F__accum_reset(f->shared, TRUE) < 0)
        HGOTO_ERROR(H5E_IO, H5E_CANTRESET, FAIL, "can't reset accumulator");

    /* Flush file buffers to disk. */
    if (H5FD_flush(f->shared->lf, FALSE) < 0)
=======
    if (H5F__accum_reset(f->shared, true) < 0)
        HGOTO_ERROR(H5E_IO, H5E_CANTRESET, FAIL, "can't reset accumulator");

    /* Flush file buffers to disk. */
    if (H5FD_flush(f->shared->lf, false) < 0)
>>>>>>> 07347cc5
        HGOTO_ERROR(H5E_IO, H5E_WRITEERROR, FAIL, "low level flush failed");

done:
    FUNC_LEAVE_NOAPI(ret_value)
} /* end H5F_flush_tagged_metadata */

/*-------------------------------------------------------------------------
 * Function:    H5F__evict_cache_entries
 *
 * Purpose:     To evict all cache entries except the pinned superblock entry
 *
 * Return:      Non-negative on success/Negative on failure
 *
 *-------------------------------------------------------------------------
 */
herr_t
H5F__evict_cache_entries(H5F_t *f)
{
    herr_t ret_value = SUCCEED;

    FUNC_ENTER_PACKAGE

    assert(f);
    assert(f->shared);

    /* Evict all except pinned entries in the cache */
    if (H5AC_evict(f) < 0)
        HGOTO_ERROR(H5E_CACHE, H5E_CANTEXPUNGE, FAIL, "unable to evict all except pinned entries");

#ifndef NDEBUG
    {
        unsigned status = 0;
        uint32_t cur_num_entries;

        /* Retrieve status of the superblock */
        if (H5AC_get_entry_status(f, (haddr_t)0, &status) < 0)
            HGOTO_ERROR(H5E_HEAP, H5E_CANTGET, FAIL, "unable to get entry status");

        /* Verify status of the superblock entry in the cache */
        if (!(status & H5AC_ES__IN_CACHE) || !(status & H5AC_ES__IS_PINNED))
            HGOTO_ERROR(H5E_HEAP, H5E_CANTGET, FAIL, "unable to get entry status");

        /* Get the number of cache entries */
        if (H5AC_get_cache_size(f->shared->cache, NULL, NULL, NULL, &cur_num_entries) < 0)
            HGOTO_ERROR(H5E_CACHE, H5E_SYSTEM, FAIL, "H5AC_get_cache_size() failed.");

        /* Should be the only one left in the cache (the superblock) */
        if (cur_num_entries != 1)
            HGOTO_ERROR(H5E_CACHE, H5E_SYSTEM, FAIL, "number of cache entries is not correct");
    }
#endif /* NDEBUG */

done:
    FUNC_LEAVE_NOAPI(ret_value)
} /* end H5F__evict_cache_entries() */

/*-------------------------------------------------------------------------
 * Function:    H5F_get_checksums
 *
 * Purpose:   	Decode checksum stored in the buffer
 *		Calculate checksum for the data in the buffer
 *
 * Note:	Assumes that the checksum is the last data in the buffer
 *
 * Return:      Non-negative on success/Negative on failure
 *
 *-------------------------------------------------------------------------
 */
herr_t
H5F_get_checksums(const uint8_t *buf, size_t buf_size, uint32_t *s_chksum /*out*/, uint32_t *c_chksum /*out*/)
{
    FUNC_ENTER_NOAPI_NOINIT_NOERR

    /* Check arguments */
    assert(buf);
    assert(buf_size);

    /* Return the stored checksum */
    if (s_chksum) {
        const uint8_t *chk_p; /* Pointer into raw data buffer */

        /* Offset to the checksum in the buffer */
        chk_p = buf + buf_size - H5_SIZEOF_CHKSUM;

        /* Decode the checksum stored in the buffer */
        UINT32DECODE(chk_p, *s_chksum);
    } /* end if */

    /* Return the computed checksum for the buffer */
    if (c_chksum)
        *c_chksum = H5_checksum_metadata(buf, buf_size - H5_SIZEOF_CHKSUM, 0);

    FUNC_LEAVE_NOAPI(SUCCEED)
} /* end H5F_get_chksums() */<|MERGE_RESOLUTION|>--- conflicted
+++ resolved
@@ -423,19 +423,11 @@
         HGOTO_ERROR(H5E_CACHE, H5E_CANTFLUSH, FAIL, "unable to flush tagged metadata");
 
     /* Flush and reset the accumulator */
-<<<<<<< HEAD
-    if (H5F__accum_reset(f->shared, TRUE) < 0)
-        HGOTO_ERROR(H5E_IO, H5E_CANTRESET, FAIL, "can't reset accumulator");
-
-    /* Flush file buffers to disk. */
-    if (H5FD_flush(f->shared->lf, FALSE) < 0)
-=======
     if (H5F__accum_reset(f->shared, true) < 0)
         HGOTO_ERROR(H5E_IO, H5E_CANTRESET, FAIL, "can't reset accumulator");
 
     /* Flush file buffers to disk. */
     if (H5FD_flush(f->shared->lf, false) < 0)
->>>>>>> 07347cc5
         HGOTO_ERROR(H5E_IO, H5E_WRITEERROR, FAIL, "low level flush failed");
 
 done:
