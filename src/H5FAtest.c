/* * * * * * * * * * * * * * * * * * * * * * * * * * * * * * * * * * * * * * *
 * Copyright by The HDF Group.                                               *
 * All rights reserved.                                                      *
 *                                                                           *
 * This file is part of HDF5.  The full HDF5 copyright notice, including     *
 * terms governing use, modification, and redistribution, is contained in    *
 * the COPYING file, which can be found at the root of the source code       *
 * distribution tree, or in https://www.hdfgroup.org/licenses.               *
 * If you do not have access to either file, you may request a copy from     *
 * help@hdfgroup.org.                                                        *
 * * * * * * * * * * * * * * * * * * * * * * * * * * * * * * * * * * * * * * */

/*
 * Purpose:     Fixed array testing functions.
 *
 */

/**********************/
/* Module Declaration */
/**********************/

#include "H5FAmodule.h" /* This source code file is part of the H5FA module */
#define H5FA_TESTING

/***********************/
/* Other Packages Used */
/***********************/

/***********/
/* Headers */
/***********/
#include "H5private.h"   /* Generic Functions			*/
#include "H5Eprivate.h"  /* Error handling		  	*/
#include "H5FApkg.h"     /* Fixed Arrays				*/
#include "H5FLprivate.h" /* Free Lists                           */
#include "H5VMprivate.h" /* Vector functions			*/

/****************/
/* Local Macros */
/****************/

/* Sanity checking value for callback contexts */
#define H5FA__TEST_BOGUS_VAL 42

/******************/
/* Local Typedefs */
/******************/

/* Callback context */
typedef struct H5FA__test_ctx_t {
    uint32_t bogus; /* Placeholder field to verify that context is working */
} H5FA__test_ctx_t;

/********************/
/* Package Typedefs */
/********************/

/********************/
/* Local Prototypes */
/********************/

/* Fixed array class callbacks */
static void  *H5FA__test_crt_context(void *udata);
static herr_t H5FA__test_dst_context(void *ctx);
static herr_t H5FA__test_fill(void *nat_blk, size_t nelmts);
static herr_t H5FA__test_encode(void *raw, const void *elmt, size_t nelmts, void *ctx);
static herr_t H5FA__test_decode(const void *raw, void *elmt, size_t nelmts, void *ctx);
static herr_t H5FA__test_debug(FILE *stream, int indent, int fwidth, hsize_t idx, const void *elmt);
static void  *H5FA__test_crt_dbg_context(H5F_t *f, haddr_t obj_addr);

/*********************/
/* Package Variables */
/*********************/

/* Fixed array testing class information */
const H5FA_class_t H5FA_CLS_TEST[1] = {{
    H5FA_CLS_TEST_ID,           /* Type of Fixed array */
    "Testing",                  /* Name of fixed array class */
    sizeof(uint64_t),           /* Size of native element */
    H5FA__test_crt_context,     /* Create context */
    H5FA__test_dst_context,     /* Destroy context */
    H5FA__test_fill,            /* Fill block of missing elements callback */
    H5FA__test_encode,          /* Element encoding callback */
    H5FA__test_decode,          /* Element decoding callback */
    H5FA__test_debug,           /* Element debugging callback */
    H5FA__test_crt_dbg_context, /* Create debugging context */
    H5FA__test_dst_context      /* Destroy debugging context */
}};

/*****************************/
/* Library Private Variables */
/*****************************/

/*******************/
/* Local Variables */
/*******************/

/* Declare a free list to manage the H5FA__test_ctx_t struct */
H5FL_DEFINE_STATIC(H5FA__test_ctx_t);

/*-------------------------------------------------------------------------
 * Function:    H5FA__test_crt_context
 *
 * Purpose:     Create context for callbacks
 *
 * Return:      Success:    non-NULL
 *              Failure:    NULL
 *
 *-------------------------------------------------------------------------
 */
static void *
H5FA__test_crt_context(void H5_ATTR_UNUSED *udata)
{
    H5FA__test_ctx_t *ctx; /* Context for callbacks */
    void             *ret_value = NULL;

    FUNC_ENTER_PACKAGE

    /* Allocate new context structure */
    if (NULL == (ctx = H5FL_MALLOC(H5FA__test_ctx_t)))
        HGOTO_ERROR(H5E_FARRAY, H5E_CANTALLOC, NULL, "can't allocate fixed array client callback context");

    /* Initialize the context */
    ctx->bogus = H5FA__TEST_BOGUS_VAL;

    /* Set return value */
    ret_value = ctx;

done:
    FUNC_LEAVE_NOAPI(ret_value)
} /* end H5FA__test_crt_context() */

/*-------------------------------------------------------------------------
 * Function:    H5FA__test_dst_context
 *
 * Purpose:     Destroy context for callbacks
 *
 * Return:      SUCCEED/FAIL
 *
 *-------------------------------------------------------------------------
 */
static herr_t
H5FA__test_dst_context(void *_ctx)
{
    H5FA__test_ctx_t *ctx = (H5FA__test_ctx_t *)_ctx; /* Callback context to destroy */

    FUNC_ENTER_PACKAGE_NOERR

    /* Sanity checks */
    assert(H5FA__TEST_BOGUS_VAL == ctx->bogus);

    /* Release context structure */
    ctx = H5FL_FREE(H5FA__test_ctx_t, ctx);

    FUNC_LEAVE_NOAPI(SUCCEED)
} /* end H5FA__test_dst_context() */

/*-------------------------------------------------------------------------
 * Function:    H5FA__test_fill
 *
 * Purpose:     Fill "missing elements" in block of elements
 *
 * Return:      SUCCEED/FAIL
 *
 *-------------------------------------------------------------------------
 */
static herr_t
H5FA__test_fill(void *nat_blk, size_t nelmts)
{
    uint64_t fill_val = H5FA_TEST_FILL; /* Value to fill elements with */

    FUNC_ENTER_PACKAGE_NOERR

    /* Sanity checks */
    assert(nat_blk);
    assert(nelmts);

    H5VM_array_fill(nat_blk, &fill_val, sizeof(uint64_t), nelmts);

    FUNC_LEAVE_NOAPI(SUCCEED)
} /* end H5FA__test_fill() */

/*-------------------------------------------------------------------------
 * Function:    H5FA__test_encode
 *
 * Purpose:     Encode an element from "native" to "raw" form
 *
 * Return:      SUCCEED/FAIL
 *
 *-------------------------------------------------------------------------
 */
static herr_t
H5FA__test_encode(void *raw, const void *_elmt, size_t nelmts, void H5_ATTR_UNUSED *_ctx)
{
#ifndef NDEBUG
    H5FA__test_ctx_t *ctx = (H5FA__test_ctx_t *)_ctx; /* Callback context to destroy */
#endif
    const uint64_t *elmt = (const uint64_t *)_elmt; /* Convenience pointer to native elements */

    FUNC_ENTER_PACKAGE_NOERR

    /* Sanity checks */
    assert(raw);
    assert(elmt);
    assert(nelmts);
    assert(H5FA__TEST_BOGUS_VAL == ctx->bogus);

    /* Encode native elements into raw elements */
    while (nelmts) {
        /* Encode element */
        /* (advances 'raw' pointer) */
        UINT64ENCODE(raw, *elmt);

        /* Advance native element pointer */
        elmt++;

        /* Decrement # of elements to encode */
        nelmts--;
    } /* end while */

    FUNC_LEAVE_NOAPI(SUCCEED)
} /* end H5FA__test_encode() */

/*-------------------------------------------------------------------------
 * Function:    H5FA__test_decode
 *
 * Purpose:     Decode an element from "raw" to "native" form
 *
 * Return:      SUCCEED/FAIL
 *
 *-------------------------------------------------------------------------
 */
static herr_t
H5FA__test_decode(const void *_raw, void *_elmt, size_t nelmts, void H5_ATTR_UNUSED *_ctx)
{
#ifndef NDEBUG
    H5FA__test_ctx_t *ctx = (H5FA__test_ctx_t *)_ctx; /* Callback context to destroy */
#endif
    uint64_t      *elmt = (uint64_t *)_elmt;     /* Convenience pointer to native elements */
    const uint8_t *raw  = (const uint8_t *)_raw; /* Convenience pointer to raw elements */

    FUNC_ENTER_PACKAGE_NOERR

    /* Sanity checks */
    assert(raw);
    assert(elmt);
    assert(nelmts);
    assert(H5FA__TEST_BOGUS_VAL == ctx->bogus);

    /* Decode raw elements into native elements */
    while (nelmts) {
        /* Decode element */
        /* (advances 'raw' pointer) */
        UINT64DECODE(raw, *elmt);

        /* Advance native element pointer */
        elmt++;

        /* Decrement # of elements to decode */
        nelmts--;
    } /* end while */

    FUNC_LEAVE_NOAPI(SUCCEED)
} /* end H5FA__test_decode() */

/*-------------------------------------------------------------------------
 * Function:    H5FA__test_debug
 *
 * Purpose:     Display an element for debugging
 *
 * Return:      SUCCEED/FAIL
 *
 *-------------------------------------------------------------------------
 */
static herr_t
H5FA__test_debug(FILE *stream, int indent, int fwidth, hsize_t idx, const void *elmt)
{
    char temp_str[128]; /* Temporary string, for formatting */

    FUNC_ENTER_PACKAGE_NOERR

    /* Sanity checks */
    assert(stream);
    assert(elmt);

    /* Print element */
<<<<<<< HEAD
    HDsnprintf(temp_str, sizeof(temp_str), "Element #%llu:", (unsigned long long)idx);
=======
    snprintf(temp_str, sizeof(temp_str), "Element #%llu:", (unsigned long long)idx);
>>>>>>> 07347cc5
    fprintf(stream, "%*s%-*s %llu\n", indent, "", fwidth, temp_str,
            (unsigned long long)*(const uint64_t *)elmt);

    FUNC_LEAVE_NOAPI(SUCCEED)
} /* end H5FA__test_debug() */

/*-------------------------------------------------------------------------
 * Function:    H5FA__test_crt_dbg_context
 *
 * Purpose:     Create context for debugging callback
 *
 * Return:      Success:    non-NULL
 *              Failure:    NULL
 *
 *-------------------------------------------------------------------------
 */
static void *
H5FA__test_crt_dbg_context(H5F_t H5_ATTR_UNUSED *f, haddr_t H5_ATTR_UNUSED obj_addr)
{
    H5FA__test_ctx_t *ctx; /* Context for callbacks */
    void             *ret_value = NULL;

    FUNC_ENTER_PACKAGE

    /* Allocate new context structure */
    if (NULL == (ctx = H5FL_MALLOC(H5FA__test_ctx_t)))
        HGOTO_ERROR(H5E_FARRAY, H5E_CANTALLOC, NULL, "can't allocate fixed array client callback context");

    /* Initialize the context */
    ctx->bogus = H5FA__TEST_BOGUS_VAL;

    /* Set return value */
    ret_value = ctx;

done:
    FUNC_LEAVE_NOAPI(ret_value)
} /* end H5FA__test_crt_dbg_context() */

/*-------------------------------------------------------------------------
 * Function:    H5FA__get_cparam_test
 *
 * Purpose:     Retrieve the parameters used to create the fixed array
 *
 * Return:      SUCCEED/FAIL
 *
 *-------------------------------------------------------------------------
 */
herr_t
H5FA__get_cparam_test(const H5FA_t *fa, H5FA_create_t *cparam)
{
    FUNC_ENTER_PACKAGE_NOERR

    /* Check arguments. */
    assert(fa);
    assert(cparam);

    /* Get fixed array creation parameters */
    cparam->raw_elmt_size = fa->hdr->cparam.raw_elmt_size;
    cparam->nelmts        = fa->hdr->cparam.nelmts;

    FUNC_LEAVE_NOAPI(SUCCEED)
} /* end H5FA__get_cparam_test() */

/*-------------------------------------------------------------------------
 * Function:    H5FA__cmp_cparam_test
 *
 * Purpose:     Compare the parameters used to create the fixed array
 *
 * Return:      An integer value like strcmp
 *
 *-------------------------------------------------------------------------
 */
int
H5FA__cmp_cparam_test(const H5FA_create_t *cparam1, const H5FA_create_t *cparam2)
{
    int ret_value = 0;

    FUNC_ENTER_PACKAGE_NOERR

    /* Check arguments. */
    assert(cparam1);
    assert(cparam2);

    /* Compare creation parameters for array */
    if (cparam1->raw_elmt_size < cparam2->raw_elmt_size)
        ret_value = -1;
    else if (cparam1->raw_elmt_size > cparam2->raw_elmt_size)
        ret_value = 1;

    FUNC_LEAVE_NOAPI(ret_value)

} /* end H5FA__cmp_cparam_test() */<|MERGE_RESOLUTION|>--- conflicted
+++ resolved
@@ -284,11 +284,7 @@
     assert(elmt);
 
     /* Print element */
-<<<<<<< HEAD
-    HDsnprintf(temp_str, sizeof(temp_str), "Element #%llu:", (unsigned long long)idx);
-=======
     snprintf(temp_str, sizeof(temp_str), "Element #%llu:", (unsigned long long)idx);
->>>>>>> 07347cc5
     fprintf(stream, "%*s%-*s %llu\n", indent, "", fwidth, temp_str,
             (unsigned long long)*(const uint64_t *)elmt);
 
