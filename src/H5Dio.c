--- conflicted
+++ resolved
@@ -298,17 +298,10 @@
             if(NULL == (file_space = (const H5S_t *)H5I_object_verify(file_space_id, H5I_DATASPACE)))
                 HGOTO_ERROR(H5E_ARGS, H5E_BADTYPE, FAIL, "not a dataspace")
 
-<<<<<<< HEAD
-            /* Check for valid selection */
-            if(H5S_SELECT_VALID(file_space) != TRUE)
-                HGOTO_ERROR(H5E_DATASPACE, H5E_BADRANGE, FAIL, "file selection+offset not within extent")
-        } /* end if */
-=======
 	    /* Check for valid selection */
 	    if(H5S_SELECT_VALID(file_space) != TRUE)
 		HGOTO_ERROR(H5E_DATASPACE, H5E_BADRANGE, FAIL, "file selection+offset not within extent")
 	} /* end if */
->>>>>>> 1f8cb03e
     } /* end if */
 
     if(H5D__pre_write(dset, direct_write, mem_type_id, mem_space, file_space, buf) < 0) 
@@ -322,16 +315,13 @@
 
 /*-------------------------------------------------------------------------
  * Function:    H5D__pre_write
-<<<<<<< HEAD
  *
  * Purpose:     Preparation for writing data.
  *
-=======
- *
- * Purpose:     Preparation for writing data.
- *
->>>>>>> 1f8cb03e
  * Return:      SUCCEED/FAIL
+ *
+ * Programmer:	Raymond Lu
+ *		2 November 2012
  *
  *-------------------------------------------------------------------------
  */
