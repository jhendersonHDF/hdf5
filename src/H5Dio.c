--- conflicted
+++ resolved
@@ -277,11 +277,7 @@
             if (dset_info[i].layout_ops.io_init &&
                 (dset_info[i].layout_ops.io_init)(&io_info, &(dset_info[i])) < 0)
                 HGOTO_ERROR(H5E_DATASET, H5E_CANTINIT, FAIL, "can't initialize I/O info");
-<<<<<<< HEAD
-            dset_info[i].skip_io = FALSE;
-=======
             dset_info[i].skip_io = false;
->>>>>>> 07347cc5
             io_op_init++;
 
             /* Reset metadata tagging */
@@ -699,11 +695,7 @@
         if (dset_info[i].layout_ops.io_init &&
             (*dset_info[i].layout_ops.io_init)(&io_info, &(dset_info[i])) < 0)
             HGOTO_ERROR(H5E_DATASET, H5E_CANTINIT, FAIL, "can't initialize I/O info");
-<<<<<<< HEAD
-        dset_info[i].skip_io = FALSE;
-=======
         dset_info[i].skip_io = false;
->>>>>>> 07347cc5
         io_op_init++;
 
         /* Reset metadata tagging */
@@ -948,11 +940,7 @@
     /* Check if we could potentially use in-place type conversion */
     if (op_type == H5D_IO_OP_READ)
         /* Always on for read (modulo other restrictions that are handled in layout callbacks) */
-<<<<<<< HEAD
-        io_info->may_use_in_place_tconv = TRUE;
-=======
         io_info->may_use_in_place_tconv = true;
->>>>>>> 07347cc5
     else
         /* Only enable in-place type conversion if we're allowed to modify the write buffer */
         H5CX_get_modify_write_buf(&io_info->may_use_in_place_tconv);
@@ -1181,11 +1169,7 @@
 
                 /* Check if we need to fill the background buffer with the destination contents */
                 if (type_info->need_bkg == H5T_BKG_YES)
-<<<<<<< HEAD
-                    io_info->must_fill_bkg = TRUE;
-=======
                     io_info->must_fill_bkg = true;
->>>>>>> 07347cc5
             }
         }
 
@@ -1199,22 +1183,14 @@
             io_info->no_selection_io_cause |= H5D_SEL_IO_TCONV_BUF_TOO_SMALL;
             io_info->tconv_buf_size = 0;
             io_info->bkg_buf_size   = 0;
-<<<<<<< HEAD
-            io_info->must_fill_bkg  = FALSE;
-=======
             io_info->must_fill_bkg  = false;
->>>>>>> 07347cc5
         }
         if (io_info->bkg_buf_size > max_temp_buf) {
             io_info->use_select_io = H5D_SELECTION_IO_MODE_OFF;
             io_info->no_selection_io_cause |= H5D_SEL_IO_BKG_BUF_TOO_SMALL;
             io_info->tconv_buf_size = 0;
             io_info->bkg_buf_size   = 0;
-<<<<<<< HEAD
-            io_info->must_fill_bkg  = FALSE;
-=======
             io_info->must_fill_bkg  = false;
->>>>>>> 07347cc5
         }
     }
 
@@ -1404,11 +1380,7 @@
                 if (NULL == (io_info->tconv_buf = H5FL_BLK_MALLOC(type_conv, io_info->tconv_buf_size)))
                     HGOTO_ERROR(H5E_RESOURCE, H5E_NOSPACE, FAIL,
                                 "memory allocation failed for type conversion");
-<<<<<<< HEAD
-                io_info->tconv_buf_allocated = TRUE;
-=======
                 io_info->tconv_buf_allocated = true;
->>>>>>> 07347cc5
             }
 
             /* Allocate global background buffer (if any) */
@@ -1416,11 +1388,7 @@
                 if (NULL == (io_info->bkg_buf = H5FL_BLK_MALLOC(type_conv, io_info->bkg_buf_size)))
                     HGOTO_ERROR(H5E_RESOURCE, H5E_NOSPACE, FAIL,
                                 "memory allocation failed for type conversion");
-<<<<<<< HEAD
-                io_info->bkg_buf_allocated = TRUE;
-=======
                 io_info->bkg_buf_allocated = true;
->>>>>>> 07347cc5
             }
         }
         else {
@@ -1442,19 +1410,11 @@
             /* If the buffer is too small to hold even one element (in the dataset with the largest , try to
              * make it bigger */
             if (target_size < io_info->max_tconv_type_size) {
-<<<<<<< HEAD
-                hbool_t default_buffer_info; /* Whether the buffer information are the defaults */
-
-                /* Detect if we have all default settings for buffers */
-                default_buffer_info = (hbool_t)((H5D_TEMP_BUF_SIZE == max_temp_buf) && (NULL == tconv_buf) &&
-                                                (NULL == bkgr_buf));
-=======
                 bool default_buffer_info; /* Whether the buffer information are the defaults */
 
                 /* Detect if we have all default settings for buffers */
                 default_buffer_info =
                     (bool)((H5D_TEMP_BUF_SIZE == max_temp_buf) && (NULL == tconv_buf) && (NULL == bkgr_buf));
->>>>>>> 07347cc5
 
                 /* Check if we are using the default buffer info */
                 if (default_buffer_info)
@@ -1474,11 +1434,7 @@
                 if (NULL == (io_info->tconv_buf = H5FL_BLK_MALLOC(type_conv, target_size)))
                     HGOTO_ERROR(H5E_RESOURCE, H5E_NOSPACE, FAIL,
                                 "memory allocation failed for type conversion");
-<<<<<<< HEAD
-                io_info->tconv_buf_allocated = TRUE;
-=======
                 io_info->tconv_buf_allocated = true;
->>>>>>> 07347cc5
             } /* end if */
 
             /* Iterate over datasets */
@@ -1499,11 +1455,7 @@
                     if (NULL == (io_info->bkg_buf = H5FL_BLK_MALLOC(type_conv, target_size)))
                         HGOTO_ERROR(H5E_RESOURCE, H5E_NOSPACE, FAIL,
                                     "memory allocation failed for background conversion");
-<<<<<<< HEAD
-                    io_info->bkg_buf_allocated = TRUE;
-=======
                     io_info->bkg_buf_allocated = true;
->>>>>>> 07347cc5
                 }
             }
         }
