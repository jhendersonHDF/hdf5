--- conflicted
+++ resolved
@@ -210,11 +210,7 @@
     /* Cache the new Fixed Array header */
     if (H5AC_insert_entry(f, H5AC_FARRAY_HDR, hdr->addr, hdr, H5AC__NO_FLAGS_SET) < 0)
         HGOTO_ERROR(H5E_FARRAY, H5E_CANTINSERT, HADDR_UNDEF, "can't add fixed array header to cache");
-<<<<<<< HEAD
-    inserted = TRUE;
-=======
     inserted = true;
->>>>>>> 07347cc5
 
     /* Add header as child of 'top' proxy */
     if (hdr->top_proxy)
