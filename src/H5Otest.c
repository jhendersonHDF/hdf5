--- conflicted
+++ resolved
@@ -98,17 +98,10 @@
     /* Set API context */
     if (H5CX_push() < 0)
         HGOTO_ERROR(H5E_OHDR, H5E_CANTSET, FAIL, "can't set API context");
-<<<<<<< HEAD
-    api_ctx_pushed = TRUE;
-
-    /* Get the object header */
-    if (NULL == (oh = H5O_protect(loc, H5AC__READ_ONLY_FLAG, FALSE)))
-=======
     api_ctx_pushed = true;
 
     /* Get the object header */
     if (NULL == (oh = H5O_protect(loc, H5AC__READ_ONLY_FLAG, false)))
->>>>>>> 07347cc5
         HGOTO_ERROR(H5E_OHDR, H5E_CANTPROTECT, FAIL, "unable to load object header");
 
     /* Check for attribute info stored */
@@ -132,11 +125,7 @@
 done:
     if (oh && H5O_unprotect(loc, oh, H5AC__NO_FLAGS_SET) < 0)
         HDONE_ERROR(H5E_OHDR, H5E_CANTUNPROTECT, FAIL, "unable to release object header");
-<<<<<<< HEAD
-    if (api_ctx_pushed && H5CX_pop(FALSE) < 0)
-=======
     if (api_ctx_pushed && H5CX_pop(false) < 0)
->>>>>>> 07347cc5
         HDONE_ERROR(H5E_OHDR, H5E_CANTRESET, FAIL, "can't reset API context");
 
     FUNC_LEAVE_NOAPI(ret_value)
@@ -181,17 +170,10 @@
     /* Set API context */
     if (H5CX_push() < 0)
         HGOTO_ERROR(H5E_OHDR, H5E_CANTSET, FAIL, "can't set API context");
-<<<<<<< HEAD
-    api_ctx_pushed = TRUE;
-
-    /* Get the object header */
-    if (NULL == (oh = H5O_protect(loc, H5AC__READ_ONLY_FLAG, FALSE)))
-=======
     api_ctx_pushed = true;
 
     /* Get the object header */
     if (NULL == (oh = H5O_protect(loc, H5AC__READ_ONLY_FLAG, false)))
->>>>>>> 07347cc5
         HGOTO_ERROR(H5E_OHDR, H5E_CANTPROTECT, FAIL, "unable to load object header");
 
     /* Check for attribute info stored */
@@ -245,11 +227,7 @@
         HDONE_ERROR(H5E_OHDR, H5E_CANTCLOSEOBJ, FAIL, "can't close v2 B-tree for name index");
     if (oh && H5O_unprotect(loc, oh, H5AC__NO_FLAGS_SET) < 0)
         HDONE_ERROR(H5E_OHDR, H5E_CANTUNPROTECT, FAIL, "unable to release object header");
-<<<<<<< HEAD
-    if (api_ctx_pushed && H5CX_pop(FALSE) < 0)
-=======
     if (api_ctx_pushed && H5CX_pop(false) < 0)
->>>>>>> 07347cc5
         HDONE_ERROR(H5E_OHDR, H5E_CANTRESET, FAIL, "can't reset API context");
 
     FUNC_LEAVE_NOAPI(ret_value)
@@ -294,17 +272,10 @@
     /* Set API context */
     if (H5CX_push() < 0)
         HGOTO_ERROR(H5E_OHDR, H5E_CANTSET, FAIL, "can't set API context");
-<<<<<<< HEAD
-    api_ctx_pushed = TRUE;
-
-    /* Get the object header */
-    if (NULL == (oh = H5O_protect(loc, H5AC__READ_ONLY_FLAG, FALSE)))
-=======
     api_ctx_pushed = true;
 
     /* Get the object header */
     if (NULL == (oh = H5O_protect(loc, H5AC__READ_ONLY_FLAG, false)))
->>>>>>> 07347cc5
         HGOTO_ERROR(H5E_OHDR, H5E_CANTPROTECT, FAIL, "unable to load object header");
 
     /* Check for attribute info stored */
@@ -353,11 +324,7 @@
         HDONE_ERROR(H5E_OHDR, H5E_CANTCLOSEOBJ, FAIL, "can't close v2 B-tree for name index");
     if (oh && H5O_unprotect(loc, oh, H5AC__NO_FLAGS_SET) < 0)
         HDONE_ERROR(H5E_OHDR, H5E_CANTUNPROTECT, FAIL, "unable to release object header");
-<<<<<<< HEAD
-    if (api_ctx_pushed && H5CX_pop(FALSE) < 0)
-=======
     if (api_ctx_pushed && H5CX_pop(false) < 0)
->>>>>>> 07347cc5
         HDONE_ERROR(H5E_OHDR, H5E_CANTRESET, FAIL, "can't reset API context");
 
     FUNC_LEAVE_NOAPI(ret_value)
@@ -404,21 +371,13 @@
     /* Set API context */
     if (H5CX_push() < 0)
         HGOTO_ERROR(H5E_OHDR, H5E_CANTSET, FAIL, "can't set API context");
-<<<<<<< HEAD
-    api_ctx_pushed = TRUE;
-=======
     api_ctx_pushed = true;
->>>>>>> 07347cc5
 
     /* Set metadata tag in API context */
     H5_BEGIN_TAG(loc->addr)
 
     /* Get the object header */
-<<<<<<< HEAD
-    if (NULL == (oh = H5O_protect(loc, H5AC__READ_ONLY_FLAG, FALSE)))
-=======
     if (NULL == (oh = H5O_protect(loc, H5AC__READ_ONLY_FLAG, false)))
->>>>>>> 07347cc5
         HGOTO_ERROR_TAG(H5E_OHDR, H5E_CANTPROTECT, FAIL, "unable to load object header");
 
     /* Check for attribute info stored */
@@ -469,11 +428,7 @@
         HDONE_ERROR(H5E_OHDR, H5E_CANTCLOSEOBJ, FAIL, "can't close v2 B-tree for creation order index");
     if (oh && H5O_unprotect(loc, oh, H5AC__NO_FLAGS_SET) < 0)
         HDONE_ERROR(H5E_OHDR, H5E_CANTUNPROTECT, FAIL, "unable to release object header");
-<<<<<<< HEAD
-    if (api_ctx_pushed && H5CX_pop(FALSE) < 0)
-=======
     if (api_ctx_pushed && H5CX_pop(false) < 0)
->>>>>>> 07347cc5
         HDONE_ERROR(H5E_OHDR, H5E_CANTRESET, FAIL, "can't reset API context");
 
     FUNC_LEAVE_NOAPI(ret_value)
@@ -516,11 +471,7 @@
         HGOTO_ERROR(H5E_SYM, H5E_NOTFOUND, FAIL, "object not found");
 
     /* Get the object header */
-<<<<<<< HEAD
-    if (NULL == (oh = H5O_protect(loc, H5AC__READ_ONLY_FLAG, FALSE)))
-=======
     if (NULL == (oh = H5O_protect(loc, H5AC__READ_ONLY_FLAG, false)))
->>>>>>> 07347cc5
         HGOTO_ERROR(H5E_OHDR, H5E_CANTPROTECT, FAIL, "unable to load object header");
 
     /* Locate "unknown" message  */
@@ -577,11 +528,7 @@
     FUNC_ENTER_PACKAGE
 
     /* Get the object header */
-<<<<<<< HEAD
-    if (NULL == (oh = H5O_protect(loc, H5AC__NO_FLAGS_SET, FALSE)))
-=======
     if (NULL == (oh = H5O_protect(loc, H5AC__NO_FLAGS_SET, false)))
->>>>>>> 07347cc5
         HGOTO_ERROR(H5E_OHDR, H5E_CANTPROTECT, FAIL, "unable to protect object header");
 
     /* Safety check */
@@ -640,11 +587,7 @@
     assert(rc);
 
     /* Get the object header */
-<<<<<<< HEAD
-    if (NULL == (oh = H5O_protect(loc, H5AC__READ_ONLY_FLAG, FALSE)))
-=======
     if (NULL == (oh = H5O_protect(loc, H5AC__READ_ONLY_FLAG, false)))
->>>>>>> 07347cc5
         HGOTO_ERROR(H5E_OHDR, H5E_CANTPROTECT, FAIL, "unable to protect object header");
 
     /* Save the refcount for the object header */
@@ -698,17 +641,10 @@
     /* Set API context */
     if (H5CX_push() < 0)
         HGOTO_ERROR(H5E_OHDR, H5E_CANTSET, FAIL, "can't set API context");
-<<<<<<< HEAD
-    api_ctx_pushed = TRUE;
-
-    /* Get the object header */
-    if (NULL == (oh = H5O_protect(loc, H5AC__READ_ONLY_FLAG, FALSE)))
-=======
     api_ctx_pushed = true;
 
     /* Get the object header */
     if (NULL == (oh = H5O_protect(loc, H5AC__READ_ONLY_FLAG, false)))
->>>>>>> 07347cc5
         HGOTO_ERROR(H5E_OHDR, H5E_CANTPROTECT, FAIL, "unable to load object header");
 
     /* Locate first message of given type */
@@ -728,11 +664,7 @@
 done:
     if (oh && H5O_unprotect(loc, oh, H5AC__NO_FLAGS_SET) < 0)
         HDONE_ERROR(H5E_OHDR, H5E_CANTUNPROTECT, FAIL, "unable to release object header");
-<<<<<<< HEAD
-    if (api_ctx_pushed && H5CX_pop(FALSE) < 0)
-=======
     if (api_ctx_pushed && H5CX_pop(false) < 0)
->>>>>>> 07347cc5
         HDONE_ERROR(H5E_OHDR, H5E_CANTRESET, FAIL, "can't reset API context");
 
     FUNC_LEAVE_NOAPI(ret_value)
@@ -776,17 +708,10 @@
     /* Set API context */
     if (H5CX_push() < 0)
         HGOTO_ERROR(H5E_OHDR, H5E_CANTSET, FAIL, "can't set API context");
-<<<<<<< HEAD
-    api_ctx_pushed = TRUE;
-
-    /* Get the object header */
-    if (NULL == (oh = H5O_protect(loc, H5AC__NO_FLAGS_SET, FALSE)))
-=======
     api_ctx_pushed = true;
 
     /* Get the object header */
     if (NULL == (oh = H5O_protect(loc, H5AC__NO_FLAGS_SET, false)))
->>>>>>> 07347cc5
         HGOTO_ERROR(H5E_OHDR, H5E_CANTPROTECT, FAIL, "unable to load object header");
 
     /* Locate first message of given type */
@@ -850,11 +775,7 @@
 done:
     if (oh && H5O_unprotect(loc, oh, H5AC__NO_FLAGS_SET) < 0)
         HDONE_ERROR(H5E_OHDR, H5E_CANTUNPROTECT, FAIL, "unable to release object header");
-<<<<<<< HEAD
-    if (api_ctx_pushed && H5CX_pop(FALSE) < 0)
-=======
     if (api_ctx_pushed && H5CX_pop(false) < 0)
->>>>>>> 07347cc5
         HDONE_ERROR(H5E_OHDR, H5E_CANTRESET, FAIL, "can't reset API context");
 
     FUNC_LEAVE_NOAPI(ret_value)
