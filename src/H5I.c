--- conflicted
+++ resolved
@@ -121,11 +121,7 @@
         }
 
         /* Verify that we found a type to give out */
-<<<<<<< HEAD
-        if (done == FALSE)
-=======
         if (done == false)
->>>>>>> 07347cc5
             HGOTO_ERROR(H5E_ID, H5E_NOSPACE, H5I_BADID, "Maximum number of ID types exceeded");
     }
 
@@ -311,11 +307,7 @@
         HGOTO_ERROR(H5E_ID, H5E_BADGROUP, H5I_INVALID_HID, "cannot call public function on library type");
 
     /* Register the object */
-<<<<<<< HEAD
-    if ((ret_value = H5I__register(type, object, TRUE, NULL, NULL)) < 0)
-=======
     if ((ret_value = H5I__register(type, object, true, NULL, NULL)) < 0)
->>>>>>> 07347cc5
         HGOTO_ERROR(H5E_ID, H5E_CANTREGISTER, H5I_INVALID_HID, "unable to register object");
 
 done:
@@ -348,11 +340,7 @@
         HGOTO_ERROR(H5E_ID, H5E_BADVALUE, H5I_INVALID_HID, "NULL pointer for realize_cb not allowed");
 
     /* Register the future object */
-<<<<<<< HEAD
-    if ((ret_value = H5I__register(type, object, TRUE, realize_cb, discard_cb)) < 0)
-=======
     if ((ret_value = H5I__register(type, object, true, realize_cb, discard_cb)) < 0)
->>>>>>> 07347cc5
         HGOTO_ERROR(H5E_ID, H5E_CANTREGISTER, H5I_INVALID_HID, "unable to register object");
 
 done:
@@ -511,11 +499,7 @@
         HGOTO_ERROR(H5E_ID, H5E_BADID, (-1), "invalid ID");
 
     /* Do actual increment operation */
-<<<<<<< HEAD
-    if ((ret_value = H5I_inc_ref(id, TRUE)) < 0)
-=======
     if ((ret_value = H5I_inc_ref(id, true)) < 0)
->>>>>>> 07347cc5
         HGOTO_ERROR(H5E_ID, H5E_CANTINC, (-1), "can't increment ID ref count");
 
 done:
@@ -545,11 +529,7 @@
         HGOTO_ERROR(H5E_ID, H5E_BADID, (-1), "invalid ID");
 
     /* Do actual retrieve operation */
-<<<<<<< HEAD
-    if ((ret_value = H5I_get_ref(id, TRUE)) < 0)
-=======
     if ((ret_value = H5I_get_ref(id, true)) < 0)
->>>>>>> 07347cc5
         HGOTO_ERROR(H5E_ID, H5E_CANTGET, (-1), "can't get ID ref count");
 
 done:
@@ -846,11 +826,7 @@
     /* Note that H5I_iterate returns an error code.  We ignore it
      * here, as we can't do anything with it without revising the API.
      */
-<<<<<<< HEAD
-    if ((ret_value = H5I_iterate(type, H5I__iterate_pub_cb, &int_udata, TRUE)) < 0)
-=======
     if ((ret_value = H5I_iterate(type, H5I__iterate_pub_cb, &int_udata, true)) < 0)
->>>>>>> 07347cc5
         HGOTO_ERROR(H5E_ID, H5E_BADITER, FAIL, "can't iterate over ids");
 
 done:
@@ -891,11 +867,7 @@
             HGOTO_ERROR(H5E_ID, H5E_BADTYPE, H5I_INVALID_HID, "invalid location identifier");
 
         /* Get the file ID */
-<<<<<<< HEAD
-        if ((ret_value = H5F_get_file_id(vol_obj, type, TRUE)) < 0)
-=======
         if ((ret_value = H5F_get_file_id(vol_obj, type, true)) < 0)
->>>>>>> 07347cc5
             HGOTO_ERROR(H5E_ID, H5E_CANTGET, H5I_INVALID_HID, "can't retrieve file ID");
     }
     else
