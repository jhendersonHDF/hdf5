--- conflicted
+++ resolved
@@ -143,11 +143,7 @@
     /* Check args */
     if (NULL == search_path)
         HGOTO_ERROR(H5E_ARGS, H5E_BADVALUE, FAIL, "plugin_path parameter cannot be NULL");
-<<<<<<< HEAD
-    if (0 == HDstrlen(search_path))
-=======
     if (0 == strlen(search_path))
->>>>>>> 07347cc5
         HGOTO_ERROR(H5E_ARGS, H5E_BADVALUE, FAIL, "plugin_path parameter cannot have length zero");
 
     /* Append the search path to the path table */
@@ -179,11 +175,7 @@
     /* Check args */
     if (NULL == search_path)
         HGOTO_ERROR(H5E_ARGS, H5E_BADVALUE, FAIL, "plugin_path parameter cannot be NULL");
-<<<<<<< HEAD
-    if (0 == HDstrlen(search_path))
-=======
     if (0 == strlen(search_path))
->>>>>>> 07347cc5
         HGOTO_ERROR(H5E_ARGS, H5E_BADVALUE, FAIL, "plugin_path parameter cannot have length zero");
 
     /* Prepend the search path to the path table */
@@ -216,11 +208,7 @@
     /* Check args */
     if (NULL == search_path)
         HGOTO_ERROR(H5E_ARGS, H5E_BADVALUE, FAIL, "plugin_path parameter cannot be NULL");
-<<<<<<< HEAD
-    if (0 == HDstrlen(search_path))
-=======
     if (0 == strlen(search_path))
->>>>>>> 07347cc5
         HGOTO_ERROR(H5E_ARGS, H5E_BADVALUE, FAIL, "plugin_path parameter cannot have length zero");
 
     /* Check index */
@@ -262,11 +250,7 @@
     /* Check args */
     if (NULL == search_path)
         HGOTO_ERROR(H5E_ARGS, H5E_BADVALUE, FAIL, "plugin_path parameter cannot be NULL");
-<<<<<<< HEAD
-    if (0 == HDstrlen(search_path))
-=======
     if (0 == strlen(search_path))
->>>>>>> 07347cc5
         HGOTO_ERROR(H5E_ARGS, H5E_BADVALUE, FAIL, "plugin_path parameter cannot have length zero");
 
     /* Check index */
@@ -371,11 +355,7 @@
     /* Get the path at the specified index and its length */
     if (NULL == (path = H5PL__get_path(idx)))
         HGOTO_ERROR(H5E_PLUGIN, H5E_BADVALUE, (-1), "no path stored at that index");
-<<<<<<< HEAD
-    path_len = HDstrlen(path);
-=======
     path_len = strlen(path);
->>>>>>> 07347cc5
 
     /* If the path buffer is not NULL, copy the path to the buffer */
     if (path_buf) {
