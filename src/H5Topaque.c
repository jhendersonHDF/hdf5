/* * * * * * * * * * * * * * * * * * * * * * * * * * * * * * * * * * * * * * *
 * Copyright by The HDF Group.                                               *
 * All rights reserved.                                                      *
 *                                                                           *
 * This file is part of HDF5.  The full HDF5 copyright notice, including     *
 * terms governing use, modification, and redistribution, is contained in    *
 * the COPYING file, which can be found at the root of the source code       *
 * distribution tree, or in https://www.hdfgroup.org/licenses.               *
 * If you do not have access to either file, you may request a copy from     *
 * help@hdfgroup.org.                                                        *
 * * * * * * * * * * * * * * * * * * * * * * * * * * * * * * * * * * * * * * */

/*
 * Module Info: This module contains the functionality for opaque
 *      datatypes in the H5T interface.
 */

#include "H5Tmodule.h" /* This source code file is part of the H5T module */

#include "H5private.h"   /* Generic Functions			*/
#include "H5Eprivate.h"  /* Error handling		  	*/
#include "H5Iprivate.h"  /* IDs			  		*/
#include "H5MMprivate.h" /* Memory management			*/
#include "H5Tpkg.h"      /* Datatypes				*/

/*-------------------------------------------------------------------------
 * Function:	H5Tset_tag
 *
 * Purpose:	Tag an opaque datatype with a unique ASCII identifier.
 *
 * Return:	Non-negative on success/Negative on failure
 *
 *-------------------------------------------------------------------------
 */
herr_t
H5Tset_tag(hid_t type_id, const char *tag)
{
    H5T_t *dt        = NULL;
    herr_t ret_value = SUCCEED; /* Return value */

    FUNC_ENTER_API(FAIL)
    H5TRACE2("e", "i*s", type_id, tag);

    /* Check args */
    if (NULL == (dt = (H5T_t *)H5I_object_verify(type_id, H5I_DATATYPE)))
        HGOTO_ERROR(H5E_ARGS, H5E_BADTYPE, FAIL, "not a data type");
    if (H5T_STATE_TRANSIENT != dt->shared->state)
        HGOTO_ERROR(H5E_ARGS, H5E_CANTINIT, FAIL, "data type is read-only");
    while (dt->shared->parent)
        dt = dt->shared->parent; /*defer to parent*/
    if (H5T_OPAQUE != dt->shared->type)
        HGOTO_ERROR(H5E_ARGS, H5E_BADTYPE, FAIL, "not an opaque data type");
    if (!tag)
        HGOTO_ERROR(H5E_ARGS, H5E_BADVALUE, FAIL, "no tag");
<<<<<<< HEAD
    if (HDstrlen(tag) >= H5T_OPAQUE_TAG_MAX)
=======
    if (strlen(tag) >= H5T_OPAQUE_TAG_MAX)
>>>>>>> 07347cc5
        HGOTO_ERROR(H5E_ARGS, H5E_BADVALUE, FAIL, "tag too long");

    /* Commit */
    H5MM_xfree(dt->shared->u.opaque.tag);
    dt->shared->u.opaque.tag = H5MM_strdup(tag);

done:
    FUNC_LEAVE_API(ret_value)
}

/*-------------------------------------------------------------------------
 * Function:	H5Tget_tag
 *
 * Purpose:	Get the tag associated with an opaque datatype.
 *
 * Return:	A pointer to an allocated string. The caller should free
 *              the string. NULL is returned for errors.
 *
 *-------------------------------------------------------------------------
 */
char *
H5Tget_tag(hid_t type_id)
{
    H5T_t *dt = NULL;
    char  *ret_value;

    FUNC_ENTER_API(NULL)
    H5TRACE1("*s", "i", type_id);

    /* Check args */
    if (NULL == (dt = (H5T_t *)H5I_object_verify(type_id, H5I_DATATYPE)))
        HGOTO_ERROR(H5E_ARGS, H5E_BADTYPE, NULL, "not a data type");
    while (dt->shared->parent)
        dt = dt->shared->parent; /*defer to parent*/
    if (H5T_OPAQUE != dt->shared->type)
        HGOTO_ERROR(H5E_DATATYPE, H5E_CANTINIT, NULL, "operation not defined for data type class");

    /* result */
    if (NULL == (ret_value = H5MM_strdup(dt->shared->u.opaque.tag)))
        HGOTO_ERROR(H5E_RESOURCE, H5E_NOSPACE, NULL, "memory allocation failed");

done:
    FUNC_LEAVE_API(ret_value)
}<|MERGE_RESOLUTION|>--- conflicted
+++ resolved
@@ -52,11 +52,7 @@
         HGOTO_ERROR(H5E_ARGS, H5E_BADTYPE, FAIL, "not an opaque data type");
     if (!tag)
         HGOTO_ERROR(H5E_ARGS, H5E_BADVALUE, FAIL, "no tag");
-<<<<<<< HEAD
-    if (HDstrlen(tag) >= H5T_OPAQUE_TAG_MAX)
-=======
     if (strlen(tag) >= H5T_OPAQUE_TAG_MAX)
->>>>>>> 07347cc5
         HGOTO_ERROR(H5E_ARGS, H5E_BADVALUE, FAIL, "tag too long");
 
     /* Commit */
