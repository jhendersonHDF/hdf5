--- conflicted
+++ resolved
@@ -364,36 +364,24 @@
  *-------------------------------------------------------------------------
  */
 ssize_t
-H5Fget_obj_count(hid_t uid, unsigned types)
-{
-    H5F_t    *f = NULL;         /* File to query */
-<<<<<<< HEAD
-    H5VL_id_wrapper_t    *id_wrapper;         /* user id structure */
-    hid_t    id;
-=======
+H5Fget_obj_count(hid_t file_id, unsigned types)
+{
+    H5F_t   *f = NULL;         /* File to query */
+    ssize_t ret_value;         /* Return value */
     size_t  obj_count = 0;      /* Number of opened objects */
->>>>>>> 09fa6e9c
-    ssize_t  ret_value;         /* Return value */
 
     FUNC_ENTER_API(FAIL)
-    H5TRACE2("Zs", "iIu", uid, types);
-
-    if (H5I_FILE_PUBLIC == H5I_get_type(uid)) {
-        if(NULL == (id_wrapper = (H5VL_id_wrapper_t *)H5I_object(uid)))
+    H5TRACE2("Zs", "iIu", file_id, types);
+
+    if (H5I_FILE_PUBLIC == H5I_get_type(file_id)) {
+        H5VL_id_wrapper_t    *id_wrapper;    /* wrapper object */
+
+        if(NULL == (id_wrapper = (H5VL_id_wrapper_t *)H5I_object(file_id)))
             HGOTO_ERROR(H5E_ARGS, H5E_BADTYPE, FAIL, "invalid user identifier")
-        id = id_wrapper->obj_id;
+        file_id = id_wrapper->obj_id;
     }
-    else {
-        id = uid;
-    }
-
-<<<<<<< HEAD
-    if(id != (hid_t)H5F_OBJ_ALL && 
-       (NULL == (f = (H5F_t *)H5I_object_verify(id, H5I_FILE))))
-=======
-    /* Check arguments */
+
     if(file_id != (hid_t)H5F_OBJ_ALL && (NULL == (f = (H5F_t *)H5I_object_verify(file_id, H5I_FILE))))
->>>>>>> 09fa6e9c
         HGOTO_ERROR(H5E_ARGS, H5E_BADVALUE, FAIL, "not a file id")
     if(0 == (types & H5F_OBJ_ALL))
         HGOTO_ERROR(H5E_ARGS, H5E_BADVALUE, FAIL, "not an object type")
@@ -463,37 +451,25 @@
  *-------------------------------------------------------------------------
  */
 ssize_t
-H5Fget_obj_ids(hid_t uid, unsigned types, size_t max_objs, hid_t *oid_list)
-{
-<<<<<<< HEAD
+H5Fget_obj_ids(hid_t file_id, unsigned types, size_t max_objs, hid_t *oid_list)
+{
     H5F_t     *f = NULL;        /* File to query */
-    H5VL_id_wrapper_t     *id_wrapper;        /* user id structure */
-    hid_t     id;
-=======
-    H5F_t    *f = NULL;         /* File to query */
     size_t    obj_id_count = 0; /* Number of open objects */
->>>>>>> 09fa6e9c
     ssize_t   ret_value;        /* Return value */
 
     FUNC_ENTER_API(FAIL)
-    H5TRACE4("Zs", "iIuz*i", uid, types, max_objs, oid_list);
-
-    if (H5I_FILE_PUBLIC == H5I_get_type(uid)) {
-        if(NULL == (id_wrapper = (H5VL_id_wrapper_t *)H5I_object(uid)))
+    H5TRACE4("Zs", "iIuz*i", file_id, types, max_objs, oid_list);
+
+    if (H5I_FILE_PUBLIC == H5I_get_type(file_id)) {
+        H5VL_id_wrapper_t     *id_wrapper;        /* wrapper object */
+
+        if(NULL == (id_wrapper = (H5VL_id_wrapper_t *)H5I_object(file_id)))
             HGOTO_ERROR(H5E_ARGS, H5E_BADTYPE, FAIL, "invalid user identifier")
-        id = id_wrapper->obj_id;
+        file_id = id_wrapper->obj_id;
     }
-    else {
-        id = uid;
-    }
-
-<<<<<<< HEAD
-    if(id != (hid_t)H5F_OBJ_ALL && 
-       (NULL == (f = (H5F_t *)H5I_object_verify(id, H5I_FILE))))
-=======
+
     /* Check arguments */
     if(file_id != (hid_t)H5F_OBJ_ALL && (NULL == (f = (H5F_t *)H5I_object_verify(file_id, H5I_FILE))))
->>>>>>> 09fa6e9c
         HGOTO_ERROR(H5E_ARGS, H5E_BADVALUE, FAIL, "not a file id")
     if(0 == (types & H5F_OBJ_ALL))
         HGOTO_ERROR(H5E_ARGS, H5E_BADVALUE, FAIL, "not an object type")
