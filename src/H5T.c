--- conflicted
+++ resolved
@@ -326,11 +326,7 @@
             H5_GLUE3(H5T_INIT_TYPE_, GUTS, _CORE)                                                            \
                                                                                                              \
             /* Register result */                                                                            \
-<<<<<<< HEAD
-            if (((GLOBAL) = H5I_register(H5I_DATATYPE, dt, FALSE)) < 0)                                      \
-=======
             if (((GLOBAL) = H5I_register(H5I_DATATYPE, dt, false)) < 0)                                      \
->>>>>>> 07347cc5
                 HGOTO_ERROR(H5E_DATATYPE, H5E_CANTREGISTER, FAIL, "unable to register datatype atom");       \
     }
 
@@ -1392,11 +1388,7 @@
         assert(H5P_CLS_DATATYPE_CREATE_g != NULL);
 
         /* Register the default datatype creation property list */
-<<<<<<< HEAD
-        if ((H5P_LST_DATATYPE_CREATE_ID_g = H5P_create_id(H5P_CLS_DATATYPE_CREATE_g, FALSE)) < 0)
-=======
         if ((H5P_LST_DATATYPE_CREATE_ID_g = H5P_create_id(H5P_CLS_DATATYPE_CREATE_g, false)) < 0)
->>>>>>> 07347cc5
             HGOTO_ERROR(H5E_PLIST, H5E_CANTREGISTER, FAIL, "can't insert property into class");
     } /* end if */
 
@@ -1761,11 +1753,7 @@
         HGOTO_ERROR(H5E_DATATYPE, H5E_CANTINIT, FAIL, "unable to create type");
 
     /* Get an ID for the datatype */
-<<<<<<< HEAD
-    if ((ret_value = H5I_register(H5I_DATATYPE, dt, TRUE)) < 0)
-=======
     if ((ret_value = H5I_register(H5I_DATATYPE, dt, true)) < 0)
->>>>>>> 07347cc5
         HGOTO_ERROR(H5E_DATATYPE, H5E_CANTREGISTER, FAIL, "unable to register datatype ID");
 
 done:
@@ -1860,11 +1848,7 @@
         HGOTO_ERROR(H5E_DATATYPE, H5E_CANTINIT, H5I_INVALID_HID, "unable to copy");
 
     /* Get an ID for the copied datatype */
-<<<<<<< HEAD
-    if ((ret_value = H5I_register(H5I_DATATYPE, new_dt, TRUE)) < 0)
-=======
     if ((ret_value = H5I_register(H5I_DATATYPE, new_dt, true)) < 0)
->>>>>>> 07347cc5
         HGOTO_ERROR(H5E_DATATYPE, H5E_CANTREGISTER, H5I_INVALID_HID, "unable to register datatype atom");
 
 done:
@@ -2037,11 +2021,7 @@
     if (H5T_STATE_NAMED == dt->shared->state || H5T_STATE_OPEN == dt->shared->state)
         HGOTO_ERROR(H5E_ARGS, H5E_BADVALUE, FAIL, "unable to lock named datatype");
 
-<<<<<<< HEAD
-    if (H5T_lock(dt, TRUE) < 0)
-=======
     if (H5T_lock(dt, true) < 0)
->>>>>>> 07347cc5
         HGOTO_ERROR(H5E_DATATYPE, H5E_CANTINIT, FAIL, "unable to lock transient datatype");
 
 done:
@@ -2139,11 +2119,7 @@
         HGOTO_ERROR(H5E_ARGS, H5E_BADTYPE, H5T_NO_CLASS, "not a datatype class");
 
     /* Set return value */
-<<<<<<< HEAD
-    if ((ret_value = H5T_detect_class(dt, cls, TRUE)) < 0)
-=======
     if ((ret_value = H5T_detect_class(dt, cls, true)) < 0)
->>>>>>> 07347cc5
         HGOTO_ERROR(H5E_DATATYPE, H5E_CANTGET, H5T_NO_CLASS, "can't get datatype class");
 
 done:
@@ -2156,11 +2132,7 @@
  * Purpose:    Check whether a datatype contains (or is) a certain type of
  *             datatype.
  *
-<<<<<<< HEAD
- * Return:     TRUE (1) or FALSE (0) on success/Negative on failure
-=======
  * Return:     true (1) or false (0) on success/Negative on failure
->>>>>>> 07347cc5
  *
  *-------------------------------------------------------------------------
  */
@@ -2232,11 +2204,7 @@
  *
  * Purpose:   Check whether a datatype is a variable-length string
  *
-<<<<<<< HEAD
- * Return:    TRUE (1) or FALSE (0) on success/Negative on failure
-=======
  * Return:    true (1) or false (0) on success/Negative on failure
->>>>>>> 07347cc5
  *
  *-------------------------------------------------------------------------
  */
@@ -2266,11 +2234,7 @@
  *
  * Purpose:   Check whether a datatype is a variable-length string
  *
-<<<<<<< HEAD
- * Return:    TRUE (1) or FALSE (0) on success/Negative on failure
-=======
  * Return:    true (1) or false (0) on success/Negative on failure
->>>>>>> 07347cc5
  *
  *-------------------------------------------------------------------------
  */
@@ -2393,11 +2357,7 @@
         HGOTO_ERROR(H5E_ARGS, H5E_BADTYPE, H5I_INVALID_HID, "not a datatype");
     if (NULL == (super = H5T_get_super(dt)))
         HGOTO_ERROR(H5E_DATATYPE, H5E_CANTINIT, H5I_INVALID_HID, "not a datatype");
-<<<<<<< HEAD
-    if ((ret_value = H5I_register(H5I_DATATYPE, super, TRUE)) < 0)
-=======
     if ((ret_value = H5I_register(H5I_DATATYPE, super, true)) < 0)
->>>>>>> 07347cc5
         HGOTO_ERROR(H5E_DATATYPE, H5E_CANTREGISTER, H5I_INVALID_HID, "unable to register parent datatype");
 
 done:
@@ -2590,11 +2550,7 @@
             /* Create a new conversion path */
             if (NULL == (new_path = H5FL_CALLOC(H5T_path_t)))
                 HGOTO_ERROR(H5E_RESOURCE, H5E_NOSPACE, FAIL, "memory allocation failed");
-<<<<<<< HEAD
-            HDstrncpy(new_path->name, name, (size_t)H5T_NAMELEN);
-=======
             strncpy(new_path->name, name, (size_t)H5T_NAMELEN);
->>>>>>> 07347cc5
             new_path->name[H5T_NAMELEN - 1] = '\0';
             if (NULL == (new_path->src = H5T_copy(old_path->src, H5T_COPY_ALL)) ||
                 NULL == (new_path->dst = H5T_copy(old_path->dst, H5T_COPY_ALL)))
@@ -2742,11 +2698,7 @@
         for (i = H5T_g.nsoft - 1; i >= 0; --i) {
             soft = H5T_g.soft + i;
             assert(soft);
-<<<<<<< HEAD
-            if (name && *name && HDstrcmp(name, soft->name) != 0)
-=======
             if (name && *name && strcmp(name, soft->name) != 0)
->>>>>>> 07347cc5
                 continue;
             if (src && src->shared->type != soft->src)
                 continue;
@@ -2972,11 +2924,7 @@
         HGOTO_ERROR(H5E_ARGS, H5E_BADTYPE, FAIL, "not a data type");
     if (H5P_DEFAULT == dxpl_id)
         dxpl_id = H5P_DATASET_XFER_DEFAULT;
-<<<<<<< HEAD
-    else if (TRUE != H5P_isa_class(dxpl_id, H5P_DATASET_XFER))
-=======
     else if (true != H5P_isa_class(dxpl_id, H5P_DATASET_XFER))
->>>>>>> 07347cc5
         HGOTO_ERROR(H5E_ARGS, H5E_BADTYPE, FAIL, "not dataset transfer property list");
 
     /* Set DXPL for operation */
@@ -3025,11 +2973,7 @@
     /* Get the default dataset transfer property list if the user didn't provide one */
     if (H5P_DEFAULT == dxpl_id)
         dxpl_id = H5P_DATASET_XFER_DEFAULT;
-<<<<<<< HEAD
-    else if (TRUE != H5P_isa_class(dxpl_id, H5P_DATASET_XFER))
-=======
     else if (true != H5P_isa_class(dxpl_id, H5P_DATASET_XFER))
->>>>>>> 07347cc5
         HGOTO_ERROR(H5E_ARGS, H5E_BADTYPE, FAIL, "not xfer parms");
 
     /* Set DXPL for operation */
@@ -3112,11 +3056,7 @@
         HGOTO_ERROR(H5E_DATATYPE, H5E_CANTDECODE, FAIL, "can't decode object");
 
     /* Register the type and return the ID */
-<<<<<<< HEAD
-    if ((ret_value = H5I_register(H5I_DATATYPE, dt, TRUE)) < 0)
-=======
     if ((ret_value = H5I_register(H5I_DATATYPE, dt, true)) < 0)
->>>>>>> 07347cc5
         HGOTO_ERROR(H5E_DATATYPE, H5E_CANTREGISTER, FAIL, "unable to register data type");
 
 done:
@@ -3154,11 +3094,7 @@
         HGOTO_ERROR(H5E_DATATYPE, H5E_CANTALLOC, FAIL, "can't allocate fake file struct");
 
     /* Find out the size of buffer needed */
-<<<<<<< HEAD
-    if ((buf_size = H5O_msg_raw_size(f, H5O_DTYPE_ID, TRUE, obj)) == 0)
-=======
     if ((buf_size = H5O_msg_raw_size(f, H5O_DTYPE_ID, true, obj)) == 0)
->>>>>>> 07347cc5
         HGOTO_ERROR(H5E_DATATYPE, H5E_BADSIZE, FAIL, "can't find datatype size");
 
     /* Don't encode if buffer size isn't big enough or buffer is empty */
@@ -3172,11 +3108,7 @@
         *buf++ = H5T_ENCODE_VERSION;
 
         /* Encode into user's buffer */
-<<<<<<< HEAD
-        if (H5O_msg_encode(f, H5O_DTYPE_ID, TRUE, buf, obj) < 0)
-=======
         if (H5O_msg_encode(f, H5O_DTYPE_ID, true, buf, obj) < 0)
->>>>>>> 07347cc5
             HGOTO_ERROR(H5E_DATATYPE, H5E_CANTENCODE, FAIL, "can't encode object");
     } /* end else */
 
@@ -3826,11 +3758,7 @@
             new_dt->shared->state = H5T_STATE_RDONLY;
 
     /* Finish making the copy of the datatype */
-<<<<<<< HEAD
-    if (H5T__complete_copy(new_dt, old_dt, reopened_fo, TRUE, H5T_copy_reopen) < 0)
-=======
     if (H5T__complete_copy(new_dt, old_dt, reopened_fo, true, H5T_copy_reopen) < 0)
->>>>>>> 07347cc5
         HGOTO_ERROR(H5E_DATATYPE, H5E_CANTINIT, NULL, "can't complete datatype initialization");
 
     /* Set return value */
@@ -4500,17 +4428,10 @@
 #ifdef H5T_DEBUG
             /* I don't quite trust the code above yet :-)  --RPM */
             for (u = 0; u < dt1->shared->u.compnd.nmembs - 1; u++) {
-<<<<<<< HEAD
-                assert(HDstrcmp(dt1->shared->u.compnd.memb[idx1[u]].name,
-                                dt1->shared->u.compnd.memb[idx1[u + 1]].name));
-                assert(HDstrcmp(dt2->shared->u.compnd.memb[idx2[u]].name,
-                                dt2->shared->u.compnd.memb[idx2[u + 1]].name));
-=======
                 assert(strcmp(dt1->shared->u.compnd.memb[idx1[u]].name,
                               dt1->shared->u.compnd.memb[idx1[u + 1]].name));
                 assert(strcmp(dt2->shared->u.compnd.memb[idx2[u]].name,
                               dt2->shared->u.compnd.memb[idx2[u + 1]].name));
->>>>>>> 07347cc5
             }
 #endif
 
@@ -4604,15 +4525,8 @@
 #ifdef H5T_DEBUG
             /* I don't quite trust the code above yet :-)  --RPM */
             for (u = 0; u < dt1->shared->u.enumer.nmembs - 1; u++) {
-<<<<<<< HEAD
-                assert(
-                    HDstrcmp(dt1->shared->u.enumer.name[idx1[u]], dt1->shared->u.enumer.name[idx1[u + 1]]));
-                assert(
-                    HDstrcmp(dt2->shared->u.enumer.name[idx2[u]], dt2->shared->u.enumer.name[idx2[u + 1]]));
-=======
                 assert(strcmp(dt1->shared->u.enumer.name[idx1[u]], dt1->shared->u.enumer.name[idx1[u + 1]]));
                 assert(strcmp(dt2->shared->u.enumer.name[idx2[u]], dt2->shared->u.enumer.name[idx2[u + 1]]));
->>>>>>> 07347cc5
             }
 #endif
 
@@ -4974,13 +4888,8 @@
         if (NULL == (H5T_g.path[0] = H5FL_CALLOC(H5T_path_t)))
             HGOTO_ERROR(H5E_RESOURCE, H5E_NOSPACE, NULL,
                         "memory allocation failed for no-op conversion path");
-<<<<<<< HEAD
-        HDsnprintf(H5T_g.path[0]->name, sizeof(H5T_g.path[0]->name), "no-op");
-        H5T_g.path[0]->conv.is_app     = FALSE;
-=======
         snprintf(H5T_g.path[0]->name, sizeof(H5T_g.path[0]->name), "no-op");
         H5T_g.path[0]->conv.is_app     = false;
->>>>>>> 07347cc5
         H5T_g.path[0]->conv.u.lib_func = H5T__conv_noop;
         H5T_g.path[0]->cdata.command   = H5T_CONV_INIT;
         if (H5T__conv_noop((hid_t)FAIL, (hid_t)FAIL, &(H5T_g.path[0]->cdata), (size_t)0, (size_t)0, (size_t)0,
@@ -5016,11 +4925,7 @@
         while (cmp && lt < rt) {
             md = (lt + rt) / 2;
             assert(H5T_g.path[md]);
-<<<<<<< HEAD
-            cmp = H5T_cmp(src, H5T_g.path[md]->src, FALSE);
-=======
             cmp = H5T_cmp(src, H5T_g.path[md]->src, false);
->>>>>>> 07347cc5
             if (0 == cmp)
                 cmp = H5T_cmp(dst, H5T_g.path[md]->dst, false);
             if (cmp < 0)
@@ -5070,17 +4975,10 @@
         (!table || (table && conv->is_app) || (table && !table->is_hard && !conv->is_app))) {
         assert(path != table);
         assert(NULL == path->conv.u.app_func);
-<<<<<<< HEAD
-        if (path->src && (src_id = H5I_register(H5I_DATATYPE, H5T_copy(path->src, H5T_COPY_ALL), FALSE)) < 0)
-            HGOTO_ERROR(H5E_DATATYPE, H5E_CANTREGISTER, NULL,
-                        "unable to register source conversion type for query");
-        if (path->dst && (dst_id = H5I_register(H5I_DATATYPE, H5T_copy(path->dst, H5T_COPY_ALL), FALSE)) < 0)
-=======
         if (path->src && (src_id = H5I_register(H5I_DATATYPE, H5T_copy(path->src, H5T_COPY_ALL), false)) < 0)
             HGOTO_ERROR(H5E_DATATYPE, H5E_CANTREGISTER, NULL,
                         "unable to register source conversion type for query");
         if (path->dst && (dst_id = H5I_register(H5I_DATATYPE, H5T_copy(path->dst, H5T_COPY_ALL), false)) < 0)
->>>>>>> 07347cc5
             HGOTO_ERROR(H5E_DATATYPE, H5E_CANTREGISTER, NULL,
                         "unable to register destination conversion type for query");
         path->cdata.command = H5T_CONV_INIT;
@@ -5116,11 +5014,7 @@
         if ((src_id = H5I_register(H5I_DATATYPE, H5T_copy(path->src, H5T_COPY_ALL), false)) < 0)
             HGOTO_ERROR(H5E_DATATYPE, H5E_CANTREGISTER, NULL,
                         "unable to register src conversion type for query");
-<<<<<<< HEAD
-        if ((dst_id = H5I_register(H5I_DATATYPE, H5T_copy(path->dst, H5T_COPY_ALL), FALSE)) < 0)
-=======
         if ((dst_id = H5I_register(H5I_DATATYPE, H5T_copy(path->dst, H5T_COPY_ALL), false)) < 0)
->>>>>>> 07347cc5
             HGOTO_ERROR(H5E_DATATYPE, H5E_CANTREGISTER, NULL,
                         "unable to register dst conversion type for query");
         path->cdata.command = H5T_CONV_INIT;
@@ -5164,11 +5058,7 @@
         while (cmp && lt < rt) {
             md = (lt + rt) / 2;
             assert(H5T_g.path[md]);
-<<<<<<< HEAD
-            cmp = H5T_cmp(src, H5T_g.path[md]->src, FALSE);
-=======
             cmp = H5T_cmp(src, H5T_g.path[md]->src, false);
->>>>>>> 07347cc5
             if (0 == cmp)
                 cmp = H5T_cmp(dst, H5T_g.path[md]->dst, false);
             if (cmp < 0)
