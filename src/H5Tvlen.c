/* * * * * * * * * * * * * * * * * * * * * * * * * * * * * * * * * * * * * * *
 * Copyright by The HDF Group.                                               *
 * All rights reserved.                                                      *
 *                                                                           *
 * This file is part of HDF5.  The full HDF5 copyright notice, including     *
 * terms governing use, modification, and redistribution, is contained in    *
 * the COPYING file, which can be found at the root of the source code       *
 * distribution tree, or in https://www.hdfgroup.org/licenses.               *
 * If you do not have access to either file, you may request a copy from     *
 * help@hdfgroup.org.                                                        *
 * * * * * * * * * * * * * * * * * * * * * * * * * * * * * * * * * * * * * * */

/*
 * Module Info: This module contains the functionality for variable-length
 *      datatypes in the H5T interface.
 */

/****************/
/* Module Setup */
/****************/

#include "H5Tmodule.h" /* This source code file is part of the H5T module */
#define H5F_FRIEND     /*suppress error about including H5Fpkg   */

/***********/
/* Headers */
/***********/
#include "H5private.h"   /* Generic Functions    */
#include "H5CXprivate.h" /* API Contexts         */
#include "H5Eprivate.h"  /* Error handling       */
#include "H5Fpkg.h"      /* File                 */
#include "H5Iprivate.h"  /* IDs                  */
#include "H5MMprivate.h" /* Memory management    */
#include "H5Tpkg.h"      /* Datatypes            */
#include "H5VLprivate.h" /* Virtual Object Layer                     */

/****************/
/* Local Macros */
/****************/

/******************/
/* Local Typedefs */
/******************/

/********************/
/* Package Typedefs */
/********************/

/********************/
/* Local Prototypes */
/********************/

/* Memory-based VL sequence callbacks */
static herr_t H5T__vlen_mem_seq_getlen(H5VL_object_t *file, const void *_vl, size_t *len);
static void  *H5T__vlen_mem_seq_getptr(void *_vl);
static herr_t H5T__vlen_mem_seq_isnull(const H5VL_object_t *file, void *_vl, bool *isnull);
static herr_t H5T__vlen_mem_seq_setnull(H5VL_object_t *file, void *_vl, void *_bg);
static herr_t H5T__vlen_mem_seq_read(H5VL_object_t *file, void *_vl, void *_buf, size_t len);
static herr_t H5T__vlen_mem_seq_write(H5VL_object_t *file, const H5T_vlen_alloc_info_t *vl_alloc_info,
                                      void *_vl, void *_buf, void *_bg, size_t seq_len, size_t base_size);

/* Memory-based VL string callbacks */
static herr_t H5T__vlen_mem_str_getlen(H5VL_object_t *file, const void *_vl, size_t *len);
static void  *H5T__vlen_mem_str_getptr(void *_vl);
static herr_t H5T__vlen_mem_str_isnull(const H5VL_object_t *file, void *_vl, bool *isnull);
static herr_t H5T__vlen_mem_str_setnull(H5VL_object_t *file, void *_vl, void *_bg);
static herr_t H5T__vlen_mem_str_read(H5VL_object_t *file, void *_vl, void *_buf, size_t len);
static herr_t H5T__vlen_mem_str_write(H5VL_object_t *file, const H5T_vlen_alloc_info_t *vl_alloc_info,
                                      void *_vl, void *_buf, void *_bg, size_t seq_len, size_t base_size);

/* Disk-based VL sequence (and string) callbacks */
static herr_t H5T__vlen_disk_getlen(H5VL_object_t *file, const void *_vl, size_t *len);
static herr_t H5T__vlen_disk_isnull(const H5VL_object_t *file, void *_vl, bool *isnull);
static herr_t H5T__vlen_disk_setnull(H5VL_object_t *file, void *_vl, void *_bg);
static herr_t H5T__vlen_disk_read(H5VL_object_t *file, void *_vl, void *_buf, size_t len);
static herr_t H5T__vlen_disk_write(H5VL_object_t *file, const H5T_vlen_alloc_info_t *vl_alloc_info, void *_vl,
                                   void *_buf, void *_bg, size_t seq_len, size_t base_size);
static herr_t H5T__vlen_disk_delete(H5VL_object_t *file, void *_vl);

/*********************/
/* Public Variables */
/*********************/

/*********************/
/* Package Variables */
/*********************/

/*****************************/
/* Library Private Variables */
/*****************************/

/*******************/
/* Local Variables */
/*******************/

/* Class for VL sequences in memory */
static const H5T_vlen_class_t H5T_vlen_mem_seq_g = {
    H5T__vlen_mem_seq_getlen,  /* 'getlen' */
    H5T__vlen_mem_seq_getptr,  /* 'getptr' */
    H5T__vlen_mem_seq_isnull,  /* 'isnull' */
    H5T__vlen_mem_seq_setnull, /* 'setnull' */
    H5T__vlen_mem_seq_read,    /* 'read' */
    H5T__vlen_mem_seq_write,   /* 'write' */
    NULL                       /* 'delete' */
};

/* Class for VL strings in memory */
static const H5T_vlen_class_t H5T_vlen_mem_str_g = {
    H5T__vlen_mem_str_getlen,  /* 'getlen' */
    H5T__vlen_mem_str_getptr,  /* 'getptr' */
    H5T__vlen_mem_str_isnull,  /* 'isnull' */
    H5T__vlen_mem_str_setnull, /* 'setnull' */
    H5T__vlen_mem_str_read,    /* 'read' */
    H5T__vlen_mem_str_write,   /* 'write' */
    NULL                       /* 'delete' */
};

/* Class for both VL strings and sequences in file */
static const H5T_vlen_class_t H5T_vlen_disk_g = {
    H5T__vlen_disk_getlen,  /* 'getlen' */
    NULL,                   /* 'getptr' */
    H5T__vlen_disk_isnull,  /* 'isnull' */
    H5T__vlen_disk_setnull, /* 'setnull' */
    H5T__vlen_disk_read,    /* 'read' */
    H5T__vlen_disk_write,   /* 'write' */
    H5T__vlen_disk_delete   /* 'delete' */
};

/*-------------------------------------------------------------------------
 * Function:	H5Tvlen_create
 *
 * Purpose:	Create a new variable-length datatype based on the specified
 *		BASE_TYPE.
 *
 * Return:	Success:	ID of new VL datatype
 *
 *		Failure:	Negative
 *
 *-------------------------------------------------------------------------
 */
hid_t
H5Tvlen_create(hid_t base_id)
{
    H5T_t *base = NULL; /*base datatype	*/
    H5T_t *dt   = NULL; /*new datatype	*/
    hid_t  ret_value;   /*return value			*/

    FUNC_ENTER_API(FAIL)
    H5TRACE1("i", "i", base_id);

    /* Check args */
    if (NULL == (base = (H5T_t *)H5I_object_verify(base_id, H5I_DATATYPE)))
        HGOTO_ERROR(H5E_ARGS, H5E_BADTYPE, FAIL, "not an valid base datatype");

    /* Create up VL datatype */
    if ((dt = H5T__vlen_create(base)) == NULL)
        HGOTO_ERROR(H5E_DATATYPE, H5E_CANTINIT, FAIL, "invalid VL location");

    /* Register the type */
<<<<<<< HEAD
    if ((ret_value = H5I_register(H5I_DATATYPE, dt, TRUE)) < 0)
=======
    if ((ret_value = H5I_register(H5I_DATATYPE, dt, true)) < 0)
>>>>>>> 07347cc5
        HGOTO_ERROR(H5E_DATATYPE, H5E_CANTREGISTER, FAIL, "unable to register datatype");

done:
    FUNC_LEAVE_API(ret_value)
} /* end H5Tvlen_create() */

/*-------------------------------------------------------------------------
 * Function:	H5T__vlen_create
 *
 * Purpose:	Create a new variable-length datatype based on the specified
 *		BASE_TYPE.
 *
 * Return:	Success:	new VL datatype
 *
 *		Failure:	NULL
 *
 *-------------------------------------------------------------------------
 */
H5T_t *
H5T__vlen_create(const H5T_t *base)
{
    H5T_t *dt        = NULL; /* New VL datatype */
    H5T_t *ret_value = NULL; /* Return value */

    FUNC_ENTER_PACKAGE

    /* Check args */
    assert(base);

    /* Build new type */
    if (NULL == (dt = H5T__alloc()))
        HGOTO_ERROR(H5E_DATATYPE, H5E_CANTALLOC, NULL, "memory allocation failed");
    dt->shared->type = H5T_VLEN;

    /*
     * Force conversions (i.e. memory to memory conversions should duplicate
     * data, not point to the same VL sequences)
     */
    dt->shared->force_conv = true;
    if (NULL == (dt->shared->parent = H5T_copy(base, H5T_COPY_ALL)))
        HGOTO_ERROR(H5E_DATATYPE, H5E_CANTCOPY, NULL, "can't copy base datatype");

    /* Inherit encoding version from base type */
    dt->shared->version = base->shared->version;

    /* This is a sequence, not a string */
    dt->shared->u.vlen.type = H5T_VLEN_SEQUENCE;

    /* Set up VL information */
    if (H5T_set_loc(dt, NULL, H5T_LOC_MEMORY) < 0)
        HGOTO_ERROR(H5E_DATATYPE, H5E_CANTINIT, NULL, "invalid datatype location");

    /* Set return value */
    ret_value = dt;

done:
    if (!ret_value)
        if (dt && H5T_close_real(dt) < 0)
            HDONE_ERROR(H5E_DATATYPE, H5E_CANTRELEASE, NULL, "unable to release datatype info");

    FUNC_LEAVE_NOAPI(ret_value)
} /* end H5T__vlen_create() */

/*-------------------------------------------------------------------------
 * Function: H5T__vlen_set_loc
 *
 * Purpose:	Sets the location of a VL datatype to be either on disk or in memory
 *
 * Return:
 *  One of two values on success:
 *      true - If the location of any vlen types changed
 *      false - If the location of any vlen types is the same
 *  <0 is returned on failure
 *
 *-------------------------------------------------------------------------
 */
htri_t
H5T__vlen_set_loc(H5T_t *dt, H5VL_object_t *file, H5T_loc_t loc)
{
    htri_t ret_value = false; /* Indicate success, but no location change */

    FUNC_ENTER_PACKAGE

    /* check parameters */
    assert(dt);
    assert(loc >= H5T_LOC_BADLOC && loc < H5T_LOC_MAXLOC);

    /* Only change the location if it's different */
    if (loc != dt->shared->u.vlen.loc || file != dt->shared->u.vlen.file) {
        switch (loc) {
            case H5T_LOC_MEMORY: /* Memory based VL datatype */
                assert(NULL == file);

                /* Mark this type as being stored in memory */
                dt->shared->u.vlen.loc = H5T_LOC_MEMORY;

                if (dt->shared->u.vlen.type == H5T_VLEN_SEQUENCE) {
                    /* Size in memory, disk size is different */
                    dt->shared->size = sizeof(hvl_t);

                    /* Set up the function pointers to access the VL sequence in memory */
                    dt->shared->u.vlen.cls = &H5T_vlen_mem_seq_g;
                } /* end if */
                else if (dt->shared->u.vlen.type == H5T_VLEN_STRING) {
                    /* Size in memory, disk size is different */
                    dt->shared->size = sizeof(char *);

                    /* Set up the function pointers to access the VL string in memory */
                    dt->shared->u.vlen.cls = &H5T_vlen_mem_str_g;
                } /* end else-if */
                else
                    assert(0 && "Invalid VL type");

                /* Release owned file */
                if (dt->shared->owned_vol_obj) {
                    if (H5VL_free_object(dt->shared->owned_vol_obj) < 0)
                        HGOTO_ERROR(H5E_DATATYPE, H5E_CANTCLOSEOBJ, FAIL, "unable to close owned VOL object");
                    dt->shared->owned_vol_obj = NULL;
                } /* end if */

                /* Reset file pointer (since this VL is in memory) */
                dt->shared->u.vlen.file = NULL;
                break;

            /* Disk based VL datatype */
            case H5T_LOC_DISK: {
                H5VL_file_cont_info_t cont_info = {H5VL_CONTAINER_INFO_VERSION, 0, 0, 0};
                H5VL_file_get_args_t  vol_cb_args; /* Arguments to VOL callback */

                assert(file);

                /* Mark this type as being stored on disk */
                dt->shared->u.vlen.loc = H5T_LOC_DISK;

                /* Set up VOL callback arguments */
                vol_cb_args.op_type                 = H5VL_FILE_GET_CONT_INFO;
                vol_cb_args.args.get_cont_info.info = &cont_info;

                /* Get container info */
                if (H5VL_file_get(file, &vol_cb_args, H5P_DATASET_XFER_DEFAULT, H5_REQUEST_NULL) < 0)
                    HGOTO_ERROR(H5E_DATATYPE, H5E_CANTGET, FAIL, "unable to get container info");

                /* The datatype size is equal to 4 bytes for the sequence length
                 * plus the size of a blob id */
                dt->shared->size = 4 + cont_info.blob_id_size;

                /* Set up the function pointers to access the VL information on disk */
                /* VL sequences and VL strings are stored identically on disk, so use the same functions */
                dt->shared->u.vlen.cls = &H5T_vlen_disk_g;

                /* Set file ID (since this VL is on disk) */
                dt->shared->u.vlen.file = file;

                /* dt now owns a reference to file */
                if (H5T_own_vol_obj(dt, file) < 0)
                    HGOTO_ERROR(H5E_DATATYPE, H5E_CANTINIT, FAIL, "can't give ownership of VOL object");
                break;
            }

            case H5T_LOC_BADLOC:
                /* Allow undefined location. In H5Odtype.c, H5O_dtype_decode sets undefined
                 * location for VL type and leaves it for the caller to decide.
                 */
                dt->shared->u.vlen.loc = H5T_LOC_BADLOC;

                /* Reset the function pointers to access the VL information */
                dt->shared->u.vlen.cls = NULL;

                /* Reset file pointer */
                dt->shared->u.vlen.file = NULL;
                break;

            case H5T_LOC_MAXLOC:
                /* MAXLOC is invalid */
            default:
                HGOTO_ERROR(H5E_DATATYPE, H5E_BADRANGE, FAIL, "invalid VL datatype location");
        } /* end switch */ /*lint !e788 All appropriate cases are covered */

        /* Indicate that the location changed */
        ret_value = true;
    } /* end if */

done:
    FUNC_LEAVE_NOAPI(ret_value)
} /* end H5T__vlen_set_loc() */

/*-------------------------------------------------------------------------
 * Function:	H5T__vlen_mem_seq_getlen
 *
 * Purpose:	Retrieves the length of a memory based VL element.
 *
 * Return:	Non-negative on success/Negative on failure
 *
 *-------------------------------------------------------------------------
 */
static herr_t
H5T__vlen_mem_seq_getlen(H5VL_object_t H5_ATTR_UNUSED *file, const void *_vl, size_t *len)
{
    hvl_t vl; /* User's hvl_t information */

    FUNC_ENTER_PACKAGE_NOERR

<<<<<<< HEAD
    /* Check parameter */
    assert(_vl);
    assert(len);

    /* Copy to ensure correct alignment.  memcpy is best here because
     * it optimizes to fast code.
     */
    memcpy(&vl, _vl, sizeof(hvl_t));
=======
    assert(_vl);
    assert(len);

    /* Copy to ensure correct alignment */
    H5MM_memcpy(&vl, _vl, sizeof(hvl_t));
>>>>>>> 07347cc5

    *len = vl.len;

    FUNC_LEAVE_NOAPI(SUCCEED)
} /* end H5T__vlen_mem_seq_getlen() */

/*-------------------------------------------------------------------------
 * Function:	H5T__vlen_mem_seq_getptr
 *
 * Purpose:	Retrieves the pointer for a memory based VL element.
 *
 * Return:	Non-NULL on success/NULL on failure
 *
 *-------------------------------------------------------------------------
 */
static void *
H5T__vlen_mem_seq_getptr(void *_vl)
{
    hvl_t vl; /* User's hvl_t information */

    FUNC_ENTER_PACKAGE_NOERR

<<<<<<< HEAD
    /* check parameters, return result */
    assert(_vl);
    /* Copy to ensure correct alignment. */
    memcpy(&vl, _vl, sizeof(hvl_t));
=======
    assert(_vl);

    /* Copy to ensure correct alignment */
    H5MM_memcpy(&vl, _vl, sizeof(hvl_t));
>>>>>>> 07347cc5

    FUNC_LEAVE_NOAPI(vl.p)
} /* end H5T__vlen_mem_seq_getptr() */

/*-------------------------------------------------------------------------
 * Function:	H5T__vlen_mem_seq_isnull
 *
 * Purpose:	Checks if a memory sequence is the "null" sequence
 *
 * Return:	Non-negative on success / Negative on failure
 *
 *-------------------------------------------------------------------------
 */
static herr_t
H5T__vlen_mem_seq_isnull(const H5VL_object_t H5_ATTR_UNUSED *file, void *_vl, bool *isnull)
{
    hvl_t vl; /* User's hvl_t information */

    FUNC_ENTER_PACKAGE_NOERR

<<<<<<< HEAD
    /* Check parameters */
    assert(_vl);

    /* Copy to ensure correct alignment. */
    memcpy(&vl, _vl, sizeof(hvl_t));
=======
    assert(_vl);

    /* Copy to ensure correct alignment */
    H5MM_memcpy(&vl, _vl, sizeof(hvl_t));
>>>>>>> 07347cc5

    *isnull = ((vl.len == 0 || vl.p == NULL) ? true : false);

    FUNC_LEAVE_NOAPI(SUCCEED)
} /* end H5T__vlen_mem_seq_isnull() */

/*-------------------------------------------------------------------------
 * Function:	H5T__vlen_mem_seq_setnull
 *
 * Purpose:	Sets a VL info object in memory to the "nil" value
 *
 * Return:	Non-negative on success/Negative on failure
 *
 *-------------------------------------------------------------------------
 */
static herr_t
H5T__vlen_mem_seq_setnull(H5VL_object_t H5_ATTR_UNUSED *file, void *_vl, void H5_ATTR_UNUSED *_bg)
{
    hvl_t vl; /* Temporary hvl_t to use during operation */

    FUNC_ENTER_PACKAGE_NOERR

    /* check parameters */
    assert(_vl);

    /* Set the "nil" hvl_t */
    vl.len = 0;
    vl.p   = NULL;

    /* Set pointer in user's buffer with memcpy, to avoid alignment issues */
    H5MM_memcpy(_vl, &vl, sizeof(hvl_t));

    FUNC_LEAVE_NOAPI(SUCCEED)
} /* end H5T__vlen_mem_seq_setnull() */

/*-------------------------------------------------------------------------
 * Function:	H5T__vlen_mem_seq_read
 *
 * Purpose:	"Reads" the memory based VL sequence into a buffer
 *
 * Return:	Non-negative on success/Negative on failure
 *
 *-------------------------------------------------------------------------
 */
static herr_t
H5T__vlen_mem_seq_read(H5VL_object_t H5_ATTR_UNUSED *file, void *_vl, void *buf, size_t len)
{
    hvl_t vl; /* User's hvl_t information */

    FUNC_ENTER_PACKAGE_NOERR

<<<<<<< HEAD
    /* check parameters, copy data */
    assert(buf);
    assert(_vl);
    /* Copy to ensure correct alignment. */
    memcpy(&vl, _vl, sizeof(hvl_t));
=======
    assert(buf);
    assert(_vl);

    /* Copy to ensure correct alignment */
    H5MM_memcpy(&vl, _vl, sizeof(hvl_t));
>>>>>>> 07347cc5
    assert(vl.p);

    H5MM_memcpy(buf, vl.p, len);

    FUNC_LEAVE_NOAPI(SUCCEED)
} /* end H5T__vlen_mem_seq_read() */

/*-------------------------------------------------------------------------
 * Function:	H5T__vlen_mem_seq_write
 *
 * Purpose:	"Writes" the memory based VL sequence from a buffer
 *
 * Return:	Non-negative on success/Negative on failure
 *
 *-------------------------------------------------------------------------
 */
static herr_t
H5T__vlen_mem_seq_write(H5VL_object_t H5_ATTR_UNUSED *file, const H5T_vlen_alloc_info_t *vl_alloc_info,
                        void *_vl, void *buf, void H5_ATTR_UNUSED *_bg, size_t seq_len, size_t base_size)
{
    hvl_t  vl;                  /* Temporary hvl_t to use during operation */
    herr_t ret_value = SUCCEED; /* Return value */

    FUNC_ENTER_PACKAGE

    /* check parameters */
    assert(_vl);
    assert(buf);

    if (seq_len) {
        size_t len = seq_len * base_size; /* Sequence size */

        /* Use the user's memory allocation routine is one is defined */
        if (vl_alloc_info->alloc_func != NULL) {
            if (NULL == (vl.p = (vl_alloc_info->alloc_func)(len, vl_alloc_info->alloc_info)))
                HGOTO_ERROR(H5E_DATATYPE, H5E_CANTALLOC, FAIL,
                            "application memory allocation routine failed for VL data");
        }    /* end if */
        else /* Default to system malloc */
            if (NULL == (vl.p = malloc(len)))
                HGOTO_ERROR(H5E_DATATYPE, H5E_CANTALLOC, FAIL, "memory allocation failed for VL data");

        /* Copy the data into the newly allocated buffer */
        H5MM_memcpy(vl.p, buf, len);
    } /* end if */
    else
        vl.p = NULL;

    /* Set the sequence length */
    vl.len = seq_len;

    /* Set pointer in user's buffer with memcpy, to avoid alignment issues */
    H5MM_memcpy(_vl, &vl, sizeof(hvl_t));

done:
    FUNC_LEAVE_NOAPI(ret_value)
} /* end H5T__vlen_mem_seq_write() */

/*-------------------------------------------------------------------------
 * Function:	H5T__vlen_mem_str_getlen
 *
 * Purpose:	Retrieves the length of a memory based VL string.
 *
 * Return:	Non-negative on success/Negative on failure
 *
 *-------------------------------------------------------------------------
 */
static herr_t
H5T__vlen_mem_str_getlen(H5VL_object_t H5_ATTR_UNUSED *file, const void *_vl, size_t *len)
{
    const char *s = NULL; /* Pointer to the user's string information */

    FUNC_ENTER_PACKAGE_NOERR

<<<<<<< HEAD
    /* check parameters */
    assert(_vl);

    /* Copy to ensure correct alignment. */
    memcpy(&s, _vl, sizeof(char *));
=======
    assert(_vl);

    /* Copy to ensure correct alignment */
    H5MM_memcpy(&s, _vl, sizeof(char *));
>>>>>>> 07347cc5

    *len = strlen(s);

    FUNC_LEAVE_NOAPI(SUCCEED)
} /* end H5T__vlen_mem_str_getlen() */

/*-------------------------------------------------------------------------
 * Function:	H5T__vlen_mem_str_getptr
 *
 * Purpose:	Retrieves the pointer for a memory based VL string.
 *
 * Return:	Non-NULL on success/NULL on failure
 *
 *-------------------------------------------------------------------------
 */
static void *
H5T__vlen_mem_str_getptr(void *_vl)
{
    char *s = NULL; /* Pointer to the user's string information */

    FUNC_ENTER_PACKAGE_NOERR

<<<<<<< HEAD
    /* check parameters */
    assert(_vl);
    /* Copy to ensure correct alignment. */
    memcpy(&s, _vl, sizeof(char *));
=======
    assert(_vl);

    /* Copy to ensure correct alignment */
    H5MM_memcpy(&s, _vl, sizeof(char *));
>>>>>>> 07347cc5

    FUNC_LEAVE_NOAPI(s)
} /* end H5T__vlen_mem_str_getptr() */

/*-------------------------------------------------------------------------
 * Function:	H5T__vlen_mem_str_isnull
 *
 * Purpose:	Checks if a memory string is a NULL pointer
 *
 * Return:	Non-negative on success / Negative on failure
 *
 *-------------------------------------------------------------------------
 */
static herr_t
H5T__vlen_mem_str_isnull(const H5VL_object_t H5_ATTR_UNUSED *file, void *_vl, bool *isnull)
{
    char *s = NULL; /* Pointer to the user's string information */

    FUNC_ENTER_PACKAGE_NOERR

<<<<<<< HEAD
    /* Copy to ensure correct alignment. */
    memcpy(&s, _vl, sizeof(char *));
=======
    /* Copy to ensure correct alignment */
    H5MM_memcpy(&s, _vl, sizeof(char *));
>>>>>>> 07347cc5

    *isnull = (s == NULL ? true : false);

    FUNC_LEAVE_NOAPI(SUCCEED)
} /* end H5T__vlen_mem_str_isnull() */

/*-------------------------------------------------------------------------
 * Function:	H5T__vlen_mem_str_setnull
 *
 * Purpose:	Sets a VL info object in memory to the "null" value
 *
 * Return:	Non-negative on success/Negative on failure
 *
 *-------------------------------------------------------------------------
 */
static herr_t
H5T__vlen_mem_str_setnull(H5VL_object_t H5_ATTR_UNUSED *file, void *_vl, void H5_ATTR_UNUSED *_bg)
{
    char *t = NULL; /* Pointer to temporary buffer allocated */

    FUNC_ENTER_PACKAGE_NOERR

    /* Set pointer in user's buffer with memcpy, to avoid alignment issues */
    H5MM_memcpy(_vl, &t, sizeof(char *));

    FUNC_LEAVE_NOAPI(SUCCEED) /*lint !e429 The pointer in 't' has been copied */
} /* end H5T__vlen_mem_str_setnull() */

/*-------------------------------------------------------------------------
 * Function:	H5T__vlen_mem_str_read
 *
 * Purpose:	"Reads" the memory based VL string into a buffer
 *
 * Return:	Non-negative on success/Negative on failure
 *
 *-------------------------------------------------------------------------
 */
static herr_t
H5T__vlen_mem_str_read(H5VL_object_t H5_ATTR_UNUSED *file, void *_vl, void *buf, size_t len)
{
    char *s; /* Pointer to the user's string information */

    FUNC_ENTER_PACKAGE_NOERR

    if (len > 0) {
<<<<<<< HEAD
        /* check parameters */
        assert(buf);
        assert(_vl);
        /* Copy to ensure correct alignment. */
        memcpy(&s, _vl, sizeof(char *));
=======
        assert(buf);
        assert(_vl);
>>>>>>> 07347cc5

        /* Copy to ensure correct alignment */
        H5MM_memcpy(&s, _vl, sizeof(char *));
        H5MM_memcpy(buf, s, len);
    }

    FUNC_LEAVE_NOAPI(SUCCEED)
} /* end H5T__vlen_mem_str_read() */

/*-------------------------------------------------------------------------
 * Function:	H5T__vlen_mem_str_write
 *
 * Purpose:	"Writes" the memory based VL string from a buffer
 *
 * Return:	Non-negative on success/Negative on failure
 *
 *-------------------------------------------------------------------------
 */
static herr_t
H5T__vlen_mem_str_write(H5VL_object_t H5_ATTR_UNUSED *file, const H5T_vlen_alloc_info_t *vl_alloc_info,
                        void *_vl, void *buf, void H5_ATTR_UNUSED *_bg, size_t seq_len, size_t base_size)
{
    char  *t;                   /* Pointer to temporary buffer allocated */
    size_t len;                 /* Maximum length of the string to copy */
    herr_t ret_value = SUCCEED; /* Return value */

    FUNC_ENTER_PACKAGE

    /* check parameters */
    assert(buf);

    /* Use the user's memory allocation routine if one is defined */
    if (vl_alloc_info->alloc_func != NULL) {
        if (NULL ==
            (t = (char *)(vl_alloc_info->alloc_func)((seq_len + 1) * base_size, vl_alloc_info->alloc_info)))
            HGOTO_ERROR(H5E_DATATYPE, H5E_CANTALLOC, FAIL,
                        "application memory allocation routine failed for VL data");
    }    /* end if */
    else /* Default to system malloc */
        if (NULL == (t = (char *)malloc((seq_len + 1) * base_size)))
            HGOTO_ERROR(H5E_DATATYPE, H5E_CANTALLOC, FAIL, "memory allocation failed for VL data");

    /* 'write' the string into the buffer, with memcpy() */
    len = (seq_len * base_size);
    H5MM_memcpy(t, buf, len);
    t[len] = '\0';

    /* Set pointer in user's buffer with memcpy, to avoid alignment issues */
    H5MM_memcpy(_vl, &t, sizeof(char *));

done:
    FUNC_LEAVE_NOAPI(ret_value) /*lint !e429 The pointer in 't' has been copied */
} /* end H5T__vlen_mem_str_write() */

/*-------------------------------------------------------------------------
 * Function:	H5T__vlen_disk_getlen
 *
 * Purpose:	Retrieves the length of a disk based VL element.
 *
 * Return:	Non-negative on success/Negative on failure
 *
 *-------------------------------------------------------------------------
 */
static herr_t
H5T__vlen_disk_getlen(H5VL_object_t H5_ATTR_UNUSED *file, const void *_vl, size_t *seq_len)
{
    const uint8_t *vl = (const uint8_t *)_vl; /* Pointer to the user's hvl_t information */

    FUNC_ENTER_PACKAGE_NOERR

    /* Check parameters */
    assert(vl);
    assert(seq_len);

    /* Get length of sequence (different from blob size) */
    UINT32DECODE(vl, *seq_len);

    FUNC_LEAVE_NOAPI(SUCCEED)
} /* end H5T__vlen_disk_getlen() */

/*-------------------------------------------------------------------------
 * Function:	H5T__vlen_disk_isnull
 *
 * Purpose:	Checks if a disk VL info object is the "nil" object
 *
 * Return:	Non-negative on success / Negative on failure
 *
 *-------------------------------------------------------------------------
 */
static herr_t
H5T__vlen_disk_isnull(const H5VL_object_t *file, void *_vl, bool *isnull)
{
    H5VL_blob_specific_args_t vol_cb_args;                /* Arguments to VOL callback */
    uint8_t                  *vl        = (uint8_t *)_vl; /* Pointer to the user's hvl_t information */
    herr_t                    ret_value = SUCCEED;        /* Return value */

    FUNC_ENTER_PACKAGE

    /* Check parameters */
    assert(file);
    assert(vl);
    assert(isnull);

    /* Skip the sequence's length */
    vl += 4;

    /* Set up VOL callback arguments */
    vol_cb_args.op_type             = H5VL_BLOB_ISNULL;
    vol_cb_args.args.is_null.isnull = isnull;

    /* Check if blob ID is "nil" */
    if (H5VL_blob_specific(file, vl, &vol_cb_args) < 0)
        HGOTO_ERROR(H5E_DATATYPE, H5E_CANTGET, FAIL, "unable to check if a blob ID is 'nil'");

done:
    FUNC_LEAVE_NOAPI(ret_value)
} /* end H5T__vlen_disk_isnull() */

/*-------------------------------------------------------------------------
 * Function:	H5T__vlen_disk_setnull
 *
 * Purpose:	Sets a VL info object on disk to the "nil" value
 *
 * Return:	Non-negative on success/Negative on failure
 *
 *-------------------------------------------------------------------------
 */
static herr_t
H5T__vlen_disk_setnull(H5VL_object_t *file, void *_vl, void *bg)
{
    H5VL_blob_specific_args_t vol_cb_args;                /* Arguments to VOL callback */
    uint8_t                  *vl        = (uint8_t *)_vl; /* Pointer to the user's hvl_t information */
    herr_t                    ret_value = SUCCEED;        /* Return value */

    FUNC_ENTER_PACKAGE

    /* check parameters */
    assert(file);
    assert(vl);

    /* Free heap object for old data */
    if (bg != NULL)
        /* Delete sequence in destination location */
        if (H5T__vlen_disk_delete(file, bg) < 0)
            HGOTO_ERROR(H5E_DATATYPE, H5E_CANTREMOVE, FAIL, "unable to remove background heap object");

    /* Set the length of the sequence */
    UINT32ENCODE(vl, 0);

    /* Set up VOL callback arguments */
    vol_cb_args.op_type = H5VL_BLOB_SETNULL;

    /* Set blob ID to "nil" */
    if (H5VL_blob_specific(file, vl, &vol_cb_args) < 0)
        HGOTO_ERROR(H5E_DATATYPE, H5E_CANTSET, FAIL, "unable to set a blob ID to 'nil'");

done:
    FUNC_LEAVE_NOAPI(ret_value)
} /* end H5T__vlen_disk_setnull() */

/*-------------------------------------------------------------------------
 * Function:	H5T__vlen_disk_read
 *
 * Purpose:	Reads the disk based VL element into a buffer
 *
 * Return:	Non-negative on success/Negative on failure
 *
 *-------------------------------------------------------------------------
 */
static herr_t
H5T__vlen_disk_read(H5VL_object_t *file, void *_vl, void *buf, size_t len)
{
    const uint8_t *vl        = (const uint8_t *)_vl; /* Pointer to the user's hvl_t information */
    herr_t         ret_value = SUCCEED;              /* Return value */

    FUNC_ENTER_PACKAGE

    /* Check parameters */
    assert(file);
    assert(vl);
    assert(buf);

    /* Skip the length of the sequence */
    vl += 4;

    /* Retrieve blob */
    if (H5VL_blob_get(file, vl, buf, len, NULL) < 0)
        HGOTO_ERROR(H5E_DATATYPE, H5E_CANTGET, FAIL, "unable to get blob");

done:
    FUNC_LEAVE_NOAPI(ret_value)
} /* end H5T__vlen_disk_read() */

/*-------------------------------------------------------------------------
 * Function:	H5T__vlen_disk_write
 *
 * Purpose:	Writes the disk based VL element from a buffer
 *
 * Return:	Non-negative on success/Negative on failure
 *
 *-------------------------------------------------------------------------
 */
static herr_t
H5T__vlen_disk_write(H5VL_object_t *file, const H5T_vlen_alloc_info_t H5_ATTR_UNUSED *vl_alloc_info,
                     void *_vl, void *buf, void *_bg, size_t seq_len, size_t base_size)
{
    uint8_t *vl        = (uint8_t *)_vl; /* Pointer to the user's hvl_t information */
    uint8_t *bg        = (uint8_t *)_bg; /* Pointer to the old data hvl_t */
    herr_t   ret_value = SUCCEED;        /* Return value */

    FUNC_ENTER_PACKAGE

    /* check parameters */
    assert(vl);
    assert(seq_len == 0 || buf);
    assert(file);

    /* Free heap object for old data, if non-NULL */
    if (bg != NULL)
        if (H5T__vlen_disk_delete(file, bg) < 0)
            HGOTO_ERROR(H5E_DATATYPE, H5E_CANTREMOVE, FAIL, "unable to remove background heap object");

    /* Set the length of the sequence */
    UINT32ENCODE(vl, seq_len);

    /* Store blob */
    if (H5VL_blob_put(file, buf, (seq_len * base_size), vl, NULL) < 0)
        HGOTO_ERROR(H5E_DATATYPE, H5E_CANTSET, FAIL, "unable to put blob");

done:
    FUNC_LEAVE_NOAPI(ret_value)
} /* end H5T__vlen_disk_write() */

/*-------------------------------------------------------------------------
 * Function:	H5T__vlen_disk_delete
 *
 * Purpose:	Deletes a disk-based VL element
 *
 * Return:	Non-negative on success / Negative on failure
 *
 *-------------------------------------------------------------------------
 */
static herr_t
H5T__vlen_disk_delete(H5VL_object_t *file, void *_vl)
{
    uint8_t *vl        = (uint8_t *)_vl; /* Pointer to the user's hvl_t information */
    herr_t   ret_value = SUCCEED;        /* Return value */

    FUNC_ENTER_PACKAGE

    /* Check parameters */
    assert(file);

    /* Free heap object for old data */
    if (vl != NULL) {
        size_t seq_len; /* VL sequence's length */

        /* Get length of sequence */
        UINT32DECODE(vl, seq_len);

        /* Delete object, if length > 0 */
        if (seq_len > 0) {
            H5VL_blob_specific_args_t vol_cb_args; /* Arguments to VOL callback */

            /* Set up VOL callback arguments */
            vol_cb_args.op_type = H5VL_BLOB_DELETE;

            if (H5VL_blob_specific(file, vl, &vol_cb_args) < 0)
                HGOTO_ERROR(H5E_DATATYPE, H5E_CANTREMOVE, FAIL, "unable to delete blob");
        } /* end if */
    }     /* end if */

done:
    FUNC_LEAVE_NOAPI(ret_value)
} /* end H5T__vlen_disk_delete() */

/*-------------------------------------------------------------------------
 * Function:    H5T__vlen_reclaim
 *
 * Purpose: Internal recursive routine to free VL datatypes
 *
 * Return:  Non-negative on success / Negative on failure
 *
 *-------------------------------------------------------------------------
 */
herr_t
H5T__vlen_reclaim(void *elem, const H5T_t *dt, H5T_vlen_alloc_info_t *alloc_info)
{
    unsigned    u;                   /* Local index variable */
    H5MM_free_t free_func;           /* Free function */
    void       *free_info;           /* Free info */
    herr_t      ret_value = SUCCEED; /* Return value */

    FUNC_ENTER_NOAPI(FAIL)

    /* Sanity checks */
    assert(elem);
    assert(dt);
    assert(alloc_info);

    free_func = alloc_info->free_func;
    free_info = alloc_info->free_info;

    /* Check the datatype of this element */
    switch (dt->shared->type) {
        case H5T_ARRAY:
            /* Recurse on each element, if the array's base type is array, VL, enum or compound */
            if (H5T_IS_COMPLEX(dt->shared->parent->shared->type)) {
                void *off; /* offset of field */

                /* Calculate the offset member and recurse on it */
                for (u = 0; u < dt->shared->u.array.nelem; u++) {
                    off = ((uint8_t *)elem) + u * (dt->shared->parent->shared->size);
                    if (H5T_reclaim_cb(off, dt->shared->parent, 0, NULL, alloc_info) < 0)
                        HGOTO_ERROR(H5E_DATATYPE, H5E_CANTFREE, FAIL, "unable to free array element");
                } /* end for */
            }     /* end if */
            break;

        case H5T_COMPOUND:
            /* Check each field and recurse on VL, compound, enum or array ones */
            for (u = 0; u < dt->shared->u.compnd.nmembs; u++) {
                /* Recurse if it's VL, compound, enum or array */
                if (H5T_IS_COMPLEX(dt->shared->u.compnd.memb[u].type->shared->type)) {
                    void *off; /* offset of field */

                    /* Calculate the offset member and recurse on it */
                    off = ((uint8_t *)elem) + dt->shared->u.compnd.memb[u].offset;
                    if (H5T_reclaim_cb(off, dt->shared->u.compnd.memb[u].type, 0, NULL, alloc_info) < 0)
                        HGOTO_ERROR(H5E_DATATYPE, H5E_CANTFREE, FAIL, "unable to free compound field");
                } /* end if */
            }     /* end for */
            break;

        case H5T_VLEN:
            /* Recurse on the VL information if it's VL, compound, enum or array, then free VL sequence */
            if (dt->shared->u.vlen.type == H5T_VLEN_SEQUENCE) {
                hvl_t *vl = (hvl_t *)elem; /* Temp. ptr to the vl info */

                /* Check if there is anything actually in this sequence */
                if (vl->len != 0) {
                    /* Recurse if it's VL, array, enum or compound */
                    if (H5T_IS_COMPLEX(dt->shared->parent->shared->type)) {
                        void *off; /* offset of field */

                        /* Calculate the offset of each array element and recurse on it */
                        while (vl->len > 0) {
                            off = ((uint8_t *)vl->p) + (vl->len - 1) * dt->shared->parent->shared->size;
                            if (H5T_reclaim_cb(off, dt->shared->parent, 0, NULL, alloc_info) < 0)
                                HGOTO_ERROR(H5E_DATATYPE, H5E_CANTFREE, FAIL, "unable to free VL element");
                            vl->len--;
                        } /* end while */
                    }     /* end if */

                    /* Free the VL sequence */
                    if (free_func != NULL)
                        (*free_func)(vl->p, free_info);
                    else
                        free(vl->p);
                } /* end if */
            }
            else if (dt->shared->u.vlen.type == H5T_VLEN_STRING) {
                /* Free the VL string */
                if (free_func != NULL)
                    (*free_func)(*(char **)elem, free_info);
                else
                    free(*(char **)elem);
            }
            else {
                assert(0 && "Invalid VL type");
            } /* end else */
            break;

        /* Don't do anything for simple types */
        case H5T_INTEGER:
        case H5T_FLOAT:
        case H5T_TIME:
        case H5T_STRING:
        case H5T_BITFIELD:
        case H5T_OPAQUE:
        case H5T_ENUM:
            break;

        /* Should never have these values */
        case H5T_REFERENCE:
        case H5T_NO_CLASS:
        case H5T_NCLASSES:
        default:
            HGOTO_ERROR(H5E_DATATYPE, H5E_BADRANGE, FAIL, "invalid VL datatype class");
            break;

    } /* end switch */ /*lint !e788 All appropriate cases are covered */

done:
    FUNC_LEAVE_NOAPI(ret_value)
} /* end H5T__vlen_reclaim() */

/*-------------------------------------------------------------------------
 * Function:	H5T_vlen_reclaim_elmt
 *
 * Purpose: Alternative method to reclaim any VL data for a buffer element.
 *
 *          Use this function when the datatype is already available, but
 *          the allocation info is needed from the context before jumping
 *          into recursion.
 *
 * Return:	Non-negative on success/Negative on failure
 *
 *-------------------------------------------------------------------------
 */
herr_t
H5T_vlen_reclaim_elmt(void *elem, H5T_t *dt)
{
    H5T_vlen_alloc_info_t vl_alloc_info;       /* VL allocation info */
    herr_t                ret_value = SUCCEED; /* return value */

    assert(dt);
    assert(elem);

    FUNC_ENTER_NOAPI(FAIL)

    /* Get VL allocation info */
    if (H5CX_get_vlen_alloc_info(&vl_alloc_info) < 0)
        HGOTO_ERROR(H5E_DATATYPE, H5E_CANTGET, FAIL, "unable to retrieve VL allocation info");

    /* Recurse on buffer to free dynamic fields */
    if (H5T__vlen_reclaim(elem, dt, &vl_alloc_info) < 0)
        HGOTO_ERROR(H5E_DATATYPE, H5E_CANTFREE, FAIL, "can't reclaim vlen elements");

done:
    FUNC_LEAVE_NOAPI(ret_value)
} /* H5T_vlen_reclaim_elmt() */<|MERGE_RESOLUTION|>--- conflicted
+++ resolved
@@ -157,11 +157,7 @@
         HGOTO_ERROR(H5E_DATATYPE, H5E_CANTINIT, FAIL, "invalid VL location");
 
     /* Register the type */
-<<<<<<< HEAD
-    if ((ret_value = H5I_register(H5I_DATATYPE, dt, TRUE)) < 0)
-=======
     if ((ret_value = H5I_register(H5I_DATATYPE, dt, true)) < 0)
->>>>>>> 07347cc5
         HGOTO_ERROR(H5E_DATATYPE, H5E_CANTREGISTER, FAIL, "unable to register datatype");
 
 done:
@@ -364,22 +360,11 @@
 
     FUNC_ENTER_PACKAGE_NOERR
 
-<<<<<<< HEAD
-    /* Check parameter */
     assert(_vl);
     assert(len);
 
-    /* Copy to ensure correct alignment.  memcpy is best here because
-     * it optimizes to fast code.
-     */
-    memcpy(&vl, _vl, sizeof(hvl_t));
-=======
-    assert(_vl);
-    assert(len);
-
     /* Copy to ensure correct alignment */
     H5MM_memcpy(&vl, _vl, sizeof(hvl_t));
->>>>>>> 07347cc5
 
     *len = vl.len;
 
@@ -402,17 +387,10 @@
 
     FUNC_ENTER_PACKAGE_NOERR
 
-<<<<<<< HEAD
-    /* check parameters, return result */
-    assert(_vl);
-    /* Copy to ensure correct alignment. */
-    memcpy(&vl, _vl, sizeof(hvl_t));
-=======
     assert(_vl);
 
     /* Copy to ensure correct alignment */
     H5MM_memcpy(&vl, _vl, sizeof(hvl_t));
->>>>>>> 07347cc5
 
     FUNC_LEAVE_NOAPI(vl.p)
 } /* end H5T__vlen_mem_seq_getptr() */
@@ -433,18 +411,10 @@
 
     FUNC_ENTER_PACKAGE_NOERR
 
-<<<<<<< HEAD
-    /* Check parameters */
-    assert(_vl);
-
-    /* Copy to ensure correct alignment. */
-    memcpy(&vl, _vl, sizeof(hvl_t));
-=======
     assert(_vl);
 
     /* Copy to ensure correct alignment */
     H5MM_memcpy(&vl, _vl, sizeof(hvl_t));
->>>>>>> 07347cc5
 
     *isnull = ((vl.len == 0 || vl.p == NULL) ? true : false);
 
@@ -496,19 +466,11 @@
 
     FUNC_ENTER_PACKAGE_NOERR
 
-<<<<<<< HEAD
-    /* check parameters, copy data */
     assert(buf);
     assert(_vl);
-    /* Copy to ensure correct alignment. */
-    memcpy(&vl, _vl, sizeof(hvl_t));
-=======
-    assert(buf);
-    assert(_vl);
 
     /* Copy to ensure correct alignment */
     H5MM_memcpy(&vl, _vl, sizeof(hvl_t));
->>>>>>> 07347cc5
     assert(vl.p);
 
     H5MM_memcpy(buf, vl.p, len);
@@ -583,18 +545,10 @@
 
     FUNC_ENTER_PACKAGE_NOERR
 
-<<<<<<< HEAD
-    /* check parameters */
-    assert(_vl);
-
-    /* Copy to ensure correct alignment. */
-    memcpy(&s, _vl, sizeof(char *));
-=======
     assert(_vl);
 
     /* Copy to ensure correct alignment */
     H5MM_memcpy(&s, _vl, sizeof(char *));
->>>>>>> 07347cc5
 
     *len = strlen(s);
 
@@ -617,17 +571,10 @@
 
     FUNC_ENTER_PACKAGE_NOERR
 
-<<<<<<< HEAD
-    /* check parameters */
-    assert(_vl);
-    /* Copy to ensure correct alignment. */
-    memcpy(&s, _vl, sizeof(char *));
-=======
     assert(_vl);
 
     /* Copy to ensure correct alignment */
     H5MM_memcpy(&s, _vl, sizeof(char *));
->>>>>>> 07347cc5
 
     FUNC_LEAVE_NOAPI(s)
 } /* end H5T__vlen_mem_str_getptr() */
@@ -648,13 +595,8 @@
 
     FUNC_ENTER_PACKAGE_NOERR
 
-<<<<<<< HEAD
-    /* Copy to ensure correct alignment. */
-    memcpy(&s, _vl, sizeof(char *));
-=======
     /* Copy to ensure correct alignment */
     H5MM_memcpy(&s, _vl, sizeof(char *));
->>>>>>> 07347cc5
 
     *isnull = (s == NULL ? true : false);
 
@@ -700,16 +642,8 @@
     FUNC_ENTER_PACKAGE_NOERR
 
     if (len > 0) {
-<<<<<<< HEAD
-        /* check parameters */
         assert(buf);
         assert(_vl);
-        /* Copy to ensure correct alignment. */
-        memcpy(&s, _vl, sizeof(char *));
-=======
-        assert(buf);
-        assert(_vl);
->>>>>>> 07347cc5
 
         /* Copy to ensure correct alignment */
         H5MM_memcpy(&s, _vl, sizeof(char *));
