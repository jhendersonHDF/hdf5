--- conflicted
+++ resolved
@@ -92,11 +92,7 @@
 H5FL_DEFINE_STATIC(H5I_id_info_t);
 
 /* Whether deletes are actually marks (for mark-and-sweep) */
-<<<<<<< HEAD
-static hbool_t H5I_marking_s = FALSE;
-=======
 static bool H5I_marking_s = false;
->>>>>>> 07347cc5
 
 /*****************************/
 /* Library Private Variables */
@@ -318,11 +314,7 @@
      */
 
     /* Set marking flag */
-<<<<<<< HEAD
-    H5I_marking_s = TRUE;
-=======
     H5I_marking_s = true;
->>>>>>> 07347cc5
 
     /* Mark nodes for deletion */
     HASH_ITER(hh, udata.type_info->hash_table, item, tmp)
@@ -333,11 +325,7 @@
     }
 
     /* Unset marking flag */
-<<<<<<< HEAD
-    H5I_marking_s = FALSE;
-=======
     H5I_marking_s = false;
->>>>>>> 07347cc5
 
     /* Perform sweep */
     HASH_ITER(hh, udata.type_info->hash_table, item, tmp)
