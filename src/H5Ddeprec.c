/* * * * * * * * * * * * * * * * * * * * * * * * * * * * * * * * * * * * * * *
 * Copyright by The HDF Group.                                               *
 * All rights reserved.                                                      *
 *                                                                           *
 * This file is part of HDF5.  The full HDF5 copyright notice, including     *
 * terms governing use, modification, and redistribution, is contained in    *
 * the COPYING file, which can be found at the root of the source code       *
 * distribution tree, or in https://www.hdfgroup.org/licenses.               *
 * If you do not have access to either file, you may request a copy from     *
 * help@hdfgroup.org.                                                        *
 * * * * * * * * * * * * * * * * * * * * * * * * * * * * * * * * * * * * * * */

/*-------------------------------------------------------------------------
 *
 * Created:	H5Ddeprec.c
 *
 * Purpose:	Deprecated functions from the H5D interface.  These
 *              functions are here for compatibility purposes and may be
 *              removed in the future.  Applications should switch to the
 *              newer APIs.
 *
 *-------------------------------------------------------------------------
 */

/****************/
/* Module Setup */
/****************/

#include "H5Dmodule.h" /* This source code file is part of the H5D module */

/***********/
/* Headers */
/***********/
#include "H5private.h"   /* Generic Functions			*/
#include "H5CXprivate.h" /* API Contexts                         */
#include "H5Dpkg.h"      /* Datasets 				*/
#include "H5Eprivate.h"  /* Error handling		  	*/
#include "H5Iprivate.h"  /* IDs			  		*/
#include "H5VLprivate.h" /* Virtual Object Layer                 */

/****************/
/* Local Macros */
/****************/

/******************/
/* Local Typedefs */
/******************/

/********************/
/* Package Typedefs */
/********************/

/********************/
/* Local Prototypes */
/********************/

/*********************/
/* Package Variables */
/*********************/

/*****************************/
/* Library Private Variables */
/*****************************/

/*******************/
/* Local Variables */
/*******************/

#ifndef H5_NO_DEPRECATED_SYMBOLS

/*-------------------------------------------------------------------------
 * Function:    H5Dcreate1
 *
 * Purpose:     Creates a new dataset named NAME at LOC_ID, opens the
 *              dataset for access, and associates with that dataset constant
 *              and initial persistent properties including the type of each
 *              datapoint as stored in the file (TYPE_ID), the size of the
 *              dataset (SPACE_ID), and other initial miscellaneous
 *              properties (DCPL_ID).
 *
 *              All arguments are copied into the dataset, so the caller is
 *              allowed to derive new types, data spaces, and creation
 *              parameters from the old ones and reuse them in calls to
 *              create other datasets.
 *
 * Return:      Success:    The object ID of the new dataset. At this
 *                          point, the dataset is ready to receive its
 *                          raw data. Attempting to read raw data from
 *                          the dataset will probably return the fill
 *                          value. The dataset should be closed when
 *                          the caller is no longer interested in it.
 *
 *              Failure:    H5I_INVALID_HID
 *
 *-------------------------------------------------------------------------
 */
hid_t
H5Dcreate1(hid_t loc_id, const char *name, hid_t type_id, hid_t space_id, hid_t dcpl_id)
{
    void             *dset    = NULL; /* dset object from VOL connector */
    H5VL_object_t    *vol_obj = NULL; /* object of loc_id */
    H5VL_loc_params_t loc_params;
    hid_t             ret_value = H5I_INVALID_HID; /* Return value */

    FUNC_ENTER_API(H5I_INVALID_HID)
    H5TRACE5("i", "i*siii", loc_id, name, type_id, space_id, dcpl_id);

    /* Check arguments */
    if (!name)
        HGOTO_ERROR(H5E_ARGS, H5E_BADVALUE, H5I_INVALID_HID, "name parameter cannot be NULL");
    if (!*name)
        HGOTO_ERROR(H5E_ARGS, H5E_BADVALUE, H5I_INVALID_HID, "name parameter cannot be an empty string");

    /* Set up collective metadata if appropriate */
    if (H5CX_set_loc(loc_id) < 0)
        HGOTO_ERROR(H5E_DATASET, H5E_CANTSET, H5I_INVALID_HID, "can't set collective metadata read");

    if (H5P_DEFAULT == dcpl_id)
        dcpl_id = H5P_DATASET_CREATE_DEFAULT;
<<<<<<< HEAD
    else if (TRUE != H5P_isa_class(dcpl_id, H5P_DATASET_CREATE))
=======
    else if (true != H5P_isa_class(dcpl_id, H5P_DATASET_CREATE))
>>>>>>> 07347cc5
        HGOTO_ERROR(H5E_ARGS, H5E_BADTYPE, H5I_INVALID_HID, "not dataset create property list ID");

    /* Set the DCPL for the API context */
    H5CX_set_dcpl(dcpl_id);

    /* Set location parameters */
    loc_params.type     = H5VL_OBJECT_BY_SELF;
    loc_params.obj_type = H5I_get_type(loc_id);

    /* get the location object */
    if (NULL == (vol_obj = H5VL_vol_object(loc_id)))
        HGOTO_ERROR(H5E_ARGS, H5E_BADTYPE, H5I_INVALID_HID, "invalid location identifier");

    /* Create the dataset */
    if (NULL == (dset = H5VL_dataset_create(vol_obj, &loc_params, name, H5P_LINK_CREATE_DEFAULT, type_id,
                                            space_id, dcpl_id, H5P_DATASET_ACCESS_DEFAULT,
                                            H5P_DATASET_XFER_DEFAULT, H5_REQUEST_NULL)))
        HGOTO_ERROR(H5E_DATASET, H5E_CANTINIT, H5I_INVALID_HID, "unable to create dataset");

    /* Register the new dataset to get an ID for it */
<<<<<<< HEAD
    if ((ret_value = H5VL_register(H5I_DATASET, dset, vol_obj->connector, TRUE)) < 0)
=======
    if ((ret_value = H5VL_register(H5I_DATASET, dset, vol_obj->connector, true)) < 0)
>>>>>>> 07347cc5
        HGOTO_ERROR(H5E_DATASET, H5E_CANTREGISTER, H5I_INVALID_HID, "unable to register dataset");

done:
    if (H5I_INVALID_HID == ret_value)
        if (dset && H5VL_dataset_close(vol_obj, H5P_DATASET_XFER_DEFAULT, H5_REQUEST_NULL) < 0)
            HDONE_ERROR(H5E_DATASET, H5E_CLOSEERROR, H5I_INVALID_HID, "unable to release dataset");

    FUNC_LEAVE_API(ret_value)
} /* end H5Dcreate1() */

/*-------------------------------------------------------------------------
 * Function:    H5Dopen1
 *
 * Purpose:     Finds a dataset named NAME at LOC_ID, opens it, and returns
 *              its ID. The dataset should be close when the caller is no
 *              longer interested in it.
 *
 * Note:        Deprecated in favor of H5Dopen2
 *
 * Return:      Success:    A new dataset ID
 *              Failure:    H5I_INVALID_HID
 *
 *-------------------------------------------------------------------------
 */
hid_t
H5Dopen1(hid_t loc_id, const char *name)
{
    void             *dset    = NULL; /* dset object from VOL connector */
    H5VL_object_t    *vol_obj = NULL; /* object of loc_id */
    H5VL_loc_params_t loc_params;
    hid_t             ret_value = H5I_INVALID_HID; /* Return value */

    FUNC_ENTER_API(H5I_INVALID_HID)
    H5TRACE2("i", "i*s", loc_id, name);

    /* Check args */
    if (!name)
        HGOTO_ERROR(H5E_ARGS, H5E_BADVALUE, H5I_INVALID_HID, "name parameter cannot be NULL");
    if (!*name)
        HGOTO_ERROR(H5E_ARGS, H5E_BADVALUE, H5I_INVALID_HID, "name parameter cannot be an empty string");

    /* Set location parameters */
    loc_params.type     = H5VL_OBJECT_BY_SELF;
    loc_params.obj_type = H5I_get_type(loc_id);

    /* get the location object */
    if (NULL == (vol_obj = H5VL_vol_object(loc_id)))
        HGOTO_ERROR(H5E_ARGS, H5E_BADTYPE, H5I_INVALID_HID, "invalid location identifier");

    /* Open the dataset */
    if (NULL == (dset = H5VL_dataset_open(vol_obj, &loc_params, name, H5P_DATASET_ACCESS_DEFAULT,
                                          H5P_DATASET_XFER_DEFAULT, H5_REQUEST_NULL)))
        HGOTO_ERROR(H5E_DATASET, H5E_CANTOPENOBJ, H5I_INVALID_HID, "unable to open dataset");

    /* Get an ID for the dataset */
<<<<<<< HEAD
    if ((ret_value = H5VL_register(H5I_DATASET, dset, vol_obj->connector, TRUE)) < 0)
=======
    if ((ret_value = H5VL_register(H5I_DATASET, dset, vol_obj->connector, true)) < 0)
>>>>>>> 07347cc5
        HGOTO_ERROR(H5E_DATASET, H5E_CANTREGISTER, H5I_INVALID_HID, "can't register dataset ID");

done:
    if (H5I_INVALID_HID == ret_value)
        if (dset && H5VL_dataset_close(vol_obj, H5P_DATASET_XFER_DEFAULT, H5_REQUEST_NULL) < 0)
            HDONE_ERROR(H5E_DATASET, H5E_CLOSEERROR, H5I_INVALID_HID, "unable to release dataset");

    FUNC_LEAVE_API(ret_value)
} /* end H5Dopen1() */

/*-------------------------------------------------------------------------
 * Function:    H5Dextend
 *
 * Purpose:     This function makes sure that the dataset is at least of size
 *              SIZE. The dimensionality of SIZE is the same as the data
 *              space of the dataset being changed.
 *
 * Note:        Deprecated in favor of H5Dset_extent
 *
 * Return:      Non-negative on success/Negative on failure
 *
 *-------------------------------------------------------------------------
 */
herr_t
H5Dextend(hid_t dset_id, const hsize_t size[])
{
    H5VL_object_t               *vol_obj;                 /* Object for loc_id */
    H5VL_dataset_get_args_t      vol_get_cb_args;         /* Arguments to VOL callback */
    H5VL_dataset_specific_args_t vol_spec_cb_args;        /* Arguments to VOL callback */
    hid_t                        sid = H5I_INVALID_HID;   /* Dataspace ID */
    H5S_t                       *ds  = NULL;              /* Dataspace struct */
    int                          ndims;                   /* Dataset/space rank */
    hsize_t                      dset_dims[H5S_MAX_RANK]; /* Current dataset dimensions */
    int                          i;                       /* Local index variable */
    herr_t                       ret_value = SUCCEED;     /* Return value */

    FUNC_ENTER_API(FAIL)
    H5TRACE2("e", "i*h", dset_id, size);

    /* Check args */
    if (NULL == (vol_obj = (H5VL_object_t *)H5I_object_verify(dset_id, H5I_DATASET)))
        HGOTO_ERROR(H5E_ARGS, H5E_BADTYPE, FAIL, "invalid dataset identifier");
    if (!size)
        HGOTO_ERROR(H5E_ARGS, H5E_BADVALUE, FAIL, "no size specified");

    /* Set up VOL callback arguments */
    vol_get_cb_args.op_type                 = H5VL_DATASET_GET_SPACE;
    vol_get_cb_args.args.get_space.space_id = H5I_INVALID_HID;

    /* Get the dataspace pointer for the dataset */
    if (H5VL_dataset_get(vol_obj, &vol_get_cb_args, H5P_DATASET_XFER_DEFAULT, H5_REQUEST_NULL) < 0)
        HGOTO_ERROR(H5E_DATASET, H5E_CANTGET, FAIL, "unable to get dataspace");
    sid = vol_get_cb_args.args.get_space.space_id;
    if (H5I_INVALID_HID == sid)
        HGOTO_ERROR(H5E_DATASET, H5E_CANTGET, FAIL, "received an invalid dataspace from the dataset");
    if (NULL == (ds = (H5S_t *)H5I_object_verify(sid, H5I_DATASPACE)))
        HGOTO_ERROR(H5E_DATASET, H5E_CANTGET, FAIL, "couldn't get dataspace structure from ID");

    /* Get the dataset's current extent */
    if (H5S_get_simple_extent_dims(ds, dset_dims, NULL) < 0)
        HGOTO_ERROR(H5E_DATASET, H5E_CANTGET, FAIL, "can't get dataset dimensions");

    /* Get the dataset dimensions */
    ndims = H5S_GET_EXTENT_NDIMS(ds);

    /* Make certain that the dataset dimensions don't decrease in any dimension.
     *
     * (Shrinking dimensions is possible with H5Dset_extent, but not H5Dextend)
     *
     * XXX (VOL_MERGE): I feel like we should fail here instead of just silently
     *                  not doing what we're supposed to do.
     */
    for (i = 0; i < ndims; i++)
        if (size[i] > dset_dims[i])
            dset_dims[i] = size[i];

    /* Set up collective metadata if appropriate */
    if (H5CX_set_loc(dset_id) < 0)
        HGOTO_ERROR(H5E_DATASET, H5E_CANTSET, FAIL, "can't set collective metadata read info");

    /* Set up VOL callback arguments */
    vol_spec_cb_args.op_type              = H5VL_DATASET_SET_EXTENT;
    vol_spec_cb_args.args.set_extent.size = dset_dims;

    /* Increase size */
    if (H5VL_dataset_specific(vol_obj, &vol_spec_cb_args, H5P_DATASET_XFER_DEFAULT, H5_REQUEST_NULL) < 0)
        HGOTO_ERROR(H5E_DATASET, H5E_CANTSET, FAIL, "unable to extend dataset");

done:
    /* Close the dataspace */
    if (sid != H5I_INVALID_HID && H5I_dec_app_ref(sid) < 0)
        HDONE_ERROR(H5E_DATASET, H5E_CLOSEERROR, FAIL, "can't close dataspace");

    FUNC_LEAVE_API(ret_value)
} /* end H5Dextend() */

/*-------------------------------------------------------------------------
 * Function:    H5Dvlen_reclaim
 *
 * Purpose: Frees the buffers allocated for storing variable-length data
 *      in memory.  Only frees the VL data in the selection defined in the
 *      dataspace.  The dataset transfer property list is required to find the
 *      correct allocation/free methods for the VL data in the buffer.
 *
 * Return:  Non-negative on success, negative on failure
 *
 *-------------------------------------------------------------------------
 */
herr_t
H5Dvlen_reclaim(hid_t type_id, hid_t space_id, hid_t dxpl_id, void *buf)
{
    H5S_t *space;     /* Dataspace for iteration */
    herr_t ret_value; /* Return value */

    FUNC_ENTER_API(FAIL)
    H5TRACE4("e", "iii*x", type_id, space_id, dxpl_id, buf);

    /* Check args */
    if (H5I_DATATYPE != H5I_get_type(type_id) || buf == NULL)
        HGOTO_ERROR(H5E_ARGS, H5E_BADVALUE, FAIL, "invalid argument");
    if (NULL == (space = (H5S_t *)H5I_object_verify(space_id, H5I_DATASPACE)))
        HGOTO_ERROR(H5E_ARGS, H5E_BADTYPE, FAIL, "invalid dataspace");
    if (!(H5S_has_extent(space)))
        HGOTO_ERROR(H5E_ARGS, H5E_BADVALUE, FAIL, "dataspace does not have extent set");

    /* Get the default dataset transfer property list if the user didn't provide one */
    if (H5P_DEFAULT == dxpl_id)
        dxpl_id = H5P_DATASET_XFER_DEFAULT;
<<<<<<< HEAD
    else if (TRUE != H5P_isa_class(dxpl_id, H5P_DATASET_XFER))
=======
    else if (true != H5P_isa_class(dxpl_id, H5P_DATASET_XFER))
>>>>>>> 07347cc5
        HGOTO_ERROR(H5E_ARGS, H5E_BADTYPE, FAIL, "not xfer parms");

    /* Set DXPL for operation */
    H5CX_set_dxpl(dxpl_id);

    /* Call internal routine */
    ret_value = H5T_reclaim(type_id, space, buf);

done:
    FUNC_LEAVE_API(ret_value)
} /* end H5Dvlen_reclaim() */

#endif /* H5_NO_DEPRECATED_SYMBOLS */<|MERGE_RESOLUTION|>--- conflicted
+++ resolved
@@ -117,11 +117,7 @@
 
     if (H5P_DEFAULT == dcpl_id)
         dcpl_id = H5P_DATASET_CREATE_DEFAULT;
-<<<<<<< HEAD
-    else if (TRUE != H5P_isa_class(dcpl_id, H5P_DATASET_CREATE))
-=======
     else if (true != H5P_isa_class(dcpl_id, H5P_DATASET_CREATE))
->>>>>>> 07347cc5
         HGOTO_ERROR(H5E_ARGS, H5E_BADTYPE, H5I_INVALID_HID, "not dataset create property list ID");
 
     /* Set the DCPL for the API context */
@@ -142,11 +138,7 @@
         HGOTO_ERROR(H5E_DATASET, H5E_CANTINIT, H5I_INVALID_HID, "unable to create dataset");
 
     /* Register the new dataset to get an ID for it */
-<<<<<<< HEAD
-    if ((ret_value = H5VL_register(H5I_DATASET, dset, vol_obj->connector, TRUE)) < 0)
-=======
     if ((ret_value = H5VL_register(H5I_DATASET, dset, vol_obj->connector, true)) < 0)
->>>>>>> 07347cc5
         HGOTO_ERROR(H5E_DATASET, H5E_CANTREGISTER, H5I_INVALID_HID, "unable to register dataset");
 
 done:
@@ -202,11 +194,7 @@
         HGOTO_ERROR(H5E_DATASET, H5E_CANTOPENOBJ, H5I_INVALID_HID, "unable to open dataset");
 
     /* Get an ID for the dataset */
-<<<<<<< HEAD
-    if ((ret_value = H5VL_register(H5I_DATASET, dset, vol_obj->connector, TRUE)) < 0)
-=======
     if ((ret_value = H5VL_register(H5I_DATASET, dset, vol_obj->connector, true)) < 0)
->>>>>>> 07347cc5
         HGOTO_ERROR(H5E_DATASET, H5E_CANTREGISTER, H5I_INVALID_HID, "can't register dataset ID");
 
 done:
@@ -335,11 +323,7 @@
     /* Get the default dataset transfer property list if the user didn't provide one */
     if (H5P_DEFAULT == dxpl_id)
         dxpl_id = H5P_DATASET_XFER_DEFAULT;
-<<<<<<< HEAD
-    else if (TRUE != H5P_isa_class(dxpl_id, H5P_DATASET_XFER))
-=======
     else if (true != H5P_isa_class(dxpl_id, H5P_DATASET_XFER))
->>>>>>> 07347cc5
         HGOTO_ERROR(H5E_ARGS, H5E_BADTYPE, FAIL, "not xfer parms");
 
     /* Set DXPL for operation */
