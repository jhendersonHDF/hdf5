--- conflicted
+++ resolved
@@ -648,11 +648,7 @@
 
     /* Start the variable-argument parsing */
     va_start(ap, fmt);
-<<<<<<< HEAD
-    va_started = TRUE;
-=======
     va_started = true;
->>>>>>> 07347cc5
 
     /* Use the vasprintf() routine, since it does what we're trying to do below */
     if (HDvasprintf(&tmp, fmt, ap) < 0)
@@ -735,15 +731,6 @@
 
     if (estack->nused < H5E_NSLOTS) {
         /* Increment the IDs to indicate that they are used in this stack */
-<<<<<<< HEAD
-        if (H5I_inc_ref(cls_id, FALSE) < 0)
-            HGOTO_DONE(FAIL);
-        estack->slot[estack->nused].cls_id = cls_id;
-        if (H5I_inc_ref(maj_id, FALSE) < 0)
-            HGOTO_DONE(FAIL);
-        estack->slot[estack->nused].maj_num = maj_id;
-        if (H5I_inc_ref(min_id, FALSE) < 0)
-=======
         if (H5I_inc_ref(cls_id, false) < 0)
             HGOTO_DONE(FAIL);
         estack->slot[estack->nused].cls_id = cls_id;
@@ -751,7 +738,6 @@
             HGOTO_DONE(FAIL);
         estack->slot[estack->nused].maj_num = maj_id;
         if (H5I_inc_ref(min_id, false) < 0)
->>>>>>> 07347cc5
             HGOTO_DONE(FAIL);
         estack->slot[estack->nused].min_num = min_id;
         /* The 'func' & 'file' strings are statically allocated (by the compiler)
