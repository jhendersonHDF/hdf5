/* * * * * * * * * * * * * * * * * * * * * * * * * * * * * * * * * * * * * * *
 * Copyright by The HDF Group.                                               *
 * Copyright by the Board of Trustees of the University of Illinois.         *
 * All rights reserved.                                                      *
 *                                                                           *
 * This file is part of HDF5.  The full HDF5 copyright notice, including     *
 * terms governing use, modification, and redistribution, is contained in    *
 * the files COPYING and Copyright.html.  COPYING can be found at the root   *
 * of the source code distribution tree; Copyright.html can be found at the  *
 * root level of an installed copy of the electronic HDF5 document set and   *
 * is linked from the top-level documents page.  It can also be found at     *
 * http://hdfgroup.org/HDF5/doc/Copyright.html.  If you do not have          *
 * access to either file, you may request a copy from help@hdfgroup.org.     *
 * * * * * * * * * * * * * * * * * * * * * * * * * * * * * * * * * * * * * * */

/* Generated automatically by bin/make_err -- do not edit */
/* Add new errors to H5err.txt file */


#ifndef _H5Edefin_H
#define _H5Edefin_H

/* Major error IDs */
hid_t H5E_PLINE_g          = FAIL;      /* Data filters */
hid_t H5E_FUNC_g           = FAIL;      /* Function entry/exit */
<<<<<<< HEAD
hid_t H5E_FILE_g           = FAIL;      /* File accessibilty */
hid_t H5E_VOL_g            = FAIL;      /* Virtual Object Layer */
hid_t H5E_SOHM_g           = FAIL;      /* Shared Object Header Messages */
hid_t H5E_SYM_g            = FAIL;      /* Symbol table */
hid_t H5E_PLUGIN_g         = FAIL;      /* Plugin for dynamically loaded library */
hid_t H5E_VFL_g            = FAIL;      /* Virtual File Layer */
hid_t H5E_INTERNAL_g       = FAIL;      /* Internal error (too specific to document in detail) */
hid_t H5E_BTREE_g          = FAIL;      /* B-Tree node */
hid_t H5E_REFERENCE_g      = FAIL;      /* References */
=======
hid_t H5E_STORAGE_g        = FAIL;      /* Data storage */
hid_t H5E_OHDR_g           = FAIL;      /* Object header */
>>>>>>> 25ba47bc
hid_t H5E_DATASPACE_g      = FAIL;      /* Dataspace */
hid_t H5E_INTERNAL_g       = FAIL;      /* Internal error (too specific to document in detail) */
hid_t H5E_RS_g             = FAIL;      /* Reference Counted Strings */
hid_t H5E_ATOM_g           = FAIL;      /* Object atom */
hid_t H5E_ATTR_g           = FAIL;      /* Attribute */
hid_t H5E_LINK_g           = FAIL;      /* Links */
hid_t H5E_EFL_g            = FAIL;      /* External file list */
hid_t H5E_FILE_g           = FAIL;      /* File accessibilty */
hid_t H5E_EARRAY_g         = FAIL;      /* Extensible Array */
hid_t H5E_SLIST_g          = FAIL;      /* Skip Lists */
hid_t H5E_PLIST_g          = FAIL;      /* Property lists */
hid_t H5E_DATASET_g        = FAIL;      /* Dataset */
hid_t H5E_PLUGIN_g         = FAIL;      /* Plugin for dynamically loaded library */
hid_t H5E_ERROR_g          = FAIL;      /* Error API */
hid_t H5E_RESOURCE_g       = FAIL;      /* Resource unavailable */
hid_t H5E_VFL_g            = FAIL;      /* Virtual File Layer */
hid_t H5E_TST_g            = FAIL;      /* Ternary Search Trees */
hid_t H5E_REFERENCE_g      = FAIL;      /* References */
hid_t H5E_ARGS_g           = FAIL;      /* Invalid arguments to routine */
hid_t H5E_SOHM_g           = FAIL;      /* Shared Object Header Messages */
hid_t H5E_FSPACE_g         = FAIL;      /* Free Space Manager */
hid_t H5E_NONE_MAJOR_g     = FAIL;      /* No error */
hid_t H5E_BTREE_g          = FAIL;      /* B-Tree node */
hid_t H5E_IO_g             = FAIL;      /* Low-level I/O */
hid_t H5E_DATATYPE_g       = FAIL;      /* Datatype */
hid_t H5E_CACHE_g          = FAIL;      /* Object cache */
hid_t H5E_FARRAY_g         = FAIL;      /* Fixed Array */
hid_t H5E_SYM_g            = FAIL;      /* Symbol table */
hid_t H5E_HEAP_g           = FAIL;      /* Heap */

/* Minor error IDs */

/* Argument errors */
hid_t H5E_UNINITIALIZED_g  = FAIL;      /* Information is uinitialized */
hid_t H5E_UNSUPPORTED_g    = FAIL;      /* Feature is unsupported */
hid_t H5E_BADTYPE_g        = FAIL;      /* Inappropriate type */
hid_t H5E_BADRANGE_g       = FAIL;      /* Out of range */
hid_t H5E_BADVALUE_g       = FAIL;      /* Bad value */

/* Free space errors */
hid_t H5E_CANTMERGE_g      = FAIL;      /* Can't merge objects */
hid_t H5E_CANTREVIVE_g     = FAIL;      /* Can't revive object */
hid_t H5E_CANTSHRINK_g     = FAIL;      /* Can't shrink container */

/* I/O pipeline errors */
hid_t H5E_NOFILTER_g       = FAIL;      /* Requested filter is not available */
hid_t H5E_CALLBACK_g       = FAIL;      /* Callback failed */
hid_t H5E_CANAPPLY_g       = FAIL;      /* Error from filter 'can apply' callback */
hid_t H5E_SETLOCAL_g       = FAIL;      /* Error from filter 'set local' callback */
hid_t H5E_NOENCODER_g      = FAIL;      /* Filter present but encoding disabled */
hid_t H5E_CANTFILTER_g     = FAIL;      /* Filter operation failed */

/* Function entry/exit interface errors */
hid_t H5E_CANTINIT_g       = FAIL;      /* Unable to initialize object */
hid_t H5E_ALREADYINIT_g    = FAIL;      /* Object already initialized */
hid_t H5E_CANTRELEASE_g    = FAIL;      /* Unable to release object */

/* Property list errors */
hid_t H5E_CANTGET_g        = FAIL;      /* Can't get value */
hid_t H5E_CANTSET_g        = FAIL;      /* Can't set value */
hid_t H5E_DUPCLASS_g       = FAIL;      /* Duplicate class name in parent class */
hid_t H5E_SETDISALLOWED_g  = FAIL;      /* Disallowed operation */

/* Dataspace errors */
hid_t H5E_CANTCLIP_g       = FAIL;      /* Can't clip hyperslab region */
hid_t H5E_CANTCOUNT_g      = FAIL;      /* Can't count elements */
hid_t H5E_CANTSELECT_g     = FAIL;      /* Can't select hyperslab */
hid_t H5E_CANTNEXT_g       = FAIL;      /* Can't move to next iterator location */
hid_t H5E_BADSELECT_g      = FAIL;      /* Invalid selection */
hid_t H5E_CANTCOMPARE_g    = FAIL;      /* Can't compare objects */
hid_t H5E_INCONSISTENTSTATE_g = FAIL;      /* Internal states are inconsistent */

/* System level errors */
hid_t H5E_SYSERRSTR_g      = FAIL;      /* System error message */

/* Heap errors */
hid_t H5E_CANTRESTORE_g    = FAIL;      /* Can't restore condition */
hid_t H5E_CANTCOMPUTE_g    = FAIL;      /* Can't compute value */
hid_t H5E_CANTEXTEND_g     = FAIL;      /* Can't extend heap's space */
hid_t H5E_CANTATTACH_g     = FAIL;      /* Can't attach object */
hid_t H5E_CANTUPDATE_g     = FAIL;      /* Can't update object */
hid_t H5E_CANTOPERATE_g    = FAIL;      /* Can't operate on object */

/* Datatype conversion errors */
hid_t H5E_CANTCONVERT_g    = FAIL;      /* Can't convert datatypes */
hid_t H5E_BADSIZE_g        = FAIL;      /* Bad size for object */

/* File accessibilty errors */
hid_t H5E_FILEEXISTS_g     = FAIL;      /* File already exists */
hid_t H5E_FILEOPEN_g       = FAIL;      /* File already open */
hid_t H5E_CANTCREATE_g     = FAIL;      /* Unable to create file */
hid_t H5E_CANTOPENFILE_g   = FAIL;      /* Unable to open file */
hid_t H5E_CANTCLOSEFILE_g  = FAIL;      /* Unable to close file */
hid_t H5E_NOTHDF5_g        = FAIL;      /* Not an HDF5 file */
hid_t H5E_BADFILE_g        = FAIL;      /* Bad file ID accessed */
hid_t H5E_TRUNCATED_g      = FAIL;      /* File has been truncated */
hid_t H5E_MOUNT_g          = FAIL;      /* File mount error */

/* Link related errors */
hid_t H5E_TRAVERSE_g       = FAIL;      /* Link traversal failure */
hid_t H5E_NLINKS_g         = FAIL;      /* Too many soft links in path */
hid_t H5E_NOTREGISTERED_g  = FAIL;      /* Link class not registered */
hid_t H5E_CANTMOVE_g       = FAIL;      /* Can't move object */
hid_t H5E_CANTSORT_g       = FAIL;      /* Can't sort objects */

/* Plugin errors */
hid_t H5E_OPENERROR_g      = FAIL;      /* Can't open directory or file */

/* Parallel MPI errors */
hid_t H5E_MPI_g            = FAIL;      /* Some MPI function failed */
hid_t H5E_MPIERRSTR_g      = FAIL;      /* MPI Error String */
hid_t H5E_CANTRECV_g       = FAIL;      /* Can't receive data */

/* Object header related errors */
hid_t H5E_LINKCOUNT_g      = FAIL;      /* Bad object header link count */
hid_t H5E_VERSION_g        = FAIL;      /* Wrong version number */
hid_t H5E_ALIGNMENT_g      = FAIL;      /* Alignment error */
hid_t H5E_BADMESG_g        = FAIL;      /* Unrecognized message */
hid_t H5E_CANTDELETE_g     = FAIL;      /* Can't delete message */
hid_t H5E_BADITER_g        = FAIL;      /* Iteration failed */
hid_t H5E_CANTPACK_g       = FAIL;      /* Can't pack messages */
hid_t H5E_CANTRESET_g      = FAIL;      /* Can't reset object */
hid_t H5E_CANTRENAME_g     = FAIL;      /* Unable to rename object */

/* Cache related errors */
hid_t H5E_CANTFLUSH_g      = FAIL;      /* Unable to flush data from cache */
hid_t H5E_CANTSERIALIZE_g  = FAIL;      /* Unable to serialize data from cache */
hid_t H5E_CANTTAG_g        = FAIL;      /* Unable to tag metadata in the cache */
hid_t H5E_CANTLOAD_g       = FAIL;      /* Unable to load metadata into cache */
hid_t H5E_PROTECT_g        = FAIL;      /* Protected metadata error */
hid_t H5E_NOTCACHED_g      = FAIL;      /* Metadata not currently cached */
hid_t H5E_SYSTEM_g         = FAIL;      /* Internal error detected */
hid_t H5E_CANTINS_g        = FAIL;      /* Unable to insert metadata into cache */
hid_t H5E_CANTPROTECT_g    = FAIL;      /* Unable to protect metadata */
hid_t H5E_CANTUNPROTECT_g  = FAIL;      /* Unable to unprotect metadata */
hid_t H5E_CANTPIN_g        = FAIL;      /* Unable to pin cache entry */
hid_t H5E_CANTUNPIN_g      = FAIL;      /* Unable to un-pin cache entry */
hid_t H5E_CANTMARKDIRTY_g  = FAIL;      /* Unable to mark a pinned entry as dirty */
hid_t H5E_CANTDIRTY_g      = FAIL;      /* Unable to mark metadata as dirty */
hid_t H5E_CANTEXPUNGE_g    = FAIL;      /* Unable to expunge a metadata cache entry */
hid_t H5E_CANTRESIZE_g     = FAIL;      /* Unable to resize a metadata cache entry */
hid_t H5E_CANTDEPEND_g     = FAIL;      /* Unable to create a flush dependency */
hid_t H5E_CANTUNDEPEND_g   = FAIL;      /* Unable to destroy a flush dependency */
hid_t H5E_CANTNOTIFY_g     = FAIL;      /* Unable to notify object about action */

/* Group related errors */
hid_t H5E_CANTOPENOBJ_g    = FAIL;      /* Can't open object */
hid_t H5E_CANTCLOSEOBJ_g   = FAIL;      /* Can't close object */
hid_t H5E_COMPLEN_g        = FAIL;      /* Name component is too long */
hid_t H5E_PATH_g           = FAIL;      /* Problem with path to object */

/* B-tree related errors */
hid_t H5E_NOTFOUND_g       = FAIL;      /* Object not found */
hid_t H5E_EXISTS_g         = FAIL;      /* Object already exists */
hid_t H5E_CANTENCODE_g     = FAIL;      /* Unable to encode value */
hid_t H5E_CANTDECODE_g     = FAIL;      /* Unable to decode value */
hid_t H5E_CANTSPLIT_g      = FAIL;      /* Unable to split node */
hid_t H5E_CANTREDISTRIBUTE_g = FAIL;      /* Unable to redistribute records */
hid_t H5E_CANTSWAP_g       = FAIL;      /* Unable to swap records */
hid_t H5E_CANTINSERT_g     = FAIL;      /* Unable to insert object */
hid_t H5E_CANTLIST_g       = FAIL;      /* Unable to list node */
hid_t H5E_CANTMODIFY_g     = FAIL;      /* Unable to modify record */
hid_t H5E_CANTREMOVE_g     = FAIL;      /* Unable to remove object */

/* Resource errors */
hid_t H5E_NOSPACE_g        = FAIL;      /* No space available for allocation */
hid_t H5E_CANTALLOC_g      = FAIL;      /* Can't allocate space */
hid_t H5E_CANTCOPY_g       = FAIL;      /* Unable to copy object */
hid_t H5E_CANTFREE_g       = FAIL;      /* Unable to free object */
hid_t H5E_ALREADYEXISTS_g  = FAIL;      /* Object already exists */
hid_t H5E_CANTLOCK_g       = FAIL;      /* Unable to lock object */
hid_t H5E_CANTUNLOCK_g     = FAIL;      /* Unable to unlock object */
hid_t H5E_CANTGC_g         = FAIL;      /* Unable to garbage collect */
hid_t H5E_CANTGETSIZE_g    = FAIL;      /* Unable to compute size */
hid_t H5E_OBJOPEN_g        = FAIL;      /* Object is already open */

/* Generic low-level file I/O errors */
hid_t H5E_SEEKERROR_g      = FAIL;      /* Seek failed */
hid_t H5E_READERROR_g      = FAIL;      /* Read failed */
hid_t H5E_WRITEERROR_g     = FAIL;      /* Write failed */
hid_t H5E_CLOSEERROR_g     = FAIL;      /* Close failed */
hid_t H5E_OVERFLOW_g       = FAIL;      /* Address overflowed */
hid_t H5E_FCNTL_g          = FAIL;      /* File control (fcntl) failed */

/* No error */
hid_t H5E_NONE_MINOR_g     = FAIL;      /* No error */

/* Object atom related errors */
hid_t H5E_BADATOM_g        = FAIL;      /* Unable to find atom information (already closed?) */
hid_t H5E_BADGROUP_g       = FAIL;      /* Unable to find ID group information */
hid_t H5E_CANTREGISTER_g   = FAIL;      /* Unable to register new atom */
hid_t H5E_CANTINC_g        = FAIL;      /* Unable to increment reference count */
hid_t H5E_CANTDEC_g        = FAIL;      /* Unable to decrement reference count */
hid_t H5E_NOIDS_g          = FAIL;      /* Out of IDs for group */

#endif /* H5Edefin_H */<|MERGE_RESOLUTION|>--- conflicted
+++ resolved
@@ -21,9 +21,7 @@
 #define _H5Edefin_H
 
 /* Major error IDs */
-hid_t H5E_PLINE_g          = FAIL;      /* Data filters */
 hid_t H5E_FUNC_g           = FAIL;      /* Function entry/exit */
-<<<<<<< HEAD
 hid_t H5E_FILE_g           = FAIL;      /* File accessibilty */
 hid_t H5E_VOL_g            = FAIL;      /* Virtual Object Layer */
 hid_t H5E_SOHM_g           = FAIL;      /* Shared Object Header Messages */
@@ -33,53 +31,90 @@
 hid_t H5E_INTERNAL_g       = FAIL;      /* Internal error (too specific to document in detail) */
 hid_t H5E_BTREE_g          = FAIL;      /* B-Tree node */
 hid_t H5E_REFERENCE_g      = FAIL;      /* References */
-=======
+hid_t H5E_DATASPACE_g      = FAIL;      /* Dataspace */
+hid_t H5E_RESOURCE_g       = FAIL;      /* Resource unavailable */
+hid_t H5E_RS_g             = FAIL;      /* Reference Counted Strings */
+hid_t H5E_FARRAY_g         = FAIL;      /* Fixed Array */
+hid_t H5E_HEAP_g           = FAIL;      /* Heap */
+hid_t H5E_ATTR_g           = FAIL;      /* Attribute */
+hid_t H5E_IO_g             = FAIL;      /* Low-level I/O */
+hid_t H5E_EFL_g            = FAIL;      /* External file list */
+hid_t H5E_TST_g            = FAIL;      /* Ternary Search Trees */
+hid_t H5E_FSPACE_g         = FAIL;      /* Free Space Manager */
+hid_t H5E_DATASET_g        = FAIL;      /* Dataset */
 hid_t H5E_STORAGE_g        = FAIL;      /* Data storage */
+hid_t H5E_LINK_g           = FAIL;      /* Links */
+hid_t H5E_PLIST_g          = FAIL;      /* Property lists */
+hid_t H5E_DATATYPE_g       = FAIL;      /* Datatype */
 hid_t H5E_OHDR_g           = FAIL;      /* Object header */
->>>>>>> 25ba47bc
-hid_t H5E_DATASPACE_g      = FAIL;      /* Dataspace */
-hid_t H5E_INTERNAL_g       = FAIL;      /* Internal error (too specific to document in detail) */
-hid_t H5E_RS_g             = FAIL;      /* Reference Counted Strings */
 hid_t H5E_ATOM_g           = FAIL;      /* Object atom */
-hid_t H5E_ATTR_g           = FAIL;      /* Attribute */
-hid_t H5E_LINK_g           = FAIL;      /* Links */
-hid_t H5E_EFL_g            = FAIL;      /* External file list */
-hid_t H5E_FILE_g           = FAIL;      /* File accessibilty */
+hid_t H5E_NONE_MAJOR_g     = FAIL;      /* No error */
+hid_t H5E_SLIST_g          = FAIL;      /* Skip Lists */
+hid_t H5E_ARGS_g           = FAIL;      /* Invalid arguments to routine */
 hid_t H5E_EARRAY_g         = FAIL;      /* Extensible Array */
-hid_t H5E_SLIST_g          = FAIL;      /* Skip Lists */
-hid_t H5E_PLIST_g          = FAIL;      /* Property lists */
-hid_t H5E_DATASET_g        = FAIL;      /* Dataset */
-hid_t H5E_PLUGIN_g         = FAIL;      /* Plugin for dynamically loaded library */
+hid_t H5E_PLINE_g          = FAIL;      /* Data filters */
 hid_t H5E_ERROR_g          = FAIL;      /* Error API */
-hid_t H5E_RESOURCE_g       = FAIL;      /* Resource unavailable */
-hid_t H5E_VFL_g            = FAIL;      /* Virtual File Layer */
-hid_t H5E_TST_g            = FAIL;      /* Ternary Search Trees */
-hid_t H5E_REFERENCE_g      = FAIL;      /* References */
-hid_t H5E_ARGS_g           = FAIL;      /* Invalid arguments to routine */
-hid_t H5E_SOHM_g           = FAIL;      /* Shared Object Header Messages */
-hid_t H5E_FSPACE_g         = FAIL;      /* Free Space Manager */
-hid_t H5E_NONE_MAJOR_g     = FAIL;      /* No error */
-hid_t H5E_BTREE_g          = FAIL;      /* B-Tree node */
-hid_t H5E_IO_g             = FAIL;      /* Low-level I/O */
-hid_t H5E_DATATYPE_g       = FAIL;      /* Datatype */
 hid_t H5E_CACHE_g          = FAIL;      /* Object cache */
-hid_t H5E_FARRAY_g         = FAIL;      /* Fixed Array */
-hid_t H5E_SYM_g            = FAIL;      /* Symbol table */
-hid_t H5E_HEAP_g           = FAIL;      /* Heap */
 
 /* Minor error IDs */
 
-/* Argument errors */
-hid_t H5E_UNINITIALIZED_g  = FAIL;      /* Information is uinitialized */
-hid_t H5E_UNSUPPORTED_g    = FAIL;      /* Feature is unsupported */
-hid_t H5E_BADTYPE_g        = FAIL;      /* Inappropriate type */
-hid_t H5E_BADRANGE_g       = FAIL;      /* Out of range */
-hid_t H5E_BADVALUE_g       = FAIL;      /* Bad value */
+/* Generic low-level file I/O errors */
+hid_t H5E_SEEKERROR_g      = FAIL;      /* Seek failed */
+hid_t H5E_READERROR_g      = FAIL;      /* Read failed */
+hid_t H5E_WRITEERROR_g     = FAIL;      /* Write failed */
+hid_t H5E_CLOSEERROR_g     = FAIL;      /* Close failed */
+hid_t H5E_OVERFLOW_g       = FAIL;      /* Address overflowed */
+hid_t H5E_FCNTL_g          = FAIL;      /* File control (fcntl) failed */
+
+/* Resource errors */
+hid_t H5E_NOSPACE_g        = FAIL;      /* No space available for allocation */
+hid_t H5E_CANTALLOC_g      = FAIL;      /* Can't allocate space */
+hid_t H5E_CANTCOPY_g       = FAIL;      /* Unable to copy object */
+hid_t H5E_CANTFREE_g       = FAIL;      /* Unable to free object */
+hid_t H5E_ALREADYEXISTS_g  = FAIL;      /* Object already exists */
+hid_t H5E_CANTLOCK_g       = FAIL;      /* Unable to lock object */
+hid_t H5E_CANTUNLOCK_g     = FAIL;      /* Unable to unlock object */
+hid_t H5E_CANTGC_g         = FAIL;      /* Unable to garbage collect */
+hid_t H5E_CANTGETSIZE_g    = FAIL;      /* Unable to compute size */
+hid_t H5E_OBJOPEN_g        = FAIL;      /* Object is already open */
+
+/* Heap errors */
+hid_t H5E_CANTRESTORE_g    = FAIL;      /* Can't restore condition */
+hid_t H5E_CANTCOMPUTE_g    = FAIL;      /* Can't compute value */
+hid_t H5E_CANTEXTEND_g     = FAIL;      /* Can't extend heap's space */
+hid_t H5E_CANTATTACH_g     = FAIL;      /* Can't attach object */
+hid_t H5E_CANTUPDATE_g     = FAIL;      /* Can't update object */
+hid_t H5E_CANTOPERATE_g    = FAIL;      /* Can't operate on object */
+
+/* Function entry/exit interface errors */
+hid_t H5E_CANTINIT_g       = FAIL;      /* Unable to initialize object */
+hid_t H5E_ALREADYINIT_g    = FAIL;      /* Object already initialized */
+hid_t H5E_CANTRELEASE_g    = FAIL;      /* Unable to release object */
+
+/* Property list errors */
+hid_t H5E_CANTGET_g        = FAIL;      /* Can't get value */
+hid_t H5E_CANTSET_g        = FAIL;      /* Can't set value */
+hid_t H5E_DUPCLASS_g       = FAIL;      /* Duplicate class name in parent class */
+hid_t H5E_SETDISALLOWED_g  = FAIL;      /* Disallowed operation */
 
 /* Free space errors */
 hid_t H5E_CANTMERGE_g      = FAIL;      /* Can't merge objects */
 hid_t H5E_CANTREVIVE_g     = FAIL;      /* Can't revive object */
 hid_t H5E_CANTSHRINK_g     = FAIL;      /* Can't shrink container */
+
+/* Object header related errors */
+hid_t H5E_LINKCOUNT_g      = FAIL;      /* Bad object header link count */
+hid_t H5E_VERSION_g        = FAIL;      /* Wrong version number */
+hid_t H5E_ALIGNMENT_g      = FAIL;      /* Alignment error */
+hid_t H5E_BADMESG_g        = FAIL;      /* Unrecognized message */
+hid_t H5E_CANTDELETE_g     = FAIL;      /* Can't delete message */
+hid_t H5E_BADITER_g        = FAIL;      /* Iteration failed */
+hid_t H5E_CANTPACK_g       = FAIL;      /* Can't pack messages */
+hid_t H5E_CANTRESET_g      = FAIL;      /* Can't reset object */
+hid_t H5E_CANTRENAME_g     = FAIL;      /* Unable to rename object */
+
+/* System level errors */
+hid_t H5E_SYSERRSTR_g      = FAIL;      /* System error message */
 
 /* I/O pipeline errors */
 hid_t H5E_NOFILTER_g       = FAIL;      /* Requested filter is not available */
@@ -89,40 +124,17 @@
 hid_t H5E_NOENCODER_g      = FAIL;      /* Filter present but encoding disabled */
 hid_t H5E_CANTFILTER_g     = FAIL;      /* Filter operation failed */
 
-/* Function entry/exit interface errors */
-hid_t H5E_CANTINIT_g       = FAIL;      /* Unable to initialize object */
-hid_t H5E_ALREADYINIT_g    = FAIL;      /* Object already initialized */
-hid_t H5E_CANTRELEASE_g    = FAIL;      /* Unable to release object */
-
-/* Property list errors */
-hid_t H5E_CANTGET_g        = FAIL;      /* Can't get value */
-hid_t H5E_CANTSET_g        = FAIL;      /* Can't set value */
-hid_t H5E_DUPCLASS_g       = FAIL;      /* Duplicate class name in parent class */
-hid_t H5E_SETDISALLOWED_g  = FAIL;      /* Disallowed operation */
-
-/* Dataspace errors */
-hid_t H5E_CANTCLIP_g       = FAIL;      /* Can't clip hyperslab region */
-hid_t H5E_CANTCOUNT_g      = FAIL;      /* Can't count elements */
-hid_t H5E_CANTSELECT_g     = FAIL;      /* Can't select hyperslab */
-hid_t H5E_CANTNEXT_g       = FAIL;      /* Can't move to next iterator location */
-hid_t H5E_BADSELECT_g      = FAIL;      /* Invalid selection */
-hid_t H5E_CANTCOMPARE_g    = FAIL;      /* Can't compare objects */
-hid_t H5E_INCONSISTENTSTATE_g = FAIL;      /* Internal states are inconsistent */
-
-/* System level errors */
-hid_t H5E_SYSERRSTR_g      = FAIL;      /* System error message */
-
-/* Heap errors */
-hid_t H5E_CANTRESTORE_g    = FAIL;      /* Can't restore condition */
-hid_t H5E_CANTCOMPUTE_g    = FAIL;      /* Can't compute value */
-hid_t H5E_CANTEXTEND_g     = FAIL;      /* Can't extend heap's space */
-hid_t H5E_CANTATTACH_g     = FAIL;      /* Can't attach object */
-hid_t H5E_CANTUPDATE_g     = FAIL;      /* Can't update object */
-hid_t H5E_CANTOPERATE_g    = FAIL;      /* Can't operate on object */
-
-/* Datatype conversion errors */
-hid_t H5E_CANTCONVERT_g    = FAIL;      /* Can't convert datatypes */
-hid_t H5E_BADSIZE_g        = FAIL;      /* Bad size for object */
+/* Group related errors */
+hid_t H5E_CANTOPENOBJ_g    = FAIL;      /* Can't open object */
+hid_t H5E_CANTCLOSEOBJ_g   = FAIL;      /* Can't close object */
+hid_t H5E_COMPLEN_g        = FAIL;      /* Name component is too long */
+hid_t H5E_PATH_g           = FAIL;      /* Problem with path to object */
+
+/* No error */
+hid_t H5E_NONE_MINOR_g     = FAIL;      /* No error */
+
+/* Plugin errors */
+hid_t H5E_OPENERROR_g      = FAIL;      /* Can't open directory or file */
 
 /* File accessibilty errors */
 hid_t H5E_FILEEXISTS_g     = FAIL;      /* File already exists */
@@ -135,31 +147,13 @@
 hid_t H5E_TRUNCATED_g      = FAIL;      /* File has been truncated */
 hid_t H5E_MOUNT_g          = FAIL;      /* File mount error */
 
-/* Link related errors */
-hid_t H5E_TRAVERSE_g       = FAIL;      /* Link traversal failure */
-hid_t H5E_NLINKS_g         = FAIL;      /* Too many soft links in path */
-hid_t H5E_NOTREGISTERED_g  = FAIL;      /* Link class not registered */
-hid_t H5E_CANTMOVE_g       = FAIL;      /* Can't move object */
-hid_t H5E_CANTSORT_g       = FAIL;      /* Can't sort objects */
-
-/* Plugin errors */
-hid_t H5E_OPENERROR_g      = FAIL;      /* Can't open directory or file */
-
-/* Parallel MPI errors */
-hid_t H5E_MPI_g            = FAIL;      /* Some MPI function failed */
-hid_t H5E_MPIERRSTR_g      = FAIL;      /* MPI Error String */
-hid_t H5E_CANTRECV_g       = FAIL;      /* Can't receive data */
-
-/* Object header related errors */
-hid_t H5E_LINKCOUNT_g      = FAIL;      /* Bad object header link count */
-hid_t H5E_VERSION_g        = FAIL;      /* Wrong version number */
-hid_t H5E_ALIGNMENT_g      = FAIL;      /* Alignment error */
-hid_t H5E_BADMESG_g        = FAIL;      /* Unrecognized message */
-hid_t H5E_CANTDELETE_g     = FAIL;      /* Can't delete message */
-hid_t H5E_BADITER_g        = FAIL;      /* Iteration failed */
-hid_t H5E_CANTPACK_g       = FAIL;      /* Can't pack messages */
-hid_t H5E_CANTRESET_g      = FAIL;      /* Can't reset object */
-hid_t H5E_CANTRENAME_g     = FAIL;      /* Unable to rename object */
+/* Object atom related errors */
+hid_t H5E_BADATOM_g        = FAIL;      /* Unable to find atom information (already closed?) */
+hid_t H5E_BADGROUP_g       = FAIL;      /* Unable to find ID group information */
+hid_t H5E_CANTREGISTER_g   = FAIL;      /* Unable to register new atom */
+hid_t H5E_CANTINC_g        = FAIL;      /* Unable to increment reference count */
+hid_t H5E_CANTDEC_g        = FAIL;      /* Unable to decrement reference count */
+hid_t H5E_NOIDS_g          = FAIL;      /* Out of IDs for group */
 
 /* Cache related errors */
 hid_t H5E_CANTFLUSH_g      = FAIL;      /* Unable to flush data from cache */
@@ -182,11 +176,33 @@
 hid_t H5E_CANTUNDEPEND_g   = FAIL;      /* Unable to destroy a flush dependency */
 hid_t H5E_CANTNOTIFY_g     = FAIL;      /* Unable to notify object about action */
 
-/* Group related errors */
-hid_t H5E_CANTOPENOBJ_g    = FAIL;      /* Can't open object */
-hid_t H5E_CANTCLOSEOBJ_g   = FAIL;      /* Can't close object */
-hid_t H5E_COMPLEN_g        = FAIL;      /* Name component is too long */
-hid_t H5E_PATH_g           = FAIL;      /* Problem with path to object */
+/* Link related errors */
+hid_t H5E_TRAVERSE_g       = FAIL;      /* Link traversal failure */
+hid_t H5E_NLINKS_g         = FAIL;      /* Too many soft links in path */
+hid_t H5E_NOTREGISTERED_g  = FAIL;      /* Link class not registered */
+hid_t H5E_CANTMOVE_g       = FAIL;      /* Can't move object */
+hid_t H5E_CANTSORT_g       = FAIL;      /* Can't sort objects */
+
+/* Parallel MPI errors */
+hid_t H5E_MPI_g            = FAIL;      /* Some MPI function failed */
+hid_t H5E_MPIERRSTR_g      = FAIL;      /* MPI Error String */
+hid_t H5E_CANTRECV_g       = FAIL;      /* Can't receive data */
+
+/* Dataspace errors */
+hid_t H5E_CANTCLIP_g       = FAIL;      /* Can't clip hyperslab region */
+hid_t H5E_CANTCOUNT_g      = FAIL;      /* Can't count elements */
+hid_t H5E_CANTSELECT_g     = FAIL;      /* Can't select hyperslab */
+hid_t H5E_CANTNEXT_g       = FAIL;      /* Can't move to next iterator location */
+hid_t H5E_BADSELECT_g      = FAIL;      /* Invalid selection */
+hid_t H5E_CANTCOMPARE_g    = FAIL;      /* Can't compare objects */
+hid_t H5E_INCONSISTENTSTATE_g = FAIL;      /* Internal states are inconsistent */
+
+/* Argument errors */
+hid_t H5E_UNINITIALIZED_g  = FAIL;      /* Information is uinitialized */
+hid_t H5E_UNSUPPORTED_g    = FAIL;      /* Feature is unsupported */
+hid_t H5E_BADTYPE_g        = FAIL;      /* Inappropriate type */
+hid_t H5E_BADRANGE_g       = FAIL;      /* Out of range */
+hid_t H5E_BADVALUE_g       = FAIL;      /* Bad value */
 
 /* B-tree related errors */
 hid_t H5E_NOTFOUND_g       = FAIL;      /* Object not found */
@@ -201,35 +217,8 @@
 hid_t H5E_CANTMODIFY_g     = FAIL;      /* Unable to modify record */
 hid_t H5E_CANTREMOVE_g     = FAIL;      /* Unable to remove object */
 
-/* Resource errors */
-hid_t H5E_NOSPACE_g        = FAIL;      /* No space available for allocation */
-hid_t H5E_CANTALLOC_g      = FAIL;      /* Can't allocate space */
-hid_t H5E_CANTCOPY_g       = FAIL;      /* Unable to copy object */
-hid_t H5E_CANTFREE_g       = FAIL;      /* Unable to free object */
-hid_t H5E_ALREADYEXISTS_g  = FAIL;      /* Object already exists */
-hid_t H5E_CANTLOCK_g       = FAIL;      /* Unable to lock object */
-hid_t H5E_CANTUNLOCK_g     = FAIL;      /* Unable to unlock object */
-hid_t H5E_CANTGC_g         = FAIL;      /* Unable to garbage collect */
-hid_t H5E_CANTGETSIZE_g    = FAIL;      /* Unable to compute size */
-hid_t H5E_OBJOPEN_g        = FAIL;      /* Object is already open */
-
-/* Generic low-level file I/O errors */
-hid_t H5E_SEEKERROR_g      = FAIL;      /* Seek failed */
-hid_t H5E_READERROR_g      = FAIL;      /* Read failed */
-hid_t H5E_WRITEERROR_g     = FAIL;      /* Write failed */
-hid_t H5E_CLOSEERROR_g     = FAIL;      /* Close failed */
-hid_t H5E_OVERFLOW_g       = FAIL;      /* Address overflowed */
-hid_t H5E_FCNTL_g          = FAIL;      /* File control (fcntl) failed */
-
-/* No error */
-hid_t H5E_NONE_MINOR_g     = FAIL;      /* No error */
-
-/* Object atom related errors */
-hid_t H5E_BADATOM_g        = FAIL;      /* Unable to find atom information (already closed?) */
-hid_t H5E_BADGROUP_g       = FAIL;      /* Unable to find ID group information */
-hid_t H5E_CANTREGISTER_g   = FAIL;      /* Unable to register new atom */
-hid_t H5E_CANTINC_g        = FAIL;      /* Unable to increment reference count */
-hid_t H5E_CANTDEC_g        = FAIL;      /* Unable to decrement reference count */
-hid_t H5E_NOIDS_g          = FAIL;      /* Out of IDs for group */
+/* Datatype conversion errors */
+hid_t H5E_CANTCONVERT_g    = FAIL;      /* Can't convert datatypes */
+hid_t H5E_BADSIZE_g        = FAIL;      /* Bad size for object */
 
 #endif /* H5Edefin_H */