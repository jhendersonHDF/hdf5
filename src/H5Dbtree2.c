/* * * * * * * * * * * * * * * * * * * * * * * * * * * * * * * * * * * * * * *
 * Copyright by The HDF Group.                                               *
 * All rights reserved.                                                      *
 *                                                                           *
 * This file is part of HDF5.  The full HDF5 copyright notice, including     *
 * terms governing use, modification, and redistribution, is contained in    *
 * the COPYING file, which can be found at the root of the source code       *
 * distribution tree, or in https://www.hdfgroup.org/licenses.               *
 * If you do not have access to either file, you may request a copy from     *
 * help@hdfgroup.org.                                                        *
 * * * * * * * * * * * * * * * * * * * * * * * * * * * * * * * * * * * * * * */

/*
 *
 * Purpose: v2 B-tree indexing for chunked datasets with > 1 unlimited dimensions.
 *   Each dataset chunk in the b-tree is identified by its dimensional offset.
 *
 */

/****************/
/* Module Setup */
/****************/

#include "H5Dmodule.h" /* This source code file is part of the H5D module */

/***********/
/* Headers */
/***********/
#include "H5private.h"   /* Generic Functions                    */
#include "H5Dpkg.h"      /* Datasets				*/
#include "H5FLprivate.h" /* Free Lists                           */
#include "H5MFprivate.h" /* File space management                */
#include "H5MMprivate.h" /* Memory management			*/
#include "H5VMprivate.h" /* Vector and array functions		*/

/****************/
/* Local Macros */
/****************/

/******************/
/* Local Typedefs */
/******************/
/* User data for creating callback context */
typedef struct H5D_bt2_ctx_ud_t {
    const H5F_t *f;          /* Pointer to file info */
    uint32_t     chunk_size; /* Size of chunk (bytes; for filtered object) */
    unsigned     ndims;      /* Number of dimensions */
    uint32_t    *dim;        /* Size of chunk in elements */
} H5D_bt2_ctx_ud_t;

/* The callback context */
typedef struct H5D_bt2_ctx_t {
    uint32_t  chunk_size;     /* Size of chunk (bytes; constant for unfiltered object) */
    size_t    sizeof_addr;    /* Size of file addresses in the file (bytes) */
    size_t    chunk_size_len; /* Size of chunk sizes in the file (bytes) */
    unsigned  ndims;          /* Number of dimensions in chunk */
    uint32_t *dim;            /* Size of chunk in elements */
} H5D_bt2_ctx_t;

/* Callback info for iteration over chunks in v2 B-tree */
typedef struct H5D_bt2_it_ud_t {
    H5D_chunk_cb_func_t cb;    /* Callback routine for the chunk */
    void               *udata; /* User data for the chunk's callback routine */
} H5D_bt2_it_ud_t;

/* User data for compare callback */
typedef struct H5D_bt2_ud_t {
    H5D_chunk_rec_t rec;   /* The record to search for */
    unsigned        ndims; /* Number of dimensions for the chunked dataset */
} H5D_bt2_ud_t;

/********************/
/* Local Prototypes */
/********************/

/* Shared v2 B-tree methods for indexing filtered and non-filtered chunked datasets */
static void  *H5D__bt2_crt_context(void *udata);
static herr_t H5D__bt2_dst_context(void *ctx);
static herr_t H5D__bt2_store(void *native, const void *udata);
static herr_t H5D__bt2_compare(const void *rec1, const void *rec2, int *result);

/* v2 B-tree class for indexing non-filtered chunked datasets */
static herr_t H5D__bt2_unfilt_encode(uint8_t *raw, const void *native, void *ctx);
static herr_t H5D__bt2_unfilt_decode(const uint8_t *raw, void *native, void *ctx);
static herr_t H5D__bt2_unfilt_debug(FILE *stream, int indent, int fwidth, const void *record,
                                    const void *u_ctx);

/* v2 B-tree class for indexing filtered chunked datasets */
static herr_t H5D__bt2_filt_encode(uint8_t *raw, const void *native, void *ctx);
static herr_t H5D__bt2_filt_decode(const uint8_t *raw, void *native, void *ctx);
static herr_t H5D__bt2_filt_debug(FILE *stream, int indent, int fwidth, const void *record,
                                  const void *u_ctx);

/* Helper routine */
static herr_t H5D__bt2_idx_open(const H5D_chk_idx_info_t *idx_info);
static herr_t H5D__btree2_idx_depend(const H5D_chk_idx_info_t *idx_info);

/* Callback for H5B2_iterate() which is called in H5D__bt2_idx_iterate() */
static int H5D__bt2_idx_iterate_cb(const void *_record, void *_udata);

/* Callback for H5B2_find() which is called in H5D__bt2_idx_get_addr() */
static herr_t H5D__bt2_found_cb(const void *nrecord, void *op_data);

/*
 * Callback for H5B2_remove() and H5B2_delete() which is called
 * in H5D__bt2_idx_remove() and H5D__bt2_idx_delete().
 */
static herr_t H5D__bt2_remove_cb(const void *nrecord, void *_udata);

/* Callback for H5B2_update() which is called in H5D__bt2_idx_insert() */
static herr_t H5D__bt2_mod_cb(void *_record, void *_op_data, bool *changed);

/* Chunked layout indexing callbacks for v2 B-tree indexing */
static herr_t H5D__bt2_idx_init(const H5D_chk_idx_info_t *idx_info, const H5S_t *space,
                                haddr_t dset_ohdr_addr);
static herr_t H5D__bt2_idx_create(const H5D_chk_idx_info_t *idx_info);
static bool   H5D__bt2_idx_is_space_alloc(const H5O_storage_chunk_t *storage);
static herr_t H5D__bt2_idx_insert(const H5D_chk_idx_info_t *idx_info, H5D_chunk_ud_t *udata,
                                  const H5D_t *dset);
static herr_t H5D__bt2_idx_get_addr(const H5D_chk_idx_info_t *idx_info, H5D_chunk_ud_t *udata);
static int    H5D__bt2_idx_iterate(const H5D_chk_idx_info_t *idx_info, H5D_chunk_cb_func_t chunk_cb,
                                   void *chunk_udata);
static herr_t H5D__bt2_idx_remove(const H5D_chk_idx_info_t *idx_info, H5D_chunk_common_ud_t *udata);
static herr_t H5D__bt2_idx_delete(const H5D_chk_idx_info_t *idx_info);
static herr_t H5D__bt2_idx_copy_setup(const H5D_chk_idx_info_t *idx_info_src,
                                      const H5D_chk_idx_info_t *idx_info_dst);
static herr_t H5D__bt2_idx_copy_shutdown(H5O_storage_chunk_t *storage_src, H5O_storage_chunk_t *storage_dst);
static herr_t H5D__bt2_idx_size(const H5D_chk_idx_info_t *idx_info, hsize_t *size);
static herr_t H5D__bt2_idx_reset(H5O_storage_chunk_t *storage, bool reset_addr);
static herr_t H5D__bt2_idx_dump(const H5O_storage_chunk_t *storage, FILE *stream);
static herr_t H5D__bt2_idx_dest(const H5D_chk_idx_info_t *idx_info);

/*********************/
/* Package Variables */
/*********************/

/* Chunked dataset I/O ops for v2 B-tree indexing */
const H5D_chunk_ops_t H5D_COPS_BT2[1] = {{
    true,                        /* Fixed array indices support SWMR access */
    H5D__bt2_idx_init,           /* init */
    H5D__bt2_idx_create,         /* create */
    H5D__bt2_idx_is_space_alloc, /* is_space_alloc */
    H5D__bt2_idx_insert,         /* insert */
    H5D__bt2_idx_get_addr,       /* get_addr */
    NULL,                        /* resize */
    H5D__bt2_idx_iterate,        /* iterate */
    H5D__bt2_idx_remove,         /* remove */
    H5D__bt2_idx_delete,         /* delete */
    H5D__bt2_idx_copy_setup,     /* copy_setup */
    H5D__bt2_idx_copy_shutdown,  /* copy_shutdown */
    H5D__bt2_idx_size,           /* size */
    H5D__bt2_idx_reset,          /* reset */
    H5D__bt2_idx_dump,           /* dump */
    H5D__bt2_idx_dest            /* destroy */
}};

/*****************************/
/* Library Private Variables */
/*****************************/

/* v2 B-tree class for indexing non-filtered chunked datasets */
const H5B2_class_t H5D_BT2[1] = {{
    /* B-tree class information */
    H5B2_CDSET_ID,           /* Type of B-tree */
    "H5B2_CDSET_ID",         /* Name of B-tree class */
    sizeof(H5D_chunk_rec_t), /* Size of native record */
    H5D__bt2_crt_context,    /* Create client callback context */
    H5D__bt2_dst_context,    /* Destroy client callback context */
    H5D__bt2_store,          /* Record storage callback */
    H5D__bt2_compare,        /* Record comparison callback */
    H5D__bt2_unfilt_encode,  /* Record encoding callback */
    H5D__bt2_unfilt_decode,  /* Record decoding callback */
    H5D__bt2_unfilt_debug    /* Record debugging callback */
}};

/* v2 B-tree class for indexing filtered chunked datasets */
const H5B2_class_t H5D_BT2_FILT[1] = {{
    /* B-tree class information */
    H5B2_CDSET_FILT_ID,      /* Type of B-tree */
    "H5B2_CDSET_FILT_ID",    /* Name of B-tree class */
    sizeof(H5D_chunk_rec_t), /* Size of native record */
    H5D__bt2_crt_context,    /* Create client callback context */
    H5D__bt2_dst_context,    /* Destroy client callback context */
    H5D__bt2_store,          /* Record storage callback */
    H5D__bt2_compare,        /* Record comparison callback */
    H5D__bt2_filt_encode,    /* Record encoding callback */
    H5D__bt2_filt_decode,    /* Record decoding callback */
    H5D__bt2_filt_debug      /* Record debugging callback */
}};

/*******************/
/* Local Variables */
/*******************/

/* Declare a free list to manage the H5D_bt2_ctx_t struct */
H5FL_DEFINE_STATIC(H5D_bt2_ctx_t);

/* Declare a free list to manage the page elements */
H5FL_ARR_DEFINE_STATIC(uint32_t, H5O_LAYOUT_NDIMS);

/*-------------------------------------------------------------------------
 * Function:    H5D__bt2_crt_context
 *
 * Purpose:     Create client callback context
 *
 * Return:      Success:        non-NULL
 *              Failure:        NULL
 *
 *-------------------------------------------------------------------------
 */
static void *
H5D__bt2_crt_context(void *_udata)
{
    H5D_bt2_ctx_ud_t *udata = (H5D_bt2_ctx_ud_t *)_udata; /* User data for building callback context */
    H5D_bt2_ctx_t    *ctx;                                /* Callback context structure */
    uint32_t         *my_dim    = NULL;                   /* Pointer to copy of chunk dimension size */
    void             *ret_value = NULL;                   /* Return value */

    FUNC_ENTER_PACKAGE

    /* Sanity check */
    assert(udata);
    assert(udata->f);
    assert(udata->ndims > 0 && udata->ndims < H5O_LAYOUT_NDIMS);

    /* Allocate callback context */
    if (NULL == (ctx = H5FL_MALLOC(H5D_bt2_ctx_t)))
        HGOTO_ERROR(H5E_DATASET, H5E_CANTALLOC, NULL, "can't allocate callback context");

    /* Determine the size of addresses and set the chunk size and # of dimensions for the dataset */
    ctx->sizeof_addr = H5F_SIZEOF_ADDR(udata->f);
    ctx->chunk_size  = udata->chunk_size;
    ctx->ndims       = udata->ndims;

    /* Set up the "local" information for this dataset's chunk dimension sizes */
    if (NULL == (my_dim = (uint32_t *)H5FL_ARR_MALLOC(uint32_t, H5O_LAYOUT_NDIMS)))
        HGOTO_ERROR(H5E_DATASET, H5E_CANTALLOC, NULL, "can't allocate chunk dims");
    H5MM_memcpy(my_dim, udata->dim, H5O_LAYOUT_NDIMS * sizeof(uint32_t));
    ctx->dim = my_dim;

    /*
     * Compute the size required for encoding the size of a chunk,
     * allowing for an extra byte, in case the filter makes the chunk larger.
     */
    ctx->chunk_size_len = 1 + ((H5VM_log2_gen((uint64_t)udata->chunk_size) + 8) / 8);
    if (ctx->chunk_size_len > 8)
        ctx->chunk_size_len = 8;

    /* Set return value */
    ret_value = ctx;

done:
    FUNC_LEAVE_NOAPI(ret_value)
} /* H5D__bt2_crt_context() */

/*-------------------------------------------------------------------------
 * Function:    H5D__bt2_dst_context
 *
 * Purpose:     Destroy client callback context
 *
 * Return:      Success:        non-negative
 *              Failure:        negative
 *
 *-------------------------------------------------------------------------
 */
static herr_t
H5D__bt2_dst_context(void *_ctx)
{
    H5D_bt2_ctx_t *ctx = (H5D_bt2_ctx_t *)_ctx; /* Callback context structure */

    FUNC_ENTER_PACKAGE_NOERR

    /* Sanity check */
    assert(ctx);

    /* Free array for chunk dimension sizes */
    if (ctx->dim)
        H5FL_ARR_FREE(uint32_t, ctx->dim);
    /* Release callback context */
    ctx = H5FL_FREE(H5D_bt2_ctx_t, ctx);

    FUNC_LEAVE_NOAPI(SUCCEED)
} /* H5D__bt2_dst_context() */

/*-------------------------------------------------------------------------
 * Function:    H5D__bt2_store
 *
 * Purpose:     Store native information into record for v2 B-tree
 *		(non-filtered)
 *
 * Return:      Success:        non-negative
 *              Failure:        negative
 *
 *-------------------------------------------------------------------------
 */
static herr_t
H5D__bt2_store(void *record, const void *_udata)
{
    const H5D_bt2_ud_t *udata = (const H5D_bt2_ud_t *)_udata; /* User data */

    FUNC_ENTER_PACKAGE_NOERR

    *(H5D_chunk_rec_t *)record = udata->rec;

    FUNC_LEAVE_NOAPI(SUCCEED)
} /* H5D__bt2_store() */

/*-------------------------------------------------------------------------
 * Function:    H5D__bt2_compare
 *
 * Purpose:     Compare two native information records, according to some key
 *		(non-filtered)
 *
 * Return:      <0 if rec1 < rec2
 *              =0 if rec1 == rec2
 *              >0 if rec1 > rec2
 *
 *-------------------------------------------------------------------------
 */
static herr_t
H5D__bt2_compare(const void *_udata, const void *_rec2, int *result)
{
    const H5D_bt2_ud_t    *udata     = (const H5D_bt2_ud_t *)_udata;   /* User data */
    const H5D_chunk_rec_t *rec1      = &(udata->rec);                  /* The search record */
    const H5D_chunk_rec_t *rec2      = (const H5D_chunk_rec_t *)_rec2; /* The native record */
    herr_t                 ret_value = SUCCEED;                        /* Return value */

    FUNC_ENTER_PACKAGE_NOERR

    /* Sanity checks */
    assert(rec1);
    assert(rec2);

    /* Compare the offsets but ignore the other fields */
    *result = H5VM_vector_cmp_u(udata->ndims, rec1->scaled, rec2->scaled);

    FUNC_LEAVE_NOAPI(ret_value)
} /* H5D__bt2_compare() */

/*-------------------------------------------------------------------------
 * Function:    H5D__bt2_unfilt_encode
 *
 * Purpose:     Encode native information into raw form for storing on disk
 *		(non-filtered)
 *
 * Return:      Success:        non-negative
 *              Failure:        negative
 *
 *-------------------------------------------------------------------------
 */
static herr_t
H5D__bt2_unfilt_encode(uint8_t *raw, const void *_record, void *_ctx)
{
    H5D_bt2_ctx_t         *ctx    = (H5D_bt2_ctx_t *)_ctx;            /* Callback context structure */
    const H5D_chunk_rec_t *record = (const H5D_chunk_rec_t *)_record; /* The native record */
    unsigned               u;                                         /* Local index variable */

    FUNC_ENTER_PACKAGE_NOERR

    /* Sanity check */
    assert(ctx);

    /* Encode the record's fields */
    H5F_addr_encode_len(ctx->sizeof_addr, &raw, record->chunk_addr);
    /* (Don't encode the chunk size & filter mask for non-filtered B-tree records) */
    for (u = 0; u < ctx->ndims; u++)
        UINT64ENCODE(raw, record->scaled[u]);

    FUNC_LEAVE_NOAPI(SUCCEED)
} /* H5D__bt2_unfilt_encode() */

/*-------------------------------------------------------------------------
 * Function:    H5D__bt2_unfilt_decode
 *
 * Purpose:     Decode raw disk form of record into native form
 *		(non-filtered)
 *
 * Return:      Success:        non-negative
 *              Failure:        negative
 *
 *-------------------------------------------------------------------------
 */
static herr_t
H5D__bt2_unfilt_decode(const uint8_t *raw, void *_record, void *_ctx)
{
    H5D_bt2_ctx_t   *ctx    = (H5D_bt2_ctx_t *)_ctx;      /* Callback context structure */
    H5D_chunk_rec_t *record = (H5D_chunk_rec_t *)_record; /* The native record */
    unsigned         u;                                   /* Local index variable */

    FUNC_ENTER_PACKAGE_NOERR

    /* Sanity check */
    assert(ctx);

    /* Decode the record's fields */
    H5F_addr_decode_len(ctx->sizeof_addr, &raw, &record->chunk_addr);
    record->nbytes      = ctx->chunk_size;
    record->filter_mask = 0;
    for (u = 0; u < ctx->ndims; u++)
        UINT64DECODE(raw, record->scaled[u]);

    FUNC_LEAVE_NOAPI(SUCCEED)
} /* H5D__bt2_unfilt_decode() */

/*-------------------------------------------------------------------------
 * Function:	H5D__bt2_unfilt_debug
 *
 * Purpose:	Debug native form of record (non-filtered)
 *
 * Return:	Success:	non-negative
 *		Failure:	negative
 *
 *-------------------------------------------------------------------------
 */
static herr_t
H5D__bt2_unfilt_debug(FILE *stream, int indent, int fwidth, const void *_record, const void *_ctx)
{
    const H5D_chunk_rec_t *record = (const H5D_chunk_rec_t *)_record; /* The native record */
    const H5D_bt2_ctx_t   *ctx    = (const H5D_bt2_ctx_t *)_ctx;      /* Callback context */
    unsigned               u;                                         /* Local index variable */

    FUNC_ENTER_PACKAGE_NOERR

    /* Sanity checks */
    assert(record);
    assert(ctx->chunk_size == record->nbytes);
    assert(0 == record->filter_mask);

    fprintf(stream, "%*s%-*s %" PRIuHADDR "\n", indent, "", fwidth, "Chunk address:", record->chunk_addr);

    fprintf(stream, "%*s%-*s {", indent, "", fwidth, "Logical offset:");
    for (u = 0; u < ctx->ndims; u++)
        fprintf(stream, "%s%" PRIuHSIZE, u ? ", " : "", record->scaled[u] * ctx->dim[u]);
<<<<<<< HEAD
    HDfputs("}\n", stream);
=======
    fputs("}\n", stream);
>>>>>>> 07347cc5

    FUNC_LEAVE_NOAPI(SUCCEED)
} /* H5D__bt2_unfilt_debug() */

/*-------------------------------------------------------------------------
 * Function:    H5D__bt2_filt_encode
 *
 * Purpose:     Encode native information into raw form for storing on disk
 *		(filtered)
 *
 * Return:      Success:        non-negative
 *              Failure:        negative
 *
 *-------------------------------------------------------------------------
 */
static herr_t
H5D__bt2_filt_encode(uint8_t *raw, const void *_record, void *_ctx)
{
    H5D_bt2_ctx_t         *ctx    = (H5D_bt2_ctx_t *)_ctx;            /* Callback context structure */
    const H5D_chunk_rec_t *record = (const H5D_chunk_rec_t *)_record; /* The native record */
    unsigned               u;                                         /* Local index variable */

    FUNC_ENTER_PACKAGE_NOERR

    /* Sanity check */
    assert(ctx);
    assert(record);
    assert(H5_addr_defined(record->chunk_addr));
    assert(0 != record->nbytes);

    /* Encode the record's fields */
    H5F_addr_encode_len(ctx->sizeof_addr, &raw, record->chunk_addr);
    UINT64ENCODE_VAR(raw, record->nbytes, ctx->chunk_size_len);
    UINT32ENCODE(raw, record->filter_mask);
    for (u = 0; u < ctx->ndims; u++)
        UINT64ENCODE(raw, record->scaled[u]);

    FUNC_LEAVE_NOAPI(SUCCEED)
} /* H5D__bt2_filt_encode() */

/*-------------------------------------------------------------------------
 * Function:	H5D__bt2_filt_decode
 *
 * Purpose:	Decode raw disk form of record into native form
 *		(filtered)
 *
 * Return:	Success:	non-negative
 *		Failure:	negative
 *
 *-------------------------------------------------------------------------
 */
static herr_t
H5D__bt2_filt_decode(const uint8_t *raw, void *_record, void *_ctx)
{
    H5D_bt2_ctx_t   *ctx    = (H5D_bt2_ctx_t *)_ctx;      /* Callback context structure */
    H5D_chunk_rec_t *record = (H5D_chunk_rec_t *)_record; /* The native record */
    unsigned         u;                                   /* Local index variable */

    FUNC_ENTER_PACKAGE_NOERR

    /* Sanity check */
    assert(ctx);
    assert(record);

    /* Decode the record's fields */
    H5F_addr_decode_len(ctx->sizeof_addr, &raw, &record->chunk_addr);
    UINT64DECODE_VAR(raw, record->nbytes, ctx->chunk_size_len);
    UINT32DECODE(raw, record->filter_mask);
    for (u = 0; u < ctx->ndims; u++)
        UINT64DECODE(raw, record->scaled[u]);

    /* Sanity checks */
    assert(H5_addr_defined(record->chunk_addr));
    assert(0 != record->nbytes);

    FUNC_LEAVE_NOAPI(SUCCEED)
} /* H5D__bt2_filt_decode() */

/*-------------------------------------------------------------------------
 * Function:	H5D__bt2_filt_debug
 *
 * Purpose:	Debug native form of record (filtered)
 *
 * Return:	Success:	non-negative
 *		Failure:	negative
 *
 *-------------------------------------------------------------------------
 */
static herr_t
H5D__bt2_filt_debug(FILE *stream, int indent, int fwidth, const void *_record, const void *_ctx)
{
    const H5D_chunk_rec_t *record = (const H5D_chunk_rec_t *)_record; /* The native record */
    const H5D_bt2_ctx_t   *ctx    = (const H5D_bt2_ctx_t *)_ctx;      /* Callback context */
    unsigned               u;                                         /* Local index variable */

    FUNC_ENTER_PACKAGE_NOERR

    /* Sanity checks */
    assert(record);
    assert(H5_addr_defined(record->chunk_addr));
    assert(0 != record->nbytes);

    fprintf(stream, "%*s%-*s %" PRIuHADDR "\n", indent, "", fwidth, "Chunk address:", record->chunk_addr);
    fprintf(stream, "%*s%-*s %u bytes\n", indent, "", fwidth, "Chunk size:", (unsigned)record->nbytes);
    fprintf(stream, "%*s%-*s 0x%08x\n", indent, "", fwidth, "Filter mask:", record->filter_mask);

    fprintf(stream, "%*s%-*s {", indent, "", fwidth, "Logical offset:");
    for (u = 0; u < ctx->ndims; u++)
        fprintf(stream, "%s%" PRIuHSIZE, u ? ", " : "", record->scaled[u] * ctx->dim[u]);
<<<<<<< HEAD
    HDfputs("}\n", stream);
=======
    fputs("}\n", stream);
>>>>>>> 07347cc5

    FUNC_LEAVE_NOAPI(SUCCEED)
} /* H5D__bt2_filt_debug() */

/*-------------------------------------------------------------------------
 * Function:    H5D__bt2_idx_init
 *
 * Purpose:     Initialize the indexing information for a dataset.
 *
 * Return:      Non-negative on success/Negative on failure
 *
 *-------------------------------------------------------------------------
 */
static herr_t
H5D__bt2_idx_init(const H5D_chk_idx_info_t H5_ATTR_UNUSED *idx_info, const H5S_t H5_ATTR_UNUSED *space,
                  haddr_t dset_ohdr_addr)
{
    FUNC_ENTER_PACKAGE_NOERR

    /* Check args */
    assert(H5_addr_defined(dset_ohdr_addr));

    idx_info->storage->u.btree2.dset_ohdr_addr = dset_ohdr_addr;

    FUNC_LEAVE_NOAPI(SUCCEED)
} /* end H5D__bt2_idx_init() */

/*-------------------------------------------------------------------------
 * Function:	H5D__btree2_idx_depend
 *
 * Purpose:	Create flush dependency between v2 B-tree and dataset's
 *              object header.
 *
 * Return:	Success:	non-negative
 *		Failure:	negative
 *
 *-------------------------------------------------------------------------
 */
static herr_t
H5D__btree2_idx_depend(const H5D_chk_idx_info_t *idx_info)
{
    H5O_t              *oh = NULL;           /* Object header */
    H5O_loc_t           oloc;                /* Temporary object header location for dataset */
    H5AC_proxy_entry_t *oh_proxy;            /* Dataset's object header proxy */
    herr_t              ret_value = SUCCEED; /* Return value */

    FUNC_ENTER_PACKAGE

    /* Check args */
    assert(idx_info);
    assert(idx_info->f);
    assert(H5F_INTENT(idx_info->f) & H5F_ACC_SWMR_WRITE);
    assert(idx_info->pline);
    assert(idx_info->layout);
    assert(H5D_CHUNK_IDX_BT2 == idx_info->layout->idx_type);
    assert(idx_info->storage);
    assert(H5D_CHUNK_IDX_BT2 == idx_info->storage->idx_type);
    assert(H5_addr_defined(idx_info->storage->idx_addr));
    assert(idx_info->storage->u.btree2.bt2);

    /* Set up object header location for dataset */
    H5O_loc_reset(&oloc);
    oloc.file = idx_info->f;
    oloc.addr = idx_info->storage->u.btree.dset_ohdr_addr;

    /* Get header */
<<<<<<< HEAD
    if (NULL == (oh = H5O_protect(&oloc, H5AC__READ_ONLY_FLAG, TRUE)))
=======
    if (NULL == (oh = H5O_protect(&oloc, H5AC__READ_ONLY_FLAG, true)))
>>>>>>> 07347cc5
        HGOTO_ERROR(H5E_DATASET, H5E_CANTPROTECT, FAIL, "unable to protect object header");

    /* Retrieve the dataset's object header proxy */
    if (NULL == (oh_proxy = H5O_get_proxy(oh)))
        HGOTO_ERROR(H5E_DATASET, H5E_CANTGET, FAIL, "unable to get dataset object header proxy");

    /* Make the v2 B-tree a child flush dependency of the dataset's object header proxy */
    if (H5B2_depend(idx_info->storage->u.btree2.bt2, oh_proxy) < 0)
        HGOTO_ERROR(H5E_DATASET, H5E_CANTDEPEND, FAIL,
                    "unable to create flush dependency on object header proxy");

done:
    /* Release the object header from the cache */
    if (oh && H5O_unprotect(&oloc, oh, H5AC__NO_FLAGS_SET) < 0)
        HDONE_ERROR(H5E_DATASET, H5E_CANTUNPROTECT, FAIL, "unable to release object header");

    FUNC_LEAVE_NOAPI(ret_value)
} /* end H5D__btree2_idx_depend() */

/*-------------------------------------------------------------------------
 * Function:	H5D__bt2_idx_open()
 *
 * Purpose:	Opens an existing v2 B-tree.
 *
 * Note:	This information is passively initialized from each index
 *              operation callback because those abstract chunk index operations
 *              are designed to work with the v2 B-tree chunk indices also,
 *              which don't require an 'open' for the data structure.
 *
 * Return:	Success:	non-negative
 *		Failure:	negative
 *
 *-------------------------------------------------------------------------
 */
static herr_t
H5D__bt2_idx_open(const H5D_chk_idx_info_t *idx_info)
{
    H5D_bt2_ctx_ud_t u_ctx;               /* user data for creating context */
    herr_t           ret_value = SUCCEED; /* Return value */

    FUNC_ENTER_PACKAGE

    /* Check args */
    assert(idx_info);
    assert(idx_info->f);
    assert(idx_info->pline);
    assert(idx_info->layout);
    assert(H5D_CHUNK_IDX_BT2 == idx_info->layout->idx_type);
    assert(idx_info->storage);
    assert(H5_addr_defined(idx_info->storage->idx_addr));
    assert(NULL == idx_info->storage->u.btree2.bt2);

    /* Set up the user data */
    u_ctx.f          = idx_info->f;
    u_ctx.ndims      = idx_info->layout->ndims - 1;
    u_ctx.chunk_size = idx_info->layout->size;
    u_ctx.dim        = idx_info->layout->dim;

    /* Open v2 B-tree for the chunk index */
    if (NULL ==
        (idx_info->storage->u.btree2.bt2 = H5B2_open(idx_info->f, idx_info->storage->idx_addr, &u_ctx)))
        HGOTO_ERROR(H5E_DATASET, H5E_CANTINIT, FAIL, "can't open v2 B-tree for tracking chunked dataset");

    /* Check for SWMR writes to the file */
    if (H5F_INTENT(idx_info->f) & H5F_ACC_SWMR_WRITE)
        if (H5D__btree2_idx_depend(idx_info) < 0)
            HGOTO_ERROR(H5E_DATASET, H5E_CANTDEPEND, FAIL,
                        "unable to create flush dependency on object header");

done:
    FUNC_LEAVE_NOAPI(ret_value)
} /* end H5D__bt2_idx_open() */

/*-------------------------------------------------------------------------
 * Function:	H5D__bt2_idx_create
 *
 * Purpose:	Create the v2 B-tree for tracking dataset chunks
 *
 * Return:      SUCCEED/FAIL
 *
 *-------------------------------------------------------------------------
 */
static herr_t
H5D__bt2_idx_create(const H5D_chk_idx_info_t *idx_info)
{
    H5B2_create_t    bt2_cparam;          /* v2 B-tree creation parameters */
    H5D_bt2_ctx_ud_t u_ctx;               /* data for context call */
    herr_t           ret_value = SUCCEED; /* Return value */

    FUNC_ENTER_PACKAGE

    /* Check args */
    assert(idx_info);
    assert(idx_info->f);
    assert(idx_info->pline);
    assert(idx_info->layout);
    assert(idx_info->storage);
    assert(!H5_addr_defined(idx_info->storage->idx_addr));

    bt2_cparam.rrec_size = H5F_SIZEOF_ADDR(idx_info->f)         /* Address of chunk */
                           + (idx_info->layout->ndims - 1) * 8; /* # of dimensions x 64-bit chunk offsets */

    /* General parameters */
    if (idx_info->pline->nused > 0) {
        unsigned chunk_size_len; /* Size of encoded chunk size */

        /*
         * Compute the size required for encoding the size of a chunk,
         * allowing for an extra byte, in case the filter makes the chunk larger.
         */
        chunk_size_len = 1 + ((H5VM_log2_gen((uint64_t)idx_info->layout->size) + 8) / 8);
        if (chunk_size_len > 8)
            chunk_size_len = 8;

        bt2_cparam.rrec_size += chunk_size_len + 4; /* Size of encoded chunk size & filter mask */
        bt2_cparam.cls = H5D_BT2_FILT;
    } /* end if */
    else
        bt2_cparam.cls = H5D_BT2;

    bt2_cparam.node_size     = idx_info->layout->u.btree2.cparam.node_size;
    bt2_cparam.split_percent = idx_info->layout->u.btree2.cparam.split_percent;
    bt2_cparam.merge_percent = idx_info->layout->u.btree2.cparam.merge_percent;

    u_ctx.f          = idx_info->f;
    u_ctx.ndims      = idx_info->layout->ndims - 1;
    u_ctx.chunk_size = idx_info->layout->size;
    u_ctx.dim        = idx_info->layout->dim;

    /* Create the v2 B-tree for the chunked dataset */
    if (NULL == (idx_info->storage->u.btree2.bt2 = H5B2_create(idx_info->f, &bt2_cparam, &u_ctx)))
        HGOTO_ERROR(H5E_DATASET, H5E_CANTCREATE, FAIL, "can't create v2 B-tree for tracking chunked dataset");

    /* Retrieve the v2 B-tree's address in the file */
    if (H5B2_get_addr(idx_info->storage->u.btree2.bt2, &(idx_info->storage->idx_addr)) < 0)
        HGOTO_ERROR(H5E_DATASET, H5E_CANTGET, FAIL,
                    "can't get v2 B-tree address for tracking chunked dataset");

    /* Check for SWMR writes to the file */
    if (H5F_INTENT(idx_info->f) & H5F_ACC_SWMR_WRITE)
        if (H5D__btree2_idx_depend(idx_info) < 0)
            HGOTO_ERROR(H5E_DATASET, H5E_CANTDEPEND, FAIL,
                        "unable to create flush dependency on object header");

done:
    FUNC_LEAVE_NOAPI(ret_value)
} /* end H5D__bt2_idx_create() */

/*-------------------------------------------------------------------------
 * Function:	H5D__bt2_idx_is_space_alloc
 *
 * Purpose:	Query if space is allocated for index method
 *
 * Return:	Non-negative on success/Negative on failure
 *
 *-------------------------------------------------------------------------
 */
static bool
H5D__bt2_idx_is_space_alloc(const H5O_storage_chunk_t *storage)
{
    FUNC_ENTER_PACKAGE_NOERR

    /* Check args */
    assert(storage);

<<<<<<< HEAD
    FUNC_LEAVE_NOAPI((hbool_t)H5_addr_defined(storage->idx_addr))
=======
    FUNC_LEAVE_NOAPI((bool)H5_addr_defined(storage->idx_addr))
>>>>>>> 07347cc5
} /* end H5D__bt2_idx_is_space_alloc() */

/*-------------------------------------------------------------------------
 * Function:	H5D__bt2_mod_cb
 *
 * Purpose:	Modify record for dataset chunk when it is found in a v2 B-tree.
 * 		This is the callback for H5B2_update() which is called in
 *		H5D__bt2_idx_insert().
 *
 * Return:	Success:	non-negative
 *		Failure:	negative
 *
 *-------------------------------------------------------------------------
 */
static herr_t
H5D__bt2_mod_cb(void *_record, void *_op_data, bool *changed)
{
    H5D_bt2_ud_t    *op_data = (H5D_bt2_ud_t *)_op_data;   /* User data for v2 B-tree calls */
    H5D_chunk_rec_t *record  = (H5D_chunk_rec_t *)_record; /* Chunk record */

    FUNC_ENTER_PACKAGE_NOERR

/* Sanity check */
#ifndef NDEBUG
    {
        unsigned u; /* Local index variable */

        for (u = 0; u < op_data->ndims; u++)
            assert(record->scaled[u] == op_data->rec.scaled[u]);
    }
#endif /* NDEBUG */

    /* Modify record */
    *record = op_data->rec;

    /* Note that the record changed */
    *changed = true;

    FUNC_LEAVE_NOAPI(SUCCEED)
} /* end H5D__bt2_mod_cb() */

/*-------------------------------------------------------------------------
 * Function:	H5D__bt2_idx_insert
 *
 * Purpose:	Insert chunk address into the indexing structure.
 *		A non-filtered chunk:
 *		  Should not exist
 *		  Allocate the chunk and pass chunk address back up
 *		A filtered chunk:
 *		  If it was not found, create the chunk and pass chunk address back up
 *		  If it was found but its size changed, reallocate the chunk and pass chunk address back up
 *		  If it was found but its size was the same, pass chunk address back up
 *
 * Return:	Non-negative on success/Negative on failure
 *
 *-------------------------------------------------------------------------
 */
static herr_t
H5D__bt2_idx_insert(const H5D_chk_idx_info_t *idx_info, H5D_chunk_ud_t *udata,
                    const H5D_t H5_ATTR_UNUSED *dset)
{
    H5B2_t      *bt2;                 /* v2 B-tree handle for indexing chunks */
    H5D_bt2_ud_t bt2_udata;           /* User data for v2 B-tree calls */
    unsigned     u;                   /* Local index variable */
    herr_t       ret_value = SUCCEED; /* Return value */

    FUNC_ENTER_PACKAGE

    /* Sanity checks */
    assert(idx_info);
    assert(idx_info->f);
    assert(idx_info->pline);
    assert(idx_info->layout);
    assert(idx_info->storage);
    assert(H5_addr_defined(idx_info->storage->idx_addr));
    assert(udata);
    assert(H5_addr_defined(udata->chunk_block.offset));

    /* Check if the v2 B-tree is open yet */
    if (NULL == idx_info->storage->u.btree2.bt2) {
        /* Open existing v2 B-tree */
        if (H5D__bt2_idx_open(idx_info) < 0)
            HGOTO_ERROR(H5E_DATASET, H5E_CANTOPENOBJ, FAIL, "can't open v2 B-tree");
    }    /* end if */
    else /* Patch the top level file pointer contained in bt2 if needed */
        if (H5B2_patch_file(idx_info->storage->u.btree2.bt2, idx_info->f) < 0)
            HGOTO_ERROR(H5E_DATASET, H5E_CANTOPENOBJ, FAIL, "can't patch v2 B-tree file pointer");

    /* Set convenience pointer to v2 B-tree structure */
    bt2 = idx_info->storage->u.btree2.bt2;

    /* Set up callback info */
    bt2_udata.ndims          = idx_info->layout->ndims - 1;
    bt2_udata.rec.chunk_addr = udata->chunk_block.offset;
    if (idx_info->pline->nused > 0) { /* filtered chunk */
        H5_CHECKED_ASSIGN(bt2_udata.rec.nbytes, uint32_t, udata->chunk_block.length, hsize_t);
        bt2_udata.rec.filter_mask = udata->filter_mask;
    }      /* end if */
    else { /* non-filtered chunk */
        bt2_udata.rec.nbytes      = idx_info->layout->size;
        bt2_udata.rec.filter_mask = 0;
    } /* end else */
    for (u = 0; u < (idx_info->layout->ndims - 1); u++)
        bt2_udata.rec.scaled[u] = udata->common.scaled[u];

    /* Update record for v2 B-tree (could be insert or modify) */
    if (H5B2_update(bt2, &bt2_udata, H5D__bt2_mod_cb, &bt2_udata) < 0)
        HGOTO_ERROR(H5E_DATASET, H5E_CANTUPDATE, FAIL, "unable to update record in v2 B-tree");

done:
    FUNC_LEAVE_NOAPI(ret_value)
} /* H5D__bt2_idx_insert() */

/*-------------------------------------------------------------------------
 * Function:	H5D__bt2_found_cb
 *
 * Purpose:	Retrieve record for dataset chunk when it is found in a v2 B-tree.
 * 		This is the callback for H5B2_find() which is called in
 *		H5D__bt2_idx_get_addr() and H5D__bt2_idx_insert().
 *
 * Return:	Success:	non-negative
 *		Failure:	negative
 *
 *-------------------------------------------------------------------------
 */
static herr_t
H5D__bt2_found_cb(const void *nrecord, void *op_data)
{
    FUNC_ENTER_PACKAGE_NOERR

    *(H5D_chunk_rec_t *)op_data = *(const H5D_chunk_rec_t *)nrecord;

    FUNC_LEAVE_NOAPI(SUCCEED)
} /* H5D__bt2_found_cb() */

/*-------------------------------------------------------------------------
 * Function:	H5D__bt2_idx_get_addr
 *
 * Purpose:	Get the file address of a chunk if file space has been
 *		assigned.  Save the retrieved information in the udata
 *		supplied.
 *
 * Return:	Non-negative on success/Negative on failure
 *
 *-------------------------------------------------------------------------
 */
static herr_t
H5D__bt2_idx_get_addr(const H5D_chk_idx_info_t *idx_info, H5D_chunk_ud_t *udata)
{
    H5B2_t         *bt2;                 /* v2 B-tree handle for indexing chunks */
    H5D_bt2_ud_t    bt2_udata;           /* User data for v2 B-tree calls */
    H5D_chunk_rec_t found_rec;           /* Record found from searching for object */
    unsigned        u;                   /* Local index variable */
    bool            found;               /* Whether chunk was found */
    herr_t          ret_value = SUCCEED; /* Return value */

    FUNC_ENTER_PACKAGE

    /* Sanity checks */
    assert(idx_info);
    assert(idx_info->f);
    assert(idx_info->pline);
    assert(idx_info->layout);
    assert(idx_info->layout->ndims > 0);
    assert(idx_info->storage);
    assert(H5_addr_defined(idx_info->storage->idx_addr));
    assert(udata);

    /* Check if the v2 B-tree is open yet */
    if (NULL == idx_info->storage->u.btree2.bt2) {
        /* Open existing v2 B-tree */
        if (H5D__bt2_idx_open(idx_info) < 0)
            HGOTO_ERROR(H5E_DATASET, H5E_CANTOPENOBJ, FAIL, "can't open v2 B-tree");
    }    /* end if */
    else /* Patch the top level file pointer contained in bt2 if needed */
        if (H5B2_patch_file(idx_info->storage->u.btree2.bt2, idx_info->f) < 0)
            HGOTO_ERROR(H5E_DATASET, H5E_CANTOPENOBJ, FAIL, "can't patch v2 B-tree file pointer");

    /* Set convenience pointer to v2 B-tree structure */
    bt2 = idx_info->storage->u.btree2.bt2;

    /* Clear the found record */
    found_rec.chunk_addr  = HADDR_UNDEF;
    found_rec.nbytes      = 0;
    found_rec.filter_mask = 0;

    /* Prepare user data for compare callback */
    bt2_udata.rec.chunk_addr = HADDR_UNDEF;
    bt2_udata.ndims          = idx_info->layout->ndims - 1;

    /* Set the chunk offset to be searched for */
    for (u = 0; u < (idx_info->layout->ndims - 1); u++)
        bt2_udata.rec.scaled[u] = udata->common.scaled[u];

    /* Go get chunk information from v2 B-tree */
    found = false;
    if (H5B2_find(bt2, &bt2_udata, &found, H5D__bt2_found_cb, &found_rec) < 0)
        HGOTO_ERROR(H5E_DATASET, H5E_CANTFIND, FAIL, "can't check for chunk in v2 B-tree");

    /* Check if chunk was found */
    if (found) {
        /* Sanity check */
        assert(0 != found_rec.nbytes);

        /* Set common info for the chunk */
        udata->chunk_block.offset = found_rec.chunk_addr;

        /* Set other info for the chunk */
        if (idx_info->pline->nused > 0) { /* filtered chunk */
            udata->chunk_block.length = found_rec.nbytes;
            udata->filter_mask        = found_rec.filter_mask;
        }      /* end if */
        else { /* non-filtered chunk */
            udata->chunk_block.length = idx_info->layout->size;
            udata->filter_mask        = 0;
        } /* end else */
    }     /* end if */
    else {
        udata->chunk_block.offset = HADDR_UNDEF;
        udata->chunk_block.length = 0;
        udata->filter_mask        = 0;
    } /* end else */

done:
    FUNC_LEAVE_NOAPI(ret_value)
} /* H5D__bt2_idx_get_addr() */

/*-------------------------------------------------------------------------
 * Function:	H5D__bt2_idx_iterate_cb
 *
 * Purpose:	Translate the B-tree specific chunk record into a generic
 *              form and make the callback to the generic chunk callback
 *              routine.
 * 		This is the callback for H5B2_iterate() which is called in
 *		H5D__bt2_idx_iterate().
 *
 * Return:	Success:	Non-negative
 *		Failure:	Negative
 *
 *-------------------------------------------------------------------------
 */
static int
H5D__bt2_idx_iterate_cb(const void *_record, void *_udata)
{
    H5D_bt2_it_ud_t       *udata     = (H5D_bt2_it_ud_t *)_udata;        /* User data */
    const H5D_chunk_rec_t *record    = (const H5D_chunk_rec_t *)_record; /* Native record */
    int                    ret_value = -1;                               /* Return value */

    FUNC_ENTER_PACKAGE_NOERR

    /* Make "generic chunk" callback */
    if ((ret_value = (udata->cb)(record, udata->udata)) < 0)
        HERROR(H5E_DATASET, H5E_CALLBACK, "failure in generic chunk iterator callback");

    FUNC_LEAVE_NOAPI(ret_value)
} /* H5D__bt2_idx_iterate_cb() */

/*-------------------------------------------------------------------------
 * Function:	H5D__bt2_idx_iterate
 *
 * Purpose:	Iterate over the chunks in an index, making a callback
 *              for each one.
 *
 * Return:	Non-negative on success/Negative on failure
 *
 *-------------------------------------------------------------------------
 */
static int
H5D__bt2_idx_iterate(const H5D_chk_idx_info_t *idx_info, H5D_chunk_cb_func_t chunk_cb, void *chunk_udata)
{
    H5B2_t         *bt2;              /* v2 B-tree handle for indexing chunks */
    H5D_bt2_it_ud_t udata;            /* User data for B-tree iterator callback */
    int             ret_value = FAIL; /* Return value */

    FUNC_ENTER_PACKAGE

    /* Sanity checks */
    assert(idx_info);
    assert(idx_info->f);
    assert(idx_info->pline);
    assert(idx_info->layout);
    assert(idx_info->storage);
    assert(H5_addr_defined(idx_info->storage->idx_addr));
    assert(chunk_cb);
    assert(chunk_udata);

    /* Check if the v2 B-tree is open yet */
    if (NULL == idx_info->storage->u.btree2.bt2) {
        /* Open existing v2 B-tree */
        if (H5D__bt2_idx_open(idx_info) < 0)
            HGOTO_ERROR(H5E_DATASET, H5E_CANTOPENOBJ, FAIL, "can't open v2 B-tree");
    }    /* end if */
    else /* Patch the top level file pointer contained in bt2 if needed */
        if (H5B2_patch_file(idx_info->storage->u.btree2.bt2, idx_info->f) < 0)
            HGOTO_ERROR(H5E_DATASET, H5E_CANTOPENOBJ, FAIL, "can't patch v2 B-tree file pointer");

    /* Set convenience pointer to v2 B-tree structure */
    bt2 = idx_info->storage->u.btree2.bt2;

    /* Prepare user data for iterate callback */
    udata.cb    = chunk_cb;
    udata.udata = chunk_udata;

    /* Iterate over the records in the v2 B-tree */
    if ((ret_value = H5B2_iterate(bt2, H5D__bt2_idx_iterate_cb, &udata)) < 0)
        HERROR(H5E_DATASET, H5E_BADITER, "unable to iterate over chunk v2 B-tree");

done:
    FUNC_LEAVE_NOAPI(ret_value)
} /* end H5D__bt2_idx_iterate() */

/*-------------------------------------------------------------------------
 * Function:	H5D__bt2_remove_cb()
 *
 * Purpose:	Free space for 'dataset chunk' object as v2 B-tree
 *             	is being deleted or v2 B-tree node is removed.
 * 		This is the callback for H5B2_remove() and H5B2_delete() which
 *		which are called in H5D__bt2_idx_remove() and H5D__bt2_idx_delete().
 *
 * Return:	Success:	non-negative
 *		Failure:	negative
 *
 *-------------------------------------------------------------------------
 */
static herr_t
H5D__bt2_remove_cb(const void *_record, void *_udata)
{
    const H5D_chunk_rec_t *record    = (const H5D_chunk_rec_t *)_record; /* The native record */
    H5F_t                 *f         = (H5F_t *)_udata;                  /* User data for removal callback */
    herr_t                 ret_value = SUCCEED;                          /* Return value */

    FUNC_ENTER_PACKAGE

    /* Sanity checks */
    assert(f);

    /* Free the space in the file for the object being removed */
    H5_CHECK_OVERFLOW(record->nbytes, uint32_t, hsize_t);
    if (H5MF_xfree(f, H5FD_MEM_DRAW, record->chunk_addr, (hsize_t)record->nbytes) < 0)
        HGOTO_ERROR(H5E_DATASET, H5E_CANTFREE, FAIL, "unable to free chunk");

done:
    FUNC_LEAVE_NOAPI(ret_value)
} /* H5D__bt2_remove_cb() */

/*-------------------------------------------------------------------------
 * Function:	H5D__bt2_idx_remove
 *
 * Purpose:	Remove chunk from index.
 *
 * Return:	Non-negative on success/Negative on failure
 *
 *-------------------------------------------------------------------------
 */
static herr_t
H5D__bt2_idx_remove(const H5D_chk_idx_info_t *idx_info, H5D_chunk_common_ud_t *udata)
{
    H5B2_t      *bt2;                 /* v2 B-tree handle for indexing chunks */
    H5D_bt2_ud_t bt2_udata;           /* User data for v2 B-tree find call */
    unsigned     u;                   /* Local index variable */
    herr_t       ret_value = SUCCEED; /* Return value */

    FUNC_ENTER_PACKAGE

    /* Sanity checks */
    assert(idx_info);
    assert(idx_info->f);
    assert(idx_info->pline);
    assert(idx_info->layout);
    assert(idx_info->storage);
    assert(H5_addr_defined(idx_info->storage->idx_addr));
    assert(udata);

    /* Check if the v2 B-tree is open yet */
    if (NULL == idx_info->storage->u.btree2.bt2) {
        /* Open existing v2 B-tree */
        if (H5D__bt2_idx_open(idx_info) < 0)
            HGOTO_ERROR(H5E_DATASET, H5E_CANTOPENOBJ, FAIL, "can't open v2 B-tree");
    }    /* end if */
    else /* Patch the top level file pointer contained in bt2 if needed */
        if (H5B2_patch_file(idx_info->storage->u.btree2.bt2, idx_info->f) < 0)
            HGOTO_ERROR(H5E_DATASET, H5E_CANTOPENOBJ, FAIL, "can't patch v2 B-tree file pointer");

    /* Set convenience pointer to v2 B-tree structure */
    bt2 = idx_info->storage->u.btree2.bt2;

    /* Prepare user data for compare callback */
    bt2_udata.ndims = idx_info->layout->ndims - 1;

    /* Initialize the record to search for */
    for (u = 0; u < (idx_info->layout->ndims - 1); u++)
        bt2_udata.rec.scaled[u] = udata->scaled[u];

    /* Remove the record for the "dataset chunk" object from the v2 B-tree */
    /* (space in the file for the object is freed in the 'remove' callback) */
    if (H5B2_remove(bt2, &bt2_udata,
                    (H5F_INTENT(idx_info->f) & H5F_ACC_SWMR_WRITE) ? NULL : H5D__bt2_remove_cb,
                    idx_info->f) < 0)
        HGOTO_ERROR(H5E_DATASET, H5E_CANTREMOVE, FAIL, "can't remove object from B-tree");

done:
    FUNC_LEAVE_NOAPI(ret_value)
} /* H5D__bt2_idx_remove() */

/*-------------------------------------------------------------------------
 * Function:	H5D__bt2_idx_delete
 *
 * Purpose:	Delete index and raw data storage for entire dataset
 *              (i.e. all chunks)
 *
 * Return:	Success:	Non-negative
 *		Failure:	negative
 *
 *-------------------------------------------------------------------------
 */
static herr_t
H5D__bt2_idx_delete(const H5D_chk_idx_info_t *idx_info)
{
    H5B2_remove_t    remove_op;           /* The removal callback */
    H5D_bt2_ctx_ud_t u_ctx;               /* data for context call */
    herr_t           ret_value = SUCCEED; /* Return value */

    FUNC_ENTER_PACKAGE

    /* Sanity checks */
    assert(idx_info);
    assert(idx_info->f);
    assert(idx_info->pline);
    assert(idx_info->layout);
    assert(idx_info->storage);

    /* Check if the index data structure has been allocated */
    if (H5_addr_defined(idx_info->storage->idx_addr)) {
        /* Set up user data for creating context */
        u_ctx.f          = idx_info->f;
        u_ctx.ndims      = idx_info->layout->ndims - 1;
        u_ctx.chunk_size = idx_info->layout->size;
        u_ctx.dim        = idx_info->layout->dim;

        /* Set remove operation.  Do not remove chunks in SWMR_WRITE mode */
        if (H5F_INTENT(idx_info->f) & H5F_ACC_SWMR_WRITE)
            remove_op = NULL;
        else
            remove_op = H5D__bt2_remove_cb;

        /* Delete the v2 B-tree */
        /*(space in the file for each object is freed in the 'remove' callback) */
        if (H5B2_delete(idx_info->f, idx_info->storage->idx_addr, &u_ctx, remove_op, idx_info->f) < 0)
            HGOTO_ERROR(H5E_DATASET, H5E_CANTDELETE, FAIL, "can't delete v2 B-tree");

        idx_info->storage->idx_addr = HADDR_UNDEF;
    } /* end if */

done:
    FUNC_LEAVE_NOAPI(ret_value)
} /* end H5D__bt2_idx_delete() */

/*-------------------------------------------------------------------------
 * Function:	H5D__bt2_idx_copy_setup
 *
 * Purpose:	Set up any necessary information for copying chunks
 *
 * Return:	Non-negative on success/Negative on failure
 *
 *-------------------------------------------------------------------------
 */
static herr_t
H5D__bt2_idx_copy_setup(const H5D_chk_idx_info_t *idx_info_src, const H5D_chk_idx_info_t *idx_info_dst)
{
    herr_t ret_value = SUCCEED; /* Return value */

    FUNC_ENTER_PACKAGE

    /* Source file */
    assert(idx_info_src);
    assert(idx_info_src->f);
    assert(idx_info_src->pline);
    assert(idx_info_src->layout);
    assert(idx_info_src->storage);

    /* Destination file */
    assert(idx_info_dst);
    assert(idx_info_dst->f);
    assert(idx_info_dst->pline);
    assert(idx_info_dst->layout);
    assert(idx_info_dst->storage);
    assert(!H5_addr_defined(idx_info_dst->storage->idx_addr));

    /* Check if the source v2 B-tree is open yet */
    if (NULL == idx_info_src->storage->u.btree2.bt2)
        if (H5D__bt2_idx_open(idx_info_src) < 0)
            HGOTO_ERROR(H5E_DATASET, H5E_CANTOPENOBJ, FAIL, "can't open v2 B-tree");

    /* Set copied metadata tag */
    H5_BEGIN_TAG(H5AC__COPIED_TAG)

    /* Create v2 B-tree that describes the chunked dataset in the destination file */
    if (H5D__bt2_idx_create(idx_info_dst) < 0)
        HGOTO_ERROR(H5E_DATASET, H5E_CANTINIT, FAIL, "unable to initialize chunked storage");
    assert(H5_addr_defined(idx_info_dst->storage->idx_addr));

    /* Reset metadata tag */
    H5_END_TAG

done:
    FUNC_LEAVE_NOAPI(ret_value)
} /* end H5D__bt2_idx_copy_setup() */

/*-------------------------------------------------------------------------
 * Function:	H5D__bt2_idx_copy_shutdown
 *
 * Purpose:	Shutdown any information from copying chunks
 *
 * Return:	Non-negative on success/Negative on failure
 *
 *-------------------------------------------------------------------------
 */
static herr_t
H5D__bt2_idx_copy_shutdown(H5O_storage_chunk_t *storage_src, H5O_storage_chunk_t *storage_dst)
{
    herr_t ret_value = SUCCEED; /* Return value */

    FUNC_ENTER_PACKAGE

    /* Check args */
    assert(storage_src);
    assert(storage_src->u.btree2.bt2);
    assert(storage_dst);
    assert(storage_dst->u.btree2.bt2);

    /* Close v2 B-tree for source file */
    if (H5B2_close(storage_src->u.btree2.bt2) < 0)
        HGOTO_ERROR(H5E_DATASET, H5E_CANTCLOSEOBJ, FAIL, "unable to close v2 B-tree");
    storage_src->u.btree2.bt2 = NULL;

    /* Close v2 B-tree for destination file */
    if (H5B2_close(storage_dst->u.btree2.bt2) < 0)
        HGOTO_ERROR(H5E_DATASET, H5E_CANTCLOSEOBJ, FAIL, "unable to close v2 B-tree");
    storage_dst->u.btree2.bt2 = NULL;

done:
    FUNC_LEAVE_NOAPI(ret_value)
} /* end H5D__bt2_idx_copy_shutdown() */

/*-------------------------------------------------------------------------
 * Function:    H5D__bt2_idx_size
 *
 * Purpose:     Retrieve the amount of index storage for chunked dataset
 *
 * Return:      Success:        Non-negative
 *              Failure:        negative
 *
 *-------------------------------------------------------------------------
 */
static herr_t
H5D__bt2_idx_size(const H5D_chk_idx_info_t *idx_info, hsize_t *index_size)
{
    H5B2_t *bt2_cdset = NULL;    /* Pointer to v2 B-tree structure */
    herr_t  ret_value = SUCCEED; /* Return value */

    FUNC_ENTER_PACKAGE

    /* Check args */
    assert(idx_info);
    assert(idx_info->f);
    assert(idx_info->pline);
    assert(idx_info->layout);
    assert(idx_info->storage);
    assert(H5_addr_defined(idx_info->storage->idx_addr));
    assert(index_size);

    /* Open v2 B-tree */
    if (H5D__bt2_idx_open(idx_info) < 0)
        HGOTO_ERROR(H5E_DATASET, H5E_CANTOPENOBJ, FAIL, "can't open v2 B-tree");

    /* Set convenience pointer to v2 B-tree structure */
    bt2_cdset = idx_info->storage->u.btree2.bt2;

    /* Get v2 B-tree size for indexing chunked dataset */
    if (H5B2_size(bt2_cdset, index_size) < 0)
        HGOTO_ERROR(H5E_SYM, H5E_CANTGET, FAIL, "can't retrieve v2 B-tree storage info for chunked dataset");

done:
    /* Close v2 B-tree index */
    if (bt2_cdset && H5B2_close(bt2_cdset) < 0)
        HDONE_ERROR(H5E_SYM, H5E_CLOSEERROR, FAIL, "can't close v2 B-tree for tracking chunked dataset");
    idx_info->storage->u.btree2.bt2 = NULL;

    FUNC_LEAVE_NOAPI(ret_value)
} /* end H5D__bt2_idx_size() */

/*-------------------------------------------------------------------------
 * Function:	H5D__bt2_idx_reset
 *
 * Purpose:	Reset indexing information.
 *
 * Return:	Non-negative on success/Negative on failure
 *
 *-------------------------------------------------------------------------
 */
static herr_t
H5D__bt2_idx_reset(H5O_storage_chunk_t *storage, bool reset_addr)
{
    FUNC_ENTER_PACKAGE_NOERR

    /* Sanity checks */
    assert(storage);

    /* Reset index info */
    if (reset_addr)
        storage->idx_addr = HADDR_UNDEF;
    storage->u.btree2.bt2 = NULL;

    FUNC_LEAVE_NOAPI(SUCCEED)
} /* end H5D__bt2_idx_reset() */

/*-------------------------------------------------------------------------
 * Function:	H5D__bt2_idx_dump
 *
 * Purpose:	Dump indexing information to a stream.
 *
 * Return:	Non-negative on success/Negative on failure
 *
 *-------------------------------------------------------------------------
 */
static herr_t
H5D__bt2_idx_dump(const H5O_storage_chunk_t *storage, FILE *stream)
{
    FUNC_ENTER_PACKAGE_NOERR

    /* Sanity checks */
    assert(storage);
    assert(stream);

    fprintf(stream, "    Address: %" PRIuHADDR "\n", storage->idx_addr);

    FUNC_LEAVE_NOAPI(SUCCEED)
} /* end H5D__bt2_idx_dump() */

/*-------------------------------------------------------------------------
 * Function:	H5D__bt2_idx_dest
 *
 * Purpose:	Release indexing information in memory.
 *
 * Return:	Non-negative on success/Negative on failure
 *
 *-------------------------------------------------------------------------
 */
static herr_t
H5D__bt2_idx_dest(const H5D_chk_idx_info_t *idx_info)
{
    herr_t ret_value = SUCCEED; /* Return value */

    FUNC_ENTER_PACKAGE

    /* Check args */
    assert(idx_info);
    assert(idx_info->f);
    assert(idx_info->storage);

    /* Check if the v2-btree is open */
    if (idx_info->storage->u.btree2.bt2) {

        /* Patch the top level file pointer contained in bt2 if needed */
        if (H5B2_patch_file(idx_info->storage->u.btree2.bt2, idx_info->f) < 0)
            HGOTO_ERROR(H5E_DATASET, H5E_CANTOPENOBJ, FAIL, "can't patch v2 B-tree file pointer");

        /* Close v2 B-tree */
        if (H5B2_close(idx_info->storage->u.btree2.bt2) < 0)
            HGOTO_ERROR(H5E_DATASET, H5E_CANTCLOSEOBJ, FAIL, "can't close v2 B-tree");
        idx_info->storage->u.btree2.bt2 = NULL;
    } /* end if */

done:
    FUNC_LEAVE_NOAPI(ret_value)
} /* end H5D__bt2_idx_dest() */<|MERGE_RESOLUTION|>--- conflicted
+++ resolved
@@ -431,11 +431,7 @@
     fprintf(stream, "%*s%-*s {", indent, "", fwidth, "Logical offset:");
     for (u = 0; u < ctx->ndims; u++)
         fprintf(stream, "%s%" PRIuHSIZE, u ? ", " : "", record->scaled[u] * ctx->dim[u]);
-<<<<<<< HEAD
-    HDfputs("}\n", stream);
-=======
     fputs("}\n", stream);
->>>>>>> 07347cc5
 
     FUNC_LEAVE_NOAPI(SUCCEED)
 } /* H5D__bt2_unfilt_debug() */
@@ -545,11 +541,7 @@
     fprintf(stream, "%*s%-*s {", indent, "", fwidth, "Logical offset:");
     for (u = 0; u < ctx->ndims; u++)
         fprintf(stream, "%s%" PRIuHSIZE, u ? ", " : "", record->scaled[u] * ctx->dim[u]);
-<<<<<<< HEAD
-    HDfputs("}\n", stream);
-=======
     fputs("}\n", stream);
->>>>>>> 07347cc5
 
     FUNC_LEAVE_NOAPI(SUCCEED)
 } /* H5D__bt2_filt_debug() */
@@ -616,11 +608,7 @@
     oloc.addr = idx_info->storage->u.btree.dset_ohdr_addr;
 
     /* Get header */
-<<<<<<< HEAD
-    if (NULL == (oh = H5O_protect(&oloc, H5AC__READ_ONLY_FLAG, TRUE)))
-=======
     if (NULL == (oh = H5O_protect(&oloc, H5AC__READ_ONLY_FLAG, true)))
->>>>>>> 07347cc5
         HGOTO_ERROR(H5E_DATASET, H5E_CANTPROTECT, FAIL, "unable to protect object header");
 
     /* Retrieve the dataset's object header proxy */
@@ -786,11 +774,7 @@
     /* Check args */
     assert(storage);
 
-<<<<<<< HEAD
-    FUNC_LEAVE_NOAPI((hbool_t)H5_addr_defined(storage->idx_addr))
-=======
     FUNC_LEAVE_NOAPI((bool)H5_addr_defined(storage->idx_addr))
->>>>>>> 07347cc5
 } /* end H5D__bt2_idx_is_space_alloc() */
 
 /*-------------------------------------------------------------------------
