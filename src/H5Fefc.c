--- conflicted
+++ resolved
@@ -263,11 +263,7 @@
         /* Open the file */
         if (NULL == (ent->file = H5F_open(name, flags, fcpl_id, fapl_id)))
             HGOTO_ERROR(H5E_FILE, H5E_CANTOPENFILE, NULL, "can't open file");
-<<<<<<< HEAD
-        open_file = TRUE;
-=======
         open_file = true;
->>>>>>> 07347cc5
 
         /* Make file post open call */
         if (H5F__post_open(ent->file) < 0)
