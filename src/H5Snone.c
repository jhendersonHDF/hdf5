--- conflicted
+++ resolved
@@ -533,11 +533,7 @@
  REVISION LOG
 --------------------------------------------------------------------------*/
 static herr_t
-<<<<<<< HEAD
-H5S_none_deserialize(H5S_t *space, const uint8_t **p)
-=======
 H5S_none_deserialize(H5S_t *space, const uint8_t UNUSED **p)
->>>>>>> c4044e0c
 {
     herr_t ret_value = SUCCEED;  /* return value */
 
