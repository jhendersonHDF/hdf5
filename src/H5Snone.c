/* * * * * * * * * * * * * * * * * * * * * * * * * * * * * * * * * * * * * * *
 * Copyright by The HDF Group.                                               *
 * All rights reserved.                                                      *
 *                                                                           *
 * This file is part of HDF5.  The full HDF5 copyright notice, including     *
 * terms governing use, modification, and redistribution, is contained in    *
 * the COPYING file, which can be found at the root of the source code       *
 * distribution tree, or in https://www.hdfgroup.org/licenses.               *
 * If you do not have access to either file, you may request a copy from     *
 * help@hdfgroup.org.                                                        *
 * * * * * * * * * * * * * * * * * * * * * * * * * * * * * * * * * * * * * * */

/*
 * Purpose:	"None" selection dataspace I/O functions.
 */

/****************/
/* Module Setup */
/****************/

#include "H5Smodule.h" /* This source code file is part of the H5S module */

/***********/
/* Headers */
/***********/
#include "H5private.h"   /* Generic Functions                        */
#include "H5Eprivate.h"  /* Error handling                           */
#include "H5Iprivate.h"  /* ID Functions                             */
#include "H5Spkg.h"      /* Dataspace functions                      */
#include "H5VMprivate.h" /* Vector functions                         */

/****************/
/* Local Macros */
/****************/

/******************/
/* Local Typedefs */
/******************/

/********************/
/* Local Prototypes */
/********************/

/* Selection callbacks */
static herr_t   H5S__none_copy(H5S_t *dst, const H5S_t *src, bool share_selection);
static herr_t   H5S__none_release(H5S_t *space);
static htri_t   H5S__none_is_valid(const H5S_t *space);
static hssize_t H5S__none_serial_size(H5S_t *space);
static herr_t   H5S__none_serialize(H5S_t *space, uint8_t **p);
<<<<<<< HEAD
static herr_t   H5S__none_deserialize(H5S_t **space, const uint8_t **p, const size_t p_size, hbool_t skip);
=======
static herr_t   H5S__none_deserialize(H5S_t **space, const uint8_t **p, const size_t p_size, bool skip);
>>>>>>> 07347cc5
static herr_t   H5S__none_bounds(const H5S_t *space, hsize_t *start, hsize_t *end);
static herr_t   H5S__none_offset(const H5S_t *space, hsize_t *off);
static int      H5S__none_unlim_dim(const H5S_t *space);
static htri_t   H5S__none_is_contiguous(const H5S_t *space);
static htri_t   H5S__none_is_single(const H5S_t *space);
static htri_t   H5S__none_is_regular(H5S_t *space);
static htri_t   H5S__none_shape_same(H5S_t *space1, H5S_t *space2);
static htri_t   H5S__none_intersect_block(H5S_t *space, const hsize_t *start, const hsize_t *end);
static herr_t   H5S__none_adjust_u(H5S_t *space, const hsize_t *offset);
static herr_t   H5S__none_adjust_s(H5S_t *space, const hssize_t *offset);
static herr_t   H5S__none_project_scalar(const H5S_t *space, hsize_t *offset);
static herr_t   H5S__none_project_simple(const H5S_t *space, H5S_t *new_space, hsize_t *offset);
static herr_t   H5S__none_iter_init(H5S_t *space, H5S_sel_iter_t *iter);

/* Selection iteration callbacks */
static herr_t  H5S__none_iter_coords(const H5S_sel_iter_t *iter, hsize_t *coords);
static herr_t  H5S__none_iter_block(const H5S_sel_iter_t *iter, hsize_t *start, hsize_t *end);
static hsize_t H5S__none_iter_nelmts(const H5S_sel_iter_t *iter);
static htri_t  H5S__none_iter_has_next_block(const H5S_sel_iter_t *iter);
static herr_t  H5S__none_iter_next(H5S_sel_iter_t *sel_iter, size_t nelem);
static herr_t  H5S__none_iter_next_block(H5S_sel_iter_t *sel_iter);
static herr_t  H5S__none_iter_get_seq_list(H5S_sel_iter_t *iter, size_t maxseq, size_t maxbytes, size_t *nseq,
                                           size_t *nbytes, hsize_t *off, size_t *len);
static herr_t  H5S__none_iter_release(H5S_sel_iter_t *sel_iter);

/*****************************/
/* Library Private Variables */
/*****************************/

/*********************/
/* Package Variables */
/*********************/

/* Selection properties for "none" selections */
const H5S_select_class_t H5S_sel_none[1] = {{
    H5S_SEL_NONE,

    /* Methods on selection */
    H5S__none_copy,
    H5S__none_release,
    H5S__none_is_valid,
    H5S__none_serial_size,
    H5S__none_serialize,
    H5S__none_deserialize,
    H5S__none_bounds,
    H5S__none_offset,
    H5S__none_unlim_dim,
    NULL,
    H5S__none_is_contiguous,
    H5S__none_is_single,
    H5S__none_is_regular,
    H5S__none_shape_same,
    H5S__none_intersect_block,
    H5S__none_adjust_u,
    H5S__none_adjust_s,
    H5S__none_project_scalar,
    H5S__none_project_simple,
    H5S__none_iter_init,
}};

/*******************/
/* Local Variables */
/*******************/

/* Iteration properties for "none" selections */
static const H5S_sel_iter_class_t H5S_sel_iter_none[1] = {{
    H5S_SEL_NONE,

    /* Methods on selection iterator */
    H5S__none_iter_coords,
    H5S__none_iter_block,
    H5S__none_iter_nelmts,
    H5S__none_iter_has_next_block,
    H5S__none_iter_next,
    H5S__none_iter_next_block,
    H5S__none_iter_get_seq_list,
    H5S__none_iter_release,
}};

/*-------------------------------------------------------------------------
 * Function:    H5S__none_iter_init
 *
 * Purpose:     Initializes iteration information for "none" selection.
 *
 * Return:      Non-negative on success, negative on failure.
 *
 *-------------------------------------------------------------------------
 */
static herr_t
H5S__none_iter_init(H5S_t H5_ATTR_UNUSED *space, H5S_sel_iter_t *iter)
{
    FUNC_ENTER_PACKAGE_NOERR

    /* Check args */
    assert(space && H5S_SEL_NONE == H5S_GET_SELECT_TYPE(space));
    assert(iter);

    /* Initialize type of selection iterator */
    iter->type = H5S_sel_iter_none;

    FUNC_LEAVE_NOAPI(SUCCEED)
} /* end H5S__none_iter_init() */

/*-------------------------------------------------------------------------
 * Function:    H5S__none_iter_coords
 *
 * Purpose:     Retrieve the current coordinates of iterator for current
 *              selection
 *
 * Return:      Non-negative on success, negative on failure
 *
 *-------------------------------------------------------------------------
 */
static herr_t
H5S__none_iter_coords(const H5S_sel_iter_t H5_ATTR_UNUSED *iter, hsize_t H5_ATTR_UNUSED *coords)
{
    FUNC_ENTER_PACKAGE_NOERR

    /* Check args */
    assert(iter);
    assert(coords);

    FUNC_LEAVE_NOAPI(FAIL)
} /* end H5S__none_iter_coords() */

/*-------------------------------------------------------------------------
 * Function:    H5S__none_iter_block
 *
 * Purpose:     Retrieve the current block of iterator for current
 *              selection
 *
 * Return:      Non-negative on success, negative on failure
 *
 *-------------------------------------------------------------------------
 */
static herr_t
H5S__none_iter_block(const H5S_sel_iter_t H5_ATTR_UNUSED *iter, hsize_t H5_ATTR_UNUSED *start,
                     hsize_t H5_ATTR_UNUSED *end)
{
    FUNC_ENTER_PACKAGE_NOERR

    /* Check args */
    assert(iter);
    assert(start);
    assert(end);

    FUNC_LEAVE_NOAPI(FAIL)
} /* end H5S__none_iter_block() */

/*-------------------------------------------------------------------------
 * Function:    H5S__none_iter_nelmts
 *
 * Purpose:     Return number of elements left to process in iterator
 *
 * Return:      Non-negative number of elements on success, zero on failure
 *
 *-------------------------------------------------------------------------
 */
static hsize_t
H5S__none_iter_nelmts(const H5S_sel_iter_t H5_ATTR_UNUSED *iter)
{
    FUNC_ENTER_PACKAGE_NOERR

    /* Check args */
    assert(iter);

    FUNC_LEAVE_NOAPI(0)
} /* end H5S__none_iter_nelmts() */

/*--------------------------------------------------------------------------
 NAME
    H5S__none_iter_has_next_block
 PURPOSE
    Check if there is another block left in the current iterator
 USAGE
    htri_t H5S__none_iter_has_next_block(iter)
        const H5S_sel_iter_t *iter;       IN: Pointer to selection iterator
 RETURNS
    Non-negative (true/false) on success/Negative on failure
 DESCRIPTION
    Check if there is another block available in the selection iterator.
 GLOBAL VARIABLES
 COMMENTS, BUGS, ASSUMPTIONS
 EXAMPLES
 REVISION LOG
--------------------------------------------------------------------------*/
static htri_t
H5S__none_iter_has_next_block(const H5S_sel_iter_t H5_ATTR_UNUSED *iter)
{
    FUNC_ENTER_PACKAGE_NOERR

    /* Check args */
    assert(iter);

    FUNC_LEAVE_NOAPI(FAIL)
} /* end H5S__none_iter_has_next_block() */

/*--------------------------------------------------------------------------
 NAME
    H5S__none_iter_next
 PURPOSE
    Increment selection iterator
 USAGE
    herr_t H5S__none_iter_next(iter, nelem)
        H5S_sel_iter_t *iter;       IN: Pointer to selection iterator
        size_t nelem;               IN: Number of elements to advance by
 RETURNS
    Non-negative on success/Negative on failure
 DESCRIPTION
    Advance selection iterator to the NELEM'th next element in the selection.
 GLOBAL VARIABLES
 COMMENTS, BUGS, ASSUMPTIONS
 EXAMPLES
 REVISION LOG
--------------------------------------------------------------------------*/
static herr_t
H5S__none_iter_next(H5S_sel_iter_t H5_ATTR_UNUSED *iter, size_t H5_ATTR_UNUSED nelem)
{
    FUNC_ENTER_PACKAGE_NOERR

    /* Check args */
    assert(iter);
    assert(nelem > 0);

    FUNC_LEAVE_NOAPI(SUCCEED)
} /* end H5S__none_iter_next() */

/*--------------------------------------------------------------------------
 NAME
    H5S__none_iter_next_block
 PURPOSE
    Increment selection iterator to next block
 USAGE
    herr_t H5S__none_iter_next(iter)
        H5S_sel_iter_t *iter;       IN: Pointer to selection iterator
 RETURNS
    Non-negative on success/Negative on failure
 DESCRIPTION
    Advance selection iterator to the next block in the selection.
 GLOBAL VARIABLES
 COMMENTS, BUGS, ASSUMPTIONS
 EXAMPLES
 REVISION LOG
--------------------------------------------------------------------------*/
static herr_t
H5S__none_iter_next_block(H5S_sel_iter_t H5_ATTR_UNUSED *iter)
{
    FUNC_ENTER_PACKAGE_NOERR

    /* Check args */
    assert(iter);

    FUNC_LEAVE_NOAPI(FAIL)
} /* end H5S__none_iter_next_block() */

/*--------------------------------------------------------------------------
 NAME
    H5S__none_iter_get_seq_list
 PURPOSE
    Create a list of offsets & lengths for a selection
 USAGE
    herr_t H5S__none_iter_get_seq_list(iter,maxseq,maxelem,nseq,nelem,off,len)
        H5S_sel_iter_t *iter;   IN/OUT: Selection iterator describing last
                                    position of interest in selection.
        size_t maxseq;          IN: Maximum number of sequences to generate
        size_t maxelem;         IN: Maximum number of elements to include in the
                                    generated sequences
        size_t *nseq;           OUT: Actual number of sequences generated
        size_t *nelem;          OUT: Actual number of elements in sequences generated
        hsize_t *off;           OUT: Array of offsets
        size_t *len;            OUT: Array of lengths
 RETURNS
    Non-negative on success/Negative on failure.
 DESCRIPTION
    Use the selection in the dataspace to generate a list of byte offsets and
    lengths for the region(s) selected.  Start/Restart from the position in the
    ITER parameter.  The number of sequences generated is limited by the MAXSEQ
    parameter and the number of sequences actually generated is stored in the
    NSEQ parameter.
 GLOBAL VARIABLES
 COMMENTS, BUGS, ASSUMPTIONS
 EXAMPLES
 REVISION LOG
--------------------------------------------------------------------------*/
static herr_t
H5S__none_iter_get_seq_list(H5S_sel_iter_t H5_ATTR_UNUSED *iter, size_t H5_ATTR_UNUSED maxseq,
                            size_t H5_ATTR_UNUSED maxelem, size_t *nseq, size_t *nelem,
                            hsize_t H5_ATTR_UNUSED *off, size_t H5_ATTR_UNUSED *len)
{
    FUNC_ENTER_PACKAGE_NOERR

    /* Check args */
    assert(iter);
    assert(maxseq > 0);
    assert(maxelem > 0);
    assert(nseq);
    assert(nelem);
    assert(off);
    assert(len);

    /* "none" selections don't generate sequences of bytes */
    *nseq = 0;

    /* They don't use any elements, either */
    *nelem = 0;

    FUNC_LEAVE_NOAPI(SUCCEED)
} /* end H5S__none_iter_get_seq_list() */

/*--------------------------------------------------------------------------
 NAME
    H5S__none_iter_release
 PURPOSE
    Release "none" selection iterator information for a dataspace
 USAGE
    herr_t H5S__none_iter_release(iter)
        H5S_sel_iter_t *iter;       IN: Pointer to selection iterator
 RETURNS
    Non-negative on success/Negative on failure
 DESCRIPTION
    Releases all information for a dataspace "none" selection iterator
 GLOBAL VARIABLES
 COMMENTS, BUGS, ASSUMPTIONS
 EXAMPLES
 REVISION LOG
--------------------------------------------------------------------------*/
static herr_t
H5S__none_iter_release(H5S_sel_iter_t H5_ATTR_UNUSED *iter)
{
    FUNC_ENTER_PACKAGE_NOERR

    /* Check args */
    assert(iter);

    FUNC_LEAVE_NOAPI(SUCCEED)
} /* end H5S__none_iter_release() */

/*--------------------------------------------------------------------------
 NAME
    H5S__none_release
 PURPOSE
    Release none selection information for a dataspace
 USAGE
    herr_t H5S__none_release(space)
        H5S_t *space;       IN: Pointer to dataspace
 RETURNS
    Non-negative on success/Negative on failure
 DESCRIPTION
    Releases "none" selection information for a dataspace
 GLOBAL VARIABLES
 COMMENTS, BUGS, ASSUMPTIONS
 EXAMPLES
 REVISION LOG
--------------------------------------------------------------------------*/
static herr_t
H5S__none_release(H5S_t H5_ATTR_UNUSED *space)
{
    FUNC_ENTER_PACKAGE_NOERR

    /* Check args */
    assert(space);

    FUNC_LEAVE_NOAPI(SUCCEED)
} /* end H5S__none_release() */

/*--------------------------------------------------------------------------
 NAME
    H5S__none_copy
 PURPOSE
    Copy a selection from one dataspace to another
 USAGE
    herr_t H5S__none_copy(dst, src, share_selection)
        H5S_t *dst;  OUT: Pointer to the destination dataspace
        H5S_t *src;  IN: Pointer to the source dataspace
        bool;     IN: Whether to share the selection between the dataspaces
 RETURNS
    Non-negative on success/Negative on failure
 DESCRIPTION
    Copies the 'none' selection information from the source
    dataspace to the destination dataspace.
 GLOBAL VARIABLES
 COMMENTS, BUGS, ASSUMPTIONS
 EXAMPLES
 REVISION LOG
--------------------------------------------------------------------------*/
static herr_t
H5S__none_copy(H5S_t *dst, const H5S_t H5_ATTR_UNUSED *src, bool H5_ATTR_UNUSED share_selection)
{
    FUNC_ENTER_PACKAGE_NOERR

    assert(src);
    assert(dst);

    /* Set number of elements in selection */
    dst->select.num_elem = 0;

    FUNC_LEAVE_NOAPI(SUCCEED)
} /* end H5S__none_copy() */

/*--------------------------------------------------------------------------
 NAME
    H5S__none_is_valid
 PURPOSE
    Check whether the selection fits within the extent, with the current
    offset defined.
 USAGE
    htri_t H5S__none_is_valid(space);
        H5S_t *space;             IN: Dataspace pointer to query
 RETURNS
    true if the selection fits within the extent, false if it does not and
        Negative on an error.
 DESCRIPTION
    Determines if the current selection at the current offset fits within the
    extent for the dataspace.  Offset is irrelevant for this type of selection.
 GLOBAL VARIABLES
 COMMENTS, BUGS, ASSUMPTIONS
 EXAMPLES
 REVISION LOG
--------------------------------------------------------------------------*/
static htri_t
H5S__none_is_valid(const H5S_t H5_ATTR_UNUSED *space)
{
    FUNC_ENTER_PACKAGE_NOERR

    assert(space);

    FUNC_LEAVE_NOAPI(true)
} /* end H5S__none_is_valid() */

/*--------------------------------------------------------------------------
 NAME
    H5S__none_serial_size
 PURPOSE
    Determine the number of bytes needed to store the serialized "none"
        selection information.
 USAGE
    hssize_t H5S__none_serial_size(space)
        H5S_t *space;             IN: Dataspace pointer to query
 RETURNS
    The number of bytes required on success, negative on an error.
 DESCRIPTION
    Determines the number of bytes required to serialize an "none"
    selection for storage on disk.
 GLOBAL VARIABLES
 COMMENTS, BUGS, ASSUMPTIONS
 EXAMPLES
 REVISION LOG
--------------------------------------------------------------------------*/
static hssize_t
H5S__none_serial_size(H5S_t H5_ATTR_UNUSED *space)
{
    FUNC_ENTER_PACKAGE_NOERR

    assert(space);

    /* Basic number of bytes required to serialize point selection:
     *  <type (4 bytes)> + <version (4 bytes)> + <padding (4 bytes)> +
     *      <length (4 bytes)> = 16 bytes
     */
    FUNC_LEAVE_NOAPI(16)
} /* end H5S__none_serial_size() */

/*--------------------------------------------------------------------------
 NAME
    H5S__none_serialize
 PURPOSE
    Serialize the current selection into a user-provided buffer.
 USAGE
    herr_t H5S__none_serialize(space, p)
        H5S_t *space;           IN: Dataspace with selection to serialize
        uint8_t **p;            OUT: Pointer to buffer to put serialized
                                selection.  Will be advanced to end of
                                serialized selection.
 RETURNS
    Non-negative on success/Negative on failure
 DESCRIPTION
    Serializes the current element selection into a buffer.  (Primarily for
    storing on disk).
 GLOBAL VARIABLES
 COMMENTS, BUGS, ASSUMPTIONS
 EXAMPLES
 REVISION LOG
--------------------------------------------------------------------------*/
static herr_t
H5S__none_serialize(H5S_t *space, uint8_t **p)
{
    uint8_t *pp = (*p); /* Local pointer for decoding */

    FUNC_ENTER_PACKAGE_NOERR

    /* Check args */
    assert(space);
    assert(p);
    assert(pp);

    /* Store the preamble information */
    UINT32ENCODE(pp, (uint32_t)H5S_GET_SELECT_TYPE(space)); /* Store the type of selection */
    UINT32ENCODE(pp, (uint32_t)H5S_NONE_VERSION_1);         /* Store the version number */
    UINT32ENCODE(pp, (uint32_t)0);                          /* Store the un-used padding */
    UINT32ENCODE(pp, (uint32_t)0);                          /* Store the additional information length */

    /* Update encoding pointer */
    *p = pp;

    FUNC_LEAVE_NOAPI(SUCCEED)
} /* end H5S__none_serialize() */

/*--------------------------------------------------------------------------
 NAME
    H5S__none_deserialize
 PURPOSE
    Deserialize the current selection from a user-provided buffer.
 USAGE
    herr_t H5S__none_deserialize(space, version, flags, p)
        H5S_t **space;          IN/OUT: Dataspace pointer to place
                                selection into
        uint8 **p;              OUT: Pointer to buffer holding serialized
                                selection.  Will be advanced to end of
                                serialized selection.
 RETURNS
    Non-negative on success/Negative on failure
 DESCRIPTION
    Deserializes the current selection into a buffer.  (Primarily for retrieving
    from disk).
 GLOBAL VARIABLES
 COMMENTS, BUGS, ASSUMPTIONS
 EXAMPLES
 REVISION LOG
--------------------------------------------------------------------------*/
static herr_t
<<<<<<< HEAD
H5S__none_deserialize(H5S_t **space, const uint8_t **p, const size_t p_size, hbool_t skip)
=======
H5S__none_deserialize(H5S_t **space, const uint8_t **p, const size_t p_size, bool skip)
>>>>>>> 07347cc5
{
    H5S_t *tmp_space = NULL;                    /* Pointer to actual dataspace to use,
                                                   either *space or a newly allocated one */
    uint32_t       version;                     /* Version number */
    herr_t         ret_value = SUCCEED;         /* return value */
    const uint8_t *p_end     = *p + p_size - 1; /* Pointer to last valid byte in buffer */

    FUNC_ENTER_PACKAGE

    assert(p);
    assert(*p);

    /* As part of the efforts to push all selection-type specific coding
       to the callbacks, the coding for the allocation of a null dataspace
       is moved from H5S_select_deserialize() in H5Sselect.c to here.
       This is needed for decoding virtual layout in H5O__layout_decode() */
    /* Allocate space if not provided */
    if (!*space) {
        if (NULL == (tmp_space = H5S_create(H5S_SIMPLE)))
            HGOTO_ERROR(H5E_DATASPACE, H5E_CANTCREATE, FAIL, "can't create dataspace");
    } /* end if */
    else
        tmp_space = *space;

    /* Decode version */
    if (H5_IS_KNOWN_BUFFER_OVERFLOW(skip, *p, sizeof(uint32_t), p_end))
        HGOTO_ERROR(H5E_DATASPACE, H5E_OVERFLOW, FAIL, "buffer overflow while decoding selection version");
    UINT32DECODE(*p, version);

    if (version < H5S_NONE_VERSION_1 || version > H5S_NONE_VERSION_LATEST)
        HGOTO_ERROR(H5E_DATASPACE, H5E_BADVALUE, FAIL, "bad version number for none selection");

    /* Skip over the remainder of the header */
    if (H5_IS_KNOWN_BUFFER_OVERFLOW(skip, *p, 8, p_end))
        HGOTO_ERROR(H5E_DATASPACE, H5E_OVERFLOW, FAIL, "buffer overflow while decoding selection header");
    *p += 8;

    /* Change to "none" selection */
    if (H5S_select_none(tmp_space) < 0)
        HGOTO_ERROR(H5E_DATASPACE, H5E_CANTDELETE, FAIL, "can't change selection");

    /* Return space to the caller if allocated */
    if (!*space)
        *space = tmp_space;

done:
    /* Free temporary space if not passed to caller (only happens on error) */
    if (!*space && tmp_space)
        if (H5S_close(tmp_space) < 0)
            HDONE_ERROR(H5E_DATASPACE, H5E_CANTFREE, FAIL, "can't close dataspace");

    FUNC_LEAVE_NOAPI(ret_value)
} /* end H5S__none_deserialize() */

/*--------------------------------------------------------------------------
 NAME
    H5S__none_bounds
 PURPOSE
    Gets the bounding box containing the selection.
 USAGE
    herr_t H5S__none_bounds(space, start, end)
        H5S_t *space;           IN: Dataspace pointer of selection to query
        hsize_t *start;         OUT: Starting coordinate of bounding box
        hsize_t *end;           OUT: Opposite coordinate of bounding box
 RETURNS
    Non-negative on success, negative on failure
 DESCRIPTION
    Retrieves the bounding box containing the current selection and places
    it into the user's buffers.  The start and end buffers must be large
    enough to hold the dataspace rank number of coordinates.  The bounding box
    exactly contains the selection, ie. if a 2-D element selection is currently
    defined with the following points: (4,5), (6,8) (10,7), the bounding box
    with be (4, 5), (10, 8).  Calling this function on a "none" selection
    returns fail.
 GLOBAL VARIABLES
 COMMENTS, BUGS, ASSUMPTIONS
 EXAMPLES
 REVISION LOG
--------------------------------------------------------------------------*/
static herr_t
H5S__none_bounds(const H5S_t H5_ATTR_UNUSED *space, hsize_t H5_ATTR_UNUSED *start,
                 hsize_t H5_ATTR_UNUSED *end)
{
    FUNC_ENTER_PACKAGE_NOERR

    assert(space);
    assert(start);
    assert(end);

    FUNC_LEAVE_NOAPI(FAIL)
} /* end H5S_none_bounds() */

/*--------------------------------------------------------------------------
 NAME
    H5S__none_offset
 PURPOSE
    Gets the linear offset of the first element for the selection.
 USAGE
    herr_t H5S__none_offset(space, offset)
        const H5S_t *space;     IN: Dataspace pointer of selection to query
        hsize_t *offset;        OUT: Linear offset of first element in selection
 RETURNS
    Non-negative on success, negative on failure
 DESCRIPTION
    Retrieves the linear offset (in "units" of elements) of the first element
    selected within the dataspace.
 GLOBAL VARIABLES
 COMMENTS, BUGS, ASSUMPTIONS
    Calling this function on a "none" selection returns fail.
 EXAMPLES
 REVISION LOG
--------------------------------------------------------------------------*/
static herr_t
H5S__none_offset(const H5S_t H5_ATTR_UNUSED *space, hsize_t H5_ATTR_UNUSED *offset)
{
    FUNC_ENTER_PACKAGE_NOERR

    assert(space);
    assert(offset);

    FUNC_LEAVE_NOAPI(FAIL)
} /* end H5S__none_offset() */

/*--------------------------------------------------------------------------
 NAME
    H5S__none_unlim_dim
 PURPOSE
    Return unlimited dimension of selection, or -1 if none
 USAGE
    int H5S__none_unlim_dim(space)
        H5S_t *space;           IN: Dataspace pointer to check
 RETURNS
    Unlimited dimension of selection, or -1 if none (never fails).
 DESCRIPTION
    Returns the index of the unlimited dimension in this selection, or -1
    if the selection has no unlimited dimension.  "None" selections cannot
    have an unlimited dimension, so this function always returns -1.
 GLOBAL VARIABLES
 COMMENTS, BUGS, ASSUMPTIONS
 EXAMPLES
 REVISION LOG
--------------------------------------------------------------------------*/
static int
H5S__none_unlim_dim(const H5S_t H5_ATTR_UNUSED *space)
{
    FUNC_ENTER_PACKAGE_NOERR

    FUNC_LEAVE_NOAPI(-1)
} /* end H5S__none_unlim_dim() */

/*--------------------------------------------------------------------------
 NAME
    H5S__none_is_contiguous
 PURPOSE
    Check if a "none" selection is contiguous within the dataspace extent.
 USAGE
    htri_t H5S__none_is_contiguous(space)
        H5S_t *space;           IN: Dataspace pointer to check
 RETURNS
    true/false/FAIL
 DESCRIPTION
    Checks to see if the current selection in the dataspace is contiguous.
    This is primarily used for reading the entire selection in one swoop.
 GLOBAL VARIABLES
 COMMENTS, BUGS, ASSUMPTIONS
 EXAMPLES
 REVISION LOG
--------------------------------------------------------------------------*/
static htri_t
H5S__none_is_contiguous(const H5S_t H5_ATTR_UNUSED *space)
{
    FUNC_ENTER_PACKAGE_NOERR

    assert(space);

    FUNC_LEAVE_NOAPI(false)
} /* end H5S__none_is_contiguous() */

/*--------------------------------------------------------------------------
 NAME
    H5S__none_is_single
 PURPOSE
    Check if a "none" selection is a single block within the dataspace extent.
 USAGE
    htri_t H5S__none_is_single(space)
        H5S_t *space;           IN: Dataspace pointer to check
 RETURNS
    true/false/FAIL
 DESCRIPTION
    Checks to see if the current selection in the dataspace is a single block.
    This is primarily used for reading the entire selection in one swoop.
 GLOBAL VARIABLES
 COMMENTS, BUGS, ASSUMPTIONS
 EXAMPLES
 REVISION LOG
--------------------------------------------------------------------------*/
static htri_t
H5S__none_is_single(const H5S_t H5_ATTR_UNUSED *space)
{
    FUNC_ENTER_PACKAGE_NOERR

    assert(space);

    FUNC_LEAVE_NOAPI(false)
} /* end H5S__none_is_single() */

/*--------------------------------------------------------------------------
 NAME
    H5S__none_is_regular
 PURPOSE
    Check if a "none" selection is "regular"
 USAGE
    htri_t H5S__none_is_regular(space)
        H5S_t *space;     IN: Dataspace pointer to check
 RETURNS
    true/false/FAIL
 DESCRIPTION
    Checks to see if the current selection in a dataspace is the a regular
    pattern.
    This is primarily used for reading the entire selection in one swoop.
 GLOBAL VARIABLES
 COMMENTS, BUGS, ASSUMPTIONS
 EXAMPLES
 REVISION LOG
--------------------------------------------------------------------------*/
static htri_t
H5S__none_is_regular(H5S_t H5_ATTR_UNUSED *space)
{
    FUNC_ENTER_PACKAGE_NOERR

    /* Check args */
    assert(space);

    FUNC_LEAVE_NOAPI(true)
} /* end H5S__none_is_regular() */

/*--------------------------------------------------------------------------
 NAME
    H5S__none_shape_same
 PURPOSE
    Check if a two "none" selections are the same shape
 USAGE
    htri_t H5S__none_shape_same(space1, space2)
        H5S_t *space1;           IN: First dataspace to check
        H5S_t *space2;           IN: Second dataspace to check
 RETURNS
    true / false / FAIL
 DESCRIPTION
    Checks to see if the current selection in each dataspace are the same
    shape.
 GLOBAL VARIABLES
 COMMENTS, BUGS, ASSUMPTIONS
 EXAMPLES
 REVISION LOG
--------------------------------------------------------------------------*/
static htri_t
H5S__none_shape_same(H5S_t H5_ATTR_UNUSED *space1, H5S_t H5_ATTR_UNUSED *space2)
{
    FUNC_ENTER_PACKAGE_NOERR

    /* Check args */
    assert(space1);
    assert(space2);

    FUNC_LEAVE_NOAPI(true)
} /* end H5S__none_shape_same() */

/*--------------------------------------------------------------------------
 NAME
    H5S__none_intersect_block
 PURPOSE
    Detect intersections of selection with block
 USAGE
    htri_t H5S__none_intersect_block(space, start, end)
        H5S_t *space;           IN: Dataspace with selection to use
        const hsize_t *start;   IN: Starting coordinate for block
        const hsize_t *end;     IN: Ending coordinate for block
 RETURNS
    Non-negative true / false on success, negative on failure
 DESCRIPTION
    Quickly detect intersections with a block
 GLOBAL VARIABLES
 COMMENTS, BUGS, ASSUMPTIONS
 EXAMPLES
 REVISION LOG
--------------------------------------------------------------------------*/
htri_t
H5S__none_intersect_block(H5S_t H5_ATTR_UNUSED *space, const hsize_t H5_ATTR_UNUSED *start,
                          const hsize_t H5_ATTR_UNUSED *end)
{
    FUNC_ENTER_PACKAGE_NOERR

    /* Sanity check */
    assert(space);
    assert(H5S_SEL_NONE == H5S_GET_SELECT_TYPE(space));
    assert(start);
    assert(end);

    FUNC_LEAVE_NOAPI(false)
} /* end H5S__none_intersect_block() */

/*--------------------------------------------------------------------------
 NAME
    H5S__none_adjust_u
 PURPOSE
    Adjust an "none" selection by subtracting an offset
 USAGE
    herr_t H5S__none_adjust_u(space, offset)
        H5S_t *space;           IN/OUT: Pointer to dataspace to adjust
        const hsize_t *offset; IN: Offset to subtract
 RETURNS
    Non-negative on success, negative on failure
 DESCRIPTION
    Moves selection by subtracting an offset from it.
 GLOBAL VARIABLES
 COMMENTS, BUGS, ASSUMPTIONS
 EXAMPLES
 REVISION LOG
--------------------------------------------------------------------------*/
static herr_t
H5S__none_adjust_u(H5S_t H5_ATTR_UNUSED *space, const hsize_t H5_ATTR_UNUSED *offset)
{
    FUNC_ENTER_PACKAGE_NOERR

    /* Check args */
    assert(space);
    assert(offset);

    FUNC_LEAVE_NOAPI(SUCCEED)
} /* end H5S__none_adjust_u() */

/*--------------------------------------------------------------------------
 NAME
    H5S__none_adjust_s
 PURPOSE
    Adjust an "none" selection by subtracting an offset
 USAGE
    herr_t H5S__none_adjust_u(space, offset)
        H5S_t *space;           IN/OUT: Pointer to dataspace to adjust
        const hssize_t *offset; IN: Offset to subtract
 RETURNS
    Non-negative on success, negative on failure
 DESCRIPTION
    Moves selection by subtracting an offset from it.
 GLOBAL VARIABLES
 COMMENTS, BUGS, ASSUMPTIONS
 EXAMPLES
 REVISION LOG
--------------------------------------------------------------------------*/
static herr_t
H5S__none_adjust_s(H5S_t H5_ATTR_UNUSED *space, const hssize_t H5_ATTR_UNUSED *offset)
{
    FUNC_ENTER_PACKAGE_NOERR

    /* Check args */
    assert(space);
    assert(offset);

    FUNC_LEAVE_NOAPI(SUCCEED)
} /* end H5S__none_adjust_s() */

/*-------------------------------------------------------------------------
 * Function:    H5S__none_project_scalar
 *
 * Purpose:     Projects a 'none' selection into a scalar dataspace
 *
 * Return:      Non-negative on success, negative on failure.
 *
 *-------------------------------------------------------------------------
 */
static herr_t
H5S__none_project_scalar(const H5S_t H5_ATTR_UNUSED *space, hsize_t H5_ATTR_UNUSED *offset)
{
    FUNC_ENTER_PACKAGE_NOERR

    /* Check args */
    assert(space && H5S_SEL_NONE == H5S_GET_SELECT_TYPE(space));
    assert(offset);

    FUNC_LEAVE_NOAPI(FAIL)
} /* end H5S__none_project_scalar() */

/*-------------------------------------------------------------------------
 * Function:    H5S__none_project_simple
 *
 * Purpose:     Projects an 'none' selection onto/into a simple dataspace
 *              of a different rank
 *
 * Return:      Non-negative on success, negative on failure.
 *
 *-------------------------------------------------------------------------
 */
static herr_t
H5S__none_project_simple(const H5S_t H5_ATTR_UNUSED *base_space, H5S_t *new_space,
                         hsize_t H5_ATTR_UNUSED *offset)
{
    herr_t ret_value = SUCCEED; /* Return value */

    FUNC_ENTER_PACKAGE

    /* Check args */
    assert(base_space && H5S_SEL_NONE == H5S_GET_SELECT_TYPE(base_space));
    assert(new_space);
    assert(offset);

    /* Select the entire new space */
    if (H5S_select_none(new_space) < 0)
        HGOTO_ERROR(H5E_DATASPACE, H5E_CANTSET, FAIL, "unable to set none selection");

done:
    FUNC_LEAVE_NOAPI(ret_value)
} /* end H5S__none_project_simple() */

/*--------------------------------------------------------------------------
 NAME
    H5S_select_none
 PURPOSE
    Specify that nothing is selected in the extent
 USAGE
    herr_t H5S_select_none(dsid)
        hid_t dsid;             IN: Dataspace ID of selection to modify
 RETURNS
    Non-negative on success/Negative on failure
 DESCRIPTION
    This function de-selects the entire extent for a dataspace.
 GLOBAL VARIABLES
 COMMENTS, BUGS, ASSUMPTIONS
 EXAMPLES
 REVISION LOG
--------------------------------------------------------------------------*/
herr_t
H5S_select_none(H5S_t *space)
{
    herr_t ret_value = SUCCEED; /* return value */

    FUNC_ENTER_NOAPI(FAIL)

    /* Check args */
    assert(space);

    /* Remove current selection first */
    if (H5S_SELECT_RELEASE(space) < 0)
        HGOTO_ERROR(H5E_DATASPACE, H5E_CANTDELETE, FAIL, "can't release hyperslab");

    /* Set number of elements in selection */
    space->select.num_elem = 0;

    /* Set selection type */
    space->select.type = H5S_sel_none;

done:
    FUNC_LEAVE_NOAPI(ret_value)
} /* end H5S_select_none() */

/*--------------------------------------------------------------------------
 NAME
    H5Sselect_none
 PURPOSE
    Specify that nothing is selected in the extent
 USAGE
    herr_t H5Sselect_none(dsid)
        hid_t dsid;             IN: Dataspace ID of selection to modify
 RETURNS
    Non-negative on success/Negative on failure
 DESCRIPTION
    This function de-selects the entire extent for a dataspace.
 GLOBAL VARIABLES
 COMMENTS, BUGS, ASSUMPTIONS
 EXAMPLES
 REVISION LOG
--------------------------------------------------------------------------*/
herr_t
H5Sselect_none(hid_t spaceid)
{
    H5S_t *space;               /* Dataspace to modify selection of */
    herr_t ret_value = SUCCEED; /* return value */

    FUNC_ENTER_API(FAIL)
    H5TRACE1("e", "i", spaceid);

    /* Check args */
    if (NULL == (space = (H5S_t *)H5I_object_verify(spaceid, H5I_DATASPACE)))
        HGOTO_ERROR(H5E_ARGS, H5E_BADTYPE, FAIL, "not a dataspace");

    /* Change to "none" selection */
    if (H5S_select_none(space) < 0)
        HGOTO_ERROR(H5E_DATASPACE, H5E_CANTDELETE, FAIL, "can't change selection");

done:
    FUNC_LEAVE_API(ret_value)
} /* end H5Sselect_none() */<|MERGE_RESOLUTION|>--- conflicted
+++ resolved
@@ -47,11 +47,7 @@
 static htri_t   H5S__none_is_valid(const H5S_t *space);
 static hssize_t H5S__none_serial_size(H5S_t *space);
 static herr_t   H5S__none_serialize(H5S_t *space, uint8_t **p);
-<<<<<<< HEAD
-static herr_t   H5S__none_deserialize(H5S_t **space, const uint8_t **p, const size_t p_size, hbool_t skip);
-=======
 static herr_t   H5S__none_deserialize(H5S_t **space, const uint8_t **p, const size_t p_size, bool skip);
->>>>>>> 07347cc5
 static herr_t   H5S__none_bounds(const H5S_t *space, hsize_t *start, hsize_t *end);
 static herr_t   H5S__none_offset(const H5S_t *space, hsize_t *off);
 static int      H5S__none_unlim_dim(const H5S_t *space);
@@ -582,11 +578,7 @@
  REVISION LOG
 --------------------------------------------------------------------------*/
 static herr_t
-<<<<<<< HEAD
-H5S__none_deserialize(H5S_t **space, const uint8_t **p, const size_t p_size, hbool_t skip)
-=======
 H5S__none_deserialize(H5S_t **space, const uint8_t **p, const size_t p_size, bool skip)
->>>>>>> 07347cc5
 {
     H5S_t *tmp_space = NULL;                    /* Pointer to actual dataspace to use,
                                                    either *space or a newly allocated one */
