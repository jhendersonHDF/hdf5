/* * * * * * * * * * * * * * * * * * * * * * * * * * * * * * * * * * * * * * *
 * Copyright by The HDF Group.                                               *
 * Copyright by the Board of Trustees of the University of Illinois.         *
 * All rights reserved.                                                      *
 *                                                                           *
 * This file is part of HDF5.  The full HDF5 copyright notice, including     *
 * terms governing use, modification, and redistribution, is contained in    *
 * the COPYING file, which can be found at the root of the source code       *
 * distribution tree, or in https://support.hdfgroup.org/ftp/HDF5/releases.  *
 * If you do not have access to either file, you may request a copy from     *
 * help@hdfgroup.org.                                                        *
 * * * * * * * * * * * * * * * * * * * * * * * * * * * * * * * * * * * * * * */

/****************/
/* Module Setup */
/****************/

#include "H5Fmodule.h"          /* This source code file is part of the H5F module */


/***********/
/* Headers */
/***********/
#include "H5private.h"         /* Generic Functions */
#include "H5Aprivate.h"        /* Attributes */
#include "H5ACprivate.h"       /* Metadata cache */
#include "H5CXprivate.h"       /* API Contexts */
#include "H5Dprivate.h"        /* Datasets */
#include "H5Eprivate.h"        /* Error handling */
#include "H5Fpkg.h"            /* File access */
#include "H5FDprivate.h"       /* File drivers */
#include "H5Gprivate.h"        /* Groups */
#include "H5Iprivate.h"        /* IDs */
#include "H5Lprivate.h"        /* Links */
#include "H5MFprivate.h"       /* File memory management */
#include "H5MMprivate.h"       /* Memory management */
#include "H5Pprivate.h"        /* Property lists */
#include "H5SMprivate.h"       /* Shared Object Header Messages */
#include "H5Tprivate.h"        /* Datatypes */


/****************/
/* Local Macros */
/****************/

/******************/
/* Local Typedefs */
/******************/

/* Struct only used by functions H5F_get_objects and H5F_get_objects_cb */
typedef struct H5F_olist_t {
    H5I_type_t obj_type;        /* Type of object to look for */
    hid_t      *obj_id_list;    /* Pointer to the list of open IDs to return */
    size_t     *obj_id_count;   /* Number of open IDs */
    struct {
        hbool_t local;          /* Set flag for "local" file searches */
        union {
            H5F_file_t *shared; /* Pointer to shared file to look inside */
            const H5F_t *file;  /* Pointer to file to look inside */
        } ptr;
    } file_info;
    size_t     list_index;      /* Current index in open ID array */
    size_t     max_nobjs;       /* Maximum # of IDs to put into array */
} H5F_olist_t;


/********************/
/* Package Typedefs */
/********************/


/********************/
/* Local Prototypes */
/********************/

static int H5F_get_objects_cb(void *obj_ptr, hid_t obj_id, void *key);
static herr_t H5F__build_name(const char *prefix, const char *file_name,
    char **full_name/*out*/);
static char *H5F__getenv_prefix_name(char **env_prefix/*in,out*/);
static herr_t H5F_build_actual_name(const H5F_t *f, const H5P_genplist_t *fapl,
    const char *name, char ** /*out*/ actual_name);/* Declare a free list to manage the H5F_t struct */
static herr_t H5F__flush_phase1(H5F_t *f);
static herr_t H5F__flush_phase2(H5F_t *f, hbool_t closing);


/*********************/
/* Package Variables */
/*********************/


/*****************************/
/* Library Private Variables */
/*****************************/


/*******************/
/* Local Variables */
/*******************/

/* Declare a free list to manage the H5F_t struct */
H5FL_DEFINE(H5F_t);

/* Declare a free list to manage the H5F_file_t struct */
H5FL_DEFINE(H5F_file_t);



/*-------------------------------------------------------------------------
 * Function: H5F_get_access_plist
 *
 * Purpose:  Returns a copy of the file access property list of the
 *           specified file.
 *
 *              NOTE: Make sure that, if you are going to overwrite
 *              information in the copied property list that was
 *              previously opened and assigned to the property list, then
 *              you must close it before overwriting the values.
 *
 * Return:   Success:    Object ID for a copy of the file access
 *                        property list.
 *           Failure:    FAIL
 *-------------------------------------------------------------------------
 */
hid_t
H5F_get_access_plist(H5F_t *f, hbool_t app_ref)
{
    H5P_genplist_t *new_plist;              /* New property list */
    H5P_genplist_t *old_plist;              /* Old property list */
    H5FD_driver_prop_t driver_prop;         /* Property for driver ID & info */
    hbool_t driver_prop_copied = FALSE;     /* Whether the driver property has been set up */
    unsigned   efc_size = 0;
    hid_t      ret_value = SUCCEED;         /* Return value */

    FUNC_ENTER_NOAPI(FAIL)

    /* Check args */
    HDassert(f);

    /* Make a copy of the default file access property list */
    if(NULL == (old_plist = (H5P_genplist_t *)H5I_object(H5P_LST_FILE_ACCESS_ID_g)))
        HGOTO_ERROR(H5E_ARGS, H5E_BADTYPE, FAIL, "not a property list")
    if((ret_value = H5P_copy_plist(old_plist, app_ref)) < 0)
        HGOTO_ERROR(H5E_INTERNAL, H5E_CANTINIT, FAIL, "can't copy file access property list")
    if(NULL == (new_plist = (H5P_genplist_t *)H5I_object(ret_value)))
        HGOTO_ERROR(H5E_ARGS, H5E_BADTYPE, FAIL, "not a property list")

    /* Copy properties of the file access property list */
    if(H5P_set(new_plist, H5F_ACS_META_CACHE_INIT_CONFIG_NAME, &(f->shared->mdc_initCacheCfg)) < 0)
        HGOTO_ERROR(H5E_PLIST, H5E_CANTSET, FAIL, "can't set initial metadata cache resize config.")
    if(H5P_set(new_plist, H5F_ACS_DATA_CACHE_NUM_SLOTS_NAME, &(f->shared->rdcc_nslots)) < 0)
        HGOTO_ERROR(H5E_PLIST, H5E_CANTSET, FAIL, "can't set data cache number of slots")
    if(H5P_set(new_plist, H5F_ACS_DATA_CACHE_BYTE_SIZE_NAME, &(f->shared->rdcc_nbytes)) < 0)
        HGOTO_ERROR(H5E_PLIST, H5E_CANTSET, FAIL, "can't set data cache byte size")
    if(H5P_set(new_plist, H5F_ACS_PREEMPT_READ_CHUNKS_NAME, &(f->shared->rdcc_w0)) < 0)
        HGOTO_ERROR(H5E_PLIST, H5E_CANTSET, FAIL, "can't set preempt read chunks")
    if(H5P_set(new_plist, H5F_ACS_ALIGN_THRHD_NAME, &(f->shared->threshold)) < 0)
        HGOTO_ERROR(H5E_PLIST, H5E_CANTSET, FAIL, "can't set alignment threshold")
    if(H5P_set(new_plist, H5F_ACS_ALIGN_NAME, &(f->shared->alignment)) < 0)
        HGOTO_ERROR(H5E_PLIST, H5E_CANTSET, FAIL, "can't set alignment")
    if(H5P_set(new_plist, H5F_ACS_GARBG_COLCT_REF_NAME, &(f->shared->gc_ref)) < 0)
        HGOTO_ERROR(H5E_PLIST, H5E_CANTSET, FAIL, "can't set garbage collect reference")
    if(H5P_set(new_plist, H5F_ACS_META_BLOCK_SIZE_NAME, &(f->shared->meta_aggr.alloc_size)) < 0)
        HGOTO_ERROR(H5E_PLIST, H5E_CANTSET, FAIL, "can't set metadata cache size")
    if(H5P_set(new_plist, H5F_ACS_SIEVE_BUF_SIZE_NAME, &(f->shared->sieve_buf_size)) < 0)
        HGOTO_ERROR(H5E_PLIST, H5E_CANTSET, FAIL, "can't sieve buffer size")
    if(H5P_set(new_plist, H5F_ACS_SDATA_BLOCK_SIZE_NAME, &(f->shared->sdata_aggr.alloc_size)) < 0)
        HGOTO_ERROR(H5E_PLIST, H5E_CANTSET, FAIL, "can't set 'small data' cache size")
    if(H5P_set(new_plist, H5F_ACS_LIBVER_LOW_BOUND_NAME, &f->shared->low_bound) < 0)
        HGOTO_ERROR(H5E_PLIST, H5E_CANTSET, FAIL, "can't set 'low' bound for library format versions")
    if(H5P_set(new_plist, H5F_ACS_LIBVER_HIGH_BOUND_NAME, &f->shared->high_bound) < 0)
        HGOTO_ERROR(H5E_PLIST, H5E_CANTSET, FAIL, "can't set 'high' bound for library format versions")
    if(H5P_set(new_plist, H5F_ACS_METADATA_READ_ATTEMPTS_NAME, &(f->shared->read_attempts)) < 0)
        HGOTO_ERROR(H5E_PLIST, H5E_CANTSET, FAIL, "can't set 'read attempts ' flag")
    if(H5P_set(new_plist, H5F_ACS_OBJECT_FLUSH_CB_NAME, &(f->shared->object_flush)) < 0)
        HGOTO_ERROR(H5E_PLIST, H5E_CANTSET, FAIL, "can't set object flush callback")

    if(f->shared->efc)
        efc_size = H5F_efc_max_nfiles(f->shared->efc);
    if(H5P_set(new_plist, H5F_ACS_EFC_SIZE_NAME, &efc_size) < 0)
        HGOTO_ERROR(H5E_PLIST, H5E_CANTGET, FAIL, "can't set elink file cache size")
    if(f->shared->page_buf != NULL) {
        if(H5P_set(new_plist, H5F_ACS_PAGE_BUFFER_SIZE_NAME, &(f->shared->page_buf->max_size)) < 0)
            HGOTO_ERROR(H5E_PLIST, H5E_CANTGET, FAIL, "can't set page buffer size")
        if(H5P_set(new_plist, H5F_ACS_PAGE_BUFFER_MIN_META_PERC_NAME, &(f->shared->page_buf->min_meta_perc)) < 0)
            HGOTO_ERROR(H5E_PLIST, H5E_CANTGET, FAIL, "can't set minimum metadata fraction of page buffer")
        if(H5P_set(new_plist, H5F_ACS_PAGE_BUFFER_MIN_RAW_PERC_NAME, &(f->shared->page_buf->min_raw_perc)) < 0)
            HGOTO_ERROR(H5E_PLIST, H5E_CANTGET, FAIL, "can't set minimum raw data fraction of page buffer")
    } /* end if */
#ifdef H5_HAVE_PARALLEL
    if(H5P_set(new_plist, H5_COLL_MD_READ_FLAG_NAME, &(f->coll_md_read)) < 0)
        HGOTO_ERROR(H5E_PLIST, H5E_CANTGET, FAIL, "can't set collective metadata read flag")
    if(H5P_set(new_plist, H5F_ACS_COLL_MD_WRITE_FLAG_NAME, &(f->coll_md_write)) < 0)
        HGOTO_ERROR(H5E_PLIST, H5E_CANTGET, FAIL, "can't set collective metadata read flag")
#endif /* H5_HAVE_PARALLEL */
    if(H5P_set(new_plist, H5F_ACS_META_CACHE_INIT_IMAGE_CONFIG_NAME, &(f->shared->mdc_initCacheImageCfg)) < 0)
        HGOTO_ERROR(H5E_PLIST, H5E_CANTSET, FAIL, "can't set initial metadata cache resize config.")

    /* Prepare the driver property */
    driver_prop.driver_id = f->shared->lf->driver_id;
    driver_prop.driver_info = H5FD_fapl_get(f->shared->lf);
    driver_prop_copied = TRUE;

    /* Set the driver property */
    if(H5P_set(new_plist, H5F_ACS_FILE_DRV_NAME, &driver_prop) < 0)
        HGOTO_ERROR(H5E_PLIST, H5E_CANTSET, FAIL, "can't set file driver ID & info")

    /* Set the file close degree appropriately */
    if(f->shared->fc_degree == H5F_CLOSE_DEFAULT && H5P_set(new_plist, H5F_ACS_CLOSE_DEGREE_NAME, &(f->shared->lf->cls->fc_degree)) < 0)
        HGOTO_ERROR(H5E_PLIST, H5E_CANTSET, FAIL, "can't set file close degree")
    else if(f->shared->fc_degree != H5F_CLOSE_DEFAULT && H5P_set(new_plist, H5F_ACS_CLOSE_DEGREE_NAME, &(f->shared->fc_degree)) < 0)
        HGOTO_ERROR(H5E_PLIST, H5E_CANTSET, FAIL, "can't set file close degree")

done:
    /* Release the copy of the driver info, if it was set up */
    if(driver_prop_copied && H5FD_fapl_close(driver_prop.driver_id, driver_prop.driver_info) < 0)
        HDONE_ERROR(H5E_FILE, H5E_CANTCLOSEOBJ, FAIL, "can't close copy of driver info")

    FUNC_LEAVE_NOAPI(ret_value)
} /* end H5F_get_access_plist() */


/*-------------------------------------------------------------------------
 * Function: H5F_get_obj_count
 *
 * Purpose:  Private function return the number of opened object IDs
 *           (files, datasets, groups, datatypes) in the same file.
 *
 * Return:      SUCCEED on success, FAIL on failure.
 *-------------------------------------------------------------------------
 */
herr_t
H5F_get_obj_count(const H5F_t *f, unsigned types, hbool_t app_ref, size_t *obj_id_count_ptr)
{
    herr_t   ret_value = SUCCEED;

    FUNC_ENTER_NOAPI(FAIL)

    /* Sanity check */
    HDassert(obj_id_count_ptr);

    /* Perform the query */
    if((ret_value = H5F_get_objects(f, types, 0, NULL, app_ref, obj_id_count_ptr)) < 0)
        HGOTO_ERROR(H5E_INTERNAL, H5E_BADITER, FAIL, "H5F_get_objects failed")

done:
    FUNC_LEAVE_NOAPI(ret_value)
} /* end H5F_get_obj_count() */


/*-------------------------------------------------------------------------
 * Function:    H5F_get_obj_ids
 *
 * Purpose:     Private function to return a list of opened object IDs.
 *
 * Return:      Non-negative on success; can't fail.
 *-------------------------------------------------------------------------
 */
herr_t
H5F_get_obj_ids(const H5F_t *f, unsigned types, size_t max_objs, hid_t *oid_list, hbool_t app_ref, size_t *obj_id_count_ptr)
{
    herr_t ret_value = SUCCEED;              /* Return value */

    FUNC_ENTER_NOAPI(FAIL)

    /* Sanity check */
    HDassert(obj_id_count_ptr);

    /* Perform the query */
    if((ret_value = H5F_get_objects(f, types, max_objs, oid_list, app_ref, obj_id_count_ptr)) < 0)
        HGOTO_ERROR(H5E_INTERNAL, H5E_BADITER, FAIL, "H5F_get_objects failed")

done:
    FUNC_LEAVE_NOAPI(ret_value)
} /* end H5F_get_obj_ids() */


/*---------------------------------------------------------------------------
 * Function: H5F_get_objects
 *
 * Purpose:  This function is called by H5F_get_obj_count or
 *           H5F_get_obj_ids to get number of object IDs and/or a
 *           list of opened object IDs (in return value).
 *
 * Return:   Non-negative on success; Can't fail.
 *---------------------------------------------------------------------------
 */
herr_t
H5F_get_objects(const H5F_t *f, unsigned types, size_t max_nobjs, hid_t *obj_id_list, hbool_t app_ref, size_t *obj_id_count_ptr)
{
    size_t obj_id_count=0;      /* Number of open IDs */
    H5F_olist_t olist;          /* Structure to hold search results */
    herr_t ret_value = SUCCEED; /* Return value */

    FUNC_ENTER_NOAPI_NOINIT

    /* Sanity check */
    HDassert(obj_id_count_ptr);

    /* Set up search information */
    olist.obj_id_list  = (max_nobjs==0 ? NULL : obj_id_list);
    olist.obj_id_count = &obj_id_count;
    olist.list_index   = 0;
    olist.max_nobjs    = max_nobjs;

    /* Determine if we are searching for local or global objects */
    if(types & H5F_OBJ_LOCAL) {
        olist.file_info.local = TRUE;
        olist.file_info.ptr.file = f;
    } /* end if */
    else {
        olist.file_info.local = FALSE;
        olist.file_info.ptr.shared = f ? f->shared : NULL;
    } /* end else */

    /* Iterate through file IDs to count the number, and put their
     * IDs on the object list.  */
    if(types & H5F_OBJ_FILE) {
        olist.obj_type = H5I_FILE;
        if(H5I_iterate(H5I_FILE, H5F_get_objects_cb, &olist, app_ref) < 0)
            HGOTO_ERROR(H5E_FILE, H5E_BADITER, FAIL, "iteration failed(1)")
    } /* end if */

    /* If the caller just wants to count the number of objects (OLIST.MAX_NOBJS is zero),
     * or the caller wants to get the list of IDs and the list isn't full,
     * search through dataset IDs to count number of datasets, and put their
     * IDs on the object list */
    if(!olist.max_nobjs || (olist.max_nobjs && olist.list_index<olist.max_nobjs)) {
        if (types & H5F_OBJ_DATASET) {
            olist.obj_type = H5I_DATASET;
            if(H5I_iterate(H5I_DATASET, H5F_get_objects_cb, &olist, app_ref) < 0)
                HGOTO_ERROR(H5E_FILE, H5E_BADITER, FAIL, "iteration failed(2)")
        } /* end if */
    }

    /* If the caller just wants to count the number of objects (OLIST.MAX_NOBJS is zero),
     * or the caller wants to get the list of IDs and the list isn't full,
     * search through group IDs to count number of groups, and put their
     * IDs on the object list */
    if(!olist.max_nobjs || (olist.max_nobjs && olist.list_index<olist.max_nobjs)) {
        if(types & H5F_OBJ_GROUP) {
            olist.obj_type = H5I_GROUP;
            if(H5I_iterate(H5I_GROUP, H5F_get_objects_cb, &olist, app_ref) < 0)
                HGOTO_ERROR(H5E_FILE, H5E_BADITER, FAIL, "iteration failed(3)")
        } /* end if */
    }

    /* If the caller just wants to count the number of objects (OLIST.MAX_NOBJS is zero),
     * or the caller wants to get the list of IDs and the list isn't full,
     * search through datatype IDs to count number of named datatypes, and put their
     * IDs on the object list */
    if(!olist.max_nobjs || (olist.max_nobjs && olist.list_index<olist.max_nobjs)) {
        if(types & H5F_OBJ_DATATYPE) {
            olist.obj_type = H5I_DATATYPE;
            if(H5I_iterate(H5I_DATATYPE, H5F_get_objects_cb, &olist, app_ref) < 0)
                HGOTO_ERROR(H5E_FILE, H5E_BADITER, FAIL, "iteration failed(4)")
        } /* end if */
    }

    /* If the caller just wants to count the number of objects (OLIST.MAX_NOBJS is zero),
     * or the caller wants to get the list of IDs and the list isn't full,
     * search through attribute IDs to count number of attributes, and put their
     * IDs on the object list */
    if(!olist.max_nobjs || (olist.max_nobjs && olist.list_index<olist.max_nobjs)) {
        if(types & H5F_OBJ_ATTR) {
            olist.obj_type = H5I_ATTR;
            if(H5I_iterate(H5I_ATTR, H5F_get_objects_cb, &olist, app_ref) < 0)
                HGOTO_ERROR(H5E_FILE, H5E_BADITER, FAIL, "iteration failed(5)")
        } /* end if */
    }

    /* Set the number of objects currently open */
    *obj_id_count_ptr = obj_id_count;

done:
    FUNC_LEAVE_NOAPI(ret_value)
} /* end H5F_get_objects() */


/*-------------------------------------------------------------------------
 * Function: H5F_get_objects_cb
 *
 * Purpose:  H5F_get_objects' callback function.  It verifies if an
 *           object is in the file, and either count it or put its ID
 *           on the list.
 *
 * Return:   H5_ITER_STOP if the array of object IDs is filled up.
 *           H5_ITER_CONT otherwise.
 *-------------------------------------------------------------------------
 */
static int
H5F_get_objects_cb(void *obj_ptr, hid_t obj_id, void *key)
{
    H5F_olist_t *olist = (H5F_olist_t *)key;    /* Alias for search info */
    hbool_t     add_obj = FALSE;
    int         ret_value = H5_ITER_CONT;    /* Return value */

    FUNC_ENTER_NOAPI_NOINIT

    HDassert(obj_ptr);
    HDassert(olist);

    /* Count file IDs */
    if(olist->obj_type == H5I_FILE) {
        if((olist->file_info.local &&
                (!olist->file_info.ptr.file ||
                (olist->file_info.ptr.file && (H5F_t*)obj_ptr == olist->file_info.ptr.file))) ||
                (!olist->file_info.local &&
                (!olist->file_info.ptr.shared ||
                (olist->file_info.ptr.shared && ((H5F_t*)obj_ptr)->shared == olist->file_info.ptr.shared)))) {
            add_obj = TRUE;
        } /* end if */
    } /* end if */
    else { /* either count opened object IDs or put the IDs on the list */
        H5O_loc_t *oloc;        /* Group entry info for object */

        switch(olist->obj_type) {
            case H5I_ATTR:
                oloc = H5A_oloc((H5A_t *)obj_ptr);
                break;

            case H5I_GROUP:
                oloc = H5G_oloc((H5G_t *)obj_ptr);
                break;

            case H5I_DATASET:
                oloc = H5D_oloc((H5D_t *)obj_ptr);
                break;

            case H5I_DATATYPE:
                if(H5T_is_named((H5T_t*)obj_ptr)==TRUE)
                    oloc = H5T_oloc((H5T_t*)obj_ptr);
                else
                    oloc = NULL;
                break;

            case H5I_UNINIT:
            case H5I_BADID:
            case H5I_FILE:
            case H5I_DATASPACE:
            case H5I_REFERENCE:
            case H5I_VFL:
            case H5I_GENPROP_CLS:
            case H5I_GENPROP_LST:
            case H5I_ERROR_CLASS:
            case H5I_ERROR_MSG:
            case H5I_ERROR_STACK:
            case H5I_NTYPES:
            default:
                HGOTO_ERROR(H5E_ARGS, H5E_BADTYPE, H5_ITER_ERROR, "unknown or invalid data object")
        } /* end switch */

        if((olist->file_info.local &&
                    ((!olist->file_info.ptr.file && olist->obj_type == H5I_DATATYPE && H5T_is_immutable((H5T_t *)obj_ptr) == FALSE) ||
                    (!olist->file_info.ptr.file && olist->obj_type != H5I_DATATYPE) ||
                    (oloc && oloc->file == olist->file_info.ptr.file))) ||
                    (!olist->file_info.local &&
                    ((!olist->file_info.ptr.shared && olist->obj_type == H5I_DATATYPE && H5T_is_immutable((H5T_t *)obj_ptr) == FALSE) ||
                    (!olist->file_info.ptr.shared && olist->obj_type != H5I_DATATYPE) ||
                    (oloc && oloc->file && oloc->file->shared == olist->file_info.ptr.shared)))) {
            add_obj = TRUE;
        } /* end if */
    } /* end else */

    if(add_obj) {
        /* Add the object's ID to the ID list, if appropriate */
        if(olist->obj_id_list) {
            olist->obj_id_list[olist->list_index] = obj_id;
            olist->list_index++;
        } /* end if */

        /* Increment the number of open objects */
        if(olist->obj_id_count)
            (*olist->obj_id_count)++;

        /* Check if we've filled up the array.  Return H5_ITER_STOP only if
         * we have filled up the array. Otherwise return H5_ITER_CONT(RET_VALUE is
         * preset to H5_ITER_CONT) because H5I_iterate needs the return value of
         * H5_ITER_CONT to continue the iteration. */
        if(olist->max_nobjs > 0 && olist->list_index >= olist->max_nobjs)
            HGOTO_DONE(H5_ITER_STOP)  /* Indicate that the iterator should stop */
    } /* end if */

done:
    FUNC_LEAVE_NOAPI(ret_value)
} /* end H5F_get_objects_cb() */


/*--------------------------------------------------------------------------
 * Function: H5F__build_name
 *
 * Purpose:  Prepend PREFIX to FILE_NAME and store in FULL_NAME
 *
 * Return:   Non-negative on success/Negative on failure
 *--------------------------------------------------------------------------*/
static herr_t
H5F__build_name(const char *prefix, const char *file_name, char **full_name/*out*/)
{
    size_t      prefix_len;             /* length of prefix */
    size_t      fname_len;              /* Length of external link file name */
    herr_t      ret_value = SUCCEED;    /* Return value */

    FUNC_ENTER_STATIC

    prefix_len = HDstrlen(prefix);
    fname_len = HDstrlen(file_name);

    /* Allocate a buffer to hold the filename + prefix + possibly the delimiter + terminating null byte */
    if(NULL == (*full_name = (char *)H5MM_malloc(prefix_len + fname_len + 2)))
        HGOTO_ERROR(H5E_FILE, H5E_CANTALLOC, FAIL, "unable to allocate filename buffer")

    /* Compose the full file name */
    HDsnprintf(*full_name, (prefix_len + fname_len + 2), "%s%s%s", prefix,
        (H5_CHECK_DELIMITER(prefix[prefix_len - 1]) ? "" : H5_DIR_SEPS), file_name);

done:
    FUNC_LEAVE_NOAPI(ret_value)
} /* H5F__build_name() */


/*--------------------------------------------------------------------------
 * Function: H5F__getenv_prefix_name
 *
 * Purpose:  Get the first pathname in the list of pathnames stored in env_prefix,
 *           which is separated by the environment delimiter.
 *           env_prefix is modified to point to the remaining pathnames
 *           in the list.
 *
 * Return:   A pointer to a pathname
--------------------------------------------------------------------------*/
static char *
H5F__getenv_prefix_name(char **env_prefix/*in,out*/)
{
    char *strret;               /* Pointer to next separator */
    char *ret_value = NULL;     /* Return value */

    FUNC_ENTER_STATIC_NOERR

    /* Set return value now */
    ret_value = *env_prefix;

    /* Advance to next component, if possible */
    strret = HDstrchr(*env_prefix, H5_COLON_SEPC);
    if(strret == NULL)
        *env_prefix = NULL;
    else {
        /* Advance to next component */
        *env_prefix = strret + 1;

        /* Terminate current component (pointed to by ret_value) */
        *strret = '\0';
    } /* end else */

    FUNC_LEAVE_NOAPI(ret_value)
} /* end H5F__getenv_prefix_name() */


/*-------------------------------------------------------------------------
 * Function:    H5F_prefix_open_file
 *
 * Purpose:     Attempts to open a dataset file.
 *
 * Return:      Pointer to an opened file on success / NULL on failure
 *-------------------------------------------------------------------------
 */
H5F_t *
H5F_prefix_open_file(H5F_t *primary_file, H5F_prefix_open_t prefix_type,
    const char *prop_prefix, const char *file_name, unsigned file_intent,
    hid_t fapl_id)
{
    H5F_t       *src_file = NULL;       /* Source file */
    char        *full_name = NULL;      /* File name with prefix */
    char        *actual_file_name = NULL; /* File's actual name */
    char        *temp_file_name = NULL; /* Temporary pointer to file name */
    size_t      temp_file_name_len;     /* Length of temporary file name */
    H5F_t       *ret_value = NULL;      /* Return value  */

    FUNC_ENTER_NOAPI_NOINIT

    /* Simplify intent flags for open calls */
    file_intent &= (H5F_ACC_RDWR | H5F_ACC_SWMR_WRITE | H5F_ACC_SWMR_READ);

    /* Copy the file name to use */
    if(NULL == (temp_file_name = H5MM_strdup(file_name)))
        HGOTO_ERROR(H5E_RESOURCE, H5E_NOSPACE, NULL, "memory allocation failed")
    temp_file_name_len = HDstrlen(temp_file_name);

    /* Target file_name is an absolute pathname: see RM for detailed description */
    if(H5_CHECK_ABSOLUTE(file_name) || H5_CHECK_ABS_PATH(file_name)) {
        /* Try opening file */
       src_file = H5F__efc_open(primary_file, file_name, file_intent, H5P_FILE_CREATE_DEFAULT, fapl_id);

        /* Adjust temporary file name if file not opened */
        if(NULL == src_file) {
            char *ptr;

            /* Reset the error stack */
            H5E_clear_stack(NULL);

            /* Get last component of file_name */
            H5_GET_LAST_DELIMITER(file_name, ptr)
            HDassert(ptr);

            /* Increment past delimiter */
            ptr++;

            /* Copy into the temp. file name */
            HDstrncpy(temp_file_name, ptr, temp_file_name_len);
            temp_file_name[temp_file_name_len - 1] = '\0';
        } /* end if */
    } /* end if */
    else if(H5_CHECK_ABS_DRIVE(file_name)) {
        /* Try opening file */
        src_file = H5F__efc_open(primary_file, file_name, file_intent, H5P_FILE_CREATE_DEFAULT, fapl_id);

        /* Adjust temporary file name if file not opened */
        if(NULL == src_file) {
            /* Reset the error stack */
            H5E_clear_stack(NULL);

            /* Strip "<drive-letter>:" */
            HDstrncpy(temp_file_name, &file_name[2], temp_file_name_len);
            temp_file_name[temp_file_name_len - 1] = '\0';
        } /* end if */
    } /* end if */

    /* Try searching from paths set in the environment variable */
    if(src_file == NULL) {
        char *env_prefix;

        /* Get the appropriate environment variable */
        if(H5F_PREFIX_VDS == prefix_type)
            env_prefix = HDgetenv("HDF5_VDS_PREFIX");
        else if(H5F_PREFIX_ELINK == prefix_type)
            env_prefix = HDgetenv("HDF5_EXT_PREFIX");
        else
            HGOTO_ERROR(H5E_FILE, H5E_BADTYPE, NULL, "prefix type is not sensible")

        /* If environment variable is defined, iterate through prefixes it defines */
        if(NULL != env_prefix) {
            char *tmp_env_prefix, *saved_env;

            /* Make a copy of the environment variable string */
            if(NULL == (saved_env = tmp_env_prefix = H5MM_strdup(env_prefix)))
                HGOTO_ERROR(H5E_RESOURCE, H5E_NOSPACE, NULL, "memory allocation failed")

            /* Loop over prefixes in environment variable */
            while((tmp_env_prefix) && (*tmp_env_prefix)) {
                char *out_prefix_name;

                out_prefix_name = H5F__getenv_prefix_name(&tmp_env_prefix/*in,out*/);
                if(out_prefix_name && (*out_prefix_name)) {
                    if(H5F__build_name(out_prefix_name, temp_file_name, &full_name/*out*/) < 0) {
                        saved_env = (char *)H5MM_xfree(saved_env);
                        HGOTO_ERROR(H5E_FILE, H5E_CANTGET, NULL, "can't prepend prefix to filename")
                    } /* end if */

                    /* Try opening file */
                    src_file = H5F__efc_open(primary_file, full_name, file_intent, H5P_FILE_CREATE_DEFAULT, fapl_id);

                    /* Release copy of file name */
                    full_name = (char *)H5MM_xfree(full_name);

                    /* Check for file not opened */
                    if(NULL == src_file)
                        /* Reset the error stack */
                        H5E_clear_stack(NULL);
                    /* Leave if file was opened */
                    else
                        break;
                } /* end if */
            } /* end while */

            saved_env = (char *)H5MM_xfree(saved_env);
        } /* end if */
    } /* end if */

    /* Try searching from property list */
    if(src_file == NULL && prop_prefix) {
        /* Construct name to open */
        if(H5F__build_name(prop_prefix, temp_file_name, &full_name/*out*/) < 0)
            HGOTO_ERROR(H5E_FILE, H5E_CANTGET, NULL, "can't prepend prefix to filename")

        /* Try opening file */
        src_file = H5F__efc_open(primary_file, full_name, file_intent, H5P_FILE_CREATE_DEFAULT, fapl_id);

        /* Release name */
        full_name = (char *)H5MM_xfree(full_name);

        /* Check for file not opened */
        if(NULL == src_file)
            /* Reset the error stack */
            H5E_clear_stack(NULL);
    } /* end if */

    /* Try searching from main file's "extpath": see description in H5F_open() & H5_build_extpath() */
    if(src_file == NULL) {
        char *dspath;

        if(NULL != (dspath = H5F_EXTPATH(primary_file))) {
            /* Construct name to open */
            if(H5F__build_name(dspath, temp_file_name, &full_name/*out*/) < 0)
                HGOTO_ERROR(H5E_FILE, H5E_CANTGET, NULL, "can't prepend prefix to filename")

            /* Try opening file */
            src_file = H5F__efc_open(primary_file, full_name, file_intent, H5P_FILE_CREATE_DEFAULT, fapl_id);

            /* Release name */
            full_name = (char *)H5MM_xfree(full_name);

            /* Check for file not opened */
            if(NULL == src_file)
                /* Reset the error stack */
                H5E_clear_stack(NULL);
        } /* end if */
    } /* end if */

    /* Try the relative file_name stored in temp_file_name */
    if(src_file == NULL) {
        /* Try opening file */
        src_file = H5F__efc_open(primary_file, temp_file_name, file_intent, H5P_FILE_CREATE_DEFAULT, fapl_id);

        /* Check for file not opened */
        if(NULL == src_file)
            /* Reset the error stack */
            H5E_clear_stack(NULL);
    } /* end if */

    /* try the 'resolved' name for the virtual file */
    if(src_file == NULL) {
        char *ptr = NULL;

        /* Copy resolved file name */
        if(NULL == (actual_file_name = H5MM_strdup(H5F_ACTUAL_NAME(primary_file))))
            HGOTO_ERROR(H5E_FILE, H5E_CANTALLOC, NULL, "can't duplicate resolved file name string")

        /* get last component of file_name */
        H5_GET_LAST_DELIMITER(actual_file_name, ptr)
        if(!ptr)
            HGOTO_ERROR(H5E_FILE, H5E_CANTOPENFILE, NULL, "unable to open file, file name = '%s', temp_file_name = '%s'", file_name, temp_file_name)

        /* Truncate filename portion from actual file name path */
        *ptr = '\0';

        /* Build new file name for the external file */
        if(H5F__build_name(actual_file_name, temp_file_name, &full_name/*out*/) < 0)
            HGOTO_ERROR(H5E_FILE, H5E_CANTGET, NULL, "can't prepend prefix to filename")
        actual_file_name = (char *)H5MM_xfree(actual_file_name);

        /* Try opening with the resolved name */
        src_file = H5F__efc_open(primary_file, full_name, file_intent, H5P_FILE_CREATE_DEFAULT, fapl_id);

        /* Release name */
        full_name = (char *)H5MM_xfree(full_name);

        /* Check for file not opened */
        if(NULL == src_file)
            /* Reset the error stack */
            H5E_clear_stack(NULL);
    } /* end if */

    /* Success */
    ret_value = src_file;

done:
    if((NULL == ret_value) && src_file)
        if(H5F_efc_close(primary_file, src_file) < 0)
            HDONE_ERROR(H5E_FILE, H5E_CANTCLOSEFILE, NULL, "can't close source file")
    if(full_name)
        full_name = (char *)H5MM_xfree(full_name);
    if(temp_file_name)
        temp_file_name = (char *)H5MM_xfree(temp_file_name);
    if(actual_file_name)
        actual_file_name = (char *)H5MM_xfree(actual_file_name);

    FUNC_LEAVE_NOAPI(ret_value)
} /* H5F_prefix_open_file() */


/*-------------------------------------------------------------------------
 * Function: H5F__is_hdf5
 *
 * Purpose:  Check the file signature to detect an HDF5 file.
 *
 * Bugs:     This function is not robust: it only uses the default file
 *           driver when attempting to open the file when in fact it
 *           should use all known file drivers.
 *
 * Return:   Success:    TRUE/FALSE
 * *         Failure:    Negative
 *-------------------------------------------------------------------------
 */
htri_t
H5F__is_hdf5(const char *name)
{
    H5FD_t    *file = NULL;            /* Low-level file struct */
    haddr_t    sig_addr;               /* Addess of hdf5 file signature */
    htri_t     ret_value = FAIL;       /* Return value */

    FUNC_ENTER_PACKAGE_VOL

    /* Open the file at the virtual file layer */
    if(NULL == (file = H5FD_open(name, H5F_ACC_RDONLY, H5P_FILE_ACCESS_DEFAULT, HADDR_UNDEF)))
        HGOTO_ERROR(H5E_IO, H5E_CANTINIT, FAIL, "unable to open file")

    /* The file is an hdf5 file if the hdf5 file signature can be found */
    if(H5FD_locate_signature(file, &sig_addr) < 0)
        HGOTO_ERROR(H5E_FILE, H5E_NOTHDF5, FAIL, "unable to locate file signature")
    ret_value = (HADDR_UNDEF != sig_addr);

done:
    /* Close the file */
    if(file)
        if(H5FD_close(file) < 0 && ret_value >= 0)
            HDONE_ERROR(H5E_IO, H5E_CANTCLOSEFILE, FAIL, "unable to close file")

    FUNC_LEAVE_NOAPI_VOL(ret_value)
} /* end H5F__is_hdf5() */


/*-------------------------------------------------------------------------
 * Function: H5F_new
 *
 * Purpose:  Creates a new file object and initializes it.  The
 *           H5Fopen and H5Fcreate functions then fill in various fields.
 *           If SHARED is a non-null pointer then the shared info
 *           to which it points has the reference count incremented.
 *           Otherwise a new, empty shared info struct is created and
 *           initialized with the specified file access property list.
 *
 * Return:   Success:    Ptr to a new file struct.
 *           Failure:    NULL
 *-------------------------------------------------------------------------
 */
H5F_t *
H5F_new(H5F_file_t *shared, unsigned flags, hid_t fcpl_id, hid_t fapl_id, H5FD_t *lf)
{
    H5F_t    *f = NULL, *ret_value = NULL;

    FUNC_ENTER_NOAPI_NOINIT

    if(NULL == (f = H5FL_CALLOC(H5F_t)))
        HGOTO_ERROR(H5E_FILE, H5E_NOSPACE, NULL, "can't allocate top file structure")
    f->file_id = -1;

    if(shared) {
        HDassert(lf == NULL);
        f->shared = shared;
    } /* end if */
    else {
        H5P_genplist_t *plist;          /* Property list */
        unsigned efc_size;              /* External file cache size */
        size_t u;                       /* Local index variable */

        HDassert(lf != NULL);
        if(NULL == (f->shared = H5FL_CALLOC(H5F_file_t)))
            HGOTO_ERROR(H5E_FILE, H5E_NOSPACE, NULL, "can't allocate shared file structure")

        f->shared->flags = flags;
        f->shared->sohm_addr = HADDR_UNDEF;
        f->shared->sohm_vers = HDF5_SHAREDHEADER_VERSION;
        f->shared->accum.loc = HADDR_UNDEF;
        f->shared->lf = lf;

        /* Initialization for handling file space */
        for(u = 0; u < NELMTS(f->shared->fs_addr); u++) {
            f->shared->fs_state[u] = H5F_FS_STATE_CLOSED;
            f->shared->fs_addr[u] = HADDR_UNDEF;
            f->shared->fs_man[u] = NULL;
        } /* end for */
        f->shared->first_alloc_dealloc = FALSE;
        f->shared->eoa_pre_fsm_fsalloc = HADDR_UNDEF;
        f->shared->eoa_post_fsm_fsalloc = HADDR_UNDEF;
        f->shared->eoa_post_mdci_fsalloc = HADDR_UNDEF;

        /* Initialization for handling file space (for paged aggregation) */
        f->shared->pgend_meta_thres = H5F_FILE_SPACE_PGEND_META_THRES;

        /* intialize point of no return */
        f->shared->point_of_no_return = FALSE;

        /*
         * Copy the file creation and file access property lists into the
         * new file handle.  We do this early because some values might need
         * to change as the file is being opened.
         */
        if(NULL == (plist = (H5P_genplist_t *)H5I_object(fcpl_id)))
            HGOTO_ERROR(H5E_ARGS, H5E_BADTYPE, NULL, "not property list")
        f->shared->fcpl_id = H5P_copy_plist(plist, FALSE);

        /* Get the FCPL values to cache */
        if(H5P_get(plist, H5F_CRT_ADDR_BYTE_NUM_NAME, &f->shared->sizeof_addr) < 0)
            HGOTO_ERROR(H5E_PLIST, H5E_CANTGET, NULL, "can't get byte number for address")
        if(H5P_get(plist, H5F_CRT_OBJ_BYTE_NUM_NAME, &f->shared->sizeof_size) < 0)
            HGOTO_ERROR(H5E_PLIST, H5E_CANTGET, NULL, "can't get byte number for object size")
        if(H5P_get(plist, H5F_CRT_SHMSG_NINDEXES_NAME, &f->shared->sohm_nindexes) < 0)
            HGOTO_ERROR(H5E_PLIST, H5E_CANTGET, NULL, "can't get number of SOHM indexes")
        HDassert(f->shared->sohm_nindexes < 255);
        if(H5P_get(plist, H5F_CRT_FILE_SPACE_STRATEGY_NAME, &f->shared->fs_strategy) < 0)
            HGOTO_ERROR(H5E_PLIST, H5E_CANTGET, NULL, "can't get file space strategy")
        if(H5P_get(plist, H5F_CRT_FREE_SPACE_PERSIST_NAME, &f->shared->fs_persist) < 0)
            HGOTO_ERROR(H5E_PLIST, H5E_CANTGET, NULL, "can't get file space persisting status")
        if(H5P_get(plist, H5F_CRT_FREE_SPACE_THRESHOLD_NAME, &f->shared->fs_threshold) < 0)
            HGOTO_ERROR(H5E_PLIST, H5E_CANTGET, NULL, "can't get free-space section threshold")
        if(H5P_get(plist, H5F_CRT_FILE_SPACE_PAGE_SIZE_NAME, &f->shared->fs_page_size) < 0)
            HGOTO_ERROR(H5E_PLIST, H5E_CANTGET, NULL, "can't get file space page size")
        HDassert(f->shared->fs_page_size >= H5F_FILE_SPACE_PAGE_SIZE_MIN);

        /* Temporary for multi/split drivers: fail file creation
             when persisting free-space or using paged aggregation strategy */
        if(H5F_HAS_FEATURE(f, H5FD_FEAT_PAGED_AGGR))
            if(f->shared->fs_strategy == H5F_FSPACE_STRATEGY_PAGE || f->shared->fs_persist)
                HGOTO_ERROR(H5E_PLIST, H5E_CANTGET, NULL, "can't open with this strategy or persistent fs")

        /* Get the FAPL values to cache */
        if(NULL == (plist = (H5P_genplist_t *)H5I_object(fapl_id)))
            HGOTO_ERROR(H5E_ARGS, H5E_BADTYPE, NULL, "not file access property list")
        if(H5P_get(plist, H5F_ACS_META_CACHE_INIT_CONFIG_NAME, &(f->shared->mdc_initCacheCfg)) < 0)
            HGOTO_ERROR(H5E_PLIST, H5E_CANTGET, NULL, "can't get initial metadata cache resize config")
        if(H5P_get(plist, H5F_ACS_DATA_CACHE_NUM_SLOTS_NAME, &(f->shared->rdcc_nslots)) < 0)
            HGOTO_ERROR(H5E_PLIST, H5E_CANTGET, NULL, "can't get data cache number of slots")
        if(H5P_get(plist, H5F_ACS_DATA_CACHE_BYTE_SIZE_NAME, &(f->shared->rdcc_nbytes)) < 0)
            HGOTO_ERROR(H5E_PLIST, H5E_CANTGET, NULL, "can't get data cache byte size")
        if(H5P_get(plist, H5F_ACS_PREEMPT_READ_CHUNKS_NAME, &(f->shared->rdcc_w0)) < 0)
            HGOTO_ERROR(H5E_PLIST, H5E_CANTGET, NULL, "can't get preempt read chunk")
        if(H5P_get(plist, H5F_ACS_ALIGN_THRHD_NAME, &(f->shared->threshold)) < 0)
            HGOTO_ERROR(H5E_PLIST, H5E_CANTGET, NULL, "can't get alignment threshold")
        if(H5P_get(plist, H5F_ACS_ALIGN_NAME, &(f->shared->alignment)) < 0)
            HGOTO_ERROR(H5E_PLIST, H5E_CANTGET, NULL, "can't get alignment")
        if(H5P_get(plist, H5F_ACS_GARBG_COLCT_REF_NAME,&(f->shared->gc_ref)) < 0)
            HGOTO_ERROR(H5E_PLIST, H5E_CANTGET, NULL, "can't get garbage collect reference")
        if(H5P_get(plist, H5F_ACS_SIEVE_BUF_SIZE_NAME, &(f->shared->sieve_buf_size)) < 0)
            HGOTO_ERROR(H5E_PLIST, H5E_CANTGET, NULL, "can't get sieve buffer size")
        if(H5P_get(plist, H5F_ACS_LIBVER_LOW_BOUND_NAME, &(f->shared->low_bound)) < 0)
            HGOTO_ERROR(H5E_PLIST, H5E_CANTGET, NULL, "can't get 'low' bound for library format versions")
        if(H5P_get(plist, H5F_ACS_LIBVER_HIGH_BOUND_NAME, &(f->shared->high_bound)) < 0)
            HGOTO_ERROR(H5E_PLIST, H5E_CANTGET, NULL, "can't get 'high' bound for library format versions")
        if(H5P_get(plist, H5F_ACS_USE_MDC_LOGGING_NAME, &(f->shared->use_mdc_logging)) < 0)
            HGOTO_ERROR(H5E_PLIST, H5E_CANTGET, NULL, "can't get 'use mdc logging' flag")
        if(H5P_get(plist, H5F_ACS_START_MDC_LOG_ON_ACCESS_NAME, &(f->shared->start_mdc_log_on_access)) < 0)
            HGOTO_ERROR(H5E_PLIST, H5E_CANTGET, NULL, "can't get 'start mdc log on access' flag")
        if(H5P_get(plist, H5F_ACS_META_BLOCK_SIZE_NAME, &(f->shared->meta_aggr.alloc_size)) < 0)
            HGOTO_ERROR(H5E_PLIST, H5E_CANTGET, NULL, "can't get metadata cache size")
        f->shared->meta_aggr.feature_flag = H5FD_FEAT_AGGREGATE_METADATA;
        if(H5P_get(plist, H5F_ACS_SDATA_BLOCK_SIZE_NAME, &(f->shared->sdata_aggr.alloc_size)) < 0)
            HGOTO_ERROR(H5E_PLIST, H5E_CANTGET, NULL, "can't get 'small data' cache size")
        f->shared->sdata_aggr.feature_flag = H5FD_FEAT_AGGREGATE_SMALLDATA;
        if(H5P_get(plist, H5F_ACS_EFC_SIZE_NAME, &efc_size) < 0)
            HGOTO_ERROR(H5E_PLIST, H5E_CANTGET, NULL, "can't get elink file cache size")
        if(efc_size > 0)
            if(NULL == (f->shared->efc = H5F_efc_create(efc_size)))
                HGOTO_ERROR(H5E_FILE, H5E_CANTINIT, NULL, "can't create external file cache")
#ifdef H5_HAVE_PARALLEL
        if(H5P_get(plist, H5_COLL_MD_READ_FLAG_NAME, &(f->coll_md_read)) < 0)
            HGOTO_ERROR(H5E_PLIST, H5E_CANTGET, NULL, "can't get collective metadata read flag")
        if(H5P_get(plist, H5F_ACS_COLL_MD_WRITE_FLAG_NAME, &(f->coll_md_write)) < 0)
            HGOTO_ERROR(H5E_PLIST, H5E_CANTGET, NULL, "can't get collective metadata write flag")
#endif /* H5_HAVE_PARALLEL */
        if(H5P_get(plist, H5F_ACS_META_CACHE_INIT_IMAGE_CONFIG_NAME, &(f->shared->mdc_initCacheImageCfg)) < 0)
            HGOTO_ERROR(H5E_PLIST, H5E_CANTGET, NULL, "can't get initial metadata cache resize config")

        /* Get the VFD values to cache */
        f->shared->maxaddr = H5FD_get_maxaddr(lf);
        if(!H5F_addr_defined(f->shared->maxaddr))
            HGOTO_ERROR(H5E_FILE, H5E_BADVALUE, NULL, "bad maximum address from VFD")
        if(H5FD_get_feature_flags(lf, &f->shared->feature_flags) < 0)
            HGOTO_ERROR(H5E_FILE, H5E_CANTGET, NULL, "can't get feature flags from VFD")

        /* Require the SWMR feature flag if SWMR I/O is desired */
        if(!H5F_HAS_FEATURE(f, H5FD_FEAT_SUPPORTS_SWMR_IO) && (H5F_INTENT(f) & (H5F_ACC_SWMR_WRITE | H5F_ACC_SWMR_READ)))
            HGOTO_ERROR(H5E_FILE, H5E_BADVALUE, NULL, "must use a SWMR-compatible VFD when SWMR is specified")

        if(H5FD_get_fs_type_map(lf, f->shared->fs_type_map) < 0)
            HGOTO_ERROR(H5E_FILE, H5E_CANTGET, NULL, "can't get free space type mapping from VFD")
        if(H5MF_init_merge_flags(f) < 0)
            HGOTO_ERROR(H5E_FILE, H5E_CANTINIT, NULL, "problem initializing free space merge flags")
        f->shared->tmp_addr = f->shared->maxaddr;
        /* Disable temp. space allocation for parallel I/O (for now) */
        /* (When we've arranged to have the relocated metadata addresses (and
         *      sizes) broadcast during the "end of epoch" metadata operations,
         *      this can be enabled - QAK)
         */
        /* (This should be disabled when the metadata journaling branch is
         *      merged into the trunk and journaling is enabled, at least until
         *      we make it work. - QAK)
         */
        f->shared->use_tmp_space = !H5F_HAS_FEATURE(f, H5FD_FEAT_HAS_MPI);

        /* Retrieve the # of read attempts here so that sohm in superblock will get the correct # of attempts */
        if(H5P_get(plist, H5F_ACS_METADATA_READ_ATTEMPTS_NAME, &f->shared->read_attempts) < 0)
            HGOTO_ERROR(H5E_PLIST, H5E_CANTGET, NULL, "can't get the # of read attempts")

        /* When opening file with SWMR access, the # of read attempts is H5F_SWMR_METADATA_READ_ATTEMPTS if not set */
        /* When opening file without SWMR access, the # of read attempts is always H5F_METADATA_READ_ATTEMPTS (set or not set) */
        if(H5F_INTENT(f) & (H5F_ACC_SWMR_READ | H5F_ACC_SWMR_WRITE)) {
            /* If no value for read attempts has been set, use the default */
            if(!f->shared->read_attempts)
                f->shared->read_attempts = H5F_SWMR_METADATA_READ_ATTEMPTS;

            /* Turn off accumulator with SWMR */
            f->shared->feature_flags &= ~(unsigned)H5FD_FEAT_ACCUMULATE_METADATA;
            if(H5FD_set_feature_flags(f->shared->lf, f->shared->feature_flags) < 0)
                 HGOTO_ERROR(H5E_FILE, H5E_CANTSET, NULL, "can't set feature_flags in VFD")
        } /* end if */
        else {
            /* If no value for read attempts has been set, use the default */
            if(!f->shared->read_attempts)
                f->shared->read_attempts = H5F_METADATA_READ_ATTEMPTS;
        } /* end else */

        /* Determine the # of bins for metdata read retries */
        if(H5F_set_retries(f) < 0)
            HGOTO_ERROR(H5E_FILE, H5E_CANTINIT, NULL, "can't set retries and retries_nbins")

        /* Get the metadata cache log location (if we're logging) */
        {
            char *mdc_log_location = NULL;      /* location of metadata cache log location */

            if(H5P_get(plist, H5F_ACS_MDC_LOG_LOCATION_NAME, &mdc_log_location) < 0)
                HGOTO_ERROR(H5E_PLIST, H5E_CANTGET, NULL, "can't get mdc log location")
            if(mdc_log_location != NULL) {
                size_t len = HDstrlen(mdc_log_location);
                if(NULL == (f->shared->mdc_log_location = (char *)H5MM_calloc((len + 1) * sizeof(char))))
                    HGOTO_ERROR(H5E_RESOURCE, H5E_CANTALLOC, NULL, "can't allocate memory for mdc log file name")
                HDstrncpy(f->shared->mdc_log_location, mdc_log_location, len);
            }
            else
                f->shared->mdc_log_location = NULL;
        } /* end block */

        /* Get object flush callback information */
        if(H5P_get(plist, H5F_ACS_OBJECT_FLUSH_CB_NAME, &(f->shared->object_flush)) < 0)
            HGOTO_ERROR(H5E_FILE, H5E_CANTGET, NULL, "can't get object flush cb info")

        /*
         * Create a metadata cache with the specified number of elements.
         * The cache might be created with a different number of elements and
         * the access property list should be updated to reflect that.
         */
        if(H5AC_create(f, &(f->shared->mdc_initCacheCfg), &(f->shared->mdc_initCacheImageCfg)) < 0)
            HGOTO_ERROR(H5E_FILE, H5E_CANTINIT, NULL, "unable to create metadata cache")

        /* Create the file's "open object" information */
        if(H5FO_create(f) < 0)
            HGOTO_ERROR(H5E_FILE, H5E_CANTINIT, NULL, "unable to create open object data structure")

        /* Add new "shared" struct to list of open files */
        if(H5F_sfile_add(f->shared) < 0)
            HGOTO_ERROR(H5E_FILE, H5E_CANTINIT, NULL, "unable to append to list of open files")
    } /* end else */

    f->shared->nrefs++;

    /* Create the file's "top open object" information */
    if(H5FO_top_create(f) < 0)
        HGOTO_ERROR(H5E_FILE, H5E_CANTINIT, NULL, "unable to create open object data structure")

    /* Set return value */
    ret_value = f;

done:
    if(!ret_value && f) {
        if(!shared) {
            /* Attempt to clean up some of the shared file structures */
            if(f->shared->efc)
                if(H5F__efc_destroy(f->shared->efc) < 0)
                    HDONE_ERROR(H5E_FILE, H5E_CANTRELEASE, NULL, "can't destroy external file cache")
            if(f->shared->fcpl_id > 0)
                if(H5I_dec_ref(f->shared->fcpl_id) < 0)
                    HDONE_ERROR(H5E_FILE, H5E_CANTDEC, NULL, "can't close property list")

            f->shared = H5FL_FREE(H5F_file_t, f->shared);
        } /* end if */
        f = H5FL_FREE(H5F_t, f);
    } /* end if */

    FUNC_LEAVE_NOAPI(ret_value)
} /* end H5F_new() */


/*-------------------------------------------------------------------------
 * Function: H5F__dest
 *
 * Purpose:  Destroys a file structure.  This function flushes the cache
 *           but doesn't do any other cleanup other than freeing memory
 *           for the file struct.  The shared info for the file is freed
 *           only when its reference count reaches zero.
 *
 * Return:   Non-negative on success/Negative on failure
 *-------------------------------------------------------------------------
 */
herr_t
H5F__dest(H5F_t *f, hbool_t flush)
{
    herr_t       ret_value = SUCCEED;         /* Return value */

    FUNC_ENTER_PACKAGE

    /* Sanity check */
    HDassert(f);
    HDassert(f->shared);

    if(1 == f->shared->nrefs) {
        int actype;                         /* metadata cache type (enum value) */

        /* Flush at this point since the file will be closed (phase 1).
         * Only try to flush the file if it was opened with write access, and if
         * the caller requested a flush.
         */
        if((H5F_ACC_RDWR & H5F_INTENT(f)) && flush)
            if(H5F__flush_phase1(f) < 0)
                /* Push error, but keep going*/
                HDONE_ERROR(H5E_FILE, H5E_CANTFLUSH, FAIL, "unable to flush cached data (phase 1)")

        /* Notify the metadata cache that the file is about to be closed.
         * This allows the cache to set up for creating a metadata cache
         * image if this has been requested.
         */
        if(H5AC_prep_for_file_close(f) < 0)
            /* Push error, but keep going */
            HDONE_ERROR(H5E_FILE, H5E_CANTFLUSH, FAIL, "metadata cache prep for close failed")

        /* Flush at this point since the file will be closed (phase 2).
         * Only try to flush the file if it was opened with write access, and if
         * the caller requested a flush.
         */
        if((H5F_ACC_RDWR & H5F_INTENT(f)) && flush)
            if(H5F__flush_phase2(f, TRUE) < 0)
                /* Push error, but keep going */
                HDONE_ERROR(H5E_FILE, H5E_CANTFLUSH, FAIL, "unable to flush cached data (phase 2)")

        /* With the shutdown modifications, the contents of the metadata cache
         * should be clean at this point, with the possible exception of the
         * the superblock and superblock extension.
         *
         * Verify this.
         */
        HDassert(H5AC_cache_is_clean(f, H5AC_RING_MDFSM));

        /* Release the external file cache */
        if(f->shared->efc) {
            if(H5F__efc_destroy(f->shared->efc) < 0)
                /* Push error, but keep going*/
                HDONE_ERROR(H5E_FILE, H5E_CANTRELEASE, FAIL, "can't destroy external file cache")
            f->shared->efc = NULL;
        } /* end if */

        /* With the shutdown modifications, the contents of the metadata cache
         * should be clean at this point, with the possible exception of the
         * the superblock and superblock extension.
         *
         * Verify this.
         */
        HDassert(H5AC_cache_is_clean(f, H5AC_RING_MDFSM));

        /* Release objects that depend on the superblock being initialized */
        if(f->shared->sblock) {
            /* Shutdown file free space manager(s) */
            /* (We should release the free space information now (before
             *      truncating the file and before the metadata cache is shut
             *      down) since the free space manager is holding some data
             *      structures in memory and also because releasing free space
             *      can shrink the file's 'eoa' value)
             *
             * Update 11/1/16:
             *
             *      With recent library shutdown modifications, the free space
             *      managers should be settled and written to file at this point
             *      (assuming they are persistent).  In this case, closing the
             *      free space managers should have no effect on EOA.
             *
             *                                          -- JRM
             */
            if(H5F_ACC_RDWR & H5F_INTENT(f)) {
                if(H5MF_close(f) < 0)
                    /* Push error, but keep going*/
                    HDONE_ERROR(H5E_FILE, H5E_CANTRELEASE, FAIL, "can't release file free space info")

                /* at this point, only the superblock and superblock
                 * extension should be dirty.
                 */
                HDassert(H5AC_cache_is_clean(f, H5AC_RING_MDFSM));

                /* Flush the file again (if requested), as shutting down the
                 * free space manager may dirty some data structures again.
                 */
                if(flush) {
                    /* Clear status_flags */
                    f->shared->sblock->status_flags &= (uint8_t)(~H5F_SUPER_WRITE_ACCESS);
                    f->shared->sblock->status_flags &= (uint8_t)(~H5F_SUPER_SWMR_WRITE_ACCESS);

                    /* Mark EOA info dirty in cache, so change will get encoded */
                    if(H5F_eoa_dirty(f) < 0)
                        /* Push error, but keep going*/
                        HDONE_ERROR(H5E_FILE, H5E_CANTMARKDIRTY, FAIL, "unable to mark superblock as dirty")

                    /* Release any space allocated to space aggregators,
                     * so that the eoa value corresponds to the end of the
                     * space written to in the file.
                     *
                     * At most, this should change the superblock or the
                     * superblock extension messages.
                     */
                    if(H5MF_free_aggrs(f) < 0)
                        /* Push error, but keep going*/
                        HDONE_ERROR(H5E_FILE, H5E_CANTRELEASE, FAIL, "can't release file space")

                    /* Truncate the file to the current allocated size */
                    if(H5FD_truncate(f->shared->lf, TRUE) < 0)
                        /* Push error, but keep going*/
                        HDONE_ERROR(H5E_FILE, H5E_WRITEERROR, FAIL, "low level truncate failed")

                    /* at this point, only the superblock and superblock
                     * extension should be dirty.
                     */
                    HDassert(H5AC_cache_is_clean(f, H5AC_RING_MDFSM));
                } /* end if */
            } /* end if */

            /* if it exists, unpin the driver information block cache entry,
             * since we're about to destroy the cache
             */
            if(f->shared->drvinfo)
                if(H5AC_unpin_entry(f->shared->drvinfo) < 0)
                    /* Push error, but keep going*/
                    HDONE_ERROR(H5E_FSPACE, H5E_CANTUNPIN, FAIL, "unable to unpin drvinfo")

            /* Unpin the superblock, since we're about to destroy the cache */
            if(H5AC_unpin_entry(f->shared->sblock) < 0)
                /* Push error, but keep going*/
                HDONE_ERROR(H5E_FSPACE, H5E_CANTUNPIN, FAIL, "unable to unpin superblock")
            f->shared->sblock = NULL;
        } /* end if */

        /* with the possible exception of the superblock and superblock
         * extension, the metadata cache should be clean at this point.
         *
         * Verify this.
         */
        HDassert(H5AC_cache_is_clean(f, H5AC_RING_MDFSM));

        /* Remove shared file struct from list of open files */
        if(H5F_sfile_remove(f->shared) < 0)
            /* Push error, but keep going*/
            HDONE_ERROR(H5E_FILE, H5E_CANTRELEASE, FAIL, "problems closing file")

        /* Shutdown the metadata cache */
        /* (Flushes any remaining dirty entries, which should only be the
         *      superblock and / or driver info at this point)
         */
        if(H5AC_dest(f))
            /* Push error, but keep going*/
            HDONE_ERROR(H5E_FILE, H5E_CANTRELEASE, FAIL, "problems closing file")

        /* Shutdown the page buffer cache */
        if(H5PB_dest(f) < 0)
            /* Push error, but keep going*/
            HDONE_ERROR(H5E_FILE, H5E_CANTRELEASE, FAIL, "problems closing page buffer cache")

        /* Clean up the metadata cache log location string */
        if(f->shared->mdc_log_location)
            f->shared->mdc_log_location = (char *)H5MM_xfree(f->shared->mdc_log_location);

        /*
         * Do not close the root group since we didn't count it, but free
         * the memory associated with it.
         */
        if(f->shared->root_grp) {
            /* Free the root group */
            if(H5G_root_free(f->shared->root_grp) < 0)
                /* Push error, but keep going*/
                HDONE_ERROR(H5E_FILE, H5E_CANTRELEASE, FAIL, "problems closing file")
            f->shared->root_grp = NULL;
        } /* end if */

        /* Destroy other components of the file */
        if(H5F__accum_reset(f, TRUE) < 0)
            /* Push error, but keep going*/
            HDONE_ERROR(H5E_FILE, H5E_CANTRELEASE, FAIL, "problems closing file")
        if(H5FO_dest(f) < 0)
            /* Push error, but keep going*/
            HDONE_ERROR(H5E_FILE, H5E_CANTRELEASE, FAIL, "problems closing file")
        f->shared->cwfs = (struct H5HG_heap_t **)H5MM_xfree(f->shared->cwfs);
        if(H5G_node_close(f) < 0)
            /* Push error, but keep going*/
            HDONE_ERROR(H5E_FILE, H5E_CANTRELEASE, FAIL, "problems closing file")

        /* Destroy file creation properties */
        if(H5I_GENPROP_LST != H5I_get_type(f->shared->fcpl_id))
            /* Push error, but keep going*/
            HDONE_ERROR(H5E_FILE, H5E_BADTYPE, FAIL, "not a property list")
        if(H5I_dec_ref(f->shared->fcpl_id) < 0)
            /* Push error, but keep going*/
            HDONE_ERROR(H5E_FILE, H5E_CANTDEC, FAIL, "can't close property list")

        /* Close the file */
        if(H5FD_close(f->shared->lf) < 0)
            /* Push error, but keep going*/
            HDONE_ERROR(H5E_FILE, H5E_CANTCLOSEFILE, FAIL, "unable to close file")

        /* Free mount table */
        f->shared->mtab.child = (H5F_mount_t *)H5MM_xfree(f->shared->mtab.child);
        f->shared->mtab.nalloc = 0;

        /* Clean up the metadata retries array */
        for(actype = 0; actype < (int)H5AC_NTYPES; actype++)
            if(f->shared->retries[actype])
                f->shared->retries[actype] = (uint32_t *)H5MM_xfree(f->shared->retries[actype]);

        /* Destroy shared file struct */
        f->shared = (H5F_file_t *)H5FL_FREE(H5F_file_t, f->shared);

    }
    else if(f->shared->nrefs > 0) {
        /*
         * There are other references to the shared part of the file.
         * Only decrement the reference count.
         */
        --f->shared->nrefs;
    }

    /* Free the non-shared part of the file */
    f->open_name = (char *)H5MM_xfree(f->open_name);
    f->actual_name = (char *)H5MM_xfree(f->actual_name);
    f->extpath = (char *)H5MM_xfree(f->extpath);
    if(H5FO_top_dest(f) < 0)
        HDONE_ERROR(H5E_FILE, H5E_CANTINIT, FAIL, "problems closing file")
    f->shared = NULL;
    f = H5FL_FREE(H5F_t, f);

    FUNC_LEAVE_NOAPI(ret_value)
} /* end H5F__dest() */


/*-------------------------------------------------------------------------
 * Function:    H5F__create
 *
 * Purpose:     Internal routine to create a file.
 *
 * Note:        This routine is needed so that there's a non-API routine for
 *              creating files that can set up VOL / SWMR info
 *              (which need a DXPL).
 *
 * Return:      Success:    Non-NULL, pointer to new file object.
 *              Failure:    NULL
 *
 * Programmer:	Quincey Koziol
 *		December 13, 2017
 *
 *-------------------------------------------------------------------------
 */
H5F_t *
H5F__create(const char *filename, unsigned flags, hid_t fcpl_id, hid_t fapl_id)
{
    H5F_t       *ret_value = NULL;      /* Return value */

    FUNC_ENTER_PACKAGE_VOL

    /* Sanity check */
    HDassert(filename);

    /* Create a new file or truncate an existing file. */
    if(NULL == (ret_value = H5F_open(filename, flags, fcpl_id, fapl_id)))
        HGOTO_ERROR(H5E_FILE, H5E_CANTOPENFILE, NULL, "unable to open file")

done:
    FUNC_LEAVE_NOAPI_VOL(ret_value)
} /* end H5F__create() */


/*-------------------------------------------------------------------------
 * Function:    H5F__open
 *
 * Purpose:     Internal routine to open a file.
 *
 * Note:        This routine is needed so that there's a non-API routine for
 *              opening files that can set up VOL / SWMR info
 *              (which need a DXPL).
 *
 * Return:      Success:    Non-NULL, pointer to new file object.
 *              Failure:    NULL
 *
 * Programmer:	Quincey Koziol
 *		December 13, 2017
 *
 *-------------------------------------------------------------------------
 */
H5F_t *
H5F__open(const char *filename, unsigned flags, hid_t fcpl_id, hid_t fapl_id)
{
    H5F_t       *ret_value = NULL;      /* Return value */

    FUNC_ENTER_PACKAGE_VOL

    /* Sanity check */
    HDassert(filename);

    /* Open the file */
    if(NULL == (ret_value = H5F_open(filename, flags, fcpl_id, fapl_id)))
        HGOTO_ERROR(H5E_FILE, H5E_CANTOPENFILE, NULL, "unable to open file")

done:
    FUNC_LEAVE_NOAPI_VOL(ret_value)
} /* end H5F__open() */


/*-------------------------------------------------------------------------
 * Function:    H5F_open
 *
 * Purpose:    Opens (or creates) a file.  This function understands the
 *        following flags which are similar in nature to the Posix
 *        open(2) flags.
 *
 *        H5F_ACC_RDWR:    Open with read/write access. If the file is
 *                currently open for read-only access then it
 *                will be reopened. Absence of this flag
 *                implies read-only access.
 *
 *        H5F_ACC_CREAT:    Create a new file if it doesn't exist yet.
 *                The permissions are 0666 bit-wise AND with
 *                the current umask.  H5F_ACC_WRITE must also
 *                be specified.
 *
 *        H5F_ACC_EXCL:    This flag causes H5F_open() to fail if the
 *                file already exists.
 *
 *        H5F_ACC_TRUNC:    The file is truncated and a new HDF5 superblock
 *                is written.  This operation will fail if the
 *                file is already open.
 *
 *        Unlinking the file name from the group directed graph while
 *        the file is opened causes the file to continue to exist but
 *        one will not be able to upgrade the file from read-only
 *        access to read-write access by reopening it. Disk resources
 *        for the file are released when all handles to the file are
 *        closed. NOTE: This paragraph probably only applies to Unix;
 *        deleting the file name in other OS's has undefined results.
 *
 *        The CREATE_PARMS argument is optional.    A null pointer will
 *        cause the default file creation parameters to be used.
 *
 *        The ACCESS_PARMS argument is optional.  A null pointer will
 *        cause the default file access parameters to be used.
 *
 * The following two tables show results of file opens for single and concurrent access:
 *
 * SINGLE PROCESS ACCESS                        CONCURRENT ACCESS
 *
 *             #1st open#                                   #1st open#
 *             -- SR SR -- -- SR SR --                      -- SR SR -- -- SR SR --
 *             -- -- SW SW SW SW -- --                      -- -- SW SW SW SW -- --
 *              W  W  W  W  R  R  R  R                       W  W  W  W  R  R  R  R
 * #2nd open#                                   #2nd open#
 *            --------------------------                   --------------------------
 *   -- --  W | s  x  x  s  x  x  f  f |          -- --  W | f  x  x  f  x  x  f  f |
 *   SR --  W | x  x  x  x  x  x  x  x |          SR --  W | x  x  x  x  x  x  x  x |
 *   SR SW  W | x  x  x  x  x  x  x  x |          SR SW  W | x  x  x  x  x  x  x  x |
 *   -- SW  W | f  x  x  s  x  x  f  f |          -- SW  W | f  x  x  f  x  x  f  f |
 *   -- SW  R | x  x  x  x  x  x  x  x |          -- SW  R | x  x  x  x  x  x  x  x |
 *   SR SW  R | x  x  x  x  x  x  x  x |          SR SW  R | x  x  x  x  x  x  x  x |
 *   SR --  R | s  x  x  s  x  x  s  f |          SR --  R | f  x  x  s  x  x  s  s |
 *   -- --  R | s  x  x  s  x  x  s  s |          -- --  R | f  x  x  f  x  x  s  s |
 *            --------------------------                   --------------------------
 *
 *      Notations:
 *        W:  H5F_ACC_RDWR
 *        R:  H5F_ACC_RDONLY
 *        SW: H5F_ACC_SWMR_WRITE
 *        SR: H5F_ACC_SWMR_READ
 *
 *        x: the first open or second open itself fails due to invalid flags combination
 *        f: the open fails with flags combination from both the first and second opens
 *        s: the open succeeds with flags combination from both the first and second opens
 *
 *
 * Return:    Success:    A new file pointer.
 *        Failure:    NULL
 *-------------------------------------------------------------------------
 */
H5F_t *
H5F_open(const char *name, unsigned flags, hid_t fcpl_id, hid_t fapl_id)
{
    H5F_t              *file = NULL;        /*the success return value      */
    H5F_file_t         *shared = NULL;      /*shared part of `file'         */
    H5FD_t             *lf = NULL;          /*file driver part of `shared'  */
    unsigned            tent_flags;         /*tentative flags               */
    H5FD_class_t       *drvr;               /*file driver class info        */
    H5P_genplist_t     *a_plist;            /*file access property list     */
    H5F_close_degree_t  fc_degree;          /*file close degree             */
    size_t              page_buf_size;
    unsigned            page_buf_min_meta_perc;
    unsigned            page_buf_min_raw_perc;
    hbool_t             set_flag = FALSE;   /*set the status_flags in the superblock */
    hbool_t             clear = FALSE;      /*clear the status_flags         */
    hbool_t             evict_on_close;     /* evict on close value from plist  */
    char               *lock_env_var = NULL;/*env var pointer               */
    hbool_t             use_file_locking;   /*read from env var             */
    hbool_t             ci_load = FALSE;    /* whether MDC ci load requested */
    hbool_t             ci_write = FALSE;   /* whether MDC CI write requested */
    H5F_t              *ret_value = NULL;   /*actual return value           */

    FUNC_ENTER_NOAPI(NULL)

    /*
     * If the driver has a `cmp' method then the driver is capable of
     * determining when two file handles refer to the same file and the
     * library can insure that when the application opens a file twice
     * that the two handles coordinate their operations appropriately.
     * Otherwise it is the application's responsibility to never open the
     * same file more than once at a time.
     */
    if(NULL == (drvr = H5FD_get_class(fapl_id)))
        HGOTO_ERROR(H5E_FILE, H5E_CANTGET, NULL, "unable to retrieve VFL class")

    /* Check the environment variable that determines if we care
     * about file locking. File locking should be used unless explicitly
     * disabled.
     */
    lock_env_var = HDgetenv("HDF5_USE_FILE_LOCKING");
    if(lock_env_var && !HDstrcmp(lock_env_var, "FALSE"))
        use_file_locking = FALSE;
    else
        use_file_locking = TRUE;

    /*
     * Opening a file is a two step process. First we try to open the
     * file in a way which doesn't affect its state (like not truncating
     * or creating it) so we can compare it with files that are already
     * open. If that fails then we try again with the full set of flags
     * (only if they're different than the original failed attempt).
     * However, if the file driver can't distinquish between files then
     * there's no reason to open the file tentatively because it's the
     * application's responsibility to prevent this situation (there's no
     * way for us to detect it here anyway).
     */
    if(drvr->cmp)
        tent_flags = flags & ~(H5F_ACC_CREAT|H5F_ACC_TRUNC|H5F_ACC_EXCL);
    else
        tent_flags = flags;

    if(NULL == (lf = H5FD_open(name, tent_flags, fapl_id, HADDR_UNDEF))) {
        if(tent_flags == flags) {
#ifndef H5_USING_MEMCHECKER
            time_t mytime = HDtime(NULL);

            HGOTO_ERROR(H5E_FILE, H5E_CANTOPENFILE, NULL, "unable to open file: time = %s, name = '%s', tent_flags = %x", HDctime(&mytime), name, tent_flags)
#else /* H5_USING_MEMCHECKER */
            HGOTO_ERROR(H5E_FILE, H5E_CANTOPENFILE, NULL, "unable to open file: name = '%s', tent_flags = %x", name, tent_flags)
#endif /* H5_USING_MEMCHECKER */
        } /* end if */
        H5E_clear_stack(NULL);
        tent_flags = flags;
        if(NULL == (lf = H5FD_open(name, tent_flags, fapl_id, HADDR_UNDEF))) {
#ifndef H5_USING_MEMCHECKER
            time_t mytime = HDtime(NULL);

            HGOTO_ERROR(H5E_FILE, H5E_CANTOPENFILE, NULL, "unable to open file: time = %s, name = '%s', tent_flags = %x", HDctime(&mytime), name, tent_flags)
#else /* H5_USING_MEMCHECKER */
            HGOTO_ERROR(H5E_FILE, H5E_CANTOPENFILE, NULL, "unable to open file: name = '%s', tent_flags = %x", name, tent_flags)
#endif /* H5_USING_MEMCHECKER */
        } /* end if */
    } /* end if */

    /* Is the file already open? */
    if((shared = H5F_sfile_search(lf)) != NULL) {
        /*
         * The file is already open, so use that one instead of the one we
         * just opened. We only one one H5FD_t* per file so one doesn't
         * confuse the other.  But fail if this request was to truncate the
         * file (since we can't do that while the file is open), or if the
         * request was to create a non-existent file (since the file already
         * exists), or if the new request adds write access (since the
         * readers don't expect the file to change under them), or if the
         * SWMR write/read access flags don't agree.
         */
        if(H5FD_close(lf) < 0)
            HGOTO_ERROR(H5E_FILE, H5E_CANTOPENFILE, NULL, "unable to close low-level file info")
        if(flags & H5F_ACC_TRUNC)
            HGOTO_ERROR(H5E_FILE, H5E_CANTOPENFILE, NULL, "unable to truncate a file which is already open")
        if(flags & H5F_ACC_EXCL)
            HGOTO_ERROR(H5E_FILE, H5E_CANTOPENFILE, NULL, "file exists")
        if((flags & H5F_ACC_RDWR) && 0 == (shared->flags & H5F_ACC_RDWR))
            HGOTO_ERROR(H5E_FILE, H5E_CANTOPENFILE, NULL, "file is already open for read-only")

        if((flags & H5F_ACC_SWMR_WRITE) && 0 == (shared->flags & H5F_ACC_SWMR_WRITE))
            HGOTO_ERROR(H5E_FILE, H5E_CANTOPENFILE, NULL, "SWMR write access flag not the same for file that is already open")
        if((flags & H5F_ACC_SWMR_READ) && !((shared->flags & H5F_ACC_SWMR_WRITE) || (shared->flags & H5F_ACC_SWMR_READ) || (shared->flags & H5F_ACC_RDWR)))
            HGOTO_ERROR(H5E_FILE, H5E_CANTOPENFILE, NULL, "SWMR read access flag not the same for file that is already open")

        /* Allocate new "high-level" file struct */
        if((file = H5F_new(shared, flags, fcpl_id, fapl_id, NULL)) == NULL)
            HGOTO_ERROR(H5E_FILE, H5E_CANTOPENFILE, NULL, "unable to create new file object")
    } /* end if */
    else {
        /* Check if tentative open was good enough */
        if(flags != tent_flags) {
            /*
             * This file is not yet open by the library and the flags we used to
             * open it are different than the desired flags. Close the tentative
             * file and open it for real.
             */
            if(H5FD_close(lf) < 0)
                HGOTO_ERROR(H5E_FILE, H5E_CANTOPENFILE, NULL, "unable to close low-level file info")

            if(NULL == (lf = H5FD_open(name, flags, fapl_id, HADDR_UNDEF)))
                HGOTO_ERROR(H5E_FILE, H5E_CANTOPENFILE, NULL, "unable to open file")
        } /* end if */

        /* Place an advisory lock on the file */
        if(use_file_locking)
            if(H5FD_lock(lf, (hbool_t)((flags & H5F_ACC_RDWR) ? TRUE : FALSE)) < 0) {
                /* Locking failed - Closing will remove the lock */
                if(H5FD_close(lf) < 0)
                    HDONE_ERROR(H5E_FILE, H5E_CANTOPENFILE, NULL, "unable to close low-level file info")
                HGOTO_ERROR(H5E_FILE, H5E_CANTOPENFILE, NULL, "unable to lock the file")
            } /* end if */

        /* Create the 'top' file structure */
        if(NULL == (file = H5F_new(NULL, flags, fcpl_id, fapl_id, lf))) {
            /* If this is the only time the file has been opened and the struct
             * returned is NULL, H5FD_close() will never be called via H5F_dest()
             * so we have to close lf here before heading to the error handling.
             */
            if(H5FD_close(lf) < 0)
                HDONE_ERROR(H5E_FILE, H5E_CANTOPENFILE, NULL, "unable to close low-level file info")
            HGOTO_ERROR(H5E_FILE, H5E_CANTOPENFILE, NULL, "unable to initialize file structure")
        } /* end if */

        /* Need to set status_flags in the superblock if the driver has a 'lock' method */
        if(drvr->lock)
            set_flag = TRUE;
    } /* end else */

    /* Check to see if both SWMR and cache image are requested.  Fail if so */
    if(H5C_cache_image_status(file, &ci_load, &ci_write) < 0)
        HGOTO_ERROR(H5E_FILE, H5E_CANTGET, NULL, "can't get MDC cache image status")
    if((ci_load || ci_write) && (flags & (H5F_ACC_SWMR_READ | H5F_ACC_SWMR_WRITE)))
        HGOTO_ERROR(H5E_FILE, H5E_UNSUPPORTED, NULL, "can't have both SWMR and cache image")

    /* Retain the name the file was opened with */
    file->open_name = H5MM_xstrdup(name);

    /* Short cuts */
    shared = file->shared;
    lf = shared->lf;

    /* Get the file access property list, for future queries */
    if(NULL == (a_plist = (H5P_genplist_t *)H5I_object(fapl_id)))
        HGOTO_ERROR(H5E_ARGS, H5E_BADTYPE, NULL, "not file access property list")

    /* Check if page buffering is enabled */
    if(H5P_get(a_plist, H5F_ACS_PAGE_BUFFER_SIZE_NAME, &page_buf_size) < 0)
        HGOTO_ERROR(H5E_FILE, H5E_CANTGET, NULL, "can't get page buffer size")
    if(page_buf_size) {
#ifdef H5_HAVE_PARALLEL
        /* Collective metadata writes are not supported with page buffering */
        if(file->coll_md_write)
            HGOTO_ERROR(H5E_FILE, H5E_CANTOPENFILE, NULL, "collective metadata writes are not supported with page buffering")

        /* Temporary: fail file create when page buffering feature is enabled for parallel */
        HGOTO_ERROR(H5E_FILE, H5E_CANTOPENFILE, NULL, "page buffering is disabled for parallel")
#endif /* H5_HAVE_PARALLEL */
        /* Query for other page buffer cache properties */
        if(H5P_get(a_plist, H5F_ACS_PAGE_BUFFER_MIN_META_PERC_NAME, &page_buf_min_meta_perc) < 0)
            HGOTO_ERROR(H5E_FILE, H5E_CANTGET, NULL, "can't get minimum metadata fraction of page buffer")
        if(H5P_get(a_plist, H5F_ACS_PAGE_BUFFER_MIN_RAW_PERC_NAME, &page_buf_min_raw_perc) < 0)
            HGOTO_ERROR(H5E_FILE, H5E_CANTGET, NULL, "can't get minimum raw data fraction of page buffer")
    } /* end if */

    /*
     * Read or write the file superblock, depending on whether the file is
     * empty or not.
     */
    if(0 == (MAX(H5FD_get_eof(lf, H5FD_MEM_SUPER), H5FD_get_eoa(lf, H5FD_MEM_SUPER))) && (flags & H5F_ACC_RDWR)) {
        /*
         * We've just opened a fresh new file (or truncated one). We need
         * to create & write the superblock.
         */

        /* Create the page buffer before initializing the superblock */
        if(page_buf_size)
            if(H5PB_create(file, page_buf_size, page_buf_min_meta_perc, page_buf_min_raw_perc) < 0)
                HGOTO_ERROR(H5E_FILE, H5E_CANTINIT, NULL, "unable to create page buffer")

        /* Initialize information about the superblock and allocate space for it */
        /* (Writes superblock extension messages, if there are any) */
        if(H5F__super_init(file) < 0)
            HGOTO_ERROR(H5E_FILE, H5E_CANTINIT, NULL, "unable to allocate file superblock")

        /* Create and open the root group */
        /* (This must be after the space for the superblock is allocated in
         *      the file, since the superblock must be at offset 0)
         */
        if(H5G_mkroot(file, TRUE) < 0)
            HGOTO_ERROR(H5E_FILE, H5E_CANTINIT, NULL, "unable to create/open root group")
    } /* end if */
    else if (1 == shared->nrefs) {
        /* Read the superblock if it hasn't been read before. */
        if(H5F__super_read(file, a_plist, TRUE) < 0)
            HGOTO_ERROR(H5E_FILE, H5E_READERROR, NULL, "unable to read superblock")

        /* Create the page buffer before initializing the superblock */
        if(page_buf_size)
            if(H5PB_create(file, page_buf_size, page_buf_min_meta_perc, page_buf_min_raw_perc) < 0)
                HGOTO_ERROR(H5E_FILE, H5E_CANTINIT, NULL, "unable to create page buffer")

        /* Open the root group */
        if(H5G_mkroot(file, FALSE) < 0)
            HGOTO_ERROR(H5E_FILE, H5E_CANTOPENFILE, NULL, "unable to read root group")
    } /* end if */

    /*
     * Decide the file close degree.  If it's the first time to open the
     * file, set the degree to access property list value; if it's the
     * second time or later, verify the access property list value matches
     * the degree in shared file structure.
     */
    if(H5P_get(a_plist, H5F_ACS_CLOSE_DEGREE_NAME, &fc_degree) < 0)
        HGOTO_ERROR(H5E_PLIST, H5E_CANTGET, NULL, "can't get file close degree")

    /* This is a private property to clear the status_flags in the super block */
    /* Use by h5clear and a routine in test/flush2.c to clear the test file's status_flags */
    if(H5P_exist_plist(a_plist, H5F_ACS_CLEAR_STATUS_FLAGS_NAME) > 0) {
        if(H5P_get(a_plist, H5F_ACS_CLEAR_STATUS_FLAGS_NAME, &clear) < 0)
            HGOTO_ERROR(H5E_PLIST, H5E_CANTGET, NULL, "can't get clearance for status_flags")
        else if(clear)
            file->shared->sblock->status_flags = 0;
    } /* end if */

    if(shared->nrefs == 1) {
        if(fc_degree == H5F_CLOSE_DEFAULT)
            shared->fc_degree = lf->cls->fc_degree;
        else
            shared->fc_degree = fc_degree;
    } /* end if */
    else if(shared->nrefs > 1) {
        if(fc_degree == H5F_CLOSE_DEFAULT && shared->fc_degree != lf->cls->fc_degree)
            HGOTO_ERROR(H5E_FILE, H5E_CANTINIT, NULL, "file close degree doesn't match")
        if(fc_degree != H5F_CLOSE_DEFAULT && fc_degree != shared->fc_degree)
            HGOTO_ERROR(H5E_FILE, H5E_CANTINIT, NULL, "file close degree doesn't match")
    } /* end if */

    /* Record the evict-on-close MDC behavior.  If it's the first time opening
     * the file, set it to access property list value; if it's the second time
     * or later, verify that the access property list value matches the value
     * in shared file structure.
     */
    if(H5P_get(a_plist, H5F_ACS_EVICT_ON_CLOSE_FLAG_NAME, &evict_on_close) < 0)
        HGOTO_ERROR(H5E_PLIST, H5E_CANTGET, NULL, "can't get evict on close value")
    if(shared->nrefs == 1)
        shared->evict_on_close = evict_on_close;
    else if(shared->nrefs > 1) {
        if(shared->evict_on_close != evict_on_close)
            HGOTO_ERROR(H5E_FILE, H5E_BADVALUE, NULL, "file evict-on-close value doesn't match")
    } /* end if */

    /* Formulate the absolute path for later search of target file for external links */
    if(H5_build_extpath(name, &file->extpath) < 0)
        HGOTO_ERROR(H5E_FILE, H5E_CANTINIT, NULL, "unable to build extpath")

    /* Formulate the actual file name, after following symlinks, etc. */
    if(H5F_build_actual_name(file, a_plist, name, &file->actual_name) < 0)
        HGOTO_ERROR(H5E_FILE, H5E_CANTINIT, NULL, "unable to build actual name")

    if(set_flag) {
        if(H5F_INTENT(file) & H5F_ACC_RDWR) { /* Set and check consistency of status_flags */
            /* Skip check of status_flags for file with < superblock version 3 */
            if(file->shared->sblock->super_vers >= HDF5_SUPERBLOCK_VERSION_3) {

                if(file->shared->sblock->status_flags & H5F_SUPER_WRITE_ACCESS ||
                        file->shared->sblock->status_flags & H5F_SUPER_SWMR_WRITE_ACCESS)
                    HGOTO_ERROR(H5E_FILE, H5E_CANTOPENFILE, NULL, "file is already open for write/SWMR write (may use <h5clear file> to clear file consistency flags)")
            } /* version 3 superblock */

            file->shared->sblock->status_flags |= H5F_SUPER_WRITE_ACCESS;
            if(H5F_INTENT(file) & H5F_ACC_SWMR_WRITE)
                file->shared->sblock->status_flags |= H5F_SUPER_SWMR_WRITE_ACCESS;

            /* Flush the superblock & superblock extension */
            if(H5F_super_dirty(file) < 0)
                HGOTO_ERROR(H5E_FILE, H5E_CANTMARKDIRTY, NULL, "unable to mark superblock as dirty")
            if(H5F_flush_tagged_metadata(file, H5AC__SUPERBLOCK_TAG) < 0)
                HGOTO_ERROR(H5E_FILE, H5E_CANTFLUSH, NULL, "unable to flush superblock")
            if(H5F_flush_tagged_metadata(file, file->shared->sblock->ext_addr) < 0)
                HGOTO_ERROR(H5E_FILE, H5E_CANTFLUSH, NULL, "unable to flush superblock extension")

            /* Remove the file lock for SWMR_WRITE */
            if(use_file_locking && (H5F_INTENT(file) & H5F_ACC_SWMR_WRITE)) {
                if(H5FD_unlock(file->shared->lf) < 0)
                    HGOTO_ERROR(H5E_FILE, H5E_CANTOPENFILE, NULL, "unable to unlock the file")
            } /* end if */
        } /* end if */
        else { /* H5F_ACC_RDONLY: check consistency of status_flags */
            /* Skip check of status_flags for file with < superblock version 3 */
            if(file->shared->sblock->super_vers >= HDF5_SUPERBLOCK_VERSION_3) {
                if(H5F_INTENT(file) & H5F_ACC_SWMR_READ) {
                    if((file->shared->sblock->status_flags & H5F_SUPER_WRITE_ACCESS &&
                            !(file->shared->sblock->status_flags & H5F_SUPER_SWMR_WRITE_ACCESS))
                            ||
                            (!(file->shared->sblock->status_flags & H5F_SUPER_WRITE_ACCESS) &&
                            file->shared->sblock->status_flags & H5F_SUPER_SWMR_WRITE_ACCESS))
                        HGOTO_ERROR(H5E_FILE, H5E_CANTOPENFILE, NULL, "file is not already open for SWMR writing")
                } /* end if */
                else if((file->shared->sblock->status_flags & H5F_SUPER_WRITE_ACCESS) ||
                        (file->shared->sblock->status_flags & H5F_SUPER_SWMR_WRITE_ACCESS))
                    HGOTO_ERROR(H5E_FILE, H5E_CANTOPENFILE, NULL, "file is already open for write (may use <h5clear file> to clear file consistency flags)")
            } /* version 3 superblock */
        } /* end else */
    } /* end if set_flag */

    /* Success */
    ret_value = file;

done:
    if((NULL == ret_value) && file)
        if(H5F__dest(file, FALSE) < 0)
            HDONE_ERROR(H5E_FILE, H5E_CANTCLOSEFILE, NULL, "problems closing file")

    FUNC_LEAVE_NOAPI(ret_value)
} /* end H5F_open() */


/*-------------------------------------------------------------------------
 * Function: H5F_flush_phase1
 *
 * Purpose:  First phase of flushing cached data.
 *
 * Return:   Non-negative on success/Negative on failure
 *-------------------------------------------------------------------------
 */
static herr_t
H5F__flush_phase1(H5F_t *f)
{
    herr_t   ret_value = SUCCEED;       /* Return value */

    FUNC_ENTER_STATIC

    /* Sanity check arguments */
    HDassert(f);

    /* Flush any cached dataset storage raw data */
    if(H5D_flush_all(f) < 0)
        /* Push error, but keep going*/
        HDONE_ERROR(H5E_CACHE, H5E_CANTFLUSH, FAIL, "unable to flush dataset cache")

    /* Release any space allocated to space aggregators, so that the eoa value
     *  corresponds to the end of the space written to in the file.
     */
    /* (needs to happen before cache flush, with superblock write, since the
     *  'eoa' value is written in superblock -QAK)
     */
    if(H5MF_free_aggrs(f) < 0)
        /* Push error, but keep going*/
        HDONE_ERROR(H5E_FILE, H5E_CANTRELEASE, FAIL, "can't release file space")

    FUNC_LEAVE_NOAPI(ret_value)
} /* end H5F__flush_phase1() */


/*-------------------------------------------------------------------------
 * Function: H5F__flush_phase2
 *
 * Purpose:  Second phase of flushing cached data.
 *
 * Return:   Non-negative on success/Negative on failure
 *-------------------------------------------------------------------------
 */
static herr_t
H5F__flush_phase2(H5F_t *f, hbool_t closing)
{
    herr_t   ret_value = SUCCEED;       /* Return value */

    FUNC_ENTER_STATIC

    /* Sanity check arguments */
    HDassert(f);

    /* Flush the entire metadata cache */
    if(H5AC_flush(f) < 0)
        /* Push error, but keep going*/
        HDONE_ERROR(H5E_CACHE, H5E_CANTFLUSH, FAIL, "unable to flush metadata cache")

#ifdef H5_HAVE_PARALLEL
    if(H5F_HAS_FEATURE(f, H5FD_FEAT_HAS_MPI))
        /* Since we just returned from a call to H5AC_flush(), we just 
         * passed through a barrier.  Hence we can skip the barrier on 
         * entry to the mpio file driver truncate call below, and the first
         * barrier in the following call to flush the cache again.
         */
        H5CX_set_mpi_file_flushing(TRUE);
#endif /* H5_HAVE_PARALLEL */

    /* Truncate the file to the current allocated size */
    if(H5FD_truncate(f->shared->lf, closing) < 0)
        /* Push error, but keep going*/
        HDONE_ERROR(H5E_FILE, H5E_WRITEERROR, FAIL, "low level truncate failed")

    /* Flush the entire metadata cache again since the EOA could have changed in the truncate call. */
    if(H5AC_flush(f) < 0)
        /* Push error, but keep going*/
        HDONE_ERROR(H5E_CACHE, H5E_CANTFLUSH, FAIL, "unable to flush metadata cache")

#ifdef H5_HAVE_PARALLEL
    if(H5F_HAS_FEATURE(f, H5FD_FEAT_HAS_MPI))
        /* Reset the "flushing the file" flag */
        H5CX_set_mpi_file_flushing(FALSE);
#endif /* H5_HAVE_PARALLEL */

    /* Flush out the metadata accumulator */
    if(H5F__accum_flush(f) < 0)
        /* Push error, but keep going*/
        HDONE_ERROR(H5E_IO, H5E_CANTFLUSH, FAIL, "unable to flush metadata accumulator")

    /* Flush the page buffer */
    if(H5PB_flush(f) < 0)
        /* Push error, but keep going*/
        HDONE_ERROR(H5E_IO, H5E_CANTFLUSH, FAIL, "page buffer flush failed")

    /* Flush file buffers to disk. */
    if(H5FD_flush(f->shared->lf, closing) < 0)
        /* Push error, but keep going*/
        HDONE_ERROR(H5E_IO, H5E_CANTFLUSH, FAIL, "low level flush failed")

    FUNC_LEAVE_NOAPI(ret_value)
} /* end H5F__flush_phase2() */


/*-------------------------------------------------------------------------
 * Function: H5F__flush_real
 *
 * Purpose:  Flushes cached data.
 *
 * Return:   SUCCEED/FAIL
 *-------------------------------------------------------------------------
 */
herr_t
H5F__flush_real(H5F_t *f)
{
    herr_t   ret_value = SUCCEED;       /* Return value */

    FUNC_ENTER_PACKAGE

    /* Sanity check arguments */
    HDassert(f);

    /* First phase of flushing data */
    if(H5F__flush_phase1(f) < 0)
        /* Push error, but keep going*/
        HDONE_ERROR(H5E_CACHE, H5E_CANTFLUSH, FAIL, "unable to flush file data")

    /* Second phase of flushing data */
    if(H5F__flush_phase2(f, FALSE) < 0)
        /* Push error, but keep going*/
        HDONE_ERROR(H5E_CACHE, H5E_CANTFLUSH, FAIL, "unable to flush file data")

    FUNC_LEAVE_NOAPI(ret_value)
} /* end H5F__flush_real() */


/*-------------------------------------------------------------------------
 * Function:    H5F__flush
 *
 * Purpose:     Internal routine to flush a file.
 *
 * Note:        This routine is needed so that there's a non-API routine for
 *              flushing files that can set up VOL / SWMR info
 *              (which need a DXPL).
 *
 * Return:      Non-negative on success / Negative on failure
 *
 * Programmer:	Quincey Koziol
 *		December 13, 2017
 *
 *-------------------------------------------------------------------------
 */
herr_t
H5F__flush(H5F_t *f, H5F_scope_t scope)
{
    herr_t      ret_value = SUCCEED;    /* Return value */

    FUNC_ENTER_PACKAGE_VOL

    /* Sanity check */
    HDassert(f);
    HDassert(f->shared);

    /* Flush other files, depending on scope */
    if(H5F_SCOPE_GLOBAL == scope) {
        /* Call the flush routine for mounted file hierarchies */
        if(H5F_flush_mounts(f) < 0)
            HGOTO_ERROR(H5E_FILE, H5E_CANTFLUSH, FAIL, "unable to flush mounted file hierarchy")
    } /* end if */
    else
        /* Call the flush routine, for this file */
        if(H5F__flush_real(f) < 0)
            HGOTO_ERROR(H5E_FILE, H5E_CANTFLUSH, FAIL, "unable to flush file's cached information")

done:
    FUNC_LEAVE_NOAPI_VOL(ret_value)
} /* end H5F__flush() */


/*-------------------------------------------------------------------------
 * Function:    H5F__close
 *
 * Purpose:     Internal routine to close a file.
 *
 * Note:        This routine is needed so that there's a non-API routine for
 *              closing files that can set up VOL / SWMR info
 *              (which need a DXPL).
 *
 * Return:      Non-negative on success / Negative on failure
 *
 * Programmer:	Quincey Koziol
 *		December 16, 2017
 *
 *-------------------------------------------------------------------------
 */
herr_t
H5F__close(hid_t file_id)
{
    H5F_t       *f;                     /* File pointer */
    herr_t      ret_value = SUCCEED;    /* Return value */

    FUNC_ENTER_PACKAGE_VOL

    /* Flush file if this is the last reference to this id and we have write
     * intent, unless it will be flushed by the "shared" file being closed.
     * This is only necessary to replicate previous behaviour, and could be
     * disabled by an option/property to improve performance.
     */
    if(NULL == (f = (H5F_t *)H5I_object(file_id)))
        HGOTO_ERROR(H5E_FILE, H5E_BADTYPE, FAIL, "invalid file identifier")
    if((f->shared->nrefs > 1) && (H5F_INTENT(f) & H5F_ACC_RDWR)) {
        int nref;       /* Number of references to file ID */

        if((nref = H5I_get_ref(file_id, FALSE)) < 0)
            HGOTO_ERROR(H5E_FILE, H5E_CANTGET, FAIL, "can't get ID ref count")
        if(nref == 1)
            if(H5F__flush_real(f) < 0)
                HGOTO_ERROR(H5E_FILE, H5E_CANTFLUSH, FAIL, "unable to flush cache")
    } /* end if */

    /* Decrement reference count on file ID */
    /* (When it reaches zero the file will be closed) */
    if(H5I_dec_app_ref(file_id) < 0)
        HGOTO_ERROR(H5E_FILE, H5E_CANTDEC, FAIL, "decrementing file ID failed")

done:
    FUNC_LEAVE_NOAPI_VOL(ret_value)
} /* end H5F__close() */


/*-------------------------------------------------------------------------
 * Function:    H5F__close_cb
 *
 * Purpose:    Closes a file or causes the close operation to be pended.
 *        This function is called from the API and gets called
 *        by H5Fclose->H5I_dec_ref->H5F__close_cb when H5I_dec_ref()
 *        decrements the file ID reference count to zero.  The file ID
 *        is removed from the H5I_FILE group by H5I_dec_ref() just
 *        before H5F__close_cb() is called. If there are open object
 *        headers then the close is pended by moving the file to the
 *        H5I_FILE_CLOSING ID group (the f->closing contains the ID
 *        assigned to file).
 *
 * Return:    Non-negative on success/Negative on failure
 *
 *-------------------------------------------------------------------------
 */
herr_t
H5F__close_cb(H5F_t *f)
{
    herr_t ret_value = SUCCEED;                 /* Return value */

    FUNC_ENTER_PACKAGE_VOL

    /* Sanity check */
    HDassert(f);
    HDassert(f->file_id > 0);   /* This routine should only be called when a file ID's ref count drops to zero */

    /* Perform checks for "semi" file close degree here, since closing the
     * file is not allowed if there are objects still open */
    if(f->shared->fc_degree == H5F_CLOSE_SEMI) {
        unsigned nopen_files = 0;       /* Number of open files in file/mount hierarchy */
        unsigned nopen_objs = 0;        /* Number of open objects in file/mount hierarchy */

        /* Get the number of open objects and open files on this file/mount hierarchy */
        if(H5F_mount_count_ids(f, &nopen_files, &nopen_objs) < 0)
            HGOTO_ERROR(H5E_SYM, H5E_MOUNT, FAIL, "problem checking mount hierarchy")

        /* If there are no other file IDs open on this file/mount hier., but
         * there are still open objects, issue an error and bail out now,
         * without decrementing the file ID's reference count and triggering
         * a "real" attempt at closing the file */
        if(nopen_files == 1 && nopen_objs > 0)
            HGOTO_ERROR(H5E_FILE, H5E_CANTCLOSEFILE, FAIL, "can't close file, there are objects still open")
    } /* end if */

    /* Reset the file ID for this file */
    f->file_id = -1;

    /* Attempt to close the file/mount hierarchy */
    if(H5F_try_close(f, NULL) < 0)
        HGOTO_ERROR(H5E_FILE, H5E_CANTCLOSEFILE, FAIL, "can't close file")

done:
    FUNC_LEAVE_NOAPI_VOL(ret_value)
} /* end H5F__close_cb() */


/*-------------------------------------------------------------------------
 * Function: H5F_try_close
 *
 * Purpose:  Attempts to close a file due to one of several actions:
 *                      - The reference count on the file ID dropped to zero
 *                      - The last open object was closed in the file
 *                      - The file was unmounted
 *
 * Return:   Non-negative on success/Negative on failure
 *
 *-------------------------------------------------------------------------
 */
herr_t
H5F_try_close(H5F_t *f, hbool_t *was_closed /*out*/)
{
    unsigned            nopen_files = 0;        /* Number of open files in file/mount hierarchy */
    unsigned            nopen_objs = 0;         /* Number of open objects in file/mount hierarchy */
    herr_t              ret_value = SUCCEED;    /* Return value */

    FUNC_ENTER_NOAPI_NOINIT

    /* Sanity check */
    HDassert(f);
    HDassert(f->shared);

    /* Set the was_closed flag to the default value.
     * This flag lets downstream code know if the file struct is
     * still accessible and/or likely to contain useful data.
     * It's needed by the evict-on-close code. Clients can ignore
     * this value by passing in NULL.
     */
    if(was_closed)
        *was_closed = FALSE;

    /* Check if this file is already in the process of closing */
    if(f->closing) {
        if(was_closed)
            *was_closed = TRUE;
        HGOTO_DONE(SUCCEED)
    } /* end if */

    /* Get the number of open objects and open files on this file/mount hierarchy */
    if(H5F_mount_count_ids(f, &nopen_files, &nopen_objs) < 0)
        HGOTO_ERROR(H5E_SYM, H5E_MOUNT, FAIL, "problem checking mount hierarchy")

    /*
     * Close file according to close degree:
     *
     *  H5F_CLOSE_WEAK:    if there are still objects open, wait until
     *            they are all closed.
     *  H5F_CLOSE_SEMI:    if there are still objects open, return fail;
     *            otherwise, close file.
     *  H5F_CLOSE_STRONG:    if there are still objects open, close them
     *            first, then close file.
     */
    switch(f->shared->fc_degree) {
        case H5F_CLOSE_WEAK:
            /*
             * If file or object IDS are still open then delay deletion of
             * resources until they have all been closed.  Flush all
             * caches and update the object header anyway so that failing to
             * close all objects isn't a major problem.
             */
            if((nopen_files + nopen_objs) > 0)
                HGOTO_DONE(SUCCEED)
            break;

        case H5F_CLOSE_SEMI:
            /* Can leave safely if file IDs are still open on this file */
            if(nopen_files > 0)
                HGOTO_DONE(SUCCEED)

            /* Sanity check: If close degree if "semi" and we have gotten this
             * far and there are objects left open, bail out now */
            HDassert(nopen_files == 0 && nopen_objs == 0);

            /* If we've gotten this far (ie. there are no open objects in the file), fall through to flush & close */
            break;

        case H5F_CLOSE_STRONG:
            /* If there are other open files in the hierarchy, we can leave now */
            if(nopen_files > 0)
                HGOTO_DONE(SUCCEED)

            /* If we've gotten this far (ie. there are no open file IDs in the file/mount hierarchy), fall through to flush & close */
            break;

        case H5F_CLOSE_DEFAULT:
        default:
            HGOTO_ERROR(H5E_FILE, H5E_CANTCLOSEFILE, FAIL, "can't close file, unknown file close degree")
    } /* end switch */

    /* Mark this file as closing (prevents re-entering file shutdown code below) */
    f->closing = TRUE;

    /* If the file close degree is "strong", close all the open objects in this file */
    if(f->shared->fc_degree == H5F_CLOSE_STRONG) {
        HDassert(nopen_files ==  0);

        /* Forced close of all opened objects in this file */
        if(f->nopen_objs > 0) {
            size_t obj_count;       /* # of open objects */
            hid_t objs[128];        /* Array of objects to close */
            herr_t result;          /* Local result from obj ID query */
            size_t u;               /* Local index variable */

            /* Get the list of IDs of open dataset, group, & attribute objects */
            while((result = H5F_get_obj_ids(f, H5F_OBJ_LOCAL | H5F_OBJ_DATASET | H5F_OBJ_GROUP | H5F_OBJ_ATTR, (int)(sizeof(objs) / sizeof(objs[0])), objs, FALSE, &obj_count)) <= 0
                    && obj_count != 0 ) {

                /* Try to close all the open objects in this file */
                for(u = 0; u < obj_count; u++)
                    if(H5I_dec_ref(objs[u]) < 0)
                        HGOTO_ERROR(H5E_ATOM, H5E_CLOSEERROR, FAIL, "can't close object")
            } /* end while */
            if(result < 0)
                HGOTO_ERROR(H5E_INTERNAL, H5E_BADITER, FAIL, "H5F_get_obj_ids failed(1)")

            /* Get the list of IDs of open named datatype objects */
            /* (Do this separately from the dataset & attribute IDs, because
             * they could be using one of the named datatypes and then the
             * open named datatype ID will get closed twice)
             */
            while((result = H5F_get_obj_ids(f, H5F_OBJ_LOCAL | H5F_OBJ_DATATYPE, (int)(sizeof(objs) / sizeof(objs[0])), objs, FALSE, &obj_count)) <= 0
                    && obj_count != 0) {

                /* Try to close all the open objects in this file */
                for(u = 0; u < obj_count; u++)
                    if(H5I_dec_ref(objs[u]) < 0)
                        HGOTO_ERROR(H5E_ATOM, H5E_CLOSEERROR, FAIL, "can't close object")
            } /* end while */
            if(result < 0)
                HGOTO_ERROR(H5E_INTERNAL, H5E_BADITER, FAIL, "H5F_get_obj_ids failed(2)")
        } /* end if */
    } /* end if */

    /* Check if this is a child file in a mounting hierarchy & proceed up the
     * hierarchy if so.
     */
    if(f->parent)
        if(H5F_try_close(f->parent, NULL) < 0)
            HGOTO_ERROR(H5E_FILE, H5E_CANTCLOSEFILE, FAIL, "can't close parent file")

    /* Unmount and close each child before closing the current file. */
    if(H5F__close_mounts(f) < 0)
        HGOTO_ERROR(H5E_FILE, H5E_CANTCLOSEFILE, FAIL, "can't unmount child files")

    /* If there is more than one reference to the shared file struct and the
     * file has an external file cache, we should see if it can be closed.  This
     * can happen if a cycle is formed with external file caches */
    if(f->shared->efc && (f->shared->nrefs > 1))
        if(H5F__efc_try_close(f) < 0)
            HGOTO_ERROR(H5E_FILE, H5E_CANTRELEASE, FAIL, "can't attempt to close EFC")

    /* Delay flush until the shared file struct is closed, in H5F__dest.  If the
     * application called H5Fclose, it would have been flushed in that function
     * (unless it will have been flushed in H5F_dest anyways). */

    /*
     * Destroy the H5F_t struct and decrement the reference count for the
     * shared H5F_file_t struct. If the reference count for the H5F_file_t
     * struct reaches zero then destroy it also.
     */
    if(H5F__dest(f, TRUE) < 0)
        HGOTO_ERROR(H5E_FILE, H5E_CANTCLOSEFILE, FAIL, "problems closing file")

    /* Since we closed the file, this should be set to TRUE */
    if(was_closed)
        *was_closed = TRUE;
done:
    FUNC_LEAVE_NOAPI(ret_value)
} /* end H5F_try_close() */


/*-------------------------------------------------------------------------
 * Function: H5F_get_id
 *
 * Purpose:  Get the file ID, incrementing it, or "resurrecting" it as
 *           appropriate.
 *
 * Return:   Non-negative on success/Negative on failure
 *-------------------------------------------------------------------------
 */
hid_t
H5F_get_id(H5F_t *file, hbool_t app_ref)
{
    hid_t ret_value = H5I_INVALID_HID;  /* Return value */

    FUNC_ENTER_NOAPI_NOINIT

    HDassert(file);

    if(file->file_id == -1) {
        /* Get an atom for the file */
        if((file->file_id = H5I_register(H5I_FILE, file, app_ref)) < 0)
            HGOTO_ERROR(H5E_ATOM, H5E_CANTREGISTER, FAIL, "unable to atomize file")
    }
    else {
        /* Increment reference count on atom. */
        if(H5I_inc_ref(file->file_id, app_ref) < 0)
            HGOTO_ERROR(H5E_ATOM, H5E_CANTSET, FAIL, "incrementing file ID failed")
    } /* end else */

    ret_value = file->file_id;

done:
    FUNC_LEAVE_NOAPI(ret_value)
} /* end H5F_get_id() */


/*-------------------------------------------------------------------------
 * Function: H5F_incr_nopen_objs
 *
 * Purpose:  Increment the number of open objects for a file.
 *
 * Return:   Success:    The number of open objects, after the increment
 *           Failure:    (can't happen)
 *-------------------------------------------------------------------------
 */
unsigned
H5F_incr_nopen_objs(H5F_t *f)
{
    /* Use FUNC_ENTER_NOAPI_NOINIT_NOERR here to avoid performance issues */
    FUNC_ENTER_NOAPI_NOINIT_NOERR

    HDassert(f);

    FUNC_LEAVE_NOAPI(++f->nopen_objs)
} /* end H5F_incr_nopen_objs() */


/*-------------------------------------------------------------------------
 * Function: H5F_decr_nopen_objs
 *
 * Purpose:  Decrement the number of open objects for a file.
 *
 * Return:   Success:    The number of open objects, after the decrement
 *           Failure:    (can't happen)
 *-------------------------------------------------------------------------
 */
unsigned
H5F_decr_nopen_objs(H5F_t *f)
{
    /* Use FUNC_ENTER_NOAPI_NOINIT_NOERR here to avoid performance issues */
    FUNC_ENTER_NOAPI_NOINIT_NOERR

    HDassert(f);

    FUNC_LEAVE_NOAPI(--f->nopen_objs)
} /* end H5F_decr_nopen_objs() */


/*-------------------------------------------------------------------------
 * Function: H5F_build_actual_name
 *
 * Purpose:  Retrieve the name of a file, after following symlinks, etc.
 *
 * Note:     Currently only working for "POSIX I/O compatible" VFDs
 *
 * Return:   Success:        0
 *           Failure:    -1
 *-------------------------------------------------------------------------
 */
static herr_t
H5F_build_actual_name(const H5F_t *f, const H5P_genplist_t *fapl, const char *name,
    char **actual_name/*out*/)
{
    hid_t       new_fapl_id = -1;       /* ID for duplicated FAPL */
#ifdef H5_HAVE_SYMLINK
    /* This has to be declared here to avoid unfreed resources on errors */
    char *realname = NULL;              /* Fully resolved path name of file */
#endif /* H5_HAVE_SYMLINK */
    herr_t      ret_value = SUCCEED;    /* Return value */

    FUNC_ENTER_NOAPI_NOINIT

    /* Sanity check */
    HDassert(f);
    HDassert(fapl);
    HDassert(name);
    HDassert(actual_name);

    /* Clear actual name pointer to begin with */
    *actual_name = NULL;

/* Assume that if the OS can't create symlinks, that we don't need to worry
 *      about resolving them either. -QAK
 */
#ifdef H5_HAVE_SYMLINK
    /* Check for POSIX I/O compatible file handle */
    if(H5F_HAS_FEATURE(f, H5FD_FEAT_POSIX_COMPAT_HANDLE)) {
        h5_stat_t lst;   /* Stat info from lstat() call */

        /* Call lstat() on the file's name */
        if(HDlstat(name, &lst) < 0)
            HGOTO_ERROR(H5E_FILE, H5E_CANTGET, FAIL, "can't retrieve stat info for file")

        /* Check for symbolic link */
        if(S_IFLNK == (lst.st_mode & S_IFMT)) {
            H5P_genplist_t *new_fapl;   /* Duplicated FAPL */
            int *fd;                    /* POSIX I/O file descriptor */
            h5_stat_t st;               /* Stat info from stat() call */
            h5_stat_t fst;              /* Stat info from fstat() call */
            hbool_t want_posix_fd;      /* Flag for retrieving file descriptor from VFD */

            /* Allocate realname buffer */
            if(NULL == (realname = (char *)H5MM_calloc((size_t)PATH_MAX * sizeof(char))))
                HGOTO_ERROR(H5E_RESOURCE, H5E_NOSPACE, FAIL, "memory allocation failed")

            /* Perform a sanity check that the file or link wasn't switched
             * between when we opened it and when we called lstat().  This is
             * according to the security best practices for lstat() documented
             * here: https://www.securecoding.cert.org/confluence/display/seccode/POS35-C.+Avoid+race+conditions+while+checking+for+the+existence+of+a+symbolic+link
             */

            /* Copy the FAPL object to modify */
            if((new_fapl_id = H5P_copy_plist(fapl, FALSE)) < 0)
                HGOTO_ERROR(H5E_FILE, H5E_CANTCOPY, FAIL, "unable to copy file access property list")
            if(NULL == (new_fapl = (H5P_genplist_t *)H5I_object(new_fapl_id)))
                HGOTO_ERROR(H5E_FILE, H5E_CANTCREATE, FAIL, "can't get property list")

            /* Set the character encoding on the new property list */
            want_posix_fd = TRUE;
            if(H5P_set(new_fapl, H5F_ACS_WANT_POSIX_FD_NAME, &want_posix_fd) < 0)
                HGOTO_ERROR(H5E_PLIST, H5E_CANTSET, FAIL, "can't set character encoding")

            /* Retrieve the file handle */
            if(H5F_get_vfd_handle(f, new_fapl_id, (void **)&fd) < 0)
                HGOTO_ERROR(H5E_FILE, H5E_CANTGET, FAIL, "can't retrieve POSIX file descriptor")

            /* Stat the filename we're resolving */
            if(HDstat(name, &st) < 0)
                HSYS_GOTO_ERROR(H5E_FILE, H5E_BADFILE, FAIL, "unable to stat file")

            /* Stat the file we opened */
            if(HDfstat(*fd, &fst) < 0)
                HSYS_GOTO_ERROR(H5E_FILE, H5E_BADFILE, FAIL, "unable to fstat file")

            /* Verify that the files are really the same */
            if(st.st_mode != fst.st_mode || st.st_ino != fst.st_ino || st.st_dev != fst.st_dev)
                HGOTO_ERROR(H5E_FILE, H5E_BADVALUE, FAIL, "files' st_ino or st_dev fields changed!")

            /* Get the resolved path for the file name */
            if(NULL == HDrealpath(name, realname))
                HGOTO_ERROR(H5E_FILE, H5E_CANTGET, FAIL, "can't retrieve real path for file")

            /* Duplicate the resolved path for the file name */
            if(NULL == (*actual_name = (char *)H5MM_strdup(realname)))
                HGOTO_ERROR(H5E_FILE, H5E_CANTALLOC, FAIL, "can't duplicate real path")
        } /* end if */
    } /* end if */
#endif /* H5_HAVE_SYMLINK */

    /* Check if we've resolved the file's name */
    if(NULL == *actual_name) {
        /* Just duplicate the name used to open the file */
        if(NULL == (*actual_name = (char *)H5MM_strdup(name)))
            HGOTO_ERROR(H5E_FILE, H5E_CANTALLOC, FAIL, "can't duplicate open name")
    } /* end else */

done:
    /* Close the property list */
    if(new_fapl_id > 0)
        if(H5I_dec_app_ref(new_fapl_id) < 0)
            HDONE_ERROR(H5E_FILE, H5E_CANTCLOSEOBJ, FAIL, "can't close duplicated FAPL")
#ifdef H5_HAVE_SYMLINK
    if(realname)
        realname = (char *)H5MM_xfree(realname);
#endif /* H5_HAVE_SYMLINK */

    FUNC_LEAVE_NOAPI(ret_value)
} /* H5F_build_actual_name() */


/*-------------------------------------------------------------------------
 * Function: H5F_addr_encode_len
 *
 * Purpose:  Encodes an address into the buffer pointed to by *PP and
 *           then increments the pointer to the first byte after the
 *           address.  An undefined value is stored as all 1's.
 *
 * Return:   void
 *-------------------------------------------------------------------------
 */
void
H5F_addr_encode_len(size_t addr_len, uint8_t **pp/*in,out*/, haddr_t addr)
{
    unsigned    u;              /* Local index variable */

    /* Use FUNC_ENTER_NOAPI_NOINIT_NOERR here to avoid performance issues */
    FUNC_ENTER_NOAPI_NOINIT_NOERR

    HDassert(addr_len);
    HDassert(pp && *pp);

    if(H5F_addr_defined(addr)) {
        for(u = 0; u < addr_len; u++) {
            *(*pp)++ = (uint8_t)(addr & 0xff);
            addr >>= 8;
        } /* end for */
        HDassert("overflow" && 0 == addr);
    } /* end if */
    else {
        for(u = 0; u < addr_len; u++)
            *(*pp)++ = 0xff;
    } /* end else */

    FUNC_LEAVE_NOAPI_VOID
} /* end H5F_addr_encode_len() */


/*-------------------------------------------------------------------------
 * Function: H5F_addr_encode
 *
 * Purpose:  Encodes an address into the buffer pointed to by *PP and
 *           then increments the pointer to the first byte after the
 *           address.  An undefined value is stored as all 1's.
 *
 * Return:   void
 *-------------------------------------------------------------------------
 */
void
H5F_addr_encode(const H5F_t *f, uint8_t **pp/*in,out*/, haddr_t addr)
{
    /* Use FUNC_ENTER_NOAPI_NOINIT_NOERR here to avoid performance issues */
    FUNC_ENTER_NOAPI_NOINIT_NOERR

    HDassert(f);

    H5F_addr_encode_len(H5F_SIZEOF_ADDR(f), pp, addr);

    FUNC_LEAVE_NOAPI_VOID
} /* end H5F_addr_encode() */


/*-------------------------------------------------------------------------
 * Function: H5F_addr_decode_len
 *
 * Purpose:  Decodes an address from the buffer pointed to by *PP and
 *           updates the pointer to point to the next byte after the
 *           address.
 *
 *           If the value read is all 1's then the address is returned
 *           with an undefined value.
 *
 * Return:   void
 *-------------------------------------------------------------------------
 */
void
H5F_addr_decode_len(size_t addr_len, const uint8_t **pp/*in,out*/, haddr_t *addr_p/*out*/)
{
    hbool_t        all_zero = TRUE;    /* True if address was all zeroes */
    unsigned       u;                  /* Local index variable */

    /* Use FUNC_ENTER_NOAPI_NOINIT_NOERR here to avoid performance issues */
    FUNC_ENTER_NOAPI_NOINIT_NOERR

    HDassert(addr_len);
    HDassert(pp && *pp);
    HDassert(addr_p);

    /* Reset value in destination */
    *addr_p = 0;

    /* Decode bytes from address */
    for(u = 0; u < addr_len; u++) {
        uint8_t        c;          /* Local decoded byte */

        /* Get decoded byte (and advance pointer) */
        c = *(*pp)++;

        /* Check for non-undefined address byte value */
        if(c != 0xff)
            all_zero = FALSE;

        if(u < sizeof(*addr_p)) {
            haddr_t        tmp = c;    /* Local copy of address, for casting */

            /* Shift decoded byte to correct position */
            tmp <<= (u * 8);    /*use tmp to get casting right */

            /* Merge into already decoded bytes */
            *addr_p |= tmp;
        } /* end if */
        else
            if(!all_zero)
                HDassert(0 == **pp);    /*overflow */
    } /* end for */

    /* If 'all_zero' is still TRUE, the address was entirely composed of '0xff'
     *  bytes, which is the encoded form of 'HADDR_UNDEF', so set the destination
     *  to that value */
    if(all_zero)
        *addr_p = HADDR_UNDEF;

    FUNC_LEAVE_NOAPI_VOID
} /* end H5F_addr_decode_len() */


/*-------------------------------------------------------------------------
 * Function: H5F_addr_decode
 *
 * Purpose:  Decodes an address from the buffer pointed to by *PP and
 *           updates the pointer to point to the next byte after the
 *           address.
 *
 *           If the value read is all 1's then the address is returned
 *           with an undefined value.
 *
 * Return:   void
 *-------------------------------------------------------------------------
 */
void
H5F_addr_decode(const H5F_t *f, const uint8_t **pp/*in,out*/, haddr_t *addr_p/*out*/)
{
    /* Use FUNC_ENTER_NOAPI_NOINIT_NOERR here to avoid performance issues */
    FUNC_ENTER_NOAPI_NOINIT_NOERR

    HDassert(f);

    H5F_addr_decode_len(H5F_SIZEOF_ADDR(f), pp, addr_p);

    FUNC_LEAVE_NOAPI_VOID
} /* end H5F_addr_decode() */


/*-------------------------------------------------------------------------
 * Function:    H5F_set_grp_btree_shared
 *
 * Purpose:     Set the grp_btree_shared field with a valid ref-count pointer.
 *
 * Return:      Success:        SUCCEED
 *              Failure:        FAIL
 *-------------------------------------------------------------------------
 */
herr_t
H5F_set_grp_btree_shared(H5F_t *f, H5UC_t *rc)
{
    /* Use FUNC_ENTER_NOAPI_NOINIT_NOERR here to avoid performance issues */
    FUNC_ENTER_NOAPI_NOINIT_NOERR

    /* Sanity check */
    HDassert(f);
    HDassert(f->shared);
    HDassert(rc);

    f->shared->grp_btree_shared = rc;

    FUNC_LEAVE_NOAPI(SUCCEED)
} /* H5F_set_grp_btree_shared() */


/*-------------------------------------------------------------------------
 * Function:    H5F_set_sohm_addr
 *
 * Purpose:     Set the sohm_addr field with a new value.
 *
 * Return:      Success:        SUCCEED
 *              Failure:        FAIL
 *-------------------------------------------------------------------------
 */
herr_t
H5F_set_sohm_addr(H5F_t *f, haddr_t addr)
{
    /* Use FUNC_ENTER_NOAPI_NOINIT_NOERR here to avoid performance issues */
    FUNC_ENTER_NOAPI_NOINIT_NOERR

    /* Sanity check */
    HDassert(f);
    HDassert(f->shared);

    f->shared->sohm_addr = addr;

    FUNC_LEAVE_NOAPI(SUCCEED)
} /* H5F_set_sohm_addr() */


/*-------------------------------------------------------------------------
 * Function:    H5F_set_sohm_vers
 *
 * Purpose:     Set the sohm_vers field with a new value.
 *
 * Return:      Success:        SUCCEED
 *              Failure:        FAIL
 *-------------------------------------------------------------------------
 */
herr_t
H5F_set_sohm_vers(H5F_t *f, unsigned vers)
{
    /* Use FUNC_ENTER_NOAPI_NOINIT_NOERR here to avoid performance issues */
    FUNC_ENTER_NOAPI_NOINIT_NOERR

    /* Sanity check */
    HDassert(f);
    HDassert(f->shared);

    f->shared->sohm_vers = vers;

    FUNC_LEAVE_NOAPI(SUCCEED)
} /* H5F_set_sohm_vers() */


/*-------------------------------------------------------------------------
 * Function:    H5F_set_sohm_nindexes
 *
 * Purpose:     Set the sohm_nindexes field with a new value.
 *
 * Return:      Success:        SUCCEED
 *              Failure:        FAIL
 *-------------------------------------------------------------------------
 */
herr_t
H5F_set_sohm_nindexes(H5F_t *f, unsigned nindexes)
{
    /* Use FUNC_ENTER_NOAPI_NOINIT_NOERR here to avoid performance issues */
    FUNC_ENTER_NOAPI_NOINIT_NOERR

    /* Sanity check */
    HDassert(f);
    HDassert(f->shared);

    f->shared->sohm_nindexes = nindexes;

    FUNC_LEAVE_NOAPI(SUCCEED)
} /* H5F_set_sohm_nindexes() */


/*-------------------------------------------------------------------------
 * Function:    H5F_set_store_msg_crt_idx
 *
 * Purpose:     Set the store_msg_crt_idx field with a new value.
 *
 * Return:      Success:        SUCCEED
 *              Failure:        FAIL
 *-------------------------------------------------------------------------
 */
herr_t
H5F_set_store_msg_crt_idx(H5F_t *f, hbool_t flag)
{
    /* Use FUNC_ENTER_NOAPI_NOINIT_NOERR here to avoid performance issues */
    FUNC_ENTER_NOAPI_NOINIT_NOERR

    /* Sanity check */
    HDassert(f);
    HDassert(f->shared);

    f->shared->store_msg_crt_idx = flag;

    FUNC_LEAVE_NOAPI(SUCCEED)
} /* H5F_set_store_msg_crt_idx() */


/*-------------------------------------------------------------------------
 * Function:    H5F_set_libver_bounds()
 *
 * Purpose:     Set the file's low and high bound to the input parameters
 *              'low' and 'high' respectively.
 *              This is done only if the existing setting is different
 *              from the inputs.
 *
 * Return:      SUCCEED on success, and FAIL on failure.
 *
 * Programmer:  Vailin Choi; December 2017
 *
 *-------------------------------------------------------------------------
 */
herr_t
H5F__set_libver_bounds(H5F_t *f, H5F_libver_t low, H5F_libver_t high)
{
    herr_t     ret_value = SUCCEED;     /* Return value */

    FUNC_ENTER_PACKAGE_VOL

    /* Sanity checks */
    HDassert(f);
    HDassert(f->shared);

    /* Set the bounds only if the existing setting is different from the inputs */
    if(f->shared->low_bound != low || f->shared->high_bound != high) {
        /* Call the flush routine, for this file */
        if(H5F__flush_real(f) < 0)
            HGOTO_ERROR(H5E_FILE, H5E_CANTFLUSH, FAIL, "unable to flush file's cached information")

        /* Set the new bounds */
        f->shared->low_bound = low;
        f->shared->high_bound = high;
    } /* end if */

done:
    FUNC_LEAVE_NOAPI(ret_value)
} /* H5F_set_libver_bounds() */


/*-------------------------------------------------------------------------
 * Function:    H5F__get_freespace
 *
 * Purpose:     Private version of H5Fget_freespace
 *
 * Note:        This routine is needed so that there's a non-API routine
 *              that can set up VOL / SWMR info (which need a DXPL).
 *
 * Return:      Success:        SUCCEED
 *              Failure:        FAIL
 *-------------------------------------------------------------------------
 */
herr_t
H5F__get_freespace(H5F_t *f, hsize_t *tot_space)
{
    herr_t     ret_value = SUCCEED;     /* Return value */

    FUNC_ENTER_PACKAGE_VOL

    /* Sanity check */
    HDassert(f);
    HDassert(f->shared);

    /* Go get the actual amount of free space in the file */
    if(H5MF_get_freespace(f, tot_space, NULL) < 0)
        HGOTO_ERROR(H5E_FILE, H5E_CANTGET, FAIL, "unable to check free space for file")

done:
    FUNC_LEAVE_NOAPI_VOL(ret_value)
} /* H5F__get_freespace() */


/*-------------------------------------------------------------------------
 * Function:    H5F__get_file_image
 *
 * Purpose:     Private version of H5Fget_file_image
 *
 * Note:        This routine is needed so that there's a non-API routine
 *              that can set up VOL / SWMR info (which need a DXPL).
 *
 * Return:      Success:        Bytes copied / number of bytes needed.
 *              Failure:        negative value
 *-------------------------------------------------------------------------
 */
ssize_t
H5F__get_file_image(H5F_t *file, void *buf_ptr, size_t buf_len)
{
    H5FD_t     *fd_ptr;                 /* file driver */
    haddr_t     eoa;                    /* End of file address */
    ssize_t     ret_value = -1;         /* Return value */

    FUNC_ENTER_PACKAGE_VOL

    /* Check args */
    if(!file || !file->shared || !file->shared->lf)
        HGOTO_ERROR(H5E_FILE, H5E_BADVALUE, FAIL, "file_id yields invalid file pointer")
    fd_ptr = file->shared->lf;
    if(!fd_ptr->cls)
        HGOTO_ERROR(H5E_FILE, H5E_BADVALUE, FAIL, "fd_ptr yields invalid class pointer")

    /* the address space used by the split and multi file drivers is not
     * a good fit for this call.  Since the plan is to depreciate these
     * drivers anyway, don't bother to do a "force fit".
     *
     * The following clause tests for the multi file driver, and fails
     * if the supplied file has the multi file driver as its top level
     * file driver.  However, this test will not work if there is some
     * other file driver sitting on top of the multi file driver.
     *
     * I'm not sure if this is possible at present, but in all likelyhood,
     * it will become possible in the future.  On the other hand, we may
     * remove the split/multi file drivers before then.
     *
     * I am leaving this solution in for now, but we should review it,
     * and improve the solution if necessary.
     *
     *                                          JRM -- 11/11/22
     */
    if(HDstrcmp(fd_ptr->cls->name, "multi") == 0)
        HGOTO_ERROR(H5E_ARGS, H5E_BADVALUE, FAIL, "Not supported for multi file driver.")

    /* While the family file driver is conceptually fully compatible
     * with the get file image operation, it sets a file driver message
     * in the super block that prevents the image being opened with any
     * driver other than the family file driver.  Needless to say, this
     * rather defeats the purpose of the get file image operation.
     *
     * While this problem is quire solvable, the required time and
     * resources are lacking at present.  Hence, for now, we don't
     * allow the get file image operation to be perfomed on files
     * opened with the family file driver.
     *
     * Observe that the following test only looks at the top level
     * driver, and fails if there is some other driver sitting on to
     * of the family file driver.
     *
     * I don't think this can happen at present, but that may change
     * in the future.
     *                                   JRM -- 12/21/11
     */
    if(HDstrcmp(fd_ptr->cls->name, "family") == 0)
        HGOTO_ERROR(H5E_FILE, H5E_BADVALUE, FAIL, "Not supported for family file driver.")

    /* Go get the actual file size */
    if(HADDR_UNDEF == (eoa = H5FD_get_eoa(file->shared->lf, H5FD_MEM_DEFAULT)))
        HGOTO_ERROR(H5E_FILE, H5E_CANTGET, FAIL, "unable to get file size")

    /* set ret_value = to eoa -- will overwrite this if appropriate */
    ret_value = (ssize_t)eoa;

    /* test to see if a buffer was provided -- if not, we are done */
    if(buf_ptr != NULL) {
        size_t    space_needed;        /* size of file image */
        hsize_t tmp;
        size_t tmp_size;

        /* Check for buffer too small */
        if((haddr_t)buf_len < eoa)
            HGOTO_ERROR(H5E_FILE, H5E_BADVALUE, FAIL, "supplied buffer too small")

        space_needed = (size_t)eoa;

        /* read in the file image */
        /* (Note compensation for base address addition in internal routine) */
        if(H5FD_read(fd_ptr, H5FD_MEM_DEFAULT, 0, space_needed, buf_ptr) < 0)
            HGOTO_ERROR(H5E_FILE, H5E_READERROR, FAIL, "file image read request failed")

        /* Offset to "status_flags" in the superblock */
        tmp = H5F_SUPER_STATUS_FLAGS_OFF(file->shared->sblock->super_vers);
        /* Size of "status_flags" depends on the superblock version */
        tmp_size = H5F_SUPER_STATUS_FLAGS_SIZE(file->shared->sblock->super_vers);

        /* Clear "status_flags" */
        HDmemset((uint8_t *)(buf_ptr) + tmp, 0, tmp_size);

    } /* end if */

done:
    FUNC_LEAVE_NOAPI_VOL(ret_value)
} /* H5F__get_file_image() */


/*-------------------------------------------------------------------------
 * Function:    H5F__get_info
 *
 * Purpose:     Private version of H5Fget_info
 *
 * Note:        This routine is needed so that there's a non-API routine
 *              that can set up VOL / SWMR info (which need a DXPL).
 *
 * Return:      Success:        SUCCEED
 *              Failure:        FAIL
 *-------------------------------------------------------------------------
 */
herr_t
H5F__get_info(H5F_t *f, H5F_info2_t *finfo)
{
    herr_t ret_value = SUCCEED;  /* Return value */

    FUNC_ENTER_PACKAGE_VOL

    /* Sanity check */
    HDassert(f);
    HDassert(f->shared);
    HDassert(finfo);

    /* Reset file info struct */
    HDmemset(finfo, 0, sizeof(*finfo));

    /* Get the size of the superblock and any superblock extensions */
    if(H5F__super_size(f, &finfo->super.super_size, &finfo->super.super_ext_size) < 0)
        HGOTO_ERROR(H5E_FILE, H5E_CANTGET, FAIL, "unable to retrieve superblock sizes")

    /* Get the size of any persistent free space */
    if(H5MF_get_freespace(f, &finfo->free.tot_space, &finfo->free.meta_size) < 0)
        HGOTO_ERROR(H5E_FILE, H5E_CANTGET, FAIL, "unable to retrieve free space information")

    /* Check for SOHM info */
    if(H5F_addr_defined(f->shared->sohm_addr))
        if(H5SM_ih_size(f, &finfo->sohm.hdr_size, &finfo->sohm.msgs_info) < 0)
            HGOTO_ERROR(H5E_FILE, H5E_CANTGET, FAIL, "unable to retrieve SOHM index & heap storage info")

    /* Set version # fields */
    finfo->super.version = f->shared->sblock->super_vers;
    finfo->sohm.version = f->shared->sohm_vers;
    finfo->free.version = HDF5_FREESPACE_VERSION;

done:
    FUNC_LEAVE_NOAPI_VOL(ret_value)
} /* H5F__get_info() */


/*-------------------------------------------------------------------------
 * Function: H5F_track_metadata_read_retries
 *
 * Purpose:  To track the # of a "retries" (log10) for a metadata item.
 *           This routine should be used only when:
 *           "retries" > 0
 *           f->shared->read_attempts > 1 (does not have retry when 1)
 *           f->shared->retries_nbins > 0 (calculated based on f->shared->read_attempts)
 *
 * Return:   Success:        SUCCEED
 *           Failure:        FAIL
 *-------------------------------------------------------------------------
 */
herr_t
H5F_track_metadata_read_retries(H5F_t *f, unsigned actype, unsigned retries)
{
    unsigned log_ind;            /* Index to the array of retries based on log10 of retries */
    double tmp;                  /* Temporary value, to keep compiler quiet */
    herr_t ret_value = SUCCEED;  /* Return value */

    FUNC_ENTER_NOAPI(FAIL)

    /* Sanity check */
    HDassert(f);
    HDassert(f->shared->read_attempts > 1);
    HDassert(f->shared->retries_nbins > 0);
    HDassert(retries > 0);
    HDassert(retries < f->shared->read_attempts);
    HDassert(actype < H5AC_NTYPES);

    /* Allocate memory for retries */
    if(NULL == f->shared->retries[actype])
        if(NULL == (f->shared->retries[actype] = (uint32_t *)H5MM_calloc((size_t)f->shared->retries_nbins * sizeof(uint32_t))))
            HGOTO_ERROR(H5E_RESOURCE, H5E_NOSPACE, FAIL, "memory allocation failed")

    /* Index to retries based on log10 */
    tmp = HDlog10((double)retries);
    log_ind = (unsigned)tmp;
    HDassert(log_ind < f->shared->retries_nbins);

    /* Increment the # of the "retries" */
    f->shared->retries[actype][log_ind]++;

done:
    FUNC_LEAVE_NOAPI(ret_value)
} /* H5F_track_metadata_read_retries() */


/*-------------------------------------------------------------------------
 * Function: H5F_set_retries
 *
 * Purpose:  To initialize data structures for read retries:
 *           --zero out "retries"
 *           --set up "retries_nbins" based on read_attempts
 *
 * Return:   Success:        SUCCEED
 *           Failure:        FAIL
 *-------------------------------------------------------------------------
 */
herr_t
H5F_set_retries(H5F_t *f)
{
    double tmp;                /* Temporary variable */

    /* Use FUNC_ENTER_NOAPI_NOINIT_NOERR here to avoid performance issues */
    FUNC_ENTER_NOAPI_NOINIT_NOERR

    /* Sanity check */
    HDassert(f);

    /* Initialize the tracking for metadata read retries */
    HDmemset(f->shared->retries, 0, sizeof(f->shared->retries));

    /* Initialize the # of bins for retries */
    f->shared->retries_nbins = 0;
    if(f->shared->read_attempts > 1) {
        tmp = HDlog10((double)(f->shared->read_attempts - 1));
        f->shared->retries_nbins = (unsigned)tmp + 1;
    }

    FUNC_LEAVE_NOAPI(SUCCEED)
} /* H5F_set_retries() */


/*-------------------------------------------------------------------------
 * Function:    H5F__get_free_sections
 *
 * Purpose:     Private version of H5Fget_free_sections
 *
 * Note:        This routine is needed so that there's a non-API routine
 *              that can set up VOL / SWMR info (which need a DXPL).
 *
 * Return:      Success:        non-negative, the total # of free space sections
 *              Failure:        negative
 *-------------------------------------------------------------------------
 */
ssize_t
H5F__get_free_sections(H5F_t *f, H5FD_mem_t type, size_t nsects,
    H5F_sect_info_t *sect_info)
{
    ssize_t     ret_value = -1;         /* Return value */

    FUNC_ENTER_PACKAGE_VOL

    /* Sanity check */
    HDassert(f);
    HDassert(f->shared);

    /* Go get the actual amount of free space in the file */
    if((ret_value = H5MF_get_free_sections(f, type, nsects, sect_info)) < 0)
        HGOTO_ERROR(H5E_FILE, H5E_CANTGET, FAIL, "unable to get free space sections for file")

done:
    FUNC_LEAVE_NOAPI_VOL(ret_value)
} /* H5F__get_free_sections() */


/*-------------------------------------------------------------------------
 * Function:    H5F_object_flush_cb
 *
 * Purpose:     To invoke the callback function for object flush that is set
 *              in the file's access property list.
 *
 * Return:      Success:        SUCCEED
 *              Failure:        FAIL
 *-------------------------------------------------------------------------
 */
herr_t
H5F_object_flush_cb(H5F_t *f, hid_t obj_id)
{
    herr_t ret_value = SUCCEED;         /* Return value */

    FUNC_ENTER_NOAPI(FAIL)

    /* Sanity check */
    HDassert(f);
    HDassert(f->shared);

    /* Invoke object flush callback if there is one */
    if(f->shared->object_flush.func && f->shared->object_flush.func(obj_id, f->shared->object_flush.udata) < 0)
        HGOTO_ERROR(H5E_DATASET, H5E_CANTINIT, FAIL, "object flush callback returns error")

done:
    FUNC_LEAVE_NOAPI(ret_value)
} /* H5F_object_flush_cb() */


/*-------------------------------------------------------------------------
 * Function: H5F__set_base_addr
 *
 * Purpose:  Quick and dirty routine to set the file's 'base_addr' value
 *
 * Return:   Non-negative on success/Negative on failure
 *-------------------------------------------------------------------------
 */
herr_t
H5F__set_base_addr(const H5F_t *f, haddr_t addr)
{
    herr_t ret_value = SUCCEED;         /* Return value */

    FUNC_ENTER_PACKAGE

    HDassert(f);
    HDassert(f->shared);

    /* Dispatch to driver */
    if(H5FD_set_base_addr(f->shared->lf, addr) < 0)
        HGOTO_ERROR(H5E_FILE, H5E_CANTSET, FAIL, "driver set_base_addr request failed")

done:
    FUNC_LEAVE_NOAPI(ret_value)
} /* end H5F__set_base_addr() */


/*-------------------------------------------------------------------------
 * Function: H5F__set_eoa
 *
 * Purpose:  Quick and dirty routine to set the file's 'eoa' value
 *
 * Return:   Non-negative on success/Negative on failure
 *-------------------------------------------------------------------------
 */
herr_t
H5F__set_eoa(const H5F_t *f, H5F_mem_t type, haddr_t addr)
{
    herr_t ret_value = SUCCEED;         /* Return value */

    FUNC_ENTER_PACKAGE

    HDassert(f);
    HDassert(f->shared);

    /* Dispatch to driver */
    if(H5FD_set_eoa(f->shared->lf, type, addr) < 0)
        HGOTO_ERROR(H5E_FILE, H5E_CANTSET, FAIL, "driver set_eoa request failed")

done:
    FUNC_LEAVE_NOAPI(ret_value)
} /* end H5F__set_eoa() */


/*-------------------------------------------------------------------------
 * Function: H5F__set_paged_aggr
 *
 * Purpose:  Quick and dirty routine to set the file's paged_aggr mode
 *
 * Return:   Non-negative on success/Negative on failure
 *-------------------------------------------------------------------------
 */
herr_t
H5F__set_paged_aggr(const H5F_t *f, hbool_t paged)
{
    herr_t ret_value = SUCCEED;         /* Return value */

    FUNC_ENTER_PACKAGE

    /* Sanity check */
    HDassert(f);
    HDassert(f->shared);

    /* Dispatch to driver */
    if(H5FD_set_paged_aggr(f->shared->lf, paged) < 0)
        HGOTO_ERROR(H5E_FILE, H5E_CANTSET, FAIL, "driver set paged aggr mode failed")

done:
    FUNC_LEAVE_NOAPI(ret_value)
} /* end H5F__set_paged_aggr() */


/*-------------------------------------------------------------------------
 * Function: H5F__get_max_eof_eoa
 *
 * Purpose:  Determine the maximum of (EOA, EOF) for the file
 *
 * Return:   Non-negative on success/Negative on failure
 *-------------------------------------------------------------------------
 */
herr_t
H5F__get_max_eof_eoa(const H5F_t *f, haddr_t *max_eof_eoa)
{
    haddr_t eof;                /* Relative address for EOF */
    haddr_t eoa;                /* Relative address for EOA */
    haddr_t tmp_max;
    herr_t ret_value = SUCCEED; /* Return value */

    FUNC_ENTER_PACKAGE

    /* Sanity checks */
    HDassert(f);
    HDassert(f->shared);

    /* Get the relative EOA and EOF */
    eoa = H5FD_get_eoa(f->shared->lf, H5FD_MEM_DEFAULT);
    eof = H5FD_get_eof(f->shared->lf, H5FD_MEM_DEFAULT);

    /* Determine the maximum */
    tmp_max = MAX(eof, eoa);
    if(HADDR_UNDEF == tmp_max)
        HGOTO_ERROR(H5E_FILE, H5E_CANTGET, FAIL, "file get eof/eoa requests failed")

    *max_eof_eoa = tmp_max;

done:
    FUNC_LEAVE_NOAPI(ret_value)
} /* end H5F__get_max_eof_eoa() */

#ifdef H5_HAVE_PARALLEL

/*-------------------------------------------------------------------------
 * Function:    H5F_set_coll_md_read
 *
 * Purpose:     Set the coll_md_read field with a new value.
 *
 * Return:      Success:        SUCCEED
 *              Failure:        FAIL
 *-------------------------------------------------------------------------
 */
void
H5F_set_coll_md_read(H5F_t *f, H5P_coll_md_read_flag_t cmr)
{
    /* Use FUNC_ENTER_NOAPI_NOINIT_NOERR here to avoid performance issues */
    FUNC_ENTER_NOAPI_NOINIT_NOERR

    /* Sanity check */
    HDassert(f);

    f->coll_md_read = cmr;

    FUNC_LEAVE_NOAPI_VOID
} /* H5F_set_coll_md_read() */
#endif /* H5_HAVE_PARALLEL */


/*-------------------------------------------------------------------------
<<<<<<< HEAD
 * Function:    H5F__start_swmr_write
 *
 * Purpose:     Private version of H5Fstart_swmr_write
 *
 * Note:        This routine is needed so that there's a non-API routine
 *              that can set up VOL / SWMR info (which need a DXPL).
 *
 * Return:      Success:        SUCCEED
 *              Failure:        FAIL
 *-------------------------------------------------------------------------
 */
herr_t
H5F__start_swmr_write(H5F_t *f)
{
    size_t grp_dset_count = 0;  /* # of open objects: groups & datasets */
    size_t nt_attr_count = 0;   /* # of opened named datatypes  + opened attributes */
    hid_t *obj_ids = NULL;      /* List of ids */
    H5G_loc_t *obj_glocs = NULL;/* Group location of the object */
    H5O_loc_t *obj_olocs = NULL;/* Object location */
    H5G_name_t *obj_paths = NULL; /* Group hierarchy path */
    size_t u;                   /* Local index variable */
    hbool_t setup = FALSE;      /* Boolean flag to indicate whether SWMR setting is enabled */
    herr_t ret_value = SUCCEED; /* Return value */

    FUNC_ENTER_PACKAGE_VOL

    /* Sanity check */
    HDassert(f);
    HDassert(f->shared);

    /* Flush the superblock extension */
    if(H5F_flush_tagged_metadata(f, f->shared->sblock->ext_addr) < 0)
        HGOTO_ERROR(H5E_FILE, H5E_CANTFLUSH, FAIL, "unable to flush superblock extension")

    /* Flush data buffers */
    if(H5F__flush_real(f) < 0)
        HGOTO_ERROR(H5E_FILE, H5E_CANTFLUSH, FAIL, "unable to flush f's cached information")

    /* Get the # of opened named datatypes and attributes */
    if(H5F_get_obj_count(f, H5F_OBJ_DATATYPE|H5F_OBJ_ATTR, FALSE, &nt_attr_count) < 0)
        HGOTO_ERROR(H5E_INTERNAL, H5E_BADITER, FAIL, "H5F_get_obj_count failed")
    if(nt_attr_count)
        HGOTO_ERROR(H5E_FILE, H5E_BADVALUE, FAIL, "named datatypes and/or attributes opened in the file")

    /* Get the # of opened datasets and groups */
    if(H5F_get_obj_count(f, H5F_OBJ_GROUP|H5F_OBJ_DATASET, FALSE, &grp_dset_count) < 0)
        HGOTO_ERROR(H5E_INTERNAL, H5E_BADITER, FAIL, "H5F_get_obj_count failed")

    if(grp_dset_count) {
        /* Allocate space for group and object locations */
    if((obj_ids = (hid_t *) H5MM_malloc(grp_dset_count * sizeof(hid_t))) == NULL)
        HGOTO_ERROR(H5E_FILE, H5E_NOSPACE, FAIL, "can't allocate buffer for hid_t")
    if((obj_glocs = (H5G_loc_t *) H5MM_malloc(grp_dset_count * sizeof(H5G_loc_t))) == NULL)
        HGOTO_ERROR(H5E_FILE, H5E_NOSPACE, FAIL, "can't allocate buffer for H5G_loc_t")
    if((obj_olocs = (H5O_loc_t *) H5MM_malloc(grp_dset_count * sizeof(H5O_loc_t))) == NULL)
        HGOTO_ERROR(H5E_FILE, H5E_NOSPACE, FAIL, "can't allocate buffer for H5O_loc_t")
    if((obj_paths = (H5G_name_t *) H5MM_malloc(grp_dset_count * sizeof(H5G_name_t))) == NULL)
        HGOTO_ERROR(H5E_FILE, H5E_NOSPACE, FAIL, "can't allocate buffer for H5G_name_t")

    /* Get the list of opened object ids (groups & datasets) */
    if(H5F_get_obj_ids(f, H5F_OBJ_GROUP|H5F_OBJ_DATASET, grp_dset_count, obj_ids, FALSE, &grp_dset_count) < 0)
        HGOTO_ERROR(H5E_FILE, H5E_CANTGET, FAIL, "H5F_get_obj_ids failed")

        /* Refresh opened objects (groups, datasets) in the file */
        for(u = 0; u < grp_dset_count; u++) {
=======
 * Function:    H5F_get_metadata_read_retry_info
 *
 * Purpose:     Private function to retrieve the collection of read retries
 *              for metadata items with checksum.
 *
 * Return:      SUCCEED/FAIL
 *
 *-------------------------------------------------------------------------
 */
herr_t
H5F_get_metadata_read_retry_info(H5F_t *file, H5F_retry_info_t *info)
{
    unsigned     i, j;            /* Local index variable */
    size_t       tot_size;        /* Size of each retries[i] */
    herr_t       ret_value = SUCCEED;       /* Return value */

    FUNC_ENTER_NOAPI(FAIL)

    /* Check args */
    HDassert(file);
    HDassert(info);

    /* Copy the # of bins for "retries" array */
    info->nbins = file->shared->retries_nbins;

    /* Initialize the array of "retries" */
    HDmemset(info->retries, 0, sizeof(info->retries));

    /* Return if there are no bins -- no retries */
    if (!info->nbins)
        HGOTO_DONE(SUCCEED);

    /* Calculate size for each retries[i] */
    tot_size = info->nbins * sizeof(uint32_t);

    /* Map and copy information to info's retries for metadata items with tracking for read retries */
    j = 0;
    for (i = 0; i < H5AC_NTYPES; i++) {
        switch (i) {
            case H5AC_OHDR_ID:
            case H5AC_OHDR_CHK_ID:
            case H5AC_BT2_HDR_ID:
            case H5AC_BT2_INT_ID:
            case H5AC_BT2_LEAF_ID:
            case H5AC_FHEAP_HDR_ID:
            case H5AC_FHEAP_DBLOCK_ID:
            case H5AC_FHEAP_IBLOCK_ID:
            case H5AC_FSPACE_HDR_ID:
            case H5AC_FSPACE_SINFO_ID:
            case H5AC_SOHM_TABLE_ID:
            case H5AC_SOHM_LIST_ID:
            case H5AC_EARRAY_HDR_ID:
            case H5AC_EARRAY_IBLOCK_ID:
            case H5AC_EARRAY_SBLOCK_ID:
            case H5AC_EARRAY_DBLOCK_ID:
            case H5AC_EARRAY_DBLK_PAGE_ID:
            case H5AC_FARRAY_HDR_ID:
            case H5AC_FARRAY_DBLOCK_ID:
            case H5AC_FARRAY_DBLK_PAGE_ID:
            case H5AC_SUPERBLOCK_ID:
                HDassert(j < H5F_NUM_METADATA_READ_RETRY_TYPES);
                if (file->shared->retries[i] != NULL) {
                    /* Allocate memory for retries[i]
                     *
                     * This memory should be released by the user with
                     * the H5free_memory() call.
                     */
                    if (NULL == (info->retries[j] = (uint32_t *)H5MM_malloc(tot_size)))
                        HGOTO_ERROR(H5E_RESOURCE, H5E_NOSPACE, FAIL, "memory allocation failed")

                    /* Copy the information */
                    HDmemcpy(info->retries[j], file->shared->retries[i], tot_size);
                }

                /* Increment location in info->retries[] array */
                j++;
                break;

            default:
                break;
        }
    }

done:
    FUNC_LEAVE_NOAPI(ret_value)
} /* end H5F_get_metadata_read_retry_info() */


/*-------------------------------------------------------------------------
 * Function:    H5F_start_swmr_write
 *
 * Purpose:     To enable SWMR writing mode for the file
 *
 *              1) Refresh opened objects: part 1
 *              2) Flush & reset accumulator
 *              3) Mark the file in SWMR writing mode
 *              4) Set metadata read attempts and retries info
 *              5) Disable accumulator
 *              6) Evict all cache entries except the superblock
 *              7) Refresh opened objects (part 2)
 *              8) Unlock the file
 *
 *              Pre-conditions:
 *
 *              1) The file being opened has v3 superblock
 *              2) The file is opened with H5F_ACC_RDWR
 *              3) The file is not already marked for SWMR writing
 *              4) Current implementaion for opened objects:
 *                  --only allow datasets and groups without attributes
 *                  --disallow named datatype with/without attributes
 *                  --disallow opened attributes attached to objects
 *
 * NOTE:        Currently, only opened groups and datasets are allowed
 *              when enabling SWMR via H5Fstart_swmr_write().
 *              Will later implement a different approach--
 *              set up flush dependency/proxy even for file opened without
 *              SWMR to resolve issues with opened objects.
 *
 * Return:      SUCCEED/FAIL
 *
 *-------------------------------------------------------------------------
 */
herr_t
H5F_start_swmr_write(H5F_t *file)
{
    hbool_t ci_load = FALSE;        /* whether MDC ci load requested */
    hbool_t ci_write = FALSE;       /* whether MDC CI write requested */
    size_t grp_dset_count=0;        /* # of open objects: groups & datasets */
    size_t nt_attr_count=0;         /* # of opened named datatypes  + opened attributes */
    hid_t *obj_ids = NULL;          /* List of ids */
    H5G_loc_t *obj_glocs = NULL;    /* Group location of the object */
    H5O_loc_t *obj_olocs = NULL;    /* Object location */
    H5G_name_t *obj_paths = NULL;   /* Group hierarchy path */
    size_t u;                       /* Local index variable */
    hbool_t setup = FALSE;          /* Boolean flag to indicate whether SWMR setting is enabled */
    H5F_io_info2_t fio_info;        /* I/O info for operation */
    herr_t ret_value = SUCCEED;     /* Return value */

    FUNC_ENTER_NOAPI(FAIL)

    /* check args */
    HDassert(file);

    /* Should have write permission */
    if ((H5F_INTENT(file) & H5F_ACC_RDWR) == 0)
        HGOTO_ERROR(H5E_FILE, H5E_BADVALUE, FAIL, "no write intent on file")

    /* Check superblock version */
    if (file->shared->sblock->super_vers < HDF5_SUPERBLOCK_VERSION_3)
        HGOTO_ERROR(H5E_FILE, H5E_BADVALUE, FAIL, "file superblock version - should be at least 3")

    /* Check for correct file format version */
    if ((file->shared->low_bound != H5F_LIBVER_V110) || (file->shared->high_bound != H5F_LIBVER_V110))
        HGOTO_ERROR(H5E_FILE, H5E_BADVALUE, FAIL, "file format version does not support SWMR - needs to be 1.10 or greater")

    /* Should not be marked for SWMR writing mode already */
    if (file->shared->sblock->status_flags & H5F_SUPER_SWMR_WRITE_ACCESS)
        HGOTO_ERROR(H5E_FILE, H5E_BADVALUE, FAIL, "file already in SWMR writing mode")

    /* Check to see if cache image is enabled.  Fail if so */
    if (H5C_cache_image_status(file, &ci_load, &ci_write) < 0)
        HGOTO_ERROR(H5E_FILE, H5E_CANTGET, FAIL, "can't get MDC cache image status")
    if (ci_load || ci_write )
        HGOTO_ERROR(H5E_FILE, H5E_UNSUPPORTED, FAIL, "can't have both SWMR and MDC cache image")

    /* Flush the superblock extension */
    if (H5F_flush_tagged_metadata(file, file->shared->sblock->ext_addr, H5AC_ind_read_dxpl_id) < 0)
        HGOTO_ERROR(H5E_FILE, H5E_CANTFLUSH, FAIL, "unable to flush superblock extension")

    /* Flush data buffers */
    if (H5F__flush(file, H5AC_ind_read_dxpl_id, H5AC_rawdata_dxpl_id, FALSE) < 0)
        HGOTO_ERROR(H5E_FILE, H5E_CANTFLUSH, FAIL, "unable to flush file's cached information")

    /* Get the # of opened named datatypes and attributes */
    if (H5F_get_obj_count(file, H5F_OBJ_DATATYPE|H5F_OBJ_ATTR, FALSE, &nt_attr_count) < 0)
        HGOTO_ERROR(H5E_INTERNAL, H5E_BADITER, FAIL, "H5F_get_obj_count failed")
    if (nt_attr_count)
        HGOTO_ERROR(H5E_FILE, H5E_BADVALUE, FAIL, "named datatypes and/or attributes opened in the file")

    /* Get the # of opened datasets and groups */
    if (H5F_get_obj_count(file, H5F_OBJ_GROUP|H5F_OBJ_DATASET, FALSE, &grp_dset_count) < 0)
        HGOTO_ERROR(H5E_INTERNAL, H5E_BADITER, FAIL, "H5F_get_obj_count failed")

    if (grp_dset_count) {
        /* Allocate space for group and object locations */
        if ((obj_ids = (hid_t *) H5MM_malloc(grp_dset_count * sizeof(hid_t))) == NULL)
            HGOTO_ERROR(H5E_FILE, H5E_NOSPACE, FAIL, "can't allocate buffer for hid_t")
        if ((obj_glocs = (H5G_loc_t *) H5MM_malloc(grp_dset_count * sizeof(H5G_loc_t))) == NULL)
            HGOTO_ERROR(H5E_FILE, H5E_NOSPACE, FAIL, "can't allocate buffer for H5G_loc_t")
        if ((obj_olocs = (H5O_loc_t *) H5MM_malloc(grp_dset_count * sizeof(H5O_loc_t))) == NULL)
            HGOTO_ERROR(H5E_FILE, H5E_NOSPACE, FAIL, "can't allocate buffer for H5O_loc_t")
        if ((obj_paths = (H5G_name_t *) H5MM_malloc(grp_dset_count * sizeof(H5G_name_t))) == NULL)
            HGOTO_ERROR(H5E_FILE, H5E_NOSPACE, FAIL, "can't allocate buffer for H5G_name_t")

        /* Get the list of opened object ids (groups & datasets) */
        if (H5F_get_obj_ids(file, H5F_OBJ_GROUP|H5F_OBJ_DATASET, grp_dset_count, obj_ids, FALSE, &grp_dset_count) < 0)
            HGOTO_ERROR(H5E_FILE, H5E_CANTGET, FAIL, "H5F_get_obj_ids failed")

        /* Refresh opened objects (groups, datasets) in the file */
        for (u = 0; u < grp_dset_count; u++) {
>>>>>>> 066b342a
            H5O_loc_t *oloc;            /* object location */
            H5G_loc_t tmp_loc;

            /* Set up the id's group location */
            obj_glocs[u].oloc = &obj_olocs[u];
            obj_glocs[u].path = &obj_paths[u];
            H5G_loc_reset(&obj_glocs[u]);

            /* get the id's object location */
<<<<<<< HEAD
            if((oloc = H5O_get_loc(obj_ids[u])) == NULL)
=======
            if ((oloc = H5O_get_loc(obj_ids[u])) == NULL)
>>>>>>> 066b342a
                HGOTO_ERROR(H5E_ARGS, H5E_BADTYPE, FAIL, "not an object")

            /* Make deep local copy of object's location information */
            H5G_loc(obj_ids[u], &tmp_loc);
            H5G_loc_copy(&obj_glocs[u], &tmp_loc, H5_COPY_DEEP);

            /* Close the object */
<<<<<<< HEAD
            if(H5I_dec_ref(obj_ids[u]) < 0)
                HGOTO_ERROR(H5E_ATOM, H5E_CANTCLOSEOBJ, FAIL, "decrementing object ID failed")
        } /* end for */
    } /* end if */

    /* Flush and reset the accumulator */
    if(H5F__accum_reset(f, TRUE) < 0)
        HGOTO_ERROR(H5E_IO, H5E_CANTRESET, FAIL, "can't reset accumulator")

    /* Turn on SWMR write in shared file open flags */
    f->shared->flags |= H5F_ACC_SWMR_WRITE;

    /* Mark the file in SWMR writing mode */
    f->shared->sblock->status_flags |= H5F_SUPER_SWMR_WRITE_ACCESS;

    /* Set up metadata read attempts */
    f->shared->read_attempts = H5F_SWMR_METADATA_READ_ATTEMPTS;

    /* Initialize "retries" and "retries_nbins" */
    if(H5F_set_retries(f) < 0)
        HGOTO_ERROR(H5E_FILE, H5E_CANTINIT, FAIL, "can't set retries and retries_nbins")

    /* Turn off usage of accumulator */
    f->shared->feature_flags &= ~(unsigned)H5FD_FEAT_ACCUMULATE_METADATA;
    if(H5FD_set_feature_flags(f->shared->lf, f->shared->feature_flags) < 0)
=======
            if (H5I_dec_ref(obj_ids[u]) < 0)
                HGOTO_ERROR(H5E_ATOM, H5E_CANTCLOSEOBJ, FAIL, "decrementing object ID failed")
        }
    }

    /* Set up I/O info for operation */
    fio_info.f = file;
    if (NULL == (fio_info.meta_dxpl = (H5P_genplist_t *)H5I_object(H5AC_ind_read_dxpl_id)))
        HGOTO_ERROR(H5E_ARGS, H5E_BADTYPE, FAIL, "can't get property list")
    if (NULL == (fio_info.raw_dxpl = (H5P_genplist_t *)H5I_object(H5AC_rawdata_dxpl_id)))
        HGOTO_ERROR(H5E_ARGS, H5E_BADTYPE, FAIL, "can't get property list")

    /* Flush and reset the accumulator */
    if (H5F__accum_reset(&fio_info, TRUE) < 0)
        HGOTO_ERROR(H5E_IO, H5E_CANTRESET, FAIL, "can't reset accumulator")

    /* Turn on SWMR write in shared file open flags */
    file->shared->flags |= H5F_ACC_SWMR_WRITE;

    /* Mark the file in SWMR writing mode */
    file->shared->sblock->status_flags |= H5F_SUPER_SWMR_WRITE_ACCESS;

    /* Set up metadata read attempts */
    file->shared->read_attempts = H5F_SWMR_METADATA_READ_ATTEMPTS;

    /* Initialize "retries" and "retries_nbins" */
    if (H5F_set_retries(file) < 0)
        HGOTO_ERROR(H5E_FILE, H5E_CANTINIT, FAIL, "can't set retries and retries_nbins")

    /* Turn off usage of accumulator */
    file->shared->feature_flags &= ~(unsigned)H5FD_FEAT_ACCUMULATE_METADATA;
    if (H5FD_set_feature_flags(file->shared->lf, file->shared->feature_flags) < 0)
>>>>>>> 066b342a
        HGOTO_ERROR(H5E_FILE, H5E_CANTSET, FAIL, "can't set feature_flags in VFD")

    setup = TRUE;

    /* Mark superblock as dirty */
<<<<<<< HEAD
    if(H5F_super_dirty(f) < 0)
        HGOTO_ERROR(H5E_FILE, H5E_CANTMARKDIRTY, FAIL, "unable to mark superblock as dirty")

    /* Flush the superblock */
    if(H5F_flush_tagged_metadata(f, H5AC__SUPERBLOCK_TAG) < 0)
        HGOTO_ERROR(H5E_FILE, H5E_CANTFLUSH, FAIL, "unable to flush superblock")

    /* Evict all flushed entries in the cache except the pinned superblock */
    if(H5F__evict_cache_entries(f) < 0)
        HGOTO_ERROR(H5E_FILE, H5E_CANTFLUSH, FAIL, "unable to evict file's cached information")

    /* Refresh (reopen) the objects (groups & datasets) in the file */
    for(u = 0; u < grp_dset_count; u++)
        if(H5O_refresh_metadata_reopen(obj_ids[u], &obj_glocs[u], TRUE) < 0)
            HGOTO_ERROR(H5E_ATOM, H5E_CLOSEERROR, FAIL, "can't refresh-close object")

    /* Unlock the file */
    if(H5FD_unlock(f->shared->lf) < 0)
=======
    if (H5F_super_dirty(file) < 0)
        HGOTO_ERROR(H5E_FILE, H5E_CANTMARKDIRTY, FAIL, "unable to mark superblock as dirty")

    /* Flush the superblock */
    if (H5F_flush_tagged_metadata(file, H5AC__SUPERBLOCK_TAG, H5AC_ind_read_dxpl_id) < 0)
        HGOTO_ERROR(H5E_FILE, H5E_CANTFLUSH, FAIL, "unable to flush superblock")

    /* Evict all flushed entries in the cache except the pinned superblock */
    if (H5F__evict_cache_entries(file, H5AC_ind_read_dxpl_id) < 0)
        HGOTO_ERROR(H5E_FILE, H5E_CANTFLUSH, FAIL, "unable to evict file's cached information")

    /* Refresh (reopen) the objects (groups & datasets) in the file */
    for (u = 0; u < grp_dset_count; u++)
        if (H5O_refresh_metadata_reopen(obj_ids[u], &obj_glocs[u], H5AC_ind_read_dxpl_id, TRUE) < 0)
            HGOTO_ERROR(H5E_ATOM, H5E_CLOSEERROR, FAIL, "can't refresh-close object")

    /* Unlock the file */
    if (H5FD_unlock(file->shared->lf) < 0)
>>>>>>> 066b342a
        HGOTO_ERROR(H5E_FILE, H5E_CANTOPENFILE, FAIL, "unable to unlock the file")

done:
    if(ret_value < 0 && setup) {
<<<<<<< HEAD
        HDassert(f);

        /* Re-enable accumulator */
        f->shared->feature_flags |= (unsigned)H5FD_FEAT_ACCUMULATE_METADATA;
        if(H5FD_set_feature_flags(f->shared->lf, f->shared->feature_flags) < 0)
            HDONE_ERROR(H5E_FILE, H5E_CANTSET, FAIL, "can't set feature_flags in VFD")

        /* Reset the # of read attempts */
        f->shared->read_attempts = H5F_METADATA_READ_ATTEMPTS;
        if(H5F_set_retries(f) < 0)
            HDONE_ERROR(H5E_FILE, H5E_CANTINIT, FAIL, "can't set retries and retries_nbins")

        /* Un-set H5F_ACC_SWMR_WRITE in shared open flags */
        f->shared->flags &= ~H5F_ACC_SWMR_WRITE;

        /* Unmark the f: not in SWMR writing mode */
        f->shared->sblock->status_flags &= (uint8_t)(~H5F_SUPER_SWMR_WRITE_ACCESS);

        /* Mark superblock as dirty */
        if(H5F_super_dirty(f) < 0)
            HDONE_ERROR(H5E_FILE, H5E_CANTMARKDIRTY, FAIL, "unable to mark superblock as dirty")

        /* Flush the superblock */
        if(H5F_flush_tagged_metadata(f, H5AC__SUPERBLOCK_TAG) < 0)
            HDONE_ERROR(H5E_FILE, H5E_CANTFLUSH, FAIL, "unable to flush superblock")
    } /* end if */

    /* Free memory */
    if(obj_ids)
        H5MM_xfree(obj_ids);
    if(obj_glocs)
        H5MM_xfree(obj_glocs);
    if(obj_olocs)
        H5MM_xfree(obj_olocs);
    if(obj_paths)
        H5MM_xfree(obj_paths);

    FUNC_LEAVE_NOAPI_VOL(ret_value)
} /* H5F__start_swmr_write() */


/*-------------------------------------------------------------------------
 * Function:    H5F__format_convert
 *
 * Purpose:     Private version of H5Fformat_convert
 *
 * Note:        This routine is needed so that there's a non-API routine
 *              that can set up VOL / SWMR info (which need a DXPL).
 *
 * Return:      Success:        SUCCEED
 *              Failure:        FAIL
 *-------------------------------------------------------------------------
 */
herr_t
H5F__format_convert(H5F_t *f)
{
    hbool_t mark_dirty = FALSE;		/* Whether to mark the file's superblock dirty */
    herr_t ret_value = SUCCEED;         /* Return value */

    FUNC_ENTER_PACKAGE_VOL

    /* Sanity check */
    HDassert(f);
    HDassert(f->shared);

    /* Check if the superblock should be downgraded */
    if(f->shared->sblock->super_vers > HDF5_SUPERBLOCK_VERSION_V18_LATEST) {
	f->shared->sblock->super_vers = HDF5_SUPERBLOCK_VERSION_V18_LATEST;
	mark_dirty = TRUE;
    } /* end if */

    /* Check for persistent freespace manager, which needs to be downgraded */
    if(!(f->shared->fs_strategy == H5F_FILE_SPACE_STRATEGY_DEF &&
	    f->shared->fs_persist == H5F_FREE_SPACE_PERSIST_DEF &&
	    f->shared->fs_threshold == H5F_FREE_SPACE_THRESHOLD_DEF &&
	    f->shared->fs_page_size == H5F_FILE_SPACE_PAGE_SIZE_DEF)) {
	/* Check to remove free-space manager info message from superblock extension */
	if(H5F_addr_defined(f->shared->sblock->ext_addr))
	    if(H5F__super_ext_remove_msg(f, H5O_FSINFO_ID) < 0)
		HGOTO_ERROR(H5E_FILE, H5E_CANTRELEASE, FAIL, "error in removing message from superblock extension")

	/* Close freespace manager */
	if(H5MF_try_close(f) < 0)
	    HGOTO_ERROR(H5E_FILE, H5E_CANTRELEASE, FAIL, "unable to free free-space address")

	/* Set non-persistent freespace manager */
	f->shared->fs_strategy = H5F_FILE_SPACE_STRATEGY_DEF;
	f->shared->fs_persist = H5F_FREE_SPACE_PERSIST_DEF;
	f->shared->fs_threshold = H5F_FREE_SPACE_THRESHOLD_DEF;
	f->shared->fs_page_size = H5F_FILE_SPACE_PAGE_SIZE_DEF;

	/* Indicate that the superblock should be marked dirty */
	mark_dirty = TRUE;
    } /* end if */

    /* Check if we should mark the superblock dirty */
    if(mark_dirty)
	/* Mark superblock as dirty */
	if(H5F_super_dirty(f) < 0)
	    HGOTO_ERROR(H5E_FILE, H5E_CANTMARKDIRTY, FAIL, "unable to mark superblock as dirty")

done:
    FUNC_LEAVE_NOAPI_VOL(ret_value)
} /* H5F__format_convert() */
=======

        /* Re-enable accumulator */
        file->shared->feature_flags |= (unsigned)H5FD_FEAT_ACCUMULATE_METADATA;
        if (H5FD_set_feature_flags(file->shared->lf, file->shared->feature_flags) < 0)
            HDONE_ERROR(H5E_FILE, H5E_CANTSET, FAIL, "can't set feature_flags in VFD")

        /* Reset the # of read attempts */
        file->shared->read_attempts = H5F_METADATA_READ_ATTEMPTS;
        if (H5F_set_retries(file) < 0)
            HDONE_ERROR(H5E_FILE, H5E_CANTINIT, FAIL, "can't set retries and retries_nbins")

        /* Un-set H5F_ACC_SWMR_WRITE in shared open flags */
        file->shared->flags &= ~H5F_ACC_SWMR_WRITE;

        /* Unmark the file: not in SWMR writing mode */
        file->shared->sblock->status_flags &= (uint8_t)(~H5F_SUPER_SWMR_WRITE_ACCESS);

        /* Mark superblock as dirty */
        if (H5F_super_dirty(file) < 0)
            HDONE_ERROR(H5E_FILE, H5E_CANTMARKDIRTY, FAIL, "unable to mark superblock as dirty")

        /* Flush the superblock */
        if (H5F_flush_tagged_metadata(file, H5AC__SUPERBLOCK_TAG, H5AC_ind_read_dxpl_id) < 0)
            HDONE_ERROR(H5E_FILE, H5E_CANTFLUSH, FAIL, "unable to flush superblock")
    }

    /* Free memory */
    if (obj_ids)
        H5MM_xfree(obj_ids);
    if (obj_glocs)
        H5MM_xfree(obj_glocs);
    if (obj_olocs)
        H5MM_xfree(obj_olocs);
    if (obj_paths)
        H5MM_xfree(obj_paths);

    FUNC_LEAVE_NOAPI(ret_value)
} /* end H5F_start_swmr_write() */
>>>>>>> 066b342a
<|MERGE_RESOLUTION|>--- conflicted
+++ resolved
@@ -3335,74 +3335,7 @@
  
 /*-------------------------------------------------------------------------
-<<<<<<< HEAD
- * Function:    H5F__start_swmr_write
- *
- * Purpose:     Private version of H5Fstart_swmr_write
- *
- * Note:        This routine is needed so that there's a non-API routine
- *              that can set up VOL / SWMR info (which need a DXPL).
- *
- * Return:      Success:        SUCCEED
- *              Failure:        FAIL
- *-------------------------------------------------------------------------
- */
-herr_t
-H5F__start_swmr_write(H5F_t *f)
-{
-    size_t grp_dset_count = 0;  /* # of open objects: groups & datasets */
-    size_t nt_attr_count = 0;   /* # of opened named datatypes  + opened attributes */
-    hid_t *obj_ids = NULL;      /* List of ids */
-    H5G_loc_t *obj_glocs = NULL;/* Group location of the object */
-    H5O_loc_t *obj_olocs = NULL;/* Object location */
-    H5G_name_t *obj_paths = NULL; /* Group hierarchy path */
-    size_t u;                   /* Local index variable */
-    hbool_t setup = FALSE;      /* Boolean flag to indicate whether SWMR setting is enabled */
-    herr_t ret_value = SUCCEED; /* Return value */
-
-    FUNC_ENTER_PACKAGE_VOL
-
-    /* Sanity check */
-    HDassert(f);
-    HDassert(f->shared);
-
-    /* Flush the superblock extension */
-    if(H5F_flush_tagged_metadata(f, f->shared->sblock->ext_addr) < 0)
-        HGOTO_ERROR(H5E_FILE, H5E_CANTFLUSH, FAIL, "unable to flush superblock extension")
-
-    /* Flush data buffers */
-    if(H5F__flush_real(f) < 0)
-        HGOTO_ERROR(H5E_FILE, H5E_CANTFLUSH, FAIL, "unable to flush f's cached information")
-
-    /* Get the # of opened named datatypes and attributes */
-    if(H5F_get_obj_count(f, H5F_OBJ_DATATYPE|H5F_OBJ_ATTR, FALSE, &nt_attr_count) < 0)
-        HGOTO_ERROR(H5E_INTERNAL, H5E_BADITER, FAIL, "H5F_get_obj_count failed")
-    if(nt_attr_count)
-        HGOTO_ERROR(H5E_FILE, H5E_BADVALUE, FAIL, "named datatypes and/or attributes opened in the file")
-
-    /* Get the # of opened datasets and groups */
-    if(H5F_get_obj_count(f, H5F_OBJ_GROUP|H5F_OBJ_DATASET, FALSE, &grp_dset_count) < 0)
-        HGOTO_ERROR(H5E_INTERNAL, H5E_BADITER, FAIL, "H5F_get_obj_count failed")
-
-    if(grp_dset_count) {
-        /* Allocate space for group and object locations */
-    if((obj_ids = (hid_t *) H5MM_malloc(grp_dset_count * sizeof(hid_t))) == NULL)
-        HGOTO_ERROR(H5E_FILE, H5E_NOSPACE, FAIL, "can't allocate buffer for hid_t")
-    if((obj_glocs = (H5G_loc_t *) H5MM_malloc(grp_dset_count * sizeof(H5G_loc_t))) == NULL)
-        HGOTO_ERROR(H5E_FILE, H5E_NOSPACE, FAIL, "can't allocate buffer for H5G_loc_t")
-    if((obj_olocs = (H5O_loc_t *) H5MM_malloc(grp_dset_count * sizeof(H5O_loc_t))) == NULL)
-        HGOTO_ERROR(H5E_FILE, H5E_NOSPACE, FAIL, "can't allocate buffer for H5O_loc_t")
-    if((obj_paths = (H5G_name_t *) H5MM_malloc(grp_dset_count * sizeof(H5G_name_t))) == NULL)
-        HGOTO_ERROR(H5E_FILE, H5E_NOSPACE, FAIL, "can't allocate buffer for H5G_name_t")
-
-    /* Get the list of opened object ids (groups & datasets) */
-    if(H5F_get_obj_ids(f, H5F_OBJ_GROUP|H5F_OBJ_DATASET, grp_dset_count, obj_ids, FALSE, &grp_dset_count) < 0)
-        HGOTO_ERROR(H5E_FILE, H5E_CANTGET, FAIL, "H5F_get_obj_ids failed")
-
-        /* Refresh opened objects (groups, datasets) in the file */
-        for(u = 0; u < grp_dset_count; u++) {
-=======
- * Function:    H5F_get_metadata_read_retry_info
+ * Function:    H5F__get_metadata_read_retry_info
  *
  * Purpose:     Private function to retrieve the collection of read retries
  *              for metadata items with checksum.
@@ -3412,13 +3345,13 @@
  *-------------------------------------------------------------------------
  */
 herr_t
-H5F_get_metadata_read_retry_info(H5F_t *file, H5F_retry_info_t *info)
+H5F__get_metadata_read_retry_info(H5F_t *file, H5F_retry_info_t *info)
 {
     unsigned     i, j;            /* Local index variable */
     size_t       tot_size;        /* Size of each retries[i] */
     herr_t       ret_value = SUCCEED;       /* Return value */
 
-    FUNC_ENTER_NOAPI(FAIL)
+    FUNC_ENTER_PACKAGE
 
     /* Check args */
     HDassert(file);
@@ -3487,14 +3420,15 @@
 
 done:
     FUNC_LEAVE_NOAPI(ret_value)
-} /* end H5F_get_metadata_read_retry_info() */
-
--
-/*-------------------------------------------------------------------------
- * Function:    H5F_start_swmr_write
- *
- * Purpose:     To enable SWMR writing mode for the file
+} /* end H5F__get_metadata_read_retry_info() */
+
+
++
+/*-------------------------------------------------------------------------
+ * Function:    H5F__start_swmr_write
+ *
+ * Purpose:     Private version of H5Fstart_swmr_write
  *
  *              1) Refresh opened objects: part 1
  *              2) Flush & reset accumulator
@@ -3515,95 +3449,97 @@
  *                  --disallow named datatype with/without attributes
  *                  --disallow opened attributes attached to objects
  *
- * NOTE:        Currently, only opened groups and datasets are allowed
+ * Note:        Currently, only opened groups and datasets are allowed
  *              when enabling SWMR via H5Fstart_swmr_write().
  *              Will later implement a different approach--
  *              set up flush dependency/proxy even for file opened without
  *              SWMR to resolve issues with opened objects.
  *
- * Return:      SUCCEED/FAIL
- *
+ * Note:        This routine is needed so that there's a non-API routine
+ *              that can set up VOL / SWMR info (which need a DXPL).
+ *
+ * Return:      Success:        SUCCEED
+ *              Failure:        FAIL
  *-------------------------------------------------------------------------
  */
 herr_t
-H5F_start_swmr_write(H5F_t *file)
+H5F__start_swmr_write(H5F_t *f)
 {
     hbool_t ci_load = FALSE;        /* whether MDC ci load requested */
     hbool_t ci_write = FALSE;       /* whether MDC CI write requested */
-    size_t grp_dset_count=0;        /* # of open objects: groups & datasets */
-    size_t nt_attr_count=0;         /* # of opened named datatypes  + opened attributes */
+    size_t grp_dset_count = 0;      /* # of open objects: groups & datasets */
+    size_t nt_attr_count = 0;       /* # of opened named datatypes  + opened attributes */
     hid_t *obj_ids = NULL;          /* List of ids */
     H5G_loc_t *obj_glocs = NULL;    /* Group location of the object */
     H5O_loc_t *obj_olocs = NULL;    /* Object location */
     H5G_name_t *obj_paths = NULL;   /* Group hierarchy path */
     size_t u;                       /* Local index variable */
     hbool_t setup = FALSE;          /* Boolean flag to indicate whether SWMR setting is enabled */
-    H5F_io_info2_t fio_info;        /* I/O info for operation */
     herr_t ret_value = SUCCEED;     /* Return value */
 
-    FUNC_ENTER_NOAPI(FAIL)
-
-    /* check args */
-    HDassert(file);
+    FUNC_ENTER_PACKAGE_VOL
+
+    /* Sanity check */
+    HDassert(f);
+    HDassert(f->shared);
 
     /* Should have write permission */
-    if ((H5F_INTENT(file) & H5F_ACC_RDWR) == 0)
+    if((H5F_INTENT(f) & H5F_ACC_RDWR) == 0)
         HGOTO_ERROR(H5E_FILE, H5E_BADVALUE, FAIL, "no write intent on file")
 
     /* Check superblock version */
-    if (file->shared->sblock->super_vers < HDF5_SUPERBLOCK_VERSION_3)
+    if(f->shared->sblock->super_vers < HDF5_SUPERBLOCK_VERSION_3)
         HGOTO_ERROR(H5E_FILE, H5E_BADVALUE, FAIL, "file superblock version - should be at least 3")
 
     /* Check for correct file format version */
-    if ((file->shared->low_bound != H5F_LIBVER_V110) || (file->shared->high_bound != H5F_LIBVER_V110))
+    if((f->shared->low_bound != H5F_LIBVER_V110) || (f->shared->high_bound != H5F_LIBVER_V110))
         HGOTO_ERROR(H5E_FILE, H5E_BADVALUE, FAIL, "file format version does not support SWMR - needs to be 1.10 or greater")
 
     /* Should not be marked for SWMR writing mode already */
-    if (file->shared->sblock->status_flags & H5F_SUPER_SWMR_WRITE_ACCESS)
+    if(f->shared->sblock->status_flags & H5F_SUPER_SWMR_WRITE_ACCESS)
         HGOTO_ERROR(H5E_FILE, H5E_BADVALUE, FAIL, "file already in SWMR writing mode")
 
     /* Check to see if cache image is enabled.  Fail if so */
-    if (H5C_cache_image_status(file, &ci_load, &ci_write) < 0)
+    if(H5C_cache_image_status(f, &ci_load, &ci_write) < 0)
         HGOTO_ERROR(H5E_FILE, H5E_CANTGET, FAIL, "can't get MDC cache image status")
-    if (ci_load || ci_write )
+    if(ci_load || ci_write )
         HGOTO_ERROR(H5E_FILE, H5E_UNSUPPORTED, FAIL, "can't have both SWMR and MDC cache image")
 
     /* Flush the superblock extension */
-    if (H5F_flush_tagged_metadata(file, file->shared->sblock->ext_addr, H5AC_ind_read_dxpl_id) < 0)
+    if(H5F_flush_tagged_metadata(f, f->shared->sblock->ext_addr) < 0)
         HGOTO_ERROR(H5E_FILE, H5E_CANTFLUSH, FAIL, "unable to flush superblock extension")
 
     /* Flush data buffers */
-    if (H5F__flush(file, H5AC_ind_read_dxpl_id, H5AC_rawdata_dxpl_id, FALSE) < 0)
-        HGOTO_ERROR(H5E_FILE, H5E_CANTFLUSH, FAIL, "unable to flush file's cached information")
+    if(H5F__flush_real(f) < 0)
+        HGOTO_ERROR(H5E_FILE, H5E_CANTFLUSH, FAIL, "unable to flush f's cached information")
 
     /* Get the # of opened named datatypes and attributes */
-    if (H5F_get_obj_count(file, H5F_OBJ_DATATYPE|H5F_OBJ_ATTR, FALSE, &nt_attr_count) < 0)
+    if(H5F_get_obj_count(f, H5F_OBJ_DATATYPE|H5F_OBJ_ATTR, FALSE, &nt_attr_count) < 0)
         HGOTO_ERROR(H5E_INTERNAL, H5E_BADITER, FAIL, "H5F_get_obj_count failed")
-    if (nt_attr_count)
+    if(nt_attr_count)
         HGOTO_ERROR(H5E_FILE, H5E_BADVALUE, FAIL, "named datatypes and/or attributes opened in the file")
 
     /* Get the # of opened datasets and groups */
-    if (H5F_get_obj_count(file, H5F_OBJ_GROUP|H5F_OBJ_DATASET, FALSE, &grp_dset_count) < 0)
+    if(H5F_get_obj_count(f, H5F_OBJ_GROUP|H5F_OBJ_DATASET, FALSE, &grp_dset_count) < 0)
         HGOTO_ERROR(H5E_INTERNAL, H5E_BADITER, FAIL, "H5F_get_obj_count failed")
 
-    if (grp_dset_count) {
+    if(grp_dset_count) {
         /* Allocate space for group and object locations */
-        if ((obj_ids = (hid_t *) H5MM_malloc(grp_dset_count * sizeof(hid_t))) == NULL)
+        if((obj_ids = (hid_t *) H5MM_malloc(grp_dset_count * sizeof(hid_t))) == NULL)
             HGOTO_ERROR(H5E_FILE, H5E_NOSPACE, FAIL, "can't allocate buffer for hid_t")
-        if ((obj_glocs = (H5G_loc_t *) H5MM_malloc(grp_dset_count * sizeof(H5G_loc_t))) == NULL)
+        if((obj_glocs = (H5G_loc_t *) H5MM_malloc(grp_dset_count * sizeof(H5G_loc_t))) == NULL)
             HGOTO_ERROR(H5E_FILE, H5E_NOSPACE, FAIL, "can't allocate buffer for H5G_loc_t")
-        if ((obj_olocs = (H5O_loc_t *) H5MM_malloc(grp_dset_count * sizeof(H5O_loc_t))) == NULL)
+        if((obj_olocs = (H5O_loc_t *) H5MM_malloc(grp_dset_count * sizeof(H5O_loc_t))) == NULL)
             HGOTO_ERROR(H5E_FILE, H5E_NOSPACE, FAIL, "can't allocate buffer for H5O_loc_t")
-        if ((obj_paths = (H5G_name_t *) H5MM_malloc(grp_dset_count * sizeof(H5G_name_t))) == NULL)
+        if((obj_paths = (H5G_name_t *) H5MM_malloc(grp_dset_count * sizeof(H5G_name_t))) == NULL)
             HGOTO_ERROR(H5E_FILE, H5E_NOSPACE, FAIL, "can't allocate buffer for H5G_name_t")
 
         /* Get the list of opened object ids (groups & datasets) */
-        if (H5F_get_obj_ids(file, H5F_OBJ_GROUP|H5F_OBJ_DATASET, grp_dset_count, obj_ids, FALSE, &grp_dset_count) < 0)
+        if(H5F_get_obj_ids(f, H5F_OBJ_GROUP|H5F_OBJ_DATASET, grp_dset_count, obj_ids, FALSE, &grp_dset_count) < 0)
             HGOTO_ERROR(H5E_FILE, H5E_CANTGET, FAIL, "H5F_get_obj_ids failed")
 
         /* Refresh opened objects (groups, datasets) in the file */
-        for (u = 0; u < grp_dset_count; u++) {
->>>>>>> 066b342a
+        for(u = 0; u < grp_dset_count; u++) {
             H5O_loc_t *oloc;            /* object location */
             H5G_loc_t tmp_loc;
 
@@ -3613,11 +3549,7 @@
             H5G_loc_reset(&obj_glocs[u]);
 
             /* get the id's object location */
-<<<<<<< HEAD
             if((oloc = H5O_get_loc(obj_ids[u])) == NULL)
-=======
-            if ((oloc = H5O_get_loc(obj_ids[u])) == NULL)
->>>>>>> 066b342a
                 HGOTO_ERROR(H5E_ARGS, H5E_BADTYPE, FAIL, "not an object")
 
             /* Make deep local copy of object's location information */
@@ -3625,7 +3557,6 @@
             H5G_loc_copy(&obj_glocs[u], &tmp_loc, H5_COPY_DEEP);
 
             /* Close the object */
-<<<<<<< HEAD
             if(H5I_dec_ref(obj_ids[u]) < 0)
                 HGOTO_ERROR(H5E_ATOM, H5E_CANTCLOSEOBJ, FAIL, "decrementing object ID failed")
         } /* end for */
@@ -3651,46 +3582,11 @@
     /* Turn off usage of accumulator */
     f->shared->feature_flags &= ~(unsigned)H5FD_FEAT_ACCUMULATE_METADATA;
     if(H5FD_set_feature_flags(f->shared->lf, f->shared->feature_flags) < 0)
-=======
-            if (H5I_dec_ref(obj_ids[u]) < 0)
-                HGOTO_ERROR(H5E_ATOM, H5E_CANTCLOSEOBJ, FAIL, "decrementing object ID failed")
-        }
-    }
-
-    /* Set up I/O info for operation */
-    fio_info.f = file;
-    if (NULL == (fio_info.meta_dxpl = (H5P_genplist_t *)H5I_object(H5AC_ind_read_dxpl_id)))
-        HGOTO_ERROR(H5E_ARGS, H5E_BADTYPE, FAIL, "can't get property list")
-    if (NULL == (fio_info.raw_dxpl = (H5P_genplist_t *)H5I_object(H5AC_rawdata_dxpl_id)))
-        HGOTO_ERROR(H5E_ARGS, H5E_BADTYPE, FAIL, "can't get property list")
-
-    /* Flush and reset the accumulator */
-    if (H5F__accum_reset(&fio_info, TRUE) < 0)
-        HGOTO_ERROR(H5E_IO, H5E_CANTRESET, FAIL, "can't reset accumulator")
-
-    /* Turn on SWMR write in shared file open flags */
-    file->shared->flags |= H5F_ACC_SWMR_WRITE;
-
-    /* Mark the file in SWMR writing mode */
-    file->shared->sblock->status_flags |= H5F_SUPER_SWMR_WRITE_ACCESS;
-
-    /* Set up metadata read attempts */
-    file->shared->read_attempts = H5F_SWMR_METADATA_READ_ATTEMPTS;
-
-    /* Initialize "retries" and "retries_nbins" */
-    if (H5F_set_retries(file) < 0)
-        HGOTO_ERROR(H5E_FILE, H5E_CANTINIT, FAIL, "can't set retries and retries_nbins")
-
-    /* Turn off usage of accumulator */
-    file->shared->feature_flags &= ~(unsigned)H5FD_FEAT_ACCUMULATE_METADATA;
-    if (H5FD_set_feature_flags(file->shared->lf, file->shared->feature_flags) < 0)
->>>>>>> 066b342a
         HGOTO_ERROR(H5E_FILE, H5E_CANTSET, FAIL, "can't set feature_flags in VFD")
 
     setup = TRUE;
 
     /* Mark superblock as dirty */
-<<<<<<< HEAD
     if(H5F_super_dirty(f) < 0)
         HGOTO_ERROR(H5E_FILE, H5E_CANTMARKDIRTY, FAIL, "unable to mark superblock as dirty")
 
@@ -3709,31 +3605,10 @@
 
     /* Unlock the file */
     if(H5FD_unlock(f->shared->lf) < 0)
-=======
-    if (H5F_super_dirty(file) < 0)
-        HGOTO_ERROR(H5E_FILE, H5E_CANTMARKDIRTY, FAIL, "unable to mark superblock as dirty")
-
-    /* Flush the superblock */
-    if (H5F_flush_tagged_metadata(file, H5AC__SUPERBLOCK_TAG, H5AC_ind_read_dxpl_id) < 0)
-        HGOTO_ERROR(H5E_FILE, H5E_CANTFLUSH, FAIL, "unable to flush superblock")
-
-    /* Evict all flushed entries in the cache except the pinned superblock */
-    if (H5F__evict_cache_entries(file, H5AC_ind_read_dxpl_id) < 0)
-        HGOTO_ERROR(H5E_FILE, H5E_CANTFLUSH, FAIL, "unable to evict file's cached information")
-
-    /* Refresh (reopen) the objects (groups & datasets) in the file */
-    for (u = 0; u < grp_dset_count; u++)
-        if (H5O_refresh_metadata_reopen(obj_ids[u], &obj_glocs[u], H5AC_ind_read_dxpl_id, TRUE) < 0)
-            HGOTO_ERROR(H5E_ATOM, H5E_CLOSEERROR, FAIL, "can't refresh-close object")
-
-    /* Unlock the file */
-    if (H5FD_unlock(file->shared->lf) < 0)
->>>>>>> 066b342a
         HGOTO_ERROR(H5E_FILE, H5E_CANTOPENFILE, FAIL, "unable to unlock the file")
 
 done:
     if(ret_value < 0 && setup) {
-<<<<<<< HEAD
         HDassert(f);
 
         /* Re-enable accumulator */
@@ -3839,43 +3714,3 @@
 done:
     FUNC_LEAVE_NOAPI_VOL(ret_value)
 } /* H5F__format_convert() */
-=======
-
-        /* Re-enable accumulator */
-        file->shared->feature_flags |= (unsigned)H5FD_FEAT_ACCUMULATE_METADATA;
-        if (H5FD_set_feature_flags(file->shared->lf, file->shared->feature_flags) < 0)
-            HDONE_ERROR(H5E_FILE, H5E_CANTSET, FAIL, "can't set feature_flags in VFD")
-
-        /* Reset the # of read attempts */
-        file->shared->read_attempts = H5F_METADATA_READ_ATTEMPTS;
-        if (H5F_set_retries(file) < 0)
-            HDONE_ERROR(H5E_FILE, H5E_CANTINIT, FAIL, "can't set retries and retries_nbins")
-
-        /* Un-set H5F_ACC_SWMR_WRITE in shared open flags */
-        file->shared->flags &= ~H5F_ACC_SWMR_WRITE;
-
-        /* Unmark the file: not in SWMR writing mode */
-        file->shared->sblock->status_flags &= (uint8_t)(~H5F_SUPER_SWMR_WRITE_ACCESS);
-
-        /* Mark superblock as dirty */
-        if (H5F_super_dirty(file) < 0)
-            HDONE_ERROR(H5E_FILE, H5E_CANTMARKDIRTY, FAIL, "unable to mark superblock as dirty")
-
-        /* Flush the superblock */
-        if (H5F_flush_tagged_metadata(file, H5AC__SUPERBLOCK_TAG, H5AC_ind_read_dxpl_id) < 0)
-            HDONE_ERROR(H5E_FILE, H5E_CANTFLUSH, FAIL, "unable to flush superblock")
-    }
-
-    /* Free memory */
-    if (obj_ids)
-        H5MM_xfree(obj_ids);
-    if (obj_glocs)
-        H5MM_xfree(obj_glocs);
-    if (obj_olocs)
-        H5MM_xfree(obj_olocs);
-    if (obj_paths)
-        H5MM_xfree(obj_paths);
-
-    FUNC_LEAVE_NOAPI(ret_value)
-} /* end H5F_start_swmr_write() */
->>>>>>> 066b342a
