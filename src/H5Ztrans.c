/* * * * * * * * * * * * * * * * * * * * * * * * * * * * * * * * * * * * * * *
 * Copyright by The HDF Group.                                               *
 * All rights reserved.                                                      *
 *                                                                           *
 * This file is part of HDF5.  The full HDF5 copyright notice, including     *
 * terms governing use, modification, and redistribution, is contained in    *
 * the COPYING file, which can be found at the root of the source code       *
 * distribution tree, or in https://www.hdfgroup.org/licenses.               *
 * If you do not have access to either file, you may request a copy from     *
 * help@hdfgroup.org.                                                        *
 * * * * * * * * * * * * * * * * * * * * * * * * * * * * * * * * * * * * * * */

#include "H5Zmodule.h" /* This source code file is part of the H5Z module */

#include "H5private.h"   /* Generic Functions                   */
#include "H5Eprivate.h"  /* Error handling                      */
#include "H5Iprivate.h"  /* IDs                                 */
#include "H5MMprivate.h" /* Memory management                   */
#include "H5VMprivate.h" /* H5VM_array_fill                     */
#include "H5Zpkg.h"      /* Data filters                                */

/* Token types */
typedef enum {
    H5Z_XFORM_ERROR,
    H5Z_XFORM_INTEGER, /* this represents an integer type in the data transform expression */
    H5Z_XFORM_FLOAT,   /* this represents a floating point type in the data transform expression */
    H5Z_XFORM_SYMBOL,
    H5Z_XFORM_PLUS,
    H5Z_XFORM_MINUS,
    H5Z_XFORM_MULT,
    H5Z_XFORM_DIVIDE,
    H5Z_XFORM_LPAREN,
    H5Z_XFORM_RPAREN,
    H5Z_XFORM_END
} H5Z_token_type;

typedef struct {
    unsigned int num_ptrs;
    void       **ptr_dat_val;
} H5Z_datval_ptrs;

/* Used to represent values in transform expression */
typedef union {
    void  *dat_val;
    long   int_val;
    double float_val;
} H5Z_num_val;

typedef struct H5Z_node {
    struct H5Z_node *lchild;
    struct H5Z_node *rchild;
    H5Z_token_type   type;
    H5Z_num_val      value;
} H5Z_node;

struct H5Z_data_xform_t {
    char            *xform_exp;
    H5Z_node        *parse_root;
    H5Z_datval_ptrs *dat_val_pointers;
};

typedef struct result {
    H5Z_token_type type;
    H5Z_num_val    value;
} H5Z_result;

/* The token */
typedef struct {
    const char *tok_expr; /* Holds the original expression        */

    /* Current token values */
    H5Z_token_type tok_type;  /* The type of the current token        */
    const char    *tok_begin; /* The beginning of the current token   */
    const char    *tok_end;   /* The end of the current token         */

    /* Previous token values */
    H5Z_token_type tok_last_type;  /* The type of the last token           */
    const char    *tok_last_begin; /* The beginning of the last token      */
    const char    *tok_last_end;   /* The end of the last token            */
} H5Z_token;

/* Local function prototypes */
static H5Z_token *H5Z__get_token(H5Z_token *current);
static H5Z_node  *H5Z__parse_expression(H5Z_token *current, H5Z_datval_ptrs *dat_val_pointers);
static H5Z_node  *H5Z__parse_term(H5Z_token *current, H5Z_datval_ptrs *dat_val_pointers);
static H5Z_node  *H5Z__parse_factor(H5Z_token *current, H5Z_datval_ptrs *dat_val_pointers);
static H5Z_node  *H5Z__new_node(H5Z_token_type type);
static void       H5Z__do_op(H5Z_node *tree);
static bool       H5Z__op_is_numbs(H5Z_node *_tree);
static bool       H5Z__op_is_numbs2(H5Z_node *_tree);
static hid_t      H5Z__xform_find_type(const H5T_t *type);
static herr_t     H5Z__xform_eval_full(H5Z_node *tree, size_t array_size, hid_t array_type, H5Z_result *res);
static void       H5Z__xform_destroy_parse_tree(H5Z_node *tree);
static void      *H5Z__xform_parse(const char *expression, H5Z_datval_ptrs *dat_val_pointers);
static void      *H5Z__xform_copy_tree(H5Z_node *tree, H5Z_datval_ptrs *dat_val_pointers,
                                       H5Z_datval_ptrs *new_dat_val_pointers);
static void       H5Z__xform_reduce_tree(H5Z_node *tree);

/* PGCC (11.8-0) has trouble with the command *p++ = *p OP tree_val. It increments P first before
 * doing the operation.  So I break down the command into two lines:
 *     *p = *p OP tree_val; p++;
 * Actually, the behavior of *p++ = *p OP tree_val is undefined. (SLU - 2012/3/19)
 */
#define H5Z_XFORM_DO_OP1(RESL, RESR, TYPE, OP, SIZE)                                                         \
    {                                                                                                        \
        size_t u;                                                                                            \
                                                                                                             \
        if (((RESL).type == H5Z_XFORM_SYMBOL) && ((RESR).type != H5Z_XFORM_SYMBOL)) {                        \
            TYPE  *p;                                                                                        \
            double tree_val;                                                                                 \
                                                                                                             \
            tree_val =                                                                                       \
                ((RESR).type == H5Z_XFORM_INTEGER ? (double)(RESR).value.int_val : (RESR).value.float_val);  \
            p = (TYPE *)(RESL).value.dat_val;                                                                \
                                                                                                             \
            for (u = 0; u < (SIZE); u++) {                                                                   \
                *p = (TYPE)((double)*p OP tree_val);                                                         \
                p++;                                                                                         \
            }                                                                                                \
        }                                                                                                    \
        else if (((RESR).type == H5Z_XFORM_SYMBOL) && ((RESL).type != H5Z_XFORM_SYMBOL)) {                   \
            TYPE  *p;                                                                                        \
            double tree_val;                                                                                 \
                                                                                                             \
            /* The case that the left operand is nothing, like -x or +x */                                   \
            if ((RESL).type == H5Z_XFORM_ERROR)                                                              \
                tree_val = 0;                                                                                \
            else                                                                                             \
                tree_val = ((RESL).type == H5Z_XFORM_INTEGER ? (double)(RESL).value.int_val                  \
                                                             : (RESL).value.float_val);                      \
                                                                                                             \
            p = (TYPE *)(RESR).value.dat_val;                                                                \
            for (u = 0; u < (SIZE); u++) {                                                                   \
                *p = (TYPE)(tree_val OP(double) * p);                                                        \
                p++;                                                                                         \
            }                                                                                                \
        }                                                                                                    \
        else if (((RESL).type == H5Z_XFORM_SYMBOL) && ((RESR).type == H5Z_XFORM_SYMBOL)) {                   \
            TYPE *pl = (TYPE *)(RESL).value.dat_val;                                                         \
            TYPE *pr = (TYPE *)(RESR).value.dat_val;                                                         \
                                                                                                             \
            for (u = 0; u < (SIZE); u++) {                                                                   \
                *pl = (TYPE)(*pl OP * pr);                                                                   \
                pl++;                                                                                        \
                pr++;                                                                                        \
            }                                                                                                \
        }                                                                                                    \
        else                                                                                                 \
            HGOTO_ERROR(H5E_ARGS, H5E_BADVALUE, FAIL, "Unexpected type conversion operation");               \
    }

#if CHAR_MIN >= 0
#define H5Z_XFORM_TYPE_OP(RESL, RESR, TYPE, OP, SIZE)                                                        \
    {                                                                                                        \
        if ((TYPE) == H5T_NATIVE_CHAR)                                                                       \
            H5Z_XFORM_DO_OP1((RESL), (RESR), char, OP, (SIZE))                                               \
        else if ((TYPE) == H5T_NATIVE_SCHAR)                                                                 \
            H5Z_XFORM_DO_OP1((RESL), (RESR), signed char, OP, (SIZE))                                        \
        else if ((TYPE) == H5T_NATIVE_SHORT)                                                                 \
            H5Z_XFORM_DO_OP1((RESL), (RESR), short, OP, (SIZE))                                              \
        else if ((TYPE) == H5T_NATIVE_USHORT)                                                                \
            H5Z_XFORM_DO_OP1((RESL), (RESR), unsigned short, OP, (SIZE))                                     \
        else if ((TYPE) == H5T_NATIVE_INT)                                                                   \
            H5Z_XFORM_DO_OP1((RESL), (RESR), int, OP, (SIZE))                                                \
        else if ((TYPE) == H5T_NATIVE_UINT)                                                                  \
            H5Z_XFORM_DO_OP1((RESL), (RESR), unsigned int, OP, (SIZE))                                       \
        else if ((TYPE) == H5T_NATIVE_LONG)                                                                  \
            H5Z_XFORM_DO_OP1((RESL), (RESR), long, OP, (SIZE))                                               \
        else if ((TYPE) == H5T_NATIVE_ULONG)                                                                 \
            H5Z_XFORM_DO_OP1((RESL), (RESR), unsigned long, OP, (SIZE))                                      \
        else if ((TYPE) == H5T_NATIVE_LLONG)                                                                 \
            H5Z_XFORM_DO_OP1((RESL), (RESR), long long, OP, (SIZE))                                          \
        else if ((TYPE) == H5T_NATIVE_ULLONG)                                                                \
            H5Z_XFORM_DO_OP1((RESL), (RESR), unsigned long long, OP, (SIZE))                                 \
        else if ((TYPE) == H5T_NATIVE_FLOAT)                                                                 \
            H5Z_XFORM_DO_OP1((RESL), (RESR), float, OP, (SIZE))                                              \
        else if ((TYPE) == H5T_NATIVE_DOUBLE)                                                                \
            H5Z_XFORM_DO_OP1((RESL), (RESR), double, OP, (SIZE))                                             \
        else if ((TYPE) == H5T_NATIVE_LDOUBLE)                                                               \
            H5Z_XFORM_DO_OP1((RESL), (RESR), long double, OP, (SIZE))                                        \
    }
#else /* CHAR_MIN >= 0 */
#define H5Z_XFORM_TYPE_OP(RESL, RESR, TYPE, OP, SIZE)                                                        \
    {                                                                                                        \
        if ((TYPE) == H5T_NATIVE_CHAR)                                                                       \
            H5Z_XFORM_DO_OP1((RESL), (RESR), char, OP, (SIZE))                                               \
        else if ((TYPE) == H5T_NATIVE_UCHAR)                                                                 \
            H5Z_XFORM_DO_OP1((RESL), (RESR), unsigned char, OP, (SIZE))                                      \
        else if ((TYPE) == H5T_NATIVE_SHORT)                                                                 \
            H5Z_XFORM_DO_OP1((RESL), (RESR), short, OP, (SIZE))                                              \
        else if ((TYPE) == H5T_NATIVE_USHORT)                                                                \
            H5Z_XFORM_DO_OP1((RESL), (RESR), unsigned short, OP, (SIZE))                                     \
        else if ((TYPE) == H5T_NATIVE_INT)                                                                   \
            H5Z_XFORM_DO_OP1((RESL), (RESR), int, OP, (SIZE))                                                \
        else if ((TYPE) == H5T_NATIVE_UINT)                                                                  \
            H5Z_XFORM_DO_OP1((RESL), (RESR), unsigned int, OP, (SIZE))                                       \
        else if ((TYPE) == H5T_NATIVE_LONG)                                                                  \
            H5Z_XFORM_DO_OP1((RESL), (RESR), long, OP, (SIZE))                                               \
        else if ((TYPE) == H5T_NATIVE_ULONG)                                                                 \
            H5Z_XFORM_DO_OP1((RESL), (RESR), unsigned long, OP, (SIZE))                                      \
        else if ((TYPE) == H5T_NATIVE_LLONG)                                                                 \
            H5Z_XFORM_DO_OP1((RESL), (RESR), long long, OP, (SIZE))                                          \
        else if ((TYPE) == H5T_NATIVE_ULLONG)                                                                \
            H5Z_XFORM_DO_OP1((RESL), (RESR), unsigned long long, OP, (SIZE))                                 \
        else if ((TYPE) == H5T_NATIVE_FLOAT)                                                                 \
            H5Z_XFORM_DO_OP1((RESL), (RESR), float, OP, (SIZE))                                              \
        else if ((TYPE) == H5T_NATIVE_DOUBLE)                                                                \
            H5Z_XFORM_DO_OP1((RESL), (RESR), double, OP, (SIZE))                                             \
        else if ((TYPE) == H5T_NATIVE_LDOUBLE)                                                               \
            H5Z_XFORM_DO_OP1((RESL), (RESR), long double, OP, (SIZE))                                        \
    }
#endif /* CHAR_MIN >= 0 */

#define H5Z_XFORM_DO_OP3(OP)                                                                                 \
    {                                                                                                        \
        if ((tree->lchild->type == H5Z_XFORM_INTEGER) && (tree->rchild->type == H5Z_XFORM_INTEGER)) {        \
            tree->type          = H5Z_XFORM_INTEGER;                                                         \
            tree->value.int_val = tree->lchild->value.int_val OP tree->rchild->value.int_val;                \
            H5MM_xfree(tree->lchild);                                                                        \
            H5MM_xfree(tree->rchild);                                                                        \
            tree->lchild = NULL;                                                                             \
            tree->rchild = NULL;                                                                             \
        }                                                                                                    \
        else if (((tree->lchild->type == H5Z_XFORM_FLOAT) || (tree->lchild->type == H5Z_XFORM_INTEGER)) &&   \
                 ((tree->rchild->type == H5Z_XFORM_FLOAT) || (tree->rchild->type == H5Z_XFORM_INTEGER))) {   \
            tree->type = H5Z_XFORM_FLOAT;                                                                    \
            tree->value.float_val =                                                                          \
                ((tree->lchild->type == H5Z_XFORM_FLOAT) ? tree->lchild->value.float_val                     \
                                                         : (double)tree->lchild->value.int_val)              \
                    OP((tree->rchild->type == H5Z_XFORM_FLOAT) ? tree->rchild->value.float_val               \
                                                               : (double)tree->rchild->value.int_val);       \
            H5MM_xfree(tree->lchild);                                                                        \
            H5MM_xfree(tree->rchild);                                                                        \
            tree->lchild = NULL;                                                                             \
            tree->rchild = NULL;                                                                             \
        }                                                                                                    \
    }

#define H5Z_XFORM_DO_OP4(TYPE)                                                                               \
    {                                                                                                        \
        if ((ret_value = (H5Z_node *)H5MM_malloc(sizeof(H5Z_node))) == NULL)                                 \
            HGOTO_ERROR(H5E_RESOURCE, H5E_NOSPACE, NULL, "Ran out of memory trying to copy parse tree");     \
        else {                                                                                               \
            ret_value->type = (TYPE);                                                                        \
            if (tree->lchild)                                                                                \
                ret_value->lchild =                                                                          \
                    (H5Z_node *)H5Z__xform_copy_tree(tree->lchild, dat_val_pointers, new_dat_val_pointers);  \
            else                                                                                             \
                ret_value->lchild = NULL;                                                                    \
            if (tree->rchild)                                                                                \
                ret_value->rchild =                                                                          \
                    (H5Z_node *)H5Z__xform_copy_tree(tree->rchild, dat_val_pointers, new_dat_val_pointers);  \
            else                                                                                             \
                ret_value->rchild = NULL;                                                                    \
        }                                                                                                    \
    }

#define H5Z_XFORM_DO_OP5(TYPE, SIZE)                                                                         \
    {                                                                                                        \
        TYPE val =                                                                                           \
            ((tree->type == H5Z_XFORM_INTEGER) ? (TYPE)tree->value.int_val : (TYPE)tree->value.float_val);   \
        H5VM_array_fill(array, &val, sizeof(TYPE), (SIZE));                                                  \
    }

/* The difference of this macro from H5Z_XFORM_DO_OP3 is that it handles the operations when the left operand
 * is empty, like -x or +x. The reason that it's separated from H5Z_XFORM_DO_OP3 is because compilers don't
 * accept operations like *x or /x.  So in H5Z__do_op, these two macros are called in different ways. (SLU
 * 2012/3/20)
 */
#define H5Z_XFORM_DO_OP6(OP)                                                                                 \
    {                                                                                                        \
        if (!tree->lchild && (tree->rchild->type == H5Z_XFORM_INTEGER)) {                                    \
            tree->type          = H5Z_XFORM_INTEGER;                                                         \
            tree->value.int_val = OP tree->rchild->value.int_val;                                            \
            H5MM_xfree(tree->rchild);                                                                        \
            tree->rchild = NULL;                                                                             \
        }                                                                                                    \
        else if (!tree->lchild && (tree->rchild->type == H5Z_XFORM_FLOAT)) {                                 \
            tree->type            = H5Z_XFORM_FLOAT;                                                         \
            tree->value.float_val = OP tree->rchild->value.float_val;                                        \
            H5MM_xfree(tree->rchild);                                                                        \
            tree->rchild = NULL;                                                                             \
        }                                                                                                    \
        else if ((tree->lchild->type == H5Z_XFORM_INTEGER) && (tree->rchild->type == H5Z_XFORM_INTEGER)) {   \
            tree->type          = H5Z_XFORM_INTEGER;                                                         \
            tree->value.int_val = tree->lchild->value.int_val OP tree->rchild->value.int_val;                \
            H5MM_xfree(tree->lchild);                                                                        \
            H5MM_xfree(tree->rchild);                                                                        \
            tree->lchild = NULL;                                                                             \
            tree->rchild = NULL;                                                                             \
        }                                                                                                    \
        else if (((tree->lchild->type == H5Z_XFORM_FLOAT) || (tree->lchild->type == H5Z_XFORM_INTEGER)) &&   \
                 ((tree->rchild->type == H5Z_XFORM_FLOAT) || (tree->rchild->type == H5Z_XFORM_INTEGER))) {   \
            tree->type = H5Z_XFORM_FLOAT;                                                                    \
            tree->value.float_val =                                                                          \
                ((tree->lchild->type == H5Z_XFORM_FLOAT) ? tree->lchild->value.float_val                     \
                                                         : (double)tree->lchild->value.int_val)              \
                    OP((tree->rchild->type == H5Z_XFORM_FLOAT) ? tree->rchild->value.float_val               \
                                                               : (double)tree->rchild->value.int_val);       \
            H5MM_xfree(tree->lchild);                                                                        \
            H5MM_xfree(tree->rchild);                                                                        \
            tree->lchild = NULL;                                                                             \
            tree->rchild = NULL;                                                                             \
        }                                                                                                    \
    }

/*
 * This is the context-free grammar for our expressions:
 *
 * expr     :=  term    | term '+ term      | term '-' term
 * term     :=  factor  | factor '*' factor | factor '/' factor
 * factor   :=  number      |
 *              symbol      |
 *              '-' factor  |   // unary minus
 *              '+' factor  |   // unary plus
 *              '(' expr ')'
 * symbol   :=  [a-zA-Z][a-zA-Z0-9]*
 * number   :=  H5Z_XFORM_INTEGER | FLOAT
 *      // H5Z_XFORM_INTEGER is a C long int
 *      // FLOAT is a C double
 */

/*-------------------------------------------------------------------------
 * Function:    H5Z__unget_token
 *
 * Purpose:     Rollback the H5Z_token to the previous H5Z_token retrieved. There
 *              should only need to be one level of rollback necessary
 *              for our grammar.
 *
 * Return:      Always succeeds.
 *
 *-------------------------------------------------------------------------
 */
static void
H5Z__unget_token(H5Z_token *current)
{
    FUNC_ENTER_PACKAGE_NOERR

    /* check args */
    assert(current);

    current->tok_type  = current->tok_last_type;
    current->tok_begin = current->tok_last_begin;
    current->tok_end   = current->tok_last_end;

    FUNC_LEAVE_NOAPI_VOID
}

/*-------------------------------------------------------------------------
 * Function:    H5Z__get_token
 *
 * Purpose:     Determine what the next valid H5Z_token is in the expression
 *              string. The current position within the H5Z_token string is
 *              kept internal to the H5Z_token and handled by this and the
 *              unget_H5Z_token function.
 *
 * Return:      Success:        The passed in H5Z_token with a valid tok_type
 *                              field.
 *              Failure:        The passed in H5Z_token but with the tok_type
 *                              field set to ERROR.
 *
 *-------------------------------------------------------------------------
 */
static H5Z_token *
H5Z__get_token(H5Z_token *current)
{
    H5Z_token *ret_value = current;

    FUNC_ENTER_PACKAGE

    /* check args */
    assert(current);

    /* Save the last position for possible ungets */
    current->tok_last_type  = current->tok_type;
    current->tok_last_begin = current->tok_begin;
    current->tok_last_end   = current->tok_end;

    current->tok_begin = current->tok_end;

    while (current->tok_begin[0] != '\0') {
        if (isspace(current->tok_begin[0])) {
            /* ignore whitespace */
        }
        else if (isdigit(current->tok_begin[0]) || current->tok_begin[0] == '.') {
            current->tok_end = current->tok_begin;

            /*
             * H5Z_XFORM_INTEGER          :=  digit-sequence
             * digit-sequence   :=  digit | digit digit-sequence
             * digit            :=  0 | 1 | 2 | 3 | 4 | 5 | 6 | 7 | 8 | 9
             */
            if (current->tok_end[0] != '.') {
                /* is number */
                current->tok_type = H5Z_XFORM_INTEGER;

                while (isdigit(current->tok_end[0]))
                    ++current->tok_end;
            }

            /*
             * float            :=  digit-sequence exponent |
             *                      dotted-digits exponent?
             * dotted-digits    :=  digit-sequence '.' digit-sequence?  |
             *                      '.' digit-sequence
             * exponent         :=  [Ee] [-+]? digit-sequence
             */
            if (current->tok_end[0] == '.' || current->tok_end[0] == 'e' || current->tok_end[0] == 'E') {
                current->tok_type = H5Z_XFORM_FLOAT;

                if (current->tok_end[0] == '.')
                    do {
                        ++current->tok_end;
                    } while (isdigit(current->tok_end[0]));

                if (current->tok_end[0] == 'e' || current->tok_end[0] == 'E') {
                    ++current->tok_end;

                    if (current->tok_end[0] == '-' || current->tok_end[0] == '+')
                        ++current->tok_end;

                    if (!isdigit(current->tok_end[0])) {
                        current->tok_type = H5Z_XFORM_ERROR;
                        HGOTO_ERROR(H5E_ARGS, H5E_BADVALUE, current,
                                    "Invalidly formatted floating point number");
                    }

                    while (isdigit(current->tok_end[0]))
                        ++current->tok_end;
                }

                /* Check that this is a properly formatted numerical value */
                if (isalpha(current->tok_end[0]) || current->tok_end[0] == '.') {
                    current->tok_type = H5Z_XFORM_ERROR;
                    HGOTO_ERROR(H5E_ARGS, H5E_BADVALUE, current, "Invalidly formatted floating point number");
                }
            }

            break;
        }
        else if (isalpha(current->tok_begin[0])) {
            /* is symbol */
            current->tok_type = H5Z_XFORM_SYMBOL;
            current->tok_end  = current->tok_begin;

            while (isalnum(current->tok_end[0]))
                ++current->tok_end;

            break;
        }
        else {
            /* should be +, -, *, /, (, or ) */
            switch (current->tok_begin[0]) {
                case '+':
                    current->tok_type = H5Z_XFORM_PLUS;
                    break;
                case '-':
                    current->tok_type = H5Z_XFORM_MINUS;
                    break;
                case '*':
                    current->tok_type = H5Z_XFORM_MULT;
                    break;
                case '/':
                    current->tok_type = H5Z_XFORM_DIVIDE;
                    break;
                case '(':
                    current->tok_type = H5Z_XFORM_LPAREN;
                    break;
                case ')':
                    current->tok_type = H5Z_XFORM_RPAREN;
                    break;
                default:
                    current->tok_type = H5Z_XFORM_ERROR;
                    HGOTO_ERROR(H5E_ARGS, H5E_BADVALUE, current,
                                "Unknown H5Z_token in data transform expression ");
            }

            current->tok_end = current->tok_begin + 1;
            break;
        }

        ++current->tok_begin;
    }

    if (current->tok_begin[0] == '\0')
        current->tok_type = H5Z_XFORM_END;

    /* Set return value */
    ret_value = current;

done:
    FUNC_LEAVE_NOAPI(ret_value)
}

/*-------------------------------------------------------------------------
 * Function:    H5Z__xform_destroy_parse_tree
 * Purpose:     Recursively destroys the expression tree.
 * Return:      Nothing
 *-------------------------------------------------------------------------
 */
static void
H5Z__xform_destroy_parse_tree(H5Z_node *tree)
{
    FUNC_ENTER_PACKAGE_NOERR

    if (tree) {
        H5Z__xform_destroy_parse_tree(tree->lchild);
        H5Z__xform_destroy_parse_tree(tree->rchild);
        H5MM_xfree(tree);
        tree = NULL;
    }

    FUNC_LEAVE_NOAPI_VOID
}

/*-------------------------------------------------------------------------
 * Function:    H5Z_parse
 *
 * Purpose:     Entry function for parsing the expression string.
 *
 * Return:      Success:    Valid H5Z_node ptr to an expression tree.
 *              Failure:    NULL
 *
 *-------------------------------------------------------------------------
 */
static void *
H5Z__xform_parse(const char *expression, H5Z_datval_ptrs *dat_val_pointers)
{
    H5Z_token tok;
    void     *ret_value = NULL; /* Return value */

    FUNC_ENTER_PACKAGE

    if (!expression)
        HGOTO_ERROR(H5E_ARGS, H5E_BADVALUE, NULL, "No expression provided?");

    /* Set up the initial H5Z_token for parsing */
    tok.tok_expr = tok.tok_begin = tok.tok_end = expression;

    ret_value = (void *)H5Z__parse_expression(&tok, dat_val_pointers);

    H5Z__xform_reduce_tree((H5Z_node *)ret_value);

done:
    FUNC_LEAVE_NOAPI(ret_value)
}

/*-------------------------------------------------------------------------
 * Function:    H5Z__parse_expression
 * Purpose:     Beginning of the recursive descent parser to parse the
 *              expression. An expression is:
 *
 *                  expr     :=  term | term '+' term | term '-' term
 *
 * Return:      Success:    Valid H5Z_node ptr to expression tree
 *              Failure:    NULL
 *
 *-------------------------------------------------------------------------
 */
static H5Z_node *
H5Z__parse_expression(H5Z_token *current, H5Z_datval_ptrs *dat_val_pointers)
{
    H5Z_node *expr;
    H5Z_node *ret_value = NULL; /* Return value */

    FUNC_ENTER_PACKAGE

    expr = H5Z__parse_term(current, dat_val_pointers);

    for (;;) {
        H5Z_node *new_node;

        current = H5Z__get_token(current);

        switch (current->tok_type) {
            case H5Z_XFORM_PLUS:
                new_node = H5Z__new_node(H5Z_XFORM_PLUS);

                if (!new_node) {
                    H5Z__xform_destroy_parse_tree(expr);
                    HGOTO_ERROR(H5E_RESOURCE, H5E_NOSPACE, NULL, "Unable to allocate new node");
                }

                new_node->lchild = expr;
                new_node->rchild = H5Z__parse_term(current, dat_val_pointers);

                if (!new_node->rchild) {
                    H5Z__xform_destroy_parse_tree(new_node);
                    HGOTO_ERROR(H5E_ARGS, H5E_BADVALUE, NULL, "Error parsing data transform expression");
                }

                expr = new_node;
                break;

            case H5Z_XFORM_MINUS:
                new_node = H5Z__new_node(H5Z_XFORM_MINUS);

                if (!new_node) {
                    H5Z__xform_destroy_parse_tree(expr);
                    HGOTO_ERROR(H5E_RESOURCE, H5E_NOSPACE, NULL, "Unable to allocate new node");
                }

                new_node->lchild = expr;
                new_node->rchild = H5Z__parse_term(current, dat_val_pointers);

                if (!new_node->rchild) {
                    H5Z__xform_destroy_parse_tree(new_node);
                    HGOTO_ERROR(H5E_ARGS, H5E_BADVALUE, NULL, "Error parsing data transform expression");
                }

                expr = new_node;
                break;

            case H5Z_XFORM_RPAREN:
                H5Z__unget_token(current);
                HGOTO_DONE(expr);

            case H5Z_XFORM_END:
                HGOTO_DONE(expr);

            case H5Z_XFORM_ERROR:
            case H5Z_XFORM_INTEGER:
            case H5Z_XFORM_FLOAT:
            case H5Z_XFORM_SYMBOL:
            case H5Z_XFORM_MULT:
            case H5Z_XFORM_DIVIDE:
            case H5Z_XFORM_LPAREN:
            default:
                H5Z__xform_destroy_parse_tree(expr);
                HGOTO_ERROR(H5E_ARGS, H5E_BADVALUE, NULL, "Error parsing data transform expression");
        }
    }

done:
    FUNC_LEAVE_NOAPI(ret_value)
}

/*-------------------------------------------------------------------------
 * Function:    H5Z__parse_term
 * Purpose:     Parses a term in our expression language. A term is:
 *
 *                  term :=  factor | factor '*' factor | factor '/' factor
 *
 * Return:      Success:    Valid H5Z_node ptr to expression tree
 *              Failure:    NULL
 *
 *-------------------------------------------------------------------------
 */
static H5Z_node *
H5Z__parse_term(H5Z_token *current, H5Z_datval_ptrs *dat_val_pointers)
{
    H5Z_node *term      = NULL;
    H5Z_node *ret_value = NULL; /* Return value */

    FUNC_ENTER_PACKAGE

    term = H5Z__parse_factor(current, dat_val_pointers);

    for (;;) {
        H5Z_node *new_node;

        current = H5Z__get_token(current);

        switch (current->tok_type) {
            case H5Z_XFORM_MULT:
                new_node = H5Z__new_node(H5Z_XFORM_MULT);

                if (!new_node) {
                    H5Z__xform_destroy_parse_tree(term);
                    HGOTO_ERROR(H5E_RESOURCE, H5E_NOSPACE, NULL, "Unable to allocate new node");
                }

                new_node->lchild = term;
                new_node->rchild = H5Z__parse_factor(current, dat_val_pointers);

                if (!new_node->rchild) {
                    H5Z__xform_destroy_parse_tree(new_node);
                    HGOTO_ERROR(H5E_ARGS, H5E_BADVALUE, NULL, "Error parsing data transform expression");
                }

                term = new_node;
                break;

            case H5Z_XFORM_DIVIDE:
                new_node = H5Z__new_node(H5Z_XFORM_DIVIDE);

                if (!new_node) {
                    H5Z__xform_destroy_parse_tree(term);
                    HGOTO_ERROR(H5E_RESOURCE, H5E_NOSPACE, NULL, "Unable to allocate new node");
                }

                new_node->lchild = term;
                new_node->rchild = H5Z__parse_factor(current, dat_val_pointers);
                term             = new_node;

                if (!new_node->rchild) {
                    H5Z__xform_destroy_parse_tree(new_node);
                    HGOTO_ERROR(H5E_ARGS, H5E_BADVALUE, NULL, "Error parsing data transform expression");
                }
                break;

            case H5Z_XFORM_RPAREN:
                H5Z__unget_token(current);
                HGOTO_DONE(term);

            case H5Z_XFORM_END:
                HGOTO_DONE(term);

            case H5Z_XFORM_INTEGER:
            case H5Z_XFORM_FLOAT:
            case H5Z_XFORM_SYMBOL:
            case H5Z_XFORM_PLUS:
            case H5Z_XFORM_MINUS:
            case H5Z_XFORM_LPAREN:
                H5Z__unget_token(current);
                HGOTO_DONE(term);

            case H5Z_XFORM_ERROR:
            default:
                H5Z__xform_destroy_parse_tree(term);
                HGOTO_ERROR(H5E_ARGS, H5E_BADVALUE, NULL,
                            "bad transform type passed to data transform expression");
        } /* end switch */
    }     /* end for */

done:
    FUNC_LEAVE_NOAPI(ret_value)
}

/*-------------------------------------------------------------------------
 * Function:    H5Z__parse_factor
 * Purpose:     Parses a factor in our expression language. A factor is:
 *
 *                  factor   :=  number      |  // C long or double
 *                               symbol      |  // C identifier
 *                               '-' factor  |  // unary minus
 *                               '+' factor  |  // unary plus
 *                               '(' expr ')'
 *
 * Return:      Success:    Valid H5Z_node ptr to expression tree
 *              Failure:    NULL
 *
 *-------------------------------------------------------------------------
 */
static H5Z_node *
H5Z__parse_factor(H5Z_token *current, H5Z_datval_ptrs *dat_val_pointers)
{
    H5Z_node *factor = NULL;
    H5Z_node *new_node;
    H5Z_node *ret_value = NULL; /* Return value */

    FUNC_ENTER_PACKAGE

    current = H5Z__get_token(current);

    switch (current->tok_type) {
        case H5Z_XFORM_INTEGER:
            factor = H5Z__new_node(H5Z_XFORM_INTEGER);

            if (!factor)
                HGOTO_ERROR(H5E_RESOURCE, H5E_NOSPACE, NULL, "Unable to allocate new node");
<<<<<<< HEAD
            HDsscanf(current->tok_begin, "%ld", &factor->value.int_val);
=======
            sscanf(current->tok_begin, "%ld", &factor->value.int_val);
>>>>>>> 07347cc5
            break;

        case H5Z_XFORM_FLOAT:
            factor = H5Z__new_node(H5Z_XFORM_FLOAT);

            if (!factor)
                HGOTO_ERROR(H5E_RESOURCE, H5E_NOSPACE, NULL, "Unable to allocate new node");
<<<<<<< HEAD
            HDsscanf(current->tok_begin, "%lf", &factor->value.float_val);
=======
            sscanf(current->tok_begin, "%lf", &factor->value.float_val);
>>>>>>> 07347cc5
            break;

        case H5Z_XFORM_SYMBOL:
            factor = H5Z__new_node(H5Z_XFORM_SYMBOL);

            if (!factor)
                HGOTO_ERROR(H5E_RESOURCE, H5E_NOSPACE, NULL, "Unable to allocate new node");

            factor->value.dat_val = &(dat_val_pointers->ptr_dat_val[dat_val_pointers->num_ptrs]);
            dat_val_pointers->num_ptrs++;
            break;

        case H5Z_XFORM_LPAREN:
            factor = H5Z__parse_expression(current, dat_val_pointers);

            if (!factor)
                HGOTO_ERROR(H5E_RESOURCE, H5E_NOSPACE, NULL, "Unable to allocate new node");

            current = H5Z__get_token(current);

            if (current->tok_type != H5Z_XFORM_RPAREN) {
                H5Z__xform_destroy_parse_tree(factor);
                HGOTO_ERROR(H5E_ARGS, H5E_BADVALUE, NULL, "Syntax error in data transform expression");
            }
            break;

        case H5Z_XFORM_RPAREN:
            /* We shouldn't see a ) right now */
            H5Z__xform_destroy_parse_tree(factor);
            HGOTO_ERROR(H5E_ARGS, H5E_BADVALUE, NULL, "Syntax error: unexpected ')' ");

        case H5Z_XFORM_PLUS:
            /* unary + */
            new_node = H5Z__parse_factor(current, dat_val_pointers);

            if (new_node) {
                if (new_node->type != H5Z_XFORM_INTEGER && new_node->type != H5Z_XFORM_FLOAT &&
                    new_node->type != H5Z_XFORM_SYMBOL) {
                    H5Z__xform_destroy_parse_tree(new_node);
                    H5Z__xform_destroy_parse_tree(factor);
                    HGOTO_ERROR(H5E_ARGS, H5E_BADVALUE, NULL, "Error parsing data transform expression");
                }

                factor   = new_node;
                new_node = H5Z__new_node(H5Z_XFORM_PLUS);

                if (!new_node) {
                    H5Z__xform_destroy_parse_tree(factor);
                    HGOTO_ERROR(H5E_ARGS, H5E_BADVALUE, NULL, "Error parsing data transform expression");
                }

                new_node->rchild = factor;
                factor           = new_node;
            }
            else {
                H5Z__xform_destroy_parse_tree(factor);
                HGOTO_ERROR(H5E_ARGS, H5E_BADVALUE, NULL, "Error parsing data transform expression");
            }
            break;

        case H5Z_XFORM_MINUS:
            /* unary - */
            new_node = H5Z__parse_factor(current, dat_val_pointers);

            if (new_node) {
                if (new_node->type != H5Z_XFORM_INTEGER && new_node->type != H5Z_XFORM_FLOAT &&
                    new_node->type != H5Z_XFORM_SYMBOL) {
                    H5Z__xform_destroy_parse_tree(new_node);
                    H5Z__xform_destroy_parse_tree(factor);
                    HGOTO_ERROR(H5E_ARGS, H5E_BADVALUE, NULL, "Error parsing data transform expression");
                }

                factor   = new_node;
                new_node = H5Z__new_node(H5Z_XFORM_MINUS);

                if (!new_node) {
                    H5Z__xform_destroy_parse_tree(factor);
                    HGOTO_ERROR(H5E_ARGS, H5E_BADVALUE, NULL, "Error parsing data transform expression");
                }

                new_node->rchild = factor;
                factor           = new_node;
            }
            else {
                H5Z__xform_destroy_parse_tree(factor);
                HGOTO_ERROR(H5E_ARGS, H5E_BADVALUE, NULL, "Error parsing data transform expression");
            }
            break;

        case H5Z_XFORM_END:
            break;

        case H5Z_XFORM_MULT:
        case H5Z_XFORM_DIVIDE:
        case H5Z_XFORM_ERROR:
        default:
            HGOTO_ERROR(H5E_ARGS, H5E_BADVALUE, NULL,
                        "Invalid token while parsing data transform expression");
    }

    /* Set return value */
    ret_value = factor;

done:
    FUNC_LEAVE_NOAPI(ret_value)
}

/*-------------------------------------------------------------------------
 * Function:    H5Z__new_node
 *
 * Purpose:     Create and initialize a new H5Z_node structure.
 *
 * Return:      Success:    Valid H5Z_node ptr
 *              Failure:    NULL
 *
 *-------------------------------------------------------------------------
 */
static H5Z_node *
H5Z__new_node(H5Z_token_type type)
{
    H5Z_node *ret_value = NULL; /* Return value */

    FUNC_ENTER_PACKAGE

    if (NULL == (ret_value = (H5Z_node *)H5MM_calloc(sizeof(H5Z_node))))
        HGOTO_ERROR(H5E_RESOURCE, H5E_NOSPACE, NULL,
                    "Ran out of memory trying to allocate space for nodes in the parse tree");

    ret_value->type = type;

done:
    FUNC_LEAVE_NOAPI(ret_value)
}

/*-------------------------------------------------------------------------
 * Function:    H5Z_xform_eval
 * Purpose:     If the transform is trivial, this function applies it.
 *              Otherwise, it calls H5Z__xform_eval_full to do the full
 *              transform.
 * Return:      SUCCEED if transform applied successfully, FAIL otherwise
 *-------------------------------------------------------------------------
 */
herr_t
H5Z_xform_eval(H5Z_data_xform_t *data_xform_prop, void *array, size_t array_size, const H5T_t *buf_type)
{
    H5Z_node  *tree;
    hid_t      array_type;
    H5Z_result res;
    size_t     i;
    herr_t     ret_value = SUCCEED; /* Return value */

    FUNC_ENTER_NOAPI(FAIL)

    assert(data_xform_prop);

    tree = data_xform_prop->parse_root;

    /* Get the datatype ID for the buffer's type */
    if ((array_type = H5Z__xform_find_type(buf_type)) < 0)
        HGOTO_ERROR(H5E_ARGS, H5E_BADVALUE, FAIL, "Cannot perform data transform on this type.");

    /* After this point, we're assured that the type of the array is handled by the eval code,
     *  so we no longer have to check for valid types
     */

    /* If it's a trivial data transform, perform it */
    if (tree->type == H5Z_XFORM_INTEGER || tree->type == H5Z_XFORM_FLOAT) {
        if (array_type == H5T_NATIVE_CHAR)
            H5Z_XFORM_DO_OP5(char, array_size)
#if CHAR_MIN >= 0
        else if (array_type == H5T_NATIVE_SCHAR)
            H5Z_XFORM_DO_OP5(signed char, array_size)
#else  /* CHAR_MIN >= 0 */
        else if (array_type == H5T_NATIVE_UCHAR)
            H5Z_XFORM_DO_OP5(unsigned char, array_size)
#endif /* CHAR_MIN >= 0 */
        else if (array_type == H5T_NATIVE_SHORT)
            H5Z_XFORM_DO_OP5(short, array_size)
        else if (array_type == H5T_NATIVE_USHORT)
            H5Z_XFORM_DO_OP5(unsigned short, array_size)
        else if (array_type == H5T_NATIVE_INT)
            H5Z_XFORM_DO_OP5(int, array_size)
        else if (array_type == H5T_NATIVE_UINT)
            H5Z_XFORM_DO_OP5(unsigned int, array_size)
        else if (array_type == H5T_NATIVE_LONG)
            H5Z_XFORM_DO_OP5(long, array_size)
        else if (array_type == H5T_NATIVE_ULONG)
            H5Z_XFORM_DO_OP5(unsigned long, array_size)
        else if (array_type == H5T_NATIVE_LLONG)
            H5Z_XFORM_DO_OP5(long long, array_size)
        else if (array_type == H5T_NATIVE_ULLONG)
            H5Z_XFORM_DO_OP5(unsigned long long, array_size)
        else if (array_type == H5T_NATIVE_FLOAT)
            H5Z_XFORM_DO_OP5(float, array_size)
        else if (array_type == H5T_NATIVE_DOUBLE)
            H5Z_XFORM_DO_OP5(double, array_size)
        else if (array_type == H5T_NATIVE_LDOUBLE)
            H5Z_XFORM_DO_OP5(long double, array_size)

    } /* end if */
    /* Otherwise, do the full data transform */
    else {
        /* Optimization for linear transform: */
        if (data_xform_prop->dat_val_pointers->num_ptrs == 1)
            data_xform_prop->dat_val_pointers->ptr_dat_val[0] = array;

        /* If it's a quadratic transform, we have no choice but to store multiple copies of the data */
        else {
            for (i = 0; i < data_xform_prop->dat_val_pointers->num_ptrs; i++) {
                if (NULL == (data_xform_prop->dat_val_pointers->ptr_dat_val[i] = (void *)H5MM_malloc(
                                 array_size * H5T_get_size((H5T_t *)H5I_object(array_type)))))
                    HGOTO_ERROR(H5E_RESOURCE, H5E_NOSPACE, FAIL,
                                "Ran out of memory trying to allocate space for data in data transform");

                H5MM_memcpy(data_xform_prop->dat_val_pointers->ptr_dat_val[i], array,
                            array_size * H5T_get_size((H5T_t *)H5I_object(array_type)));
            } /* end for */
        }     /* end else */

        if (H5Z__xform_eval_full(tree, array_size, array_type, &res) < 0)
            HGOTO_ERROR(H5E_ARGS, H5E_BADVALUE, FAIL, "error while performing data transform");

        if (data_xform_prop->dat_val_pointers->num_ptrs > 1)
            H5MM_memcpy(array, res.value.dat_val, array_size * H5T_get_size((H5T_t *)H5I_object(array_type)));

        /* Free the temporary arrays we used */
        if (data_xform_prop->dat_val_pointers->num_ptrs > 1)
            for (i = 0; i < data_xform_prop->dat_val_pointers->num_ptrs; i++)
                H5MM_xfree(data_xform_prop->dat_val_pointers->ptr_dat_val[i]);
    } /* end else */

done:
    if (ret_value < 0) {
        /* If we ran out of memory above copying the array for temp storage (which we easily can for
         * polynomial transforms of high order) we free those arrays which we already allocated */
        if (data_xform_prop->dat_val_pointers->num_ptrs > 1)
            for (i = 0; i < data_xform_prop->dat_val_pointers->num_ptrs; i++)
                if (data_xform_prop->dat_val_pointers->ptr_dat_val[i])
                    H5MM_xfree(data_xform_prop->dat_val_pointers->ptr_dat_val[i]);
    } /* end if */

    FUNC_LEAVE_NOAPI(ret_value)
} /* end H5Z_xform_eval() */

/*-------------------------------------------------------------------------
 * Function:    H5Z__xform_eval_full
 *
 * Purpose:     Does a full evaluation of the parse tree contained in tree
 *              and applies this transform to array.
 *
 * Notes:       In the case of a polynomial data transform (ie, the left and right
 *              subtree are both of type H5Z_XFORM_SYMBOL), the convention is
 *              that the left hand side will accumulate changes and, at the end,
 *              the new data will be copied from the lhs.
 *
 * Return:      Nothing
 *
 *-------------------------------------------------------------------------
 */
static herr_t
H5Z__xform_eval_full(H5Z_node *tree, const size_t array_size, const hid_t array_type, H5Z_result *res)
{
    H5Z_result resl, resr;
    herr_t     ret_value = SUCCEED; /* Return value */

    FUNC_ENTER_PACKAGE

    /* check args */
    assert(tree);

    memset(&resl, 0, sizeof(H5Z_result));
    memset(&resr, 0, sizeof(H5Z_result));

    if (tree->type == H5Z_XFORM_INTEGER) {
        res->type          = H5Z_XFORM_INTEGER;
        res->value.int_val = tree->value.int_val;
    } /* end if */
    else if (tree->type == H5Z_XFORM_FLOAT) {
        res->type            = H5Z_XFORM_FLOAT;
        res->value.float_val = tree->value.float_val;
    } /* end if */
    else if (tree->type == H5Z_XFORM_SYMBOL) {
        res->type = H5Z_XFORM_SYMBOL;

        /*since dat_val stores the address of the array which is really stored in the dat_val_pointers,
         * here we make dat_val store a pointer to the array itself instead of the address of it so that the
         * rest of the code below works normally. */
        res->value.dat_val = *((void **)(tree->value.dat_val));
    } /* end if */
    else {
        if (tree->lchild && H5Z__xform_eval_full(tree->lchild, array_size, array_type, &resl) < 0)
            HGOTO_ERROR(H5E_ARGS, H5E_BADVALUE, FAIL, "error while performing data transform");
        if (H5Z__xform_eval_full(tree->rchild, array_size, array_type, &resr) < 0)
            HGOTO_ERROR(H5E_ARGS, H5E_BADVALUE, FAIL, "error while performing data transform");

        res->type = H5Z_XFORM_SYMBOL;

        /* For each type of operation:
         * 1.  See if "x" is on left hand side, right hand side, or if both sides are "x"
         * 2.  Figure out what type of data we're going to be manipulating
         * 3.  Do the operation on the data. */
        switch (tree->type) {
            case H5Z_XFORM_PLUS:
                H5Z_XFORM_TYPE_OP(resl, resr, array_type, +, array_size)
                break;

            case H5Z_XFORM_MINUS:
                H5Z_XFORM_TYPE_OP(resl, resr, array_type, -, array_size)
                break;

            case H5Z_XFORM_MULT:
                H5Z_XFORM_TYPE_OP(resl, resr, array_type, *, array_size)
                break;

            case H5Z_XFORM_DIVIDE:
                H5Z_XFORM_TYPE_OP(resl, resr, array_type, /, array_size)
                break;

            case H5Z_XFORM_ERROR:
            case H5Z_XFORM_INTEGER:
            case H5Z_XFORM_FLOAT:
            case H5Z_XFORM_SYMBOL:
            case H5Z_XFORM_LPAREN:
            case H5Z_XFORM_RPAREN:
            case H5Z_XFORM_END:
            default:
                HGOTO_ERROR(H5E_ARGS, H5E_BADVALUE, FAIL, "Invalid expression tree");
        } /* end switch */

        /* The result stores a pointer to the new data */
        /* So, if the left hand side got its data modified, the result stores a pointers
         * to the left hand side's data, ditto for rhs */
        if (resl.type == H5Z_XFORM_SYMBOL)
            res->value.dat_val = resl.value.dat_val;
        else if (resr.type == H5Z_XFORM_SYMBOL)
            res->value.dat_val = resr.value.dat_val;
        else
            HGOTO_ERROR(H5E_ARGS, H5E_BADVALUE, FAIL, "error during transform evaluation");
    } /* end else */

done:
    FUNC_LEAVE_NOAPI(ret_value)
} /* end H5Z__xform_eval_full() */

/*-------------------------------------------------------------------------
 * Function:    H5Z_find_type
 *
 * Return:      Native type of datatype that is passed in
 *
 *-------------------------------------------------------------------------
 */
static hid_t
H5Z__xform_find_type(const H5T_t *type)
{
    H5T_t *tmp;                 /* Temporary datatype */
    hid_t  ret_value = SUCCEED; /* Return value */

    FUNC_ENTER_PACKAGE

    assert(type);

    /* Check for SHORT type */
<<<<<<< HEAD
    if ((tmp = (H5T_t *)H5I_object(H5T_NATIVE_SHORT)) && 0 == H5T_cmp(type, tmp, FALSE))
        HGOTO_DONE(H5T_NATIVE_SHORT);
    /* Check for INT type */
    else if ((tmp = (H5T_t *)H5I_object(H5T_NATIVE_INT)) && 0 == H5T_cmp(type, tmp, FALSE))
        HGOTO_DONE(H5T_NATIVE_INT);
    /* Check for LONG type */
    else if ((tmp = (H5T_t *)H5I_object(H5T_NATIVE_LONG)) && 0 == H5T_cmp(type, tmp, FALSE))
        HGOTO_DONE(H5T_NATIVE_LONG);
    /* Check for LONGLONG type */
    else if ((tmp = (H5T_t *)H5I_object(H5T_NATIVE_LLONG)) && 0 == H5T_cmp(type, tmp, FALSE))
        HGOTO_DONE(H5T_NATIVE_LLONG);
    /* Check for UCHAR type */
    else if ((tmp = (H5T_t *)H5I_object(H5T_NATIVE_UCHAR)) && 0 == H5T_cmp(type, tmp, FALSE))
        HGOTO_DONE(H5T_NATIVE_UCHAR);
    /* Check for CHAR type */
    else if ((tmp = (H5T_t *)H5I_object(H5T_NATIVE_CHAR)) && 0 == H5T_cmp(type, tmp, FALSE))
        HGOTO_DONE(H5T_NATIVE_CHAR);
    /* Check for SCHAR type */
    else if ((tmp = (H5T_t *)H5I_object(H5T_NATIVE_SCHAR)) && 0 == H5T_cmp(type, tmp, FALSE))
        HGOTO_DONE(H5T_NATIVE_SCHAR);
    /* Check for USHORT type */
    else if ((tmp = (H5T_t *)H5I_object(H5T_NATIVE_USHORT)) && 0 == H5T_cmp(type, tmp, FALSE))
        HGOTO_DONE(H5T_NATIVE_USHORT);
    /* Check for UINT type */
    else if ((tmp = (H5T_t *)H5I_object(H5T_NATIVE_UINT)) && 0 == H5T_cmp(type, tmp, FALSE))
        HGOTO_DONE(H5T_NATIVE_UINT);
    /* Check for ULONG type */
    else if ((tmp = (H5T_t *)H5I_object(H5T_NATIVE_ULONG)) && 0 == H5T_cmp(type, tmp, FALSE))
        HGOTO_DONE(H5T_NATIVE_ULONG);
    /* Check for ULONGLONG type */
    else if ((tmp = (H5T_t *)H5I_object(H5T_NATIVE_ULLONG)) && 0 == H5T_cmp(type, tmp, FALSE))
        HGOTO_DONE(H5T_NATIVE_ULLONG);
    /* Check for FLOAT type */
    else if ((tmp = (H5T_t *)H5I_object(H5T_NATIVE_FLOAT)) && 0 == H5T_cmp(type, tmp, FALSE))
        HGOTO_DONE(H5T_NATIVE_FLOAT);
    /* Check for DOUBLE type */
    else if ((tmp = (H5T_t *)H5I_object(H5T_NATIVE_DOUBLE)) && 0 == H5T_cmp(type, tmp, FALSE))
        HGOTO_DONE(H5T_NATIVE_DOUBLE);
    /* Check for LONGDOUBLE type */
    else if ((tmp = (H5T_t *)H5I_object(H5T_NATIVE_LDOUBLE)) && 0 == H5T_cmp(type, tmp, FALSE))
=======
    if ((tmp = (H5T_t *)H5I_object(H5T_NATIVE_SHORT)) && 0 == H5T_cmp(type, tmp, false))
        HGOTO_DONE(H5T_NATIVE_SHORT);
    /* Check for INT type */
    else if ((tmp = (H5T_t *)H5I_object(H5T_NATIVE_INT)) && 0 == H5T_cmp(type, tmp, false))
        HGOTO_DONE(H5T_NATIVE_INT);
    /* Check for LONG type */
    else if ((tmp = (H5T_t *)H5I_object(H5T_NATIVE_LONG)) && 0 == H5T_cmp(type, tmp, false))
        HGOTO_DONE(H5T_NATIVE_LONG);
    /* Check for LONGLONG type */
    else if ((tmp = (H5T_t *)H5I_object(H5T_NATIVE_LLONG)) && 0 == H5T_cmp(type, tmp, false))
        HGOTO_DONE(H5T_NATIVE_LLONG);
    /* Check for UCHAR type */
    else if ((tmp = (H5T_t *)H5I_object(H5T_NATIVE_UCHAR)) && 0 == H5T_cmp(type, tmp, false))
        HGOTO_DONE(H5T_NATIVE_UCHAR);
    /* Check for CHAR type */
    else if ((tmp = (H5T_t *)H5I_object(H5T_NATIVE_CHAR)) && 0 == H5T_cmp(type, tmp, false))
        HGOTO_DONE(H5T_NATIVE_CHAR);
    /* Check for SCHAR type */
    else if ((tmp = (H5T_t *)H5I_object(H5T_NATIVE_SCHAR)) && 0 == H5T_cmp(type, tmp, false))
        HGOTO_DONE(H5T_NATIVE_SCHAR);
    /* Check for USHORT type */
    else if ((tmp = (H5T_t *)H5I_object(H5T_NATIVE_USHORT)) && 0 == H5T_cmp(type, tmp, false))
        HGOTO_DONE(H5T_NATIVE_USHORT);
    /* Check for UINT type */
    else if ((tmp = (H5T_t *)H5I_object(H5T_NATIVE_UINT)) && 0 == H5T_cmp(type, tmp, false))
        HGOTO_DONE(H5T_NATIVE_UINT);
    /* Check for ULONG type */
    else if ((tmp = (H5T_t *)H5I_object(H5T_NATIVE_ULONG)) && 0 == H5T_cmp(type, tmp, false))
        HGOTO_DONE(H5T_NATIVE_ULONG);
    /* Check for ULONGLONG type */
    else if ((tmp = (H5T_t *)H5I_object(H5T_NATIVE_ULLONG)) && 0 == H5T_cmp(type, tmp, false))
        HGOTO_DONE(H5T_NATIVE_ULLONG);
    /* Check for FLOAT type */
    else if ((tmp = (H5T_t *)H5I_object(H5T_NATIVE_FLOAT)) && 0 == H5T_cmp(type, tmp, false))
        HGOTO_DONE(H5T_NATIVE_FLOAT);
    /* Check for DOUBLE type */
    else if ((tmp = (H5T_t *)H5I_object(H5T_NATIVE_DOUBLE)) && 0 == H5T_cmp(type, tmp, false))
        HGOTO_DONE(H5T_NATIVE_DOUBLE);
    /* Check for LONGDOUBLE type */
    else if ((tmp = (H5T_t *)H5I_object(H5T_NATIVE_LDOUBLE)) && 0 == H5T_cmp(type, tmp, false))
>>>>>>> 07347cc5
        HGOTO_DONE(H5T_NATIVE_LDOUBLE);
    else
        HGOTO_ERROR(H5E_ARGS, H5E_BADTYPE, FAIL, "could not find matching type");

done:
    FUNC_LEAVE_NOAPI(ret_value)
} /* end H5Z__xform_find_type() */

/*-------------------------------------------------------------------------
 * Function:    H5Z__xform_copy_tree
 *
 * Purpose:     Makes a copy of the parse tree passed in.
 *
 * Return:      A pointer to a root for a new parse tree which is a copy
 *              of the one passed in.
 *
 *-------------------------------------------------------------------------
 */
static void *
H5Z__xform_copy_tree(H5Z_node *tree, H5Z_datval_ptrs *dat_val_pointers, H5Z_datval_ptrs *new_dat_val_pointers)
{
    H5Z_node *ret_value = NULL;

    FUNC_ENTER_PACKAGE

    assert(tree);

    if (tree->type == H5Z_XFORM_INTEGER) {
        if ((ret_value = (H5Z_node *)H5MM_malloc(sizeof(H5Z_node))) == NULL)
            HGOTO_ERROR(H5E_RESOURCE, H5E_NOSPACE, NULL, "Ran out of memory trying to copy parse tree");
        else {
            ret_value->type          = H5Z_XFORM_INTEGER;
            ret_value->value.int_val = tree->value.int_val;
            ret_value->lchild        = NULL;
            ret_value->rchild        = NULL;
        }
    }
    else if (tree->type == H5Z_XFORM_FLOAT) {
        if ((ret_value = (H5Z_node *)H5MM_malloc(sizeof(H5Z_node))) == NULL)
            HGOTO_ERROR(H5E_RESOURCE, H5E_NOSPACE, NULL, "Ran out of memory trying to copy parse tree");
        else {
            ret_value->type            = H5Z_XFORM_FLOAT;
            ret_value->value.float_val = tree->value.float_val;
            ret_value->lchild          = NULL;
            ret_value->rchild          = NULL;
        }
    }
    else if (tree->type == H5Z_XFORM_SYMBOL) {
        if ((ret_value = (H5Z_node *)H5MM_malloc(sizeof(H5Z_node))) == NULL)
            HGOTO_ERROR(H5E_RESOURCE, H5E_NOSPACE, NULL, "Ran out of memory trying to copy parse tree");
        else {
            ret_value->type = H5Z_XFORM_SYMBOL;

            ret_value->value.dat_val = &(new_dat_val_pointers->ptr_dat_val[new_dat_val_pointers->num_ptrs]);
            new_dat_val_pointers->num_ptrs++;
            ret_value->lchild = NULL;
            ret_value->rchild = NULL;
        }
    }
    else if (tree->type == H5Z_XFORM_MULT)
        H5Z_XFORM_DO_OP4(H5Z_XFORM_MULT)
    else if (tree->type == H5Z_XFORM_PLUS)
        H5Z_XFORM_DO_OP4(H5Z_XFORM_PLUS)
    else if (tree->type == H5Z_XFORM_MINUS)
        H5Z_XFORM_DO_OP4(H5Z_XFORM_MINUS)
    else if (tree->type == H5Z_XFORM_DIVIDE)
        H5Z_XFORM_DO_OP4(H5Z_XFORM_DIVIDE)
    else
        HGOTO_ERROR(H5E_ARGS, H5E_BADVALUE, NULL, "Error in parse tree while trying to copy");

done:
    FUNC_LEAVE_NOAPI(ret_value)
}

/*-------------------------------------------------------------------------
 * Function:    H5Z__op_is_numbs
 *
 * Purpose:     Internal function to facilitate the condition check in
 *              H5Z__xform_reduce_tree to reduce the bulkiness of the code.
 *
<<<<<<< HEAD
 * Return:      TRUE or FALSE
=======
 * Return:      true or false
>>>>>>> 07347cc5
 *
 *-------------------------------------------------------------------------
 */
static bool
H5Z__op_is_numbs(H5Z_node *_tree)
{
    bool ret_value = false;

    FUNC_ENTER_PACKAGE_NOERR

    assert(_tree);

    if (((_tree->lchild->type == H5Z_XFORM_INTEGER) || (_tree->lchild->type == H5Z_XFORM_FLOAT)) &&
        ((_tree->rchild->type == H5Z_XFORM_INTEGER) || (_tree->rchild->type == H5Z_XFORM_FLOAT)))
        ret_value = true;

    FUNC_LEAVE_NOAPI(ret_value)
}

/*-------------------------------------------------------------------------
 * Function:    H5Z__op_is_numbs2
 *
 * Purpose:     Internal function to facilitate the condition check in
 *              H5Z__xform_reduce_tree to reduce the bulkiness of the code.
 *              The difference from H5Z__op_is_numbs is that the left child
 *              can be empty, like -x or +x.
 *
<<<<<<< HEAD
 * Return:      TRUE or FALSE
=======
 * Return:      true or false
>>>>>>> 07347cc5
 *
 *-------------------------------------------------------------------------
 */
static bool
H5Z__op_is_numbs2(H5Z_node *_tree)
{
    bool ret_value = false;

    FUNC_ENTER_PACKAGE_NOERR

    assert(_tree);

    if ((!_tree->lchild &&
         ((_tree->rchild->type == H5Z_XFORM_INTEGER) || (_tree->rchild->type == H5Z_XFORM_FLOAT))) ||
        ((_tree->lchild &&
          ((_tree->lchild->type == H5Z_XFORM_INTEGER) || (_tree->lchild->type == H5Z_XFORM_FLOAT))) &&
         (_tree->rchild &&
          ((_tree->rchild->type == H5Z_XFORM_INTEGER) || (_tree->rchild->type == H5Z_XFORM_FLOAT)))))
        ret_value = true;

    FUNC_LEAVE_NOAPI(ret_value)
}

/*-------------------------------------------------------------------------
 * Function:    H5Z__xform_reduce_tree
 *
 * Purpose:     Simplifies parse tree passed in by performing any obvious
 *              and trivial arithmetic calculations.
 *
 * Return:      None.
 *
 *-------------------------------------------------------------------------
 */
static void
H5Z__xform_reduce_tree(H5Z_node *tree)
{
    FUNC_ENTER_PACKAGE_NOERR

    if (tree) {
        if ((tree->type == H5Z_XFORM_DIVIDE) || (tree->type == H5Z_XFORM_MULT)) {
            if (H5Z__op_is_numbs(tree))
                H5Z__do_op(tree);
            else {
                H5Z__xform_reduce_tree(tree->lchild);
                if (H5Z__op_is_numbs(tree))
                    H5Z__do_op(tree);
                else {
                    H5Z__xform_reduce_tree(tree->rchild);
                    if (H5Z__op_is_numbs(tree))
                        H5Z__do_op(tree);
                }
            }
        }
        else if ((tree->type == H5Z_XFORM_PLUS) || (tree->type == H5Z_XFORM_MINUS)) {
            if (H5Z__op_is_numbs2(tree))
                H5Z__do_op(tree);
            else {
                H5Z__xform_reduce_tree(tree->lchild);
                if (H5Z__op_is_numbs2(tree))
                    H5Z__do_op(tree);
                else {
                    H5Z__xform_reduce_tree(tree->rchild);
                    if (H5Z__op_is_numbs2(tree))
                        H5Z__do_op(tree);
                }
            }
        }
    }

    FUNC_LEAVE_NOAPI_VOID
}

/*-------------------------------------------------------------------------
 * Function:    H5Z__do_op
 *
 * Purpose:     If the root of the tree passed in points to a simple
 *              arithmetic operation and the left and right subtrees are both
 *              integer or floating point values, this function does that
 *              operation, free the left and right subtrees, and replaces
 *              the root with the result of the operation.
 *
 * Return:      None.
 *
 *-------------------------------------------------------------------------
 */
static void
H5Z__do_op(H5Z_node *tree)
{
    FUNC_ENTER_PACKAGE_NOERR

    if (tree->type == H5Z_XFORM_DIVIDE)
        H5Z_XFORM_DO_OP3(/)
    else if (tree->type == H5Z_XFORM_MULT)
        H5Z_XFORM_DO_OP3(*)
    else if (tree->type == H5Z_XFORM_PLUS)
        H5Z_XFORM_DO_OP6(+)
    else if (tree->type == H5Z_XFORM_MINUS)
        H5Z_XFORM_DO_OP6(-)

    FUNC_LEAVE_NOAPI_VOID
}

/*-------------------------------------------------------------------------
 * Function: H5Z_xform_create
 *
 * Purpose: Create a new data transform object from a string.
 *
 * Return:
 *      Success: SUCCEED
 *      Failure: FAIL
 *
 *-------------------------------------------------------------------------
 */
H5Z_data_xform_t *
H5Z_xform_create(const char *expr)
{
    H5Z_data_xform_t *data_xform_prop = NULL;
    unsigned int      i;
    unsigned int      count     = 0;
    H5Z_data_xform_t *ret_value = NULL; /* Return value */

    FUNC_ENTER_NOAPI(NULL)

    assert(expr);

    /* Allocate space for the data transform information */
    if (NULL == (data_xform_prop = (H5Z_data_xform_t *)H5MM_calloc(sizeof(H5Z_data_xform_t))))
        HGOTO_ERROR(H5E_RESOURCE, H5E_NOSPACE, NULL, "unable to allocate memory for data transform info");

    if (NULL == (data_xform_prop->dat_val_pointers = (H5Z_datval_ptrs *)H5MM_malloc(sizeof(H5Z_datval_ptrs))))
        HGOTO_ERROR(H5E_RESOURCE, H5E_NOSPACE, NULL,
                    "unable to allocate memory for data transform array storage");

    /* copy the user's string into the property */
    if (NULL == (data_xform_prop->xform_exp = (char *)H5MM_xstrdup(expr)))
        HGOTO_ERROR(H5E_RESOURCE, H5E_NOSPACE, NULL,
                    "unable to allocate memory for data transform expression");

    /* Find the number of times "x" is used in this equation, and allocate room for storing that many points
     * A more sophisticated check is needed to support scientific notation.
     */
<<<<<<< HEAD
    for (i = 0; i < HDstrlen(expr); i++) {
        if (isalpha(expr[i])) {
            if ((i > 0) && (i < (HDstrlen(expr) - 1))) {
=======
    for (i = 0; i < strlen(expr); i++) {
        if (isalpha(expr[i])) {
            if ((i > 0) && (i < (strlen(expr) - 1))) {
>>>>>>> 07347cc5
                if (((expr[i] == 'E') || (expr[i] == 'e')) &&
                    (isdigit(expr[i - 1]) || (expr[i - 1] == '.')) &&
                    (isdigit(expr[i + 1]) || (expr[i + 1] == '-') || (expr[i + 1] == '+')))
                    continue;
            } /* end if */

            count++;
        } /* end if */
    }     /* end for */

    /* When there are no "x"'s in the equation (ie, simple transform case),
     * we don't need to allocate any space since no array will have to be
     * stored */
    if (count > 0)
        if (NULL ==
            (data_xform_prop->dat_val_pointers->ptr_dat_val = (void **)H5MM_calloc(count * sizeof(void *))))
            HGOTO_ERROR(H5E_RESOURCE, H5E_NOSPACE, NULL,
                        "unable to allocate memory for pointers in transform array");

    /* Initialize the num_ptrs field, which will be used to keep track of the number of copies
     * of the data we have for polynomial transforms */
    data_xform_prop->dat_val_pointers->num_ptrs = 0;

    /* we generate the parse tree right here and store a pointer to its root in the property. */
    if ((data_xform_prop->parse_root =
             (H5Z_node *)H5Z__xform_parse(expr, data_xform_prop->dat_val_pointers)) == NULL)
        HGOTO_ERROR(H5E_RESOURCE, H5E_NOSPACE, NULL, "unable to generate parse tree from expression");

    /* Sanity check
     * count should be the same num_ptrs */
    if (count != data_xform_prop->dat_val_pointers->num_ptrs)
        HGOTO_ERROR(H5E_ARGS, H5E_BADTYPE, NULL,
                    "error copying the parse tree, did not find correct number of \"variables\"");

    /* Assign return value */
    ret_value = data_xform_prop;

done:
    /* Clean up on error */
    if (ret_value == NULL) {
        if (data_xform_prop) {
            if (data_xform_prop->parse_root)
                H5Z__xform_destroy_parse_tree(data_xform_prop->parse_root);
            if (data_xform_prop->xform_exp)
                H5MM_xfree(data_xform_prop->xform_exp);
            if (count > 0 && data_xform_prop->dat_val_pointers->ptr_dat_val)
                H5MM_xfree(data_xform_prop->dat_val_pointers->ptr_dat_val);
            if (data_xform_prop->dat_val_pointers)
                H5MM_xfree(data_xform_prop->dat_val_pointers);
            H5MM_xfree(data_xform_prop);
        } /* end if */
    }     /* end if */

    FUNC_LEAVE_NOAPI(ret_value)
} /* H5Z_xform_create() */

/*-------------------------------------------------------------------------
 * Function: H5Z_xform_destroy
 *
 * Purpose: Destroy a data transform object.
 *
 * Return:
 *      Success: SUCCEED
 *      Failure: FAIL
 *
 *-------------------------------------------------------------------------
 */
herr_t
H5Z_xform_destroy(H5Z_data_xform_t *data_xform_prop)
{
    FUNC_ENTER_NOAPI_NOINIT_NOERR

    if (data_xform_prop) {
        /* Destroy the parse tree */
        H5Z__xform_destroy_parse_tree(data_xform_prop->parse_root);

        /* Free the expression */
        H5MM_xfree(data_xform_prop->xform_exp);

        /* Free the pointers to the temp. arrays, if there are any */
        if (data_xform_prop->dat_val_pointers->num_ptrs > 0)
            H5MM_xfree(data_xform_prop->dat_val_pointers->ptr_dat_val);

        /* Free the data storage struct */
        H5MM_xfree(data_xform_prop->dat_val_pointers);

        /* Free the node */
        H5MM_xfree(data_xform_prop);
    } /* end if */

    FUNC_LEAVE_NOAPI(SUCCEED)
} /* H5Z_xform_destroy() */

/*-------------------------------------------------------------------------
 * Function: H5Z_xform_copy
 *
 * Purpose: Clone a data transform object.
 *
 * Return:
 *      Success: SUCCEED
 *      Failure: FAIL
 *
 * Comments: This is an "in-place" copy, since this routine gets called
 *      after the top-level copy has been performed and this routine finishes
 *      the "deep" part of the copy.
 *
 *-------------------------------------------------------------------------
 */
herr_t
H5Z_xform_copy(H5Z_data_xform_t **data_xform_prop)
{
    unsigned int      i;
    unsigned int      count               = 0;
    H5Z_data_xform_t *new_data_xform_prop = NULL;
    herr_t            ret_value           = SUCCEED;

    FUNC_ENTER_NOAPI(FAIL)

    if (*data_xform_prop) {
        /* Allocate new node */
        if (NULL == (new_data_xform_prop = (H5Z_data_xform_t *)H5MM_calloc(sizeof(H5Z_data_xform_t))))
            HGOTO_ERROR(H5E_RESOURCE, H5E_NOSPACE, FAIL, "unable to allocate memory for data transform info");

        /* Copy string */
        if (NULL == (new_data_xform_prop->xform_exp = (char *)H5MM_xstrdup((*data_xform_prop)->xform_exp)))
            HGOTO_ERROR(H5E_RESOURCE, H5E_NOSPACE, FAIL,
                        "unable to allocate memory for data transform expression");

        if (NULL ==
            (new_data_xform_prop->dat_val_pointers = (H5Z_datval_ptrs *)H5MM_malloc(sizeof(H5Z_datval_ptrs))))
            HGOTO_ERROR(H5E_RESOURCE, H5E_NOSPACE, FAIL,
                        "unable to allocate memory for data transform array storage");

        /* Find the number of times "x" is used in this equation, and allocate room for storing that many
         * points */
<<<<<<< HEAD
        for (i = 0; i < HDstrlen(new_data_xform_prop->xform_exp); i++)
=======
        for (i = 0; i < strlen(new_data_xform_prop->xform_exp); i++)
>>>>>>> 07347cc5
            if (isalpha(new_data_xform_prop->xform_exp[i]))
                count++;

        if (count > 0)
            if (NULL == (new_data_xform_prop->dat_val_pointers->ptr_dat_val =
                             (void **)H5MM_calloc(count * sizeof(void *))))
                HGOTO_ERROR(H5E_RESOURCE, H5E_NOSPACE, FAIL,
                            "unable to allocate memory for pointers in transform array");

        /* Zero out num_pointers prior to H5Z_xform_cop_tree call; that call will increment it to the right
         * amount */
        new_data_xform_prop->dat_val_pointers->num_ptrs = 0;

        /* Copy parse tree */
        if ((new_data_xform_prop->parse_root = (H5Z_node *)H5Z__xform_copy_tree(
                 (*data_xform_prop)->parse_root, (*data_xform_prop)->dat_val_pointers,
                 new_data_xform_prop->dat_val_pointers)) == NULL)
            HGOTO_ERROR(H5E_ARGS, H5E_BADTYPE, FAIL, "error copying the parse tree");

        /* Sanity check
         * count should be the same num_ptrs */
        if (count != new_data_xform_prop->dat_val_pointers->num_ptrs)
            HGOTO_ERROR(H5E_ARGS, H5E_BADTYPE, FAIL,
                        "error copying the parse tree, did not find correct number of \"variables\"");

        /* Copy new information on top of old information */
        *data_xform_prop = new_data_xform_prop;
    } /* end if */

done:
    /* Clean up on error */
    if (ret_value < 0) {
        if (new_data_xform_prop) {
            if (new_data_xform_prop->parse_root)
                H5Z__xform_destroy_parse_tree(new_data_xform_prop->parse_root);
            if (new_data_xform_prop->xform_exp)
                H5MM_xfree(new_data_xform_prop->xform_exp);
            H5MM_xfree(new_data_xform_prop);
        } /* end if */
    }     /* end if */

    FUNC_LEAVE_NOAPI(ret_value)
} /* H5Z_xform_copy() */

/*-------------------------------------------------------------------------
 * Function: H5Z_xform_noop
 *
 * Purpose: Checks if a data transform will be performed
 *
<<<<<<< HEAD
 * Return:  TRUE for no data transform, FALSE for a data transform
=======
 * Return:  true for no data transform, false for a data transform
>>>>>>> 07347cc5
 *
 * Comments: Can't fail
 *
 *-------------------------------------------------------------------------
 */
bool
H5Z_xform_noop(const H5Z_data_xform_t *data_xform_prop)
{
    bool ret_value = true; /* Return value */

    FUNC_ENTER_NOAPI_NOINIT_NOERR

    if (data_xform_prop) {
        ret_value = false;

        /* Check for trivial data transformation: expression = "x" */
        if ((strlen(data_xform_prop->xform_exp) == 1) && data_xform_prop->dat_val_pointers &&
            (data_xform_prop->dat_val_pointers->num_ptrs == 1)) {
            ret_value = true;
        } /* end if */
    }     /* end if */

    FUNC_LEAVE_NOAPI(ret_value)
} /* H5Z_xform_noop() */

/*-------------------------------------------------------------------------
 * Function: H5Z_xform_extract_xform_str
 *
 * Purpose: Extracts the pointer to the data transform strings from the
 *              data transform property.`
 * Return:
 *          Pointer to a copy of the string in the data_xform property.
 *
 *-------------------------------------------------------------------------
 */
const char *
H5Z_xform_extract_xform_str(const H5Z_data_xform_t *data_xform_prop)
{
    FUNC_ENTER_NOAPI_NOINIT_NOERR

    /* There should be no way that this can be NULL since the function
     * that calls this one checks to make sure it isn't before
     * passing them */
    assert(data_xform_prop);

    FUNC_LEAVE_NOAPI(data_xform_prop->xform_exp)
} /* H5Z_xform_extract_xform_str() */<|MERGE_RESOLUTION|>--- conflicted
+++ resolved
@@ -759,11 +759,7 @@
 
             if (!factor)
                 HGOTO_ERROR(H5E_RESOURCE, H5E_NOSPACE, NULL, "Unable to allocate new node");
-<<<<<<< HEAD
-            HDsscanf(current->tok_begin, "%ld", &factor->value.int_val);
-=======
             sscanf(current->tok_begin, "%ld", &factor->value.int_val);
->>>>>>> 07347cc5
             break;
 
         case H5Z_XFORM_FLOAT:
@@ -771,11 +767,7 @@
 
             if (!factor)
                 HGOTO_ERROR(H5E_RESOURCE, H5E_NOSPACE, NULL, "Unable to allocate new node");
-<<<<<<< HEAD
-            HDsscanf(current->tok_begin, "%lf", &factor->value.float_val);
-=======
             sscanf(current->tok_begin, "%lf", &factor->value.float_val);
->>>>>>> 07347cc5
             break;
 
         case H5Z_XFORM_SYMBOL:
@@ -1138,48 +1130,6 @@
     assert(type);
 
     /* Check for SHORT type */
-<<<<<<< HEAD
-    if ((tmp = (H5T_t *)H5I_object(H5T_NATIVE_SHORT)) && 0 == H5T_cmp(type, tmp, FALSE))
-        HGOTO_DONE(H5T_NATIVE_SHORT);
-    /* Check for INT type */
-    else if ((tmp = (H5T_t *)H5I_object(H5T_NATIVE_INT)) && 0 == H5T_cmp(type, tmp, FALSE))
-        HGOTO_DONE(H5T_NATIVE_INT);
-    /* Check for LONG type */
-    else if ((tmp = (H5T_t *)H5I_object(H5T_NATIVE_LONG)) && 0 == H5T_cmp(type, tmp, FALSE))
-        HGOTO_DONE(H5T_NATIVE_LONG);
-    /* Check for LONGLONG type */
-    else if ((tmp = (H5T_t *)H5I_object(H5T_NATIVE_LLONG)) && 0 == H5T_cmp(type, tmp, FALSE))
-        HGOTO_DONE(H5T_NATIVE_LLONG);
-    /* Check for UCHAR type */
-    else if ((tmp = (H5T_t *)H5I_object(H5T_NATIVE_UCHAR)) && 0 == H5T_cmp(type, tmp, FALSE))
-        HGOTO_DONE(H5T_NATIVE_UCHAR);
-    /* Check for CHAR type */
-    else if ((tmp = (H5T_t *)H5I_object(H5T_NATIVE_CHAR)) && 0 == H5T_cmp(type, tmp, FALSE))
-        HGOTO_DONE(H5T_NATIVE_CHAR);
-    /* Check for SCHAR type */
-    else if ((tmp = (H5T_t *)H5I_object(H5T_NATIVE_SCHAR)) && 0 == H5T_cmp(type, tmp, FALSE))
-        HGOTO_DONE(H5T_NATIVE_SCHAR);
-    /* Check for USHORT type */
-    else if ((tmp = (H5T_t *)H5I_object(H5T_NATIVE_USHORT)) && 0 == H5T_cmp(type, tmp, FALSE))
-        HGOTO_DONE(H5T_NATIVE_USHORT);
-    /* Check for UINT type */
-    else if ((tmp = (H5T_t *)H5I_object(H5T_NATIVE_UINT)) && 0 == H5T_cmp(type, tmp, FALSE))
-        HGOTO_DONE(H5T_NATIVE_UINT);
-    /* Check for ULONG type */
-    else if ((tmp = (H5T_t *)H5I_object(H5T_NATIVE_ULONG)) && 0 == H5T_cmp(type, tmp, FALSE))
-        HGOTO_DONE(H5T_NATIVE_ULONG);
-    /* Check for ULONGLONG type */
-    else if ((tmp = (H5T_t *)H5I_object(H5T_NATIVE_ULLONG)) && 0 == H5T_cmp(type, tmp, FALSE))
-        HGOTO_DONE(H5T_NATIVE_ULLONG);
-    /* Check for FLOAT type */
-    else if ((tmp = (H5T_t *)H5I_object(H5T_NATIVE_FLOAT)) && 0 == H5T_cmp(type, tmp, FALSE))
-        HGOTO_DONE(H5T_NATIVE_FLOAT);
-    /* Check for DOUBLE type */
-    else if ((tmp = (H5T_t *)H5I_object(H5T_NATIVE_DOUBLE)) && 0 == H5T_cmp(type, tmp, FALSE))
-        HGOTO_DONE(H5T_NATIVE_DOUBLE);
-    /* Check for LONGDOUBLE type */
-    else if ((tmp = (H5T_t *)H5I_object(H5T_NATIVE_LDOUBLE)) && 0 == H5T_cmp(type, tmp, FALSE))
-=======
     if ((tmp = (H5T_t *)H5I_object(H5T_NATIVE_SHORT)) && 0 == H5T_cmp(type, tmp, false))
         HGOTO_DONE(H5T_NATIVE_SHORT);
     /* Check for INT type */
@@ -1220,7 +1170,6 @@
         HGOTO_DONE(H5T_NATIVE_DOUBLE);
     /* Check for LONGDOUBLE type */
     else if ((tmp = (H5T_t *)H5I_object(H5T_NATIVE_LDOUBLE)) && 0 == H5T_cmp(type, tmp, false))
->>>>>>> 07347cc5
         HGOTO_DONE(H5T_NATIVE_LDOUBLE);
     else
         HGOTO_ERROR(H5E_ARGS, H5E_BADTYPE, FAIL, "could not find matching type");
@@ -1301,11 +1250,7 @@
  * Purpose:     Internal function to facilitate the condition check in
  *              H5Z__xform_reduce_tree to reduce the bulkiness of the code.
  *
-<<<<<<< HEAD
- * Return:      TRUE or FALSE
-=======
  * Return:      true or false
->>>>>>> 07347cc5
  *
  *-------------------------------------------------------------------------
  */
@@ -1333,11 +1278,7 @@
  *              The difference from H5Z__op_is_numbs is that the left child
  *              can be empty, like -x or +x.
  *
-<<<<<<< HEAD
- * Return:      TRUE or FALSE
-=======
  * Return:      true or false
->>>>>>> 07347cc5
  *
  *-------------------------------------------------------------------------
  */
@@ -1479,15 +1420,9 @@
     /* Find the number of times "x" is used in this equation, and allocate room for storing that many points
      * A more sophisticated check is needed to support scientific notation.
      */
-<<<<<<< HEAD
-    for (i = 0; i < HDstrlen(expr); i++) {
-        if (isalpha(expr[i])) {
-            if ((i > 0) && (i < (HDstrlen(expr) - 1))) {
-=======
     for (i = 0; i < strlen(expr); i++) {
         if (isalpha(expr[i])) {
             if ((i > 0) && (i < (strlen(expr) - 1))) {
->>>>>>> 07347cc5
                 if (((expr[i] == 'E') || (expr[i] == 'e')) &&
                     (isdigit(expr[i - 1]) || (expr[i - 1] == '.')) &&
                     (isdigit(expr[i + 1]) || (expr[i + 1] == '-') || (expr[i + 1] == '+')))
@@ -1623,11 +1558,7 @@
 
         /* Find the number of times "x" is used in this equation, and allocate room for storing that many
          * points */
-<<<<<<< HEAD
-        for (i = 0; i < HDstrlen(new_data_xform_prop->xform_exp); i++)
-=======
         for (i = 0; i < strlen(new_data_xform_prop->xform_exp); i++)
->>>>>>> 07347cc5
             if (isalpha(new_data_xform_prop->xform_exp[i]))
                 count++;
 
@@ -1677,11 +1608,7 @@
  *
  * Purpose: Checks if a data transform will be performed
  *
-<<<<<<< HEAD
- * Return:  TRUE for no data transform, FALSE for a data transform
-=======
  * Return:  true for no data transform, false for a data transform
->>>>>>> 07347cc5
  *
  * Comments: Can't fail
  *
