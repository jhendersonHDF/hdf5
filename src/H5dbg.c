/* * * * * * * * * * * * * * * * * * * * * * * * * * * * * * * * * * * * * * *
 * Copyright by The HDF Group.                                               *
 * All rights reserved.                                                      *
 *                                                                           *
 * This file is part of HDF5.  The full HDF5 copyright notice, including     *
 * terms governing use, modification, and redistribution, is contained in    *
 * the COPYING file, which can be found at the root of the source code       *
 * distribution tree, or in https://www.hdfgroup.org/licenses.               *
 * If you do not have access to either file, you may request a copy from     *
 * help@hdfgroup.org.                                                        *
 * * * * * * * * * * * * * * * * * * * * * * * * * * * * * * * * * * * * * * */

/*-------------------------------------------------------------------------
 *
 * Created:         H5dbg.c
 *
 * Purpose:         Generic debugging routines
 *
 *-------------------------------------------------------------------------
 */

/****************/
/* Module Setup */
/****************/
#include "H5module.h" /* This source code file is part of the H5 module */

/***********/
/* Headers */
/***********/
#include "H5private.h" /* Generic Functions            */

/****************/
/* Local Macros */
/****************/

/******************/
/* Local Typedefs */
/******************/

/********************/
/* Local Prototypes */
/********************/

/*********************/
/* Package Variables */
/*********************/

/*****************************/
/* Library Private Variables */
/*****************************/

/*******************/
/* Local Variables */
/*******************/

/*-------------------------------------------------------------------------
 * Function:    H5_buffer_dump
 *
 * Purpose:     Dumps a buffer of memory in an octal dump form
 *
 * Return:      Non-negative on success/Negative on failure
 *
 *-------------------------------------------------------------------------
 */
herr_t
H5_buffer_dump(FILE *stream, int indent, const uint8_t *buf, const uint8_t *marker, size_t buf_offset,
               size_t buf_size)
{
    size_t u, v; /* Local index variable */

    FUNC_ENTER_NOAPI_NOINIT_NOERR

    /*
     * Check arguments.
     */
    assert(stream);
    assert(indent >= 0);
    assert(buf);
    assert(marker);
    assert(buf_size > 0);

    /*
     * Print the buffer in a VMS-style octal dump.
     */
    fprintf(stream, "%*sData follows (`__' indicates free region)...\n", indent, "");
    for (u = 0; u < buf_size; u += 16) {
        uint8_t c;

        fprintf(stream, "%*s %8zu: ", indent, "", u + buf_offset);

        /* Print the hex values */
        for (v = 0; v < 16; v++) {
            if (u + v < buf_size) {
                if (marker[u + v])
                    fprintf(stream, "__ ");
                else {
                    c = buf[buf_offset + u + v];
                    fprintf(stream, "%02x ", c);
                } /* end else */
            }     /* end if */
            else
                fprintf(stream, "   ");

            if (7 == v)
                fputc(' ', stream);
        } /* end for */
        fputc(' ', stream);

        /* Print the character values */
        for (v = 0; v < 16; v++) {
            if (u + v < buf_size) {
                if (marker[u + v])
                    fputc(' ', stream);
                else {
                    c = buf[buf_offset + u + v];

                    if (isprint(c))
<<<<<<< HEAD
                        HDfputc(c, stream);
=======
                        fputc(c, stream);
>>>>>>> 07347cc5
                    else
                        fputc('.', stream);
                } /* end else */
            }     /* end if */

            if (7 == v)
                fputc(' ', stream);
        } /* end for */

        fputc('\n', stream);
    } /* end for */

    FUNC_LEAVE_NOAPI(SUCCEED)
} /* end H5_buffer_dump() */<|MERGE_RESOLUTION|>--- conflicted
+++ resolved
@@ -115,11 +115,7 @@
                     c = buf[buf_offset + u + v];
 
                     if (isprint(c))
-<<<<<<< HEAD
-                        HDfputc(c, stream);
-=======
                         fputc(c, stream);
->>>>>>> 07347cc5
                     else
                         fputc('.', stream);
                 } /* end else */
