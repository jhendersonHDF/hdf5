--- conflicted
+++ resolved
@@ -171,17 +171,10 @@
 
         /* Construct source & destination datatype IDs, if we will need them */
         if (!H5T_path_noop(tpath)) {
-<<<<<<< HEAD
-            if ((src_id = H5I_register(H5I_DATATYPE, H5T_copy(fill_type, H5T_COPY_ALL), FALSE)) < 0)
-                HGOTO_ERROR(H5E_DATASET, H5E_CANTREGISTER, FAIL, "unable to register types for conversion");
-
-            if ((dst_id = H5I_register(H5I_DATATYPE, H5T_copy(buf_type, H5T_COPY_ALL), FALSE)) < 0)
-=======
             if ((src_id = H5I_register(H5I_DATATYPE, H5T_copy(fill_type, H5T_COPY_ALL), false)) < 0)
                 HGOTO_ERROR(H5E_DATASET, H5E_CANTREGISTER, FAIL, "unable to register types for conversion");
 
             if ((dst_id = H5I_register(H5I_DATATYPE, H5T_copy(buf_type, H5T_COPY_ALL), false)) < 0)
->>>>>>> 07347cc5
                 HGOTO_ERROR(H5E_DATASET, H5E_CANTREGISTER, FAIL, "unable to register types for conversion");
         } /* end if */
 
@@ -221,11 +214,7 @@
             if (H5S_select_iter_init(mem_iter, space, dst_type_size, 0) < 0)
                 HGOTO_ERROR(H5E_DATASET, H5E_CANTINIT, FAIL,
                             "unable to initialize memory selection information");
-<<<<<<< HEAD
-            mem_iter_init = TRUE;
-=======
             mem_iter_init = true;
->>>>>>> 07347cc5
 
             /* Scatter the data into memory */
             if (H5D__scatter_mem(tmp_buf, mem_iter, (size_t)nelmts, buf /*out*/) < 0)
@@ -341,26 +330,16 @@
         htri_t has_vlen_type; /* Whether the datatype has a VL component */
 
         /* Detect whether the datatype has a VL component */
-<<<<<<< HEAD
-        if ((has_vlen_type = H5T_detect_class(dset_type, H5T_VLEN, FALSE)) < 0)
-            HGOTO_ERROR(H5E_DATASET, H5E_BADVALUE, FAIL, "unable to detect vlen datatypes?");
-        fb_info->has_vlen_fill_type = (hbool_t)has_vlen_type;
-=======
         if ((has_vlen_type = H5T_detect_class(dset_type, H5T_VLEN, false)) < 0)
             HGOTO_ERROR(H5E_DATASET, H5E_BADVALUE, FAIL, "unable to detect vlen datatypes?");
         fb_info->has_vlen_fill_type = (bool)has_vlen_type;
->>>>>>> 07347cc5
 
         /* If necessary, convert fill value datatypes (which copies VL components, etc.) */
         if (fb_info->has_vlen_fill_type) {
             /* Create temporary datatype for conversion operation */
             if (NULL == (fb_info->mem_type = H5T_copy(dset_type, H5T_COPY_TRANSIENT)))
                 HGOTO_ERROR(H5E_DATASET, H5E_CANTCOPY, FAIL, "unable to copy file datatype");
-<<<<<<< HEAD
-            if ((fb_info->mem_tid = H5I_register(H5I_DATATYPE, fb_info->mem_type, FALSE)) < 0)
-=======
             if ((fb_info->mem_tid = H5I_register(H5I_DATATYPE, fb_info->mem_type, false)) < 0)
->>>>>>> 07347cc5
                 HGOTO_ERROR(H5E_DATATYPE, H5E_CANTREGISTER, FAIL, "unable to register memory datatype");
 
             /* Retrieve sizes of memory & file datatypes */
