--- conflicted
+++ resolved
@@ -260,11 +260,7 @@
 H5_DLL herr_t H5S_select_project_intersection(H5S_t *src_space, H5S_t *dst_space, H5S_t *src_intersect_space,
                                               H5S_t **new_space_ptr, bool share_space);
 H5_DLL herr_t H5S_select_subtract(H5S_t *space, H5S_t *subtract_space);
-<<<<<<< HEAD
-H5_DLL herr_t H5S_select_contig_block(H5S_t *space, hbool_t *is_contig, hsize_t *off, size_t *len);
-=======
 H5_DLL herr_t H5S_select_contig_block(H5S_t *space, bool *is_contig, hsize_t *off, size_t *len);
->>>>>>> 07347cc5
 
 /* Operations on all selections */
 H5_DLL herr_t H5S_select_all(H5S_t *space, bool rel_prev);
