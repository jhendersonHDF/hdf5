/* * * * * * * * * * * * * * * * * * * * * * * * * * * * * * * * * * * * * * *
 * Copyright by The HDF Group.                                               *
 * All rights reserved.                                                      *
 *                                                                           *
 * This file is part of HDF5.  The full HDF5 copyright notice, including     *
 * terms governing use, modification, and redistribution, is contained in    *
 * the COPYING file, which can be found at the root of the source code       *
 * distribution tree, or in https://www.hdfgroup.org/licenses.               *
 * If you do not have access to either file, you may request a copy from     *
 * help@hdfgroup.org.                                                        *
 * * * * * * * * * * * * * * * * * * * * * * * * * * * * * * * * * * * * * * */

/*-------------------------------------------------------------------------
 *
 * Created:		H5EAhdr.c
 *
 * Purpose:		Array header routines for extensible arrays.
 *
 *-------------------------------------------------------------------------
 */

/**********************/
/* Module Declaration */
/**********************/

#include "H5EAmodule.h" /* This source code file is part of the H5EA module */

/***********************/
/* Other Packages Used */
/***********************/

/***********/
/* Headers */
/***********/
#include "H5private.h"   /* Generic Functions			*/
#include "H5Eprivate.h"  /* Error handling		  	*/
#include "H5EApkg.h"     /* Extensible Arrays			*/
#include "H5MFprivate.h" /* File memory management		*/
#include "H5MMprivate.h" /* Memory management			*/
#include "H5VMprivate.h" /* Vectors and arrays 			*/

/****************/
/* Local Macros */
/****************/

#ifndef NDEBUG
/* Max. # of bits for max. nelmts index */
#define H5EA_MAX_NELMTS_IDX_MAX 64
#endif /* NDEBUG */

/* # of elements in a data block for a particular super block */
#define H5EA_SBLK_DBLK_NELMTS(s, m) (size_t) H5_EXP2(((s) + 1) / 2) * (m)

/******************/
/* Local Typedefs */
/******************/

/* Alias for pointer to factory, for use when allocating sequences of them */
typedef H5FL_fac_head_t *H5FL_fac_head_ptr_t;

/********************/
/* Package Typedefs */
/********************/

/********************/
/* Local Prototypes */
/********************/

/*********************/
/* Package Variables */
/*********************/

/*****************************/
/* Library Private Variables */
/*****************************/

/*******************/
/* Local Variables */
/*******************/

/* Declare a free list to manage the H5EA_hdr_t struct */
H5FL_DEFINE_STATIC(H5EA_hdr_t);

/* Declare a free list to manage the H5FL_fac_head_ptr_t sequence information */
H5FL_SEQ_DEFINE_STATIC(H5FL_fac_head_ptr_t);

/* Declare a free list to manage the H5EA_sblk_info_t sequence information */
H5FL_SEQ_DEFINE_STATIC(H5EA_sblk_info_t);

/*-------------------------------------------------------------------------
 * Function:	H5EA__hdr_alloc
 *
 * Purpose:	Allocate shared extensible array header
 *
 * Return:	Non-negative on success/Negative on failure
 *
 *-------------------------------------------------------------------------
 */
H5EA_hdr_t *
H5EA__hdr_alloc(H5F_t *f)
{
    H5EA_hdr_t *hdr       = NULL; /* Shared extensible array header */
    H5EA_hdr_t *ret_value = NULL;

    FUNC_ENTER_PACKAGE

    /* Check arguments */
    assert(f);

    /* Allocate space for the shared information */
    if (NULL == (hdr = H5FL_CALLOC(H5EA_hdr_t)))
        HGOTO_ERROR(H5E_EARRAY, H5E_CANTALLOC, NULL,
                    "memory allocation failed for extensible array shared header");

    /* Set non-zero internal fields */
    hdr->addr = HADDR_UNDEF;

    /* Set the internal parameters for the array */
    hdr->f           = f;
    hdr->swmr_write  = (H5F_INTENT(f) & H5F_ACC_SWMR_WRITE) > 0;
    hdr->sizeof_addr = H5F_SIZEOF_ADDR(f);
    hdr->sizeof_size = H5F_SIZEOF_SIZE(f);

    /* Set the return value */
    ret_value = hdr;

done:
    if (!ret_value)
        if (hdr && H5EA__hdr_dest(hdr) < 0)
            HDONE_ERROR(H5E_EARRAY, H5E_CANTFREE, NULL, "unable to destroy extensible array header");

    FUNC_LEAVE_NOAPI(ret_value)
} /* end H5EA__hdr_alloc() */

/*-------------------------------------------------------------------------
 * Function:	H5EA__hdr_init
 *
 * Purpose:	Compute useful information for extensible array, based on
 *              "creation" information.
 *
 * Notes:	The equations for variables below are based on this information:
 *
 *	<sblk idx>  <# of dblks>  <size of dblks>       Range of elements in sblk
 *	==========  ============  ===============       =========================
 *	      0          1         1 * <dblk min elmts>   0 * <dblk min elmts> <->   1 * <dblk min elmts> - 1
 *	      1          1         2 * <dblk min elmts>   1 * <dblk min elmts> <->   3 * <dblk min elmts> - 1
 *	      2          2         2 * <dblk min elmts>   3 * <dblk min elmts> <->   7 * <dblk min elmts> - 1
 *	      3          2         4 * <dblk min elmts>   7 * <dblk min elmts> <->  15 * <dblk min elmts> - 1
 *	      4          4         4 * <dblk min elmts>  15 * <dblk min elmts> <->  31 * <dblk min elmts> - 1
 *	      5          4         8 * <dblk min elmts>  31 * <dblk min elmts> <->  63 * <dblk min elmts> - 1
 *	      6          8         8 * <dblk min elmts>  63 * <dblk min elmts> <-> 127 * <dblk min elmts> - 1
 *	      7          8        16 * <dblk min elmts> 127 * <dblk min elmts> <-> 255 * <dblk min elmts> - 1
 *	      .          .         . * <dblk min elmts>   . * <dblk min elmts> <->   . * <dblk min elmts> - 1
 *	      .          .         . * <dblk min elmts>   . * <dblk min elmts> <->   . * <dblk min elmts> - 1
 *	      .          .         . * <dblk min elmts>   . * <dblk min elmts> <->   . * <dblk min elmts> - 1
 *
 *	Therefore:
 *		<sblk idx>(<elmt idx>) = lg2((<elmt idx> / <dblk min elmts>) + 1)
 *		<# of dblks>(<sblk idx>) = 2 ^ (<sblk idx> / 2)
 *		<size of dblk>(<sblk idx>) = 2 ^ ((<sblk idx> + 1) / 2)
 *		<total # of sblks>(<max. # of elmts>) = 1 + (lg2(<max. # of elmts>) - lg2(<dblk min_elmts>))
 *
 * Return:	Non-negative on success/Negative on failure
 *
 *-------------------------------------------------------------------------
 */
herr_t
H5EA__hdr_init(H5EA_hdr_t *hdr, void *ctx_udata)
{
    hsize_t start_idx;  /* First element index for each super block */
    hsize_t start_dblk; /* First data block index for each super block */
    size_t  u;          /* Local index variable */
    herr_t  ret_value = SUCCEED;

    FUNC_ENTER_PACKAGE

    /* Sanity check */
    assert(hdr);
    assert(hdr->cparam.max_nelmts_bits);
    assert(hdr->cparam.data_blk_min_elmts);
    assert(hdr->cparam.sup_blk_min_data_ptrs);

    /* Compute general information */
    hdr->nsblks           = 1 + (hdr->cparam.max_nelmts_bits - H5VM_log2_of2(hdr->cparam.data_blk_min_elmts));
    hdr->dblk_page_nelmts = (size_t)1 << hdr->cparam.max_dblk_page_nelmts_bits;
    hdr->arr_off_size     = (unsigned char)H5EA_SIZEOF_OFFSET_BITS(hdr->cparam.max_nelmts_bits);

    /* Allocate information for each super block */
    if (NULL == (hdr->sblk_info = H5FL_SEQ_MALLOC(H5EA_sblk_info_t, hdr->nsblks)))
        HGOTO_ERROR(H5E_EARRAY, H5E_CANTALLOC, FAIL, "memory allocation failed for super block info array");

    /* Compute information about each super block */
    start_idx  = 0;
    start_dblk = 0;
    for (u = 0; u < hdr->nsblks; u++) {
        hdr->sblk_info[u].ndblks      = (size_t)H5_EXP2(u / 2);
        hdr->sblk_info[u].dblk_nelmts = H5EA_SBLK_DBLK_NELMTS(u, hdr->cparam.data_blk_min_elmts);
        hdr->sblk_info[u].start_idx   = start_idx;
        hdr->sblk_info[u].start_dblk  = start_dblk;

        /* Advance starting indices for next super block */
        start_idx += (hsize_t)hdr->sblk_info[u].ndblks * (hsize_t)hdr->sblk_info[u].dblk_nelmts;
        start_dblk += (hsize_t)hdr->sblk_info[u].ndblks;
    }

    /* Set size of header on disk (locally and in statistics) */
    hdr->stats.computed.hdr_size = hdr->size = H5EA_HEADER_SIZE_HDR(hdr);

    /* Create the callback context, if there's one */
    if (hdr->cparam.cls->crt_context) {
        if (NULL == (hdr->cb_ctx = (*hdr->cparam.cls->crt_context)(ctx_udata)))
            HGOTO_ERROR(H5E_EARRAY, H5E_CANTCREATE, FAIL,
                        "unable to create extensible array client callback context");
    }

done:
    FUNC_LEAVE_NOAPI(ret_value)
} /* end H5EA__hdr_init() */

/*-------------------------------------------------------------------------
 * Function:	H5EA__hdr_alloc_elmts
 *
 * Purpose:	Allocate extensible array data block elements
 *
 * Return:	Non-NULL pointer to buffer for elements on success/NULL on failure
 *
 *-------------------------------------------------------------------------
 */
void *
H5EA__hdr_alloc_elmts(H5EA_hdr_t *hdr, size_t nelmts)
{
    void    *elmts = NULL; /* Element buffer allocated */
    unsigned idx;          /* Index of element buffer factory in header */
    void    *ret_value = NULL;

    FUNC_ENTER_PACKAGE

    /* Check arguments */
    assert(hdr);
    assert(nelmts > 0);

    /* Compute the index of the element buffer factory */
    H5_CHECK_OVERFLOW(nelmts, /*From:*/ size_t, /*To:*/ uint32_t);
    idx = H5VM_log2_of2((uint32_t)nelmts) - H5VM_log2_of2((uint32_t)hdr->cparam.data_blk_min_elmts);

    /* Check for needing to increase size of array of factories */
    if (idx >= hdr->elmt_fac.nalloc) {
        H5FL_fac_head_t **new_fac; /* New array of element factories */
        size_t            new_nalloc =
            MAX3(1, (idx + 1), (2 * hdr->elmt_fac.nalloc)); /* New number of factories allocated */

        /* Re-allocate array of element factories */
        if (NULL == (new_fac = H5FL_SEQ_REALLOC(H5FL_fac_head_ptr_t, hdr->elmt_fac.fac, new_nalloc)))
            HGOTO_ERROR(H5E_EARRAY, H5E_CANTALLOC, NULL,
                        "memory allocation failed for data block data element buffer factory array");

        /* Zero out new elements allocated */
        memset(new_fac + hdr->elmt_fac.nalloc, 0,
               (new_nalloc - hdr->elmt_fac.nalloc) * sizeof(H5FL_fac_head_ptr_t));

        /* Update information about element factories in header */
        hdr->elmt_fac.nalloc = new_nalloc;
        hdr->elmt_fac.fac    = new_fac;
    } /* end if */

    /* Check for un-initialized factory at index */
    if (NULL == hdr->elmt_fac.fac[idx]) {
        if (NULL == (hdr->elmt_fac.fac[idx] = H5FL_fac_init(nelmts * (size_t)hdr->cparam.cls->nat_elmt_size)))
            HGOTO_ERROR(H5E_EARRAY, H5E_CANTINIT, NULL,
                        "can't create data block data element buffer factory");
    } /* end if */

    /* Allocate buffer for elements in index block */
    if (NULL == (elmts = H5FL_FAC_MALLOC(hdr->elmt_fac.fac[idx])))
        HGOTO_ERROR(H5E_EARRAY, H5E_CANTALLOC, NULL,
                    "memory allocation failed for data block data element buffer");

    /* Set the return value */
    ret_value = elmts;

done:
    if (!ret_value)
        if (elmts)
            elmts = H5FL_FAC_FREE(hdr->elmt_fac.fac[idx], elmts);

    FUNC_LEAVE_NOAPI(ret_value)
} /* end H5EA__hdr_alloc_elmts() */

/*-------------------------------------------------------------------------
 * Function:	H5EA__hdr_free_elmts
 *
 * Purpose:	Free extensible array data block elements
 *
 * Return:	SUCCEED/FAIL
 *
 *-------------------------------------------------------------------------
 */
herr_t
H5EA__hdr_free_elmts(H5EA_hdr_t *hdr, size_t nelmts, void *elmts)
{
    unsigned idx; /* Index of element buffer factory in header */

    FUNC_ENTER_PACKAGE_NOERR

    /* Check arguments */
    assert(hdr);
    assert(nelmts > 0);
    assert(elmts);

    /* Compute the index of the element buffer factory */
    H5_CHECK_OVERFLOW(nelmts, /*From:*/ size_t, /*To:*/ uint32_t);
    idx = H5VM_log2_of2((uint32_t)nelmts) - H5VM_log2_of2((uint32_t)hdr->cparam.data_blk_min_elmts);

    /* Free buffer for elements in index block */
    assert(idx < hdr->elmt_fac.nalloc);
    assert(hdr->elmt_fac.fac[idx]);
    elmts = H5FL_FAC_FREE(hdr->elmt_fac.fac[idx], elmts);

    FUNC_LEAVE_NOAPI(SUCCEED)
} /* end H5EA__hdr_free_elmts() */

/*-------------------------------------------------------------------------
 * Function:	H5EA__hdr_create
 *
 * Purpose:	Creates a new extensible array header in the file
 *
 * Return:      Success:    Address of new header in the file
 *              Failure:    HADDR_UNDEF
 *
 *-------------------------------------------------------------------------
 */
haddr_t
H5EA__hdr_create(H5F_t *f, const H5EA_create_t *cparam, void *ctx_udata)
{
    H5EA_hdr_t *hdr       = NULL;  /* Extensible array header */
    bool        inserted  = false; /* Whether the header was inserted into cache */
    haddr_t     ret_value = HADDR_UNDEF;

    FUNC_ENTER_PACKAGE

    /* Check arguments */
    assert(f);
    assert(cparam);

#ifndef NDEBUG
    {
        unsigned sblk_idx;         /* Super block index for first "actual" super block */
        size_t   dblk_nelmts;      /* Number of data block elements */
        size_t   dblk_page_nelmts; /* Number of elements in a data block page */

        /* Check for valid parameters */
        if (cparam->raw_elmt_size == 0)
            HGOTO_ERROR(H5E_EARRAY, H5E_BADVALUE, HADDR_UNDEF, "element size must be greater than zero");
        if (cparam->max_nelmts_bits == 0)
            HGOTO_ERROR(H5E_EARRAY, H5E_BADVALUE, HADDR_UNDEF,
                        "max. # of elements bits must be greater than zero");
        if (cparam->max_nelmts_bits > H5EA_MAX_NELMTS_IDX_MAX)
            HGOTO_ERROR(H5E_EARRAY, H5E_BADVALUE, HADDR_UNDEF, "max. # of elements bits must be <= %u",
                        (unsigned)H5EA_MAX_NELMTS_IDX_MAX);
        if (cparam->sup_blk_min_data_ptrs < 2)
            HGOTO_ERROR(H5E_EARRAY, H5E_BADVALUE, HADDR_UNDEF,
                        "min # of data block pointers in super block must be >= two");
        if (!POWER_OF_TWO(cparam->sup_blk_min_data_ptrs))
            HGOTO_ERROR(H5E_EARRAY, H5E_BADVALUE, HADDR_UNDEF,
                        "min # of data block pointers in super block must be power of two");
        if (!POWER_OF_TWO(cparam->data_blk_min_elmts))
            HGOTO_ERROR(H5E_EARRAY, H5E_BADVALUE, HADDR_UNDEF,
                        "min # of elements per data block must be power of two");
        dblk_page_nelmts = (size_t)1 << cparam->max_dblk_page_nelmts_bits;
        if (dblk_page_nelmts < cparam->idx_blk_elmts)
            HGOTO_ERROR(
                H5E_EARRAY, H5E_BADVALUE, HADDR_UNDEF,
                "# of elements per data block page must be greater than # of elements in index block");

        /* Compute the number of elements in data blocks for first actual super block */
        sblk_idx    = H5EA_SBLK_FIRST_IDX(cparam->sup_blk_min_data_ptrs);
        dblk_nelmts = H5EA_SBLK_DBLK_NELMTS(sblk_idx, cparam->data_blk_min_elmts);
        if (dblk_page_nelmts < dblk_nelmts)
            HGOTO_ERROR(H5E_EARRAY, H5E_BADVALUE, HADDR_UNDEF,
                        "max. # of elements per data block page bits must be > # of elements in "
                        "first data block from super block");

        if (cparam->max_dblk_page_nelmts_bits > cparam->max_nelmts_bits)
            HGOTO_ERROR(H5E_EARRAY, H5E_BADVALUE, HADDR_UNDEF,
                        "max. # of elements per data block page bits must be <= max. # of elements bits");
    }
#endif /* NDEBUG */

    /* Allocate space for the shared information */
    if (NULL == (hdr = H5EA__hdr_alloc(f)))
        HGOTO_ERROR(H5E_EARRAY, H5E_CANTALLOC, HADDR_UNDEF,
                    "memory allocation failed for extensible array shared header");

    /* Set the internal parameters for the array */
    hdr->idx_blk_addr = HADDR_UNDEF;

    /* Set the creation parameters for the array */
    H5MM_memcpy(&hdr->cparam, cparam, sizeof(hdr->cparam));

    /* Finish initializing extensible array header */
    if (H5EA__hdr_init(hdr, ctx_udata) < 0)
        HGOTO_ERROR(H5E_EARRAY, H5E_CANTINIT, HADDR_UNDEF,
                    "initialization failed for extensible array header");

    /* Allocate space for the header on disk */
    if (HADDR_UNDEF == (hdr->addr = H5MF_alloc(f, H5FD_MEM_EARRAY_HDR, (hsize_t)hdr->size)))
        HGOTO_ERROR(H5E_EARRAY, H5E_CANTALLOC, HADDR_UNDEF,
                    "file allocation failed for extensible array header");

    /* Create 'top' proxy for extensible array entries */
    if (hdr->swmr_write)
        if (NULL == (hdr->top_proxy = H5AC_proxy_entry_create()))
            HGOTO_ERROR(H5E_EARRAY, H5E_CANTCREATE, HADDR_UNDEF, "can't create extensible array entry proxy");

    /* Cache the new extensible array header */
    if (H5AC_insert_entry(f, H5AC_EARRAY_HDR, hdr->addr, hdr, H5AC__NO_FLAGS_SET) < 0)
        HGOTO_ERROR(H5E_EARRAY, H5E_CANTINSERT, HADDR_UNDEF, "can't add extensible array header to cache");
<<<<<<< HEAD
    inserted = TRUE;
=======
    inserted = true;
>>>>>>> 07347cc5

    /* Add header as child of 'top' proxy */
    if (hdr->top_proxy)
        if (H5AC_proxy_entry_add_child(hdr->top_proxy, f, hdr) < 0)
            HGOTO_ERROR(H5E_EARRAY, H5E_CANTSET, HADDR_UNDEF,
                        "unable to add extensible array entry as child of array proxy");

    /* Set address of array header to return */
    ret_value = hdr->addr;

done:
    if (!H5_addr_defined(ret_value))
        if (hdr) {
            /* Remove from cache, if inserted */
            if (inserted)
                if (H5AC_remove_entry(hdr) < 0)
                    HDONE_ERROR(H5E_EARRAY, H5E_CANTREMOVE, HADDR_UNDEF,
                                "unable to remove extensible array header from cache");

            /* Release header's disk space */
            if (H5_addr_defined(hdr->addr) &&
                H5MF_xfree(f, H5FD_MEM_EARRAY_HDR, hdr->addr, (hsize_t)hdr->size) < 0)
                HDONE_ERROR(H5E_EARRAY, H5E_CANTFREE, HADDR_UNDEF, "unable to free extensible array header");

            /* Destroy header */
            if (H5EA__hdr_dest(hdr) < 0)
                HDONE_ERROR(H5E_EARRAY, H5E_CANTFREE, HADDR_UNDEF,
                            "unable to destroy extensible array header");
        } /* end if */

    FUNC_LEAVE_NOAPI(ret_value)
} /* end H5EA__hdr_create() */

/*-------------------------------------------------------------------------
 * Function:	H5EA__hdr_incr
 *
 * Purpose:	Increment component reference count on shared array header
 *
 * Return:	Non-negative on success/Negative on failure
 *
 *-------------------------------------------------------------------------
 */
herr_t
H5EA__hdr_incr(H5EA_hdr_t *hdr)
{
    herr_t ret_value = SUCCEED;

    FUNC_ENTER_PACKAGE

    /* Sanity check */
    assert(hdr);

    /* Mark header as un-evictable when something is depending on it */
    if (hdr->rc == 0)
        if (H5AC_pin_protected_entry(hdr) < 0)
            HGOTO_ERROR(H5E_EARRAY, H5E_CANTPIN, FAIL, "unable to pin extensible array header");

    /* Increment reference count on shared header */
    hdr->rc++;

done:
    FUNC_LEAVE_NOAPI(ret_value)
} /* end H5EA__hdr_incr() */

/*-------------------------------------------------------------------------
 * Function:	H5EA__hdr_decr
 *
 * Purpose:	Decrement component reference count on shared array header
 *
 * Return:	Non-negative on success/Negative on failure
 *
 *-------------------------------------------------------------------------
 */
herr_t
H5EA__hdr_decr(H5EA_hdr_t *hdr)
{
    herr_t ret_value = SUCCEED;

    FUNC_ENTER_PACKAGE

    /* Sanity check */
    assert(hdr);
    assert(hdr->rc);

    /* Decrement reference count on shared header */
    hdr->rc--;

    /* Mark header as evictable again when nothing depend on it */
    if (hdr->rc == 0) {
        assert(hdr->file_rc == 0);
        if (H5AC_unpin_entry(hdr) < 0)
            HGOTO_ERROR(H5E_EARRAY, H5E_CANTUNPIN, FAIL, "unable to unpin extensible array header");
    }

done:
    FUNC_LEAVE_NOAPI(ret_value)
} /* end H5EA__hdr_decr() */

/*-------------------------------------------------------------------------
 * Function:	H5EA__hdr_fuse_incr
 *
 * Purpose:	Increment file reference count on shared array header
 *
 * Return:	Non-negative on success/Negative on failure
 *
 *-------------------------------------------------------------------------
 */
herr_t
H5EA__hdr_fuse_incr(H5EA_hdr_t *hdr)
{
    FUNC_ENTER_PACKAGE_NOERR

    /* Sanity check */
    assert(hdr);

    /* Increment file reference count on shared header */
    hdr->file_rc++;

    FUNC_LEAVE_NOAPI(SUCCEED)
} /* end H5EA__hdr_fuse_incr() */

/*-------------------------------------------------------------------------
 * Function:	H5EA__hdr_fuse_decr
 *
 * Purpose:	Decrement file reference count on shared array header
 *
 * Return:      Success:    The reference count of the header
 *              Failure:    Can't fail
 *
 *-------------------------------------------------------------------------
 */
size_t
H5EA__hdr_fuse_decr(H5EA_hdr_t *hdr)
{
    size_t ret_value = 0;

    FUNC_ENTER_PACKAGE_NOERR

    /* Sanity check */
    assert(hdr);
    assert(hdr->file_rc);

    /* Decrement file reference count on shared header */
    hdr->file_rc--;

    /* Set return value */
    ret_value = hdr->file_rc;

    FUNC_LEAVE_NOAPI(ret_value)
} /* end H5EA__hdr_fuse_decr() */

/*-------------------------------------------------------------------------
 * Function:	H5EA__hdr_modified
 *
 * Purpose:	Mark an extensible array as modified
 *
 * Return:	SUCCEED/FAIL
 *
 *-------------------------------------------------------------------------
 */
herr_t
H5EA__hdr_modified(H5EA_hdr_t *hdr)
{
    herr_t ret_value = SUCCEED;

    FUNC_ENTER_PACKAGE

    /* Sanity check */
    assert(hdr);
    assert(hdr->f);

    /* Mark header as dirty in cache */
    if (H5AC_mark_entry_dirty(hdr) < 0)
        HGOTO_ERROR(H5E_EARRAY, H5E_CANTMARKDIRTY, FAIL, "unable to mark extensible array header as dirty");

done:
    FUNC_LEAVE_NOAPI(ret_value)
} /* end H5EA__hdr_modified() */

/*-------------------------------------------------------------------------
 * Function:	H5EA__hdr_protect
 *
 * Purpose:	Convenience wrapper around protecting extensible array header
 *
 * Return:	Non-NULL pointer to header on success/NULL on failure
 *
 *-------------------------------------------------------------------------
 */
H5EA_hdr_t *
H5EA__hdr_protect(H5F_t *f, haddr_t ea_addr, void *ctx_udata, unsigned flags)
{
    H5EA_hdr_t         *hdr;   /* Extensible array header */
    H5EA_hdr_cache_ud_t udata; /* User data for cache callbacks */
    H5EA_hdr_t         *ret_value = NULL;

    FUNC_ENTER_PACKAGE

    /* Sanity check */
    assert(f);
    assert(H5_addr_defined(ea_addr));

    /* only the H5AC__READ_ONLY_FLAG may appear in flags */
    assert((flags & (unsigned)(~H5AC__READ_ONLY_FLAG)) == 0);

    /* Set up user data for cache callbacks */
    udata.f         = f;
    udata.addr      = ea_addr;
    udata.ctx_udata = ctx_udata;

    /* Protect the header */
    if (NULL == (hdr = (H5EA_hdr_t *)H5AC_protect(f, H5AC_EARRAY_HDR, ea_addr, &udata, flags)))
        HGOTO_ERROR(H5E_EARRAY, H5E_CANTPROTECT, NULL,
                    "unable to protect extensible array header, address = %llu", (unsigned long long)ea_addr);
    hdr->f = f; /* (Must be set again here, in case the header was already in the cache -QAK) */

    /* Create top proxy, if it doesn't exist */
    if (hdr->swmr_write && NULL == hdr->top_proxy) {
        /* Create 'top' proxy for extensible array entries */
        if (NULL == (hdr->top_proxy = H5AC_proxy_entry_create()))
            HGOTO_ERROR(H5E_EARRAY, H5E_CANTCREATE, NULL, "can't create extensible array entry proxy");

        /* Add header as child of 'top' proxy */
        if (H5AC_proxy_entry_add_child(hdr->top_proxy, f, hdr) < 0)
            HGOTO_ERROR(H5E_EARRAY, H5E_CANTSET, NULL,
                        "unable to add extensible array entry as child of array proxy");
    } /* end if */

    /* Set return value */
    ret_value = hdr;

done:
    FUNC_LEAVE_NOAPI(ret_value)
} /* end H5EA__hdr_protect() */

/*-------------------------------------------------------------------------
 * Function:	H5EA__hdr_unprotect
 *
 * Purpose:	Convenience wrapper around unprotecting extensible array header
 *
 * Return:	Non-negative on success/Negative on failure
 *
 *-------------------------------------------------------------------------
 */
herr_t
H5EA__hdr_unprotect(H5EA_hdr_t *hdr, unsigned cache_flags)
{
    herr_t ret_value = SUCCEED;

    FUNC_ENTER_PACKAGE

    /* Sanity check */
    assert(hdr);

    /* Unprotect the header */
    if (H5AC_unprotect(hdr->f, H5AC_EARRAY_HDR, hdr->addr, hdr, cache_flags) < 0)
        HGOTO_ERROR(H5E_EARRAY, H5E_CANTUNPROTECT, FAIL,
                    "unable to unprotect extensible array hdr, address = %llu",
                    (unsigned long long)hdr->addr);

done:
    FUNC_LEAVE_NOAPI(ret_value)
} /* end H5EA__hdr_unprotect() */

/*-------------------------------------------------------------------------
 * Function:	H5EA__hdr_delete
 *
 * Purpose:	Delete an extensible array, starting with the header
 *
 * Return:	SUCCEED/FAIL
 *
 *-------------------------------------------------------------------------
 */
herr_t
H5EA__hdr_delete(H5EA_hdr_t *hdr)
{
    unsigned cache_flags = H5AC__NO_FLAGS_SET; /* Flags for unprotecting header */
    herr_t   ret_value   = SUCCEED;

    FUNC_ENTER_PACKAGE

    /* Sanity check */
    assert(hdr);
    assert(!hdr->file_rc);

#ifndef NDEBUG
    unsigned hdr_status = 0; /* Array header's status in the metadata cache */

    /* Check the array header's status in the metadata cache */
    if (H5AC_get_entry_status(hdr->f, hdr->addr, &hdr_status) < 0)
        HGOTO_ERROR(H5E_EARRAY, H5E_CANTGET, FAIL, "unable to check metadata cache status for array header");

    /* Sanity checks on array header */
    assert(hdr_status & H5AC_ES__IN_CACHE);
    assert(hdr_status & H5AC_ES__IS_PROTECTED);
#endif /* NDEBUG */

    /* Check for index block */
    if (H5_addr_defined(hdr->idx_blk_addr)) {
        /* Delete index block */
        if (H5EA__iblock_delete(hdr) < 0)
            HGOTO_ERROR(H5E_EARRAY, H5E_CANTDELETE, FAIL, "unable to delete extensible array index block");
    } /* end if */

    /* Set flags to finish deleting header on unprotect */
    cache_flags |= H5AC__DIRTIED_FLAG | H5AC__DELETED_FLAG | H5AC__FREE_FILE_SPACE_FLAG;

done:

    /* Unprotect the header, deleting it if an error hasn't occurred */
    if (H5EA__hdr_unprotect(hdr, cache_flags) < 0)
        HGOTO_ERROR(H5E_EARRAY, H5E_CANTUNPROTECT, FAIL, "unable to release extensible array header");

    FUNC_LEAVE_NOAPI(ret_value)
} /* end H5EA__hdr_delete() */

/*-------------------------------------------------------------------------
 * Function:	H5EA__hdr_dest
 *
 * Purpose:	Destroys an extensible array header in memory.
 *
 * Return:	Non-negative on success/Negative on failure
 *
 *-------------------------------------------------------------------------
 */
herr_t
H5EA__hdr_dest(H5EA_hdr_t *hdr)
{
    herr_t ret_value = SUCCEED;

    FUNC_ENTER_PACKAGE

    /* Check arguments */
    assert(hdr);
    assert(hdr->rc == 0);

    /* Destroy the callback context */
    if (hdr->cb_ctx) {
        if ((*hdr->cparam.cls->dst_context)(hdr->cb_ctx) < 0)
            HGOTO_ERROR(H5E_EARRAY, H5E_CANTRELEASE, FAIL,
                        "unable to destroy extensible array client callback context");
    } /* end if */
    hdr->cb_ctx = NULL;

    /* Check for data block element buffer factory info to free */
    if (hdr->elmt_fac.fac) {
        unsigned u; /* Local index variable */

        /* Sanity check */
        assert(hdr->elmt_fac.nalloc > 0);

        /* Iterate over factories, shutting them down */
        for (u = 0; u < hdr->elmt_fac.nalloc; u++) {
            /* Check if this factory has been initialized */
            if (hdr->elmt_fac.fac[u]) {
                if (H5FL_fac_term(hdr->elmt_fac.fac[u]) < 0)
                    HGOTO_ERROR(H5E_EARRAY, H5E_CANTRELEASE, FAIL,
                                "unable to destroy extensible array header factory");
                hdr->elmt_fac.fac[u] = NULL;
            } /* end if */
        }     /* end for */

        /* Free factory array */
        hdr->elmt_fac.fac = (H5FL_fac_head_t **)H5FL_SEQ_FREE(H5FL_fac_head_ptr_t, hdr->elmt_fac.fac);
    } /* end if */

    /* Free the super block info array */
    if (hdr->sblk_info)
        hdr->sblk_info = (H5EA_sblk_info_t *)H5FL_SEQ_FREE(H5EA_sblk_info_t, hdr->sblk_info);

    /* Destroy the 'top' proxy */
    if (hdr->top_proxy) {
        if (H5AC_proxy_entry_dest(hdr->top_proxy) < 0)
            HGOTO_ERROR(H5E_EARRAY, H5E_CANTRELEASE, FAIL, "unable to destroy extensible array 'top' proxy");
        hdr->top_proxy = NULL;
    } /* end if */

    /* Free the shared info itself */
    hdr = H5FL_FREE(H5EA_hdr_t, hdr);

done:
    FUNC_LEAVE_NOAPI(ret_value)
} /* end H5EA__hdr_dest() */<|MERGE_RESOLUTION|>--- conflicted
+++ resolved
@@ -415,11 +415,7 @@
     /* Cache the new extensible array header */
     if (H5AC_insert_entry(f, H5AC_EARRAY_HDR, hdr->addr, hdr, H5AC__NO_FLAGS_SET) < 0)
         HGOTO_ERROR(H5E_EARRAY, H5E_CANTINSERT, HADDR_UNDEF, "can't add extensible array header to cache");
-<<<<<<< HEAD
-    inserted = TRUE;
-=======
     inserted = true;
->>>>>>> 07347cc5
 
     /* Add header as child of 'top' proxy */
     if (hdr->top_proxy)
