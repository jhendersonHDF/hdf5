--- conflicted
+++ resolved
@@ -96,25 +96,15 @@
 static void *H5FD__mpio_fapl_copy(const void *_old_fa);
 static herr_t H5FD__mpio_fapl_free(void *_fa);
 static H5FD_t *H5FD__mpio_open(const char *name, unsigned flags, hid_t fapl_id,
-			      haddr_t maxaddr);
-<<<<<<< HEAD
-static herr_t H5FD_mpio_close(H5FD_t *_file);
-static int H5FD_mpio_cmp(const H5FD_t *_f1, const H5FD_t *_f2);
-static herr_t H5FD_mpio_query(const H5FD_t *_f1, unsigned long *flags);
-static haddr_t H5FD_mpio_get_eoa(const H5FD_t *_file, H5FD_mem_t type);
-static herr_t H5FD_mpio_set_eoa(H5FD_t *_file, H5FD_mem_t type, haddr_t addr);
-static haddr_t H5FD_mpio_get_eof(const H5FD_t *_file, H5FD_mem_t type);
-static herr_t  H5FD_mpio_get_handle(H5FD_t *_file, hid_t fapl, void** file_handle);
-static herr_t H5FD_mpio_read(H5FD_t *_file, H5FD_mem_t type, hid_t dxpl_id, haddr_t addr,
-=======
+                  haddr_t maxaddr);
 static herr_t H5FD__mpio_close(H5FD_t *_file);
+static int H5FD__mpio_cmp(const H5FD_t *_f1, const H5FD_t *_f2);
 static herr_t H5FD__mpio_query(const H5FD_t *_f1, unsigned long *flags);
 static haddr_t H5FD__mpio_get_eoa(const H5FD_t *_file, H5FD_mem_t type);
 static herr_t H5FD__mpio_set_eoa(H5FD_t *_file, H5FD_mem_t type, haddr_t addr);
 static haddr_t H5FD__mpio_get_eof(const H5FD_t *_file, H5FD_mem_t type);
 static herr_t H5FD__mpio_get_handle(H5FD_t *_file, hid_t fapl, void** file_handle);
 static herr_t H5FD__mpio_read(H5FD_t *_file, H5FD_mem_t type, hid_t dxpl_id, haddr_t addr,
->>>>>>> 4300ca62
             size_t size, void *buf);
 static herr_t H5FD__mpio_write(H5FD_t *_file, H5FD_mem_t type, hid_t dxpl_id, haddr_t addr,
             size_t size, const void *buf);
@@ -142,17 +132,10 @@
     0,		                		/*dxpl_size		*/
     NULL,					/*dxpl_copy		*/
     NULL,					/*dxpl_free		*/
-<<<<<<< HEAD
-    H5FD_mpio_open,				/*open			*/
-    H5FD_mpio_close,				/*close			*/
-    H5FD_mpio_cmp,                              /*cmp                   */
-    H5FD_mpio_query,		                /*query			*/
-=======
     H5FD__mpio_open,				/*open			*/
     H5FD__mpio_close,				/*close			*/
-    NULL,					/*cmp			*/
+    H5FD__mpio_cmp,                             /*cmp                   */
     H5FD__mpio_query,		                /*query			*/
->>>>>>> 4300ca62
     NULL,					/*get_type_map		*/
     NULL,					/*alloc			*/
     NULL,					/*free			*/
@@ -973,7 +956,7 @@
  *              requirement that we do a "normal" file open to provide
  *              an actual file handle with which we can gather more
  *              detailed information to eventually implement file
- *              comparisons (see: H5FD_mpio_cmp)
+ *              comparisons (see: H5FD__mpio_cmp)
  *
  * Return:      Success:        Non-negative
  *
@@ -1203,8 +1186,7 @@
  
 /*-------------------------------------------------------------------------
-<<<<<<< HEAD
- * Function:    H5FD_mpio_cmp
+ * Function:    H5FD__mpio_cmp
  *
  * Purpose:     This version of the 'cmp' function is used to compare two
  *              files which have been created and opened using the MPI-IO
@@ -1238,7 +1220,7 @@
  *-------------------------------------------------------------------------
  */
 static int
-H5FD_mpio_cmp(const H5FD_t *_f1, const H5FD_t *_f2)
+H5FD__mpio_cmp(const H5FD_t *_f1, const H5FD_t *_f2)
 {
     const H5FD_mpio_t   *f1 = (const H5FD_mpio_t *)_f1;
     const H5FD_mpio_t   *f2 = (const H5FD_mpio_t *)_f2;
@@ -1323,15 +1305,12 @@
 done:
 
     FUNC_LEAVE_NOAPI(ret_value)
-} /* end H5FD_mpio_cmp() */
-
--
-/*-------------------------------------------------------------------------
- * Function:    H5FD_mpio_close
-=======
+} /* end H5FD__mpio_cmp() */
+
++
+/*-------------------------------------------------------------------------
  * Function:    H5FD__mpio_close
->>>>>>> 4300ca62
  *
  * Purpose:     Closes a file.  This is collective.
  *
