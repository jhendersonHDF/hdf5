--- conflicted
+++ resolved
@@ -3354,106 +3354,7 @@
  *          Valid driver identifiers distributed with HDF5 are listed and
  *          described in the following table.
  *
-<<<<<<< HEAD
- *          <table>
- *           <tr>
- *            <th>Driver Name</th>
- *            <th>Driver Identifier</th>
- *            <th>Description</th>
- *            <th>Related Function</th>
- *           </tr>
- *           <tr>
- *            <td>POSIX</td>
- *            <td>#H5FD_SEC2</td>
- *            <td>This driver uses POSIX file-system functions like read and
- *                write to perform I/O to a single, permanent file on local disk
- *                with no system buffering. This driver is POSIX-compliant and
- *                is the default file driver for all systems.</td>
- *            <td>H5Pset_fapl_sec2()</td>
- *           </tr>
- *           <tr>
- *            <td>Direct</td>
- *            <td>#H5FD_DIRECT</td>
- *            <td>This is the #H5FD_SEC2 driver, except data is written to or
- *                read from the file synchronously without being cached by the
- *                system.</td>
- *            <td>H5Pset_fapl_direct()</td>
- *           </tr>
- *           <tr>
- *            <td>Log</td>
- *            <td>#H5FD_LOG</td>
- *            <td>This is the #H5FD_SEC2 driver with logging capabilities.</td>
- *            <td>H5Pset_fapl_log()</td>
- *           </tr>
- *           <tr>
- *            <td>Windows</td>
- *            <td>#H5FD_WINDOWS</td>
- *            <td>This driver was modified in HDF5-1.8.8 to be a wrapper of the
- *                POSIX driver, #H5FD_SEC2. This change should not affect user
- *                applications.</td>
- *            <td>H5Pset_fapl_windows()</td>
- *           </tr>
- *           <tr>
- *            <td>STDIO</td>
- *            <td>#H5FD_STDIO</td>
- *            <td>This driver uses functions from the standard C stdio.h to
- *                perform I/O to a single, permanent file on local disk with
- *                additional system buffering.</td>
- *            <td>H5Pset_fapl_stdio()</td>
- *           </tr>
- *           <tr>
- *            <td>Memory</td>
- *            <td>#H5FD_CORE</td>
- *            <td>With this driver, an application can work with a file in
- *                memory for faster reads and writes. File contents are kept in
- *                memory until the file is closed. At closing, the memory
- *                version of the file can be written back to disk or abandoned.
- *            </td>
- *            <td>H5Pset_fapl_core()</td>
- *           </tr>
- *           <tr>
- *            <td>Family</td>
- *            <td>#H5FD_FAMILY</td>
- *            <td>With this driver, the HDF5 file's address space is partitioned
- *                into pieces and sent to separate storage files using an
- *                underlying driver of the user's choice. This driver is for
- *                systems that do not support files larger than 2 gigabytes.
- *            </td>
- *            <td>H5Pset_fapl_family()</td>
- *           </tr>
- *           <tr>
- *            <td>Multi</td>
- *            <td>#H5FD_MULTI</td>
- *            <td>With this driver, data can be stored in multiple files
- *                according to the type of data. I/O might work better if
- *                data is stored in separate files based on the type of data.
- *                The Split driver is a special case of this driver.</td>
- *            <td>H5Pset_fapl_multi()</td>
- *           </tr>
- *           <tr>
- *            <td>Parallel</td>
- *            <td>#H5FD_MPIO</td>
- *            <td>This is the standard HDF5 file driver for parallel file
- *                systems. This driver uses the MPI standard for both
- *                communication and file I/O.</td>
- *            <td>H5Pset_fapl_mpio()</td>
- *           </tr>
- *           <tr>
- *            <td>Parallel POSIX</td>
- *            <td>H5FD_MPIPOSIX</td>
- *            <td>This driver is no longer available.</td>
- *            <td></td>
- *           </tr>
- *           <tr>
- *            <td>Stream</td>
- *            <td>H5FD_STREAM</td>
- *            <td>This driver is no longer available.</td>
- *            <td></td>
- *           </tr>
- *          </table>
-=======
  *          \snippet{doc} tables/fileDriverLists.dox supported_file_driver_table
->>>>>>> 07347cc5
  *
  *          This list does not include custom drivers that might be
  *          defined and registered by a user.
@@ -8412,16 +8313,6 @@
  * \details H5Pset_modify_write_buf() sets whether the library is allowed to
  *          modify the contents of write buffers passed to HDF5 API routines
  *          that are passed the dataset transfer property list \p plist_id.  The
-<<<<<<< HEAD
- *          default value for modify_write_buf is FALSE.
- *
- *          This function can be used to allow the library to perform in-place
- *          type conversion on write operations to save memory space.  After making an
- *          API call with this parameter set to TRUE, the contents of the write buffer
- *          are undefined.
- *
- * \note    When modify_write_buf is set to TRUE the library may violate the
-=======
  *          default value for modify_write_buf is false.
  *
  *          This function can be used to allow the library to perform in-place
@@ -8430,7 +8321,6 @@
  *          are undefined.
  *
  * \note    When modify_write_buf is set to true the library may violate the
->>>>>>> 07347cc5
  *          const qualifier on the API parameter for the write buffer.
  *
  * \since 1.14.1
@@ -8453,11 +8343,7 @@
  *          from the dataset transfer property list \p plist_id.  This property
  *          determines whether the library is allowed to  modify the contents of
  *          write buffers passed to HDF5 API routines that are passed
-<<<<<<< HEAD
- *          \p plist_id.  The default value for modify_write_buf is FALSE.
-=======
  *          \p plist_id.  The default value for modify_write_buf is false.
->>>>>>> 07347cc5
  *
  * \since 1.14.1
  *
