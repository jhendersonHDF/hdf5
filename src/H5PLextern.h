/* * * * * * * * * * * * * * * * * * * * * * * * * * * * * * * * * * * * * * *
 * Copyright by The HDF Group.                                               *
 * All rights reserved.                                                      *
 *                                                                           *
 * This file is part of HDF5. The full HDF5 copyright notice, including      *
 * terms governing use, modification, and redistribution, is contained in    *
 * the files COPYING and Copyright.html.  COPYING can be found at the root   *
 * of the source code distribution tree; Copyright.html can be found at the  *
 * root level of an installed copy of the electronic document set and is     *
 * linked from the top-level documents page.  It can also be found at        *
 * http://hdfgroup.org/HDF5/doc/Copyright.html.  If you do not have access   *
 * to either file, you may request a copy from help@hdfgroup.org.            *
 * * * * * * * * * * * * * * * * * * * * * * * * * * * * * * * * * * * * * * */

/*
 * Programmer:  Raymond Lu <songyulu@hdfgroup.org>
 *              13 February 2013
 */
#ifndef _H5PLextern_H
#define _H5PLextern_H

/* Include HDF5 header */
#include "hdf5.h"

<<<<<<< HEAD
/*******************/
/* Public Typedefs */
/*******************/

/* Plugin type */
typedef enum H5PL_type_t {
    H5PL_TYPE_ERROR        = -1,  /*error                    */
    H5PL_TYPE_FILTER       = 0,   /*filter                   */
    H5PL_TYPE_VOL          = 1,   /*vol plugin               */
    H5PL_TYPE_NONE         = 2    /*this must be last!       */
} H5PL_type_t;


=======
>>>>>>> b9e5e2af
/* plugins always export */
#if defined (_MSC_VER)  /* MSVC Compiler Case */
  #define H5PLUGIN_DLL __declspec(dllexport)
#elif (__GNUC__ >= 4)  /* GCC 4.x has support for visibility options */
  #define H5PLUGIN_DLL __attribute__ ((visibility("default")))
#else
  #define H5PLUGIN_DLL
#endif

#ifdef __cplusplus
extern "C" {
#endif

H5PLUGIN_DLL H5PL_type_t H5PLget_plugin_type(void);
H5PLUGIN_DLL const void *H5PLget_plugin_info(void);

#ifdef __cplusplus
}
#endif

#endif /* _H5PLextern_H */
<|MERGE_RESOLUTION|>--- conflicted
+++ resolved
@@ -22,22 +22,6 @@
 /* Include HDF5 header */
 #include "hdf5.h"
 
-<<<<<<< HEAD
-/*******************/
-/* Public Typedefs */
-/*******************/
-
-/* Plugin type */
-typedef enum H5PL_type_t {
-    H5PL_TYPE_ERROR        = -1,  /*error                    */
-    H5PL_TYPE_FILTER       = 0,   /*filter                   */
-    H5PL_TYPE_VOL          = 1,   /*vol plugin               */
-    H5PL_TYPE_NONE         = 2    /*this must be last!       */
-} H5PL_type_t;
-
-
-=======
->>>>>>> b9e5e2af
 /* plugins always export */
 #if defined (_MSC_VER)  /* MSVC Compiler Case */
   #define H5PLUGIN_DLL __declspec(dllexport)
