/* * * * * * * * * * * * * * * * * * * * * * * * * * * * * * * * * * * * * * *
 * Copyright by The HDF Group.                                               *
 * Copyright by the Board of Trustees of the University of Illinois.         *
 * All rights reserved.                                                      *
 *                                                                           *
 * This file is part of HDF5.  The full HDF5 copyright notice, including     *
 * terms governing use, modification, and redistribution, is contained in    *
 * the files COPYING and Copyright.html.  COPYING can be found at the root   *
 * of the source code distribution tree; Copyright.html can be found at the  *
 * root level of an installed copy of the electronic HDF5 document set and   *
 * is linked from the top-level documents page.  It can also be found at     *
 * http://hdfgroup.org/HDF5/doc/Copyright.html.  If you do not have          *
 * access to either file, you may request a copy from help@hdfgroup.org.     *
 * * * * * * * * * * * * * * * * * * * * * * * * * * * * * * * * * * * * * * */

/*-------------------------------------------------------------------------
 *
 * Created:		H5Pdxpl.c
 *			March 16 1998
 *			Robb Matzke <matzke@llnl.gov>
 *
 * Purpose:		Data transfer property list class routines
 *
 *-------------------------------------------------------------------------
 */

/****************/
/* Module Setup */
/****************/

#include "H5Pmodule.h"          /* This source code file is part of the H5P module */


/***********/
/* Headers */
/***********/
#include "H5private.h"		/* Generic Functions			*/
#include "H5ACprivate.h"        /* Cache                                */
#include "H5Dprivate.h"		/* Datasets				*/
#include "H5Eprivate.h"		/* Error handling		  	*/
#include "H5FDprivate.h"	/* File drivers				*/
#include "H5Iprivate.h"		/* IDs			  		*/
#include "H5MMprivate.h"	/* Memory management			*/
#include "H5Ppkg.h"		/* Property lists		  	*/


/****************/
/* Local Macros */
/****************/

/* ======== Data transfer properties ======== */
/* Definitions for maximum temp buffer size property */
#define H5D_XFER_MAX_TEMP_BUF_SIZE      sizeof(size_t)
#define H5D_XFER_MAX_TEMP_BUF_DEF       H5D_TEMP_BUF_SIZE
#define H5D_XFER_MAX_TEMP_BUF_ENC       H5P__encode_size_t
#define H5D_XFER_MAX_TEMP_BUF_DEC       H5P__decode_size_t
/* Definitions for type conversion buffer property */
#define H5D_XFER_TCONV_BUF_SIZE         sizeof(void *)
#define H5D_XFER_TCONV_BUF_DEF          NULL
/* Definitions for background buffer property */
#define H5D_XFER_BKGR_BUF_SIZE          sizeof(void *)
#define H5D_XFER_BKGR_BUF_DEF           NULL
/* Definitions for background buffer type property */
#define H5D_XFER_BKGR_BUF_TYPE_SIZE     sizeof(H5T_bkg_t)
#define H5D_XFER_BKGR_BUF_TYPE_DEF      H5T_BKG_NO
#define H5D_XFER_BKGR_BUF_TYPE_ENC      H5P__dxfr_bkgr_buf_type_enc
#define H5D_XFER_BKGR_BUF_TYPE_DEC      H5P__dxfr_bkgr_buf_type_dec
/* Definitions for B-tree node splitting ratio property */
/* (These default B-tree node splitting ratios are also used for splitting
 * group's B-trees as well as chunked dataset's B-trees - QAK)
 */
#define H5D_XFER_BTREE_SPLIT_RATIO_SIZE sizeof(double[3])
#define H5D_XFER_BTREE_SPLIT_RATIO_DEF  {0.1f, 0.5f, 0.9f}
#define H5D_XFER_BTREE_SPLIT_RATIO_ENC  H5P__dxfr_btree_split_ratio_enc
#define H5D_XFER_BTREE_SPLIT_RATIO_DEC  H5P__dxfr_btree_split_ratio_dec
/* Definitions for vlen allocation function property */
#define H5D_XFER_VLEN_ALLOC_SIZE        sizeof(H5MM_allocate_t)
#define H5D_XFER_VLEN_ALLOC_DEF         H5D_VLEN_ALLOC
/* Definitions for vlen allocation info property */
#define H5D_XFER_VLEN_ALLOC_INFO_SIZE   sizeof(void *)
#define H5D_XFER_VLEN_ALLOC_INFO_DEF    H5D_VLEN_ALLOC_INFO
/* Definitions for vlen free function property */
#define H5D_XFER_VLEN_FREE_SIZE         sizeof(H5MM_free_t)
#define H5D_XFER_VLEN_FREE_DEF          H5D_VLEN_FREE
/* Definitions for vlen free info property */
#define H5D_XFER_VLEN_FREE_INFO_SIZE    sizeof(void *)
#define H5D_XFER_VLEN_FREE_INFO_DEF     H5D_VLEN_FREE_INFO
/* Definitions for hyperslab vector size property */
/* (Be cautious about increasing the default size, there are arrays allocated
 *      on the stack which depend on it - QAK)
 */
#define H5D_XFER_HYPER_VECTOR_SIZE_SIZE sizeof(size_t)
#define H5D_XFER_HYPER_VECTOR_SIZE_DEF  H5D_IO_VECTOR_SIZE
#define H5D_XFER_HYPER_VECTOR_SIZE_ENC  H5P__encode_size_t
#define H5D_XFER_HYPER_VECTOR_SIZE_DEC  H5P__decode_size_t

/* Parallel I/O properties */
/* Note: Some of these are registered with the DXPL class even when parallel
 *      is disabled, so that property list comparisons of encoded property
 *      lists (between parallel & non-parallel builds) work properly. -QAK
 */

/* Definitions for I/O transfer mode property */
#define H5D_XFER_IO_XFER_MODE_SIZE      sizeof(H5FD_mpio_xfer_t)
#define H5D_XFER_IO_XFER_MODE_DEF       H5FD_MPIO_INDEPENDENT
#define H5D_XFER_IO_XFER_MODE_ENC       H5P__dxfr_io_xfer_mode_enc
#define H5D_XFER_IO_XFER_MODE_DEC       H5P__dxfr_io_xfer_mode_dec
/* Definitions for optimization of MPI-IO transfer mode property */
#define H5D_XFER_MPIO_COLLECTIVE_OPT_SIZE       sizeof(H5FD_mpio_collective_opt_t)
#define H5D_XFER_MPIO_COLLECTIVE_OPT_DEF        H5FD_MPIO_COLLECTIVE_IO
#define H5D_XFER_MPIO_COLLECTIVE_OPT_ENC        H5P__dxfr_mpio_collective_opt_enc
#define H5D_XFER_MPIO_COLLECTIVE_OPT_DEC        H5P__dxfr_mpio_collective_opt_dec
#define H5D_XFER_MPIO_CHUNK_OPT_HARD_SIZE       sizeof(H5FD_mpio_chunk_opt_t)
#define H5D_XFER_MPIO_CHUNK_OPT_HARD_DEF        H5FD_MPIO_CHUNK_DEFAULT
#define H5D_XFER_MPIO_CHUNK_OPT_HARD_ENC        H5P__dxfr_mpio_chunk_opt_hard_enc
#define H5D_XFER_MPIO_CHUNK_OPT_HARD_DEC        H5P__dxfr_mpio_chunk_opt_hard_dec
#define H5D_XFER_MPIO_CHUNK_OPT_NUM_SIZE        sizeof(unsigned)
#define H5D_XFER_MPIO_CHUNK_OPT_NUM_DEF         H5D_ONE_LINK_CHUNK_IO_THRESHOLD
#define H5D_XFER_MPIO_CHUNK_OPT_NUM_ENC         H5P__encode_unsigned
#define H5D_XFER_MPIO_CHUNK_OPT_NUM_DEC         H5P__decode_unsigned
#define H5D_XFER_MPIO_CHUNK_OPT_RATIO_SIZE      sizeof(unsigned)
#define H5D_XFER_MPIO_CHUNK_OPT_RATIO_DEF       H5D_MULTI_CHUNK_IO_COL_THRESHOLD
#define H5D_XFER_MPIO_CHUNK_OPT_RATIO_ENC       H5P__encode_unsigned
#define H5D_XFER_MPIO_CHUNK_OPT_RATIO_DEC       H5P__decode_unsigned
/* Definitions for chunk opt mode property. */
#define H5D_MPIO_ACTUAL_CHUNK_OPT_MODE_SIZE     sizeof(H5D_mpio_actual_chunk_opt_mode_t)
#define H5D_MPIO_ACTUAL_CHUNK_OPT_MODE_DEF      H5D_MPIO_NO_CHUNK_OPTIMIZATION
/* Definitions for chunk io mode property. */
#define H5D_MPIO_ACTUAL_IO_MODE_SIZE    sizeof(H5D_mpio_actual_io_mode_t)
#define H5D_MPIO_ACTUAL_IO_MODE_DEF     H5D_MPIO_NO_COLLECTIVE
/* Definitions for cause of broken collective io property */
#define H5D_MPIO_NO_COLLECTIVE_CAUSE_SIZE   sizeof(uint32_t)
#define H5D_MPIO_NO_COLLECTIVE_CAUSE_DEF   H5D_MPIO_COLLECTIVE 
#ifdef H5_HAVE_PARALLEL
/* Definitions for memory MPI type property */
#define H5FD_MPI_XFER_MEM_MPI_TYPE_SIZE        sizeof(MPI_Datatype)
#define H5FD_MPI_XFER_MEM_MPI_TYPE_DEF         MPI_DATATYPE_NULL
/* Definitions for file MPI type property */
#define H5FD_MPI_XFER_FILE_MPI_TYPE_SIZE       sizeof(MPI_Datatype)
#define H5FD_MPI_XFER_FILE_MPI_TYPE_DEF        MPI_DATATYPE_NULL
#endif /* H5_HAVE_PARALLEL */

/* Definitions for EDC property */
#define H5D_XFER_EDC_SIZE           sizeof(H5Z_EDC_t)
#define H5D_XFER_EDC_DEF            H5Z_ENABLE_EDC
#define H5D_XFER_EDC_ENC            H5P__dxfr_edc_enc
#define H5D_XFER_EDC_DEC            H5P__dxfr_edc_dec
/* Definitions for filter callback function property */
#define H5D_XFER_FILTER_CB_SIZE     sizeof(H5Z_cb_t)
#define H5D_XFER_FILTER_CB_DEF      {NULL,NULL}
/* Definitions for type conversion callback function property */
#define H5D_XFER_CONV_CB_SIZE       sizeof(H5T_conv_cb_t)
#define H5D_XFER_CONV_CB_DEF        {NULL,NULL}
/* Definitions for data transform property */
#define H5D_XFER_XFORM_SIZE         sizeof(void *)
#define H5D_XFER_XFORM_DEF          NULL
#define H5D_XFER_XFORM_SET          H5P__dxfr_xform_set
#define H5D_XFER_XFORM_GET          H5P__dxfr_xform_get
#define H5D_XFER_XFORM_ENC          H5P__dxfr_xform_enc
#define H5D_XFER_XFORM_DEC          H5P__dxfr_xform_dec
#define H5D_XFER_XFORM_DEL          H5P__dxfr_xform_del
#define H5D_XFER_XFORM_COPY         H5P__dxfr_xform_copy
#define H5D_XFER_XFORM_CMP          H5P__dxfr_xform_cmp
#define H5D_XFER_XFORM_CLOSE        H5P__dxfr_xform_close
/* Definitions for properties of direct chunk write */
#define H5D_XFER_DIRECT_CHUNK_WRITE_FLAG_SIZE		sizeof(hbool_t)
#define H5D_XFER_DIRECT_CHUNK_WRITE_FLAG_DEF		FALSE
#define H5D_XFER_DIRECT_CHUNK_WRITE_FILTERS_SIZE	sizeof(uint32_t)
#define H5D_XFER_DIRECT_CHUNK_WRITE_FILTERS_DEF		0
#define H5D_XFER_DIRECT_CHUNK_WRITE_OFFSET_SIZE		sizeof(hsize_t *)
#define H5D_XFER_DIRECT_CHUNK_WRITE_OFFSET_DEF		NULL
#define H5D_XFER_DIRECT_CHUNK_WRITE_DATASIZE_SIZE	sizeof(uint32_t)
#define H5D_XFER_DIRECT_CHUNK_WRITE_DATASIZE_DEF	0
/* Ring type - private property */
#define H5AC_XFER_RING_SIZE      sizeof(unsigned)
#define H5AC_XFER_RING_DEF       H5AC_RING_US
#define H5AC_XFER_RING_ENC       H5P__encode_unsigned
#define H5AC_XFER_RING_DEC       H5P__decode_unsigned
#ifdef H5_DEBUG_BUILD
/* dxpl I/O type - private property */
#define H5FD_DXPL_TYPE_SIZE       sizeof(H5FD_dxpl_type_t)
#define H5FD_DXPL_TYPE_DEF        H5FD_NOIO_DXPL
#endif /* H5_DEBUG_BUILD */

/* Definition for reading metadata collectively */
#define H5D_XFER_COLL_MD_READ_SIZE   sizeof(H5P_coll_md_read_flag_t)
#define H5D_XFER_COLL_MD_READ_DEF    H5P_USER_FALSE
#define H5D_XFER_COLL_MD_READ_ENC    H5P__encode_coll_md_read_flag_t
#define H5D_XFER_COLL_MD_READ_DEC    H5P__decode_coll_md_read_flag_t

/******************/
/* Local Typedefs */
/******************/


/********************/
/* Package Typedefs */
/********************/


/********************/
/* Local Prototypes */
/********************/

/* Property class callbacks */
static herr_t H5P__dxfr_reg_prop(H5P_genclass_t *pclass);

/* Property list callbacks */
static herr_t H5P__dxfr_bkgr_buf_type_enc(const void *value, void **pp, size_t *size);
static herr_t H5P__dxfr_bkgr_buf_type_dec(const void **pp, void *value);
static herr_t H5P__dxfr_btree_split_ratio_enc(const void *value, void **pp, size_t *size);
static herr_t H5P__dxfr_btree_split_ratio_dec(const void **pp, void *value);
static herr_t H5P__dxfr_io_xfer_mode_enc(const void *value, void **pp, size_t *size);
static herr_t H5P__dxfr_io_xfer_mode_dec(const void **pp, void *value);
static herr_t H5P__dxfr_mpio_collective_opt_enc(const void *value, void **pp, size_t *size);
static herr_t H5P__dxfr_mpio_collective_opt_dec(const void **pp, void *value);
static herr_t H5P__dxfr_mpio_chunk_opt_hard_enc(const void *value, void **pp, size_t *size);
static herr_t H5P__dxfr_mpio_chunk_opt_hard_dec(const void **pp, void *value);
static herr_t H5P__dxfr_edc_enc(const void *value, void **pp, size_t *size);
static herr_t H5P__dxfr_edc_dec(const void **pp, void *value);
static herr_t H5P__dxfr_xform_set(hid_t prop_id, const char* name, size_t size, void* value);
static herr_t H5P__dxfr_xform_get(hid_t prop_id, const char* name, size_t size, void* value);
static herr_t H5P__dxfr_xform_enc(const void *value, void **pp, size_t *size);
static herr_t H5P__dxfr_xform_dec(const void **pp, void *value);
static herr_t H5P__dxfr_xform_del(hid_t prop_id, const char* name, size_t size, void* value);
static herr_t H5P__dxfr_xform_copy(const char* name, size_t size, void* value);
static int H5P__dxfr_xform_cmp(const void *value1, const void *value2, size_t size);
static herr_t H5P__dxfr_xform_close(const char* name, size_t size, void* value);


/*********************/
/* Package Variables */
/*********************/

/* Data transfer property list class library initialization object */
const H5P_libclass_t H5P_CLS_DXFR[1] = {{
    "data transfer",		/* Class name for debugging     */
    H5P_TYPE_DATASET_XFER,      /* Class type                   */

    &H5P_CLS_ROOT_g,		/* Parent class                 */
    &H5P_CLS_DATASET_XFER_g,	/* Pointer to class             */
    &H5P_CLS_DATASET_XFER_ID_g,	/* Pointer to class ID          */
    &H5P_LST_DATASET_XFER_ID_g,	/* Pointer to default property list ID */
    H5P__dxfr_reg_prop,		/* Default property registration routine */

    NULL,		        /* Class creation callback      */
    NULL,		        /* Class creation callback info */
    NULL,			/* Class copy callback          */
    NULL,		        /* Class copy callback info     */
    NULL,			/* Class close callback         */
    NULL 		        /* Class close callback info    */
}};


/*****************************/
/* Library Private Variables */
/*****************************/


/***************************/
/* Local Private Variables */
/***************************/

/* Property value defaults */
static const size_t H5D_def_max_temp_buf_g = H5D_XFER_MAX_TEMP_BUF_DEF;        /* Default value for maximum temp buffer size */
static const void *H5D_def_tconv_buf_g = H5D_XFER_TCONV_BUF_DEF;               /* Default value for type conversion buffer */
static const void *H5D_def_bkgr_buf_g = H5D_XFER_BKGR_BUF_DEF;                 /* Default value for background buffer */
static const H5T_bkg_t H5D_def_bkgr_buf_type_g = H5D_XFER_BKGR_BUF_TYPE_DEF;
static const double H5D_def_btree_split_ratio_g[3] = H5D_XFER_BTREE_SPLIT_RATIO_DEF;   /* Default value for B-tree node split ratios */
static const H5MM_allocate_t H5D_def_vlen_alloc_g = H5D_XFER_VLEN_ALLOC_DEF;   /* Default value for vlen allocation function */
static const void *H5D_def_vlen_alloc_info_g = H5D_XFER_VLEN_ALLOC_INFO_DEF;   /* Default value for vlen allocation information */
static const H5MM_free_t H5D_def_vlen_free_g = H5D_XFER_VLEN_FREE_DEF;         /* Default value for vlen free function */
static const void *H5D_def_vlen_free_info_g = H5D_XFER_VLEN_FREE_INFO_DEF;     /* Default value for vlen free information */
static const size_t H5D_def_hyp_vec_size_g = H5D_XFER_HYPER_VECTOR_SIZE_DEF;   /* Default value for vector size */
static const haddr_t H5D_def_metadata_tag_g = H5AC_METADATA_TAG_DEF;              /* Default value for metadata tag */
static const H5FD_mpio_xfer_t H5D_def_io_xfer_mode_g = H5D_XFER_IO_XFER_MODE_DEF;      /* Default value for I/O transfer mode */
static const H5FD_mpio_chunk_opt_t H5D_def_mpio_chunk_opt_mode_g = H5D_XFER_MPIO_CHUNK_OPT_HARD_DEF;
static const H5FD_mpio_collective_opt_t H5D_def_mpio_collective_opt_mode_g = H5D_XFER_MPIO_COLLECTIVE_OPT_DEF;
static const unsigned H5D_def_mpio_chunk_opt_num_g = H5D_XFER_MPIO_CHUNK_OPT_NUM_DEF;
static const unsigned H5D_def_mpio_chunk_opt_ratio_g = H5D_XFER_MPIO_CHUNK_OPT_RATIO_DEF;
static const H5D_mpio_actual_chunk_opt_mode_t H5D_def_mpio_actual_chunk_opt_mode_g = H5D_MPIO_ACTUAL_CHUNK_OPT_MODE_DEF;
static const H5D_mpio_actual_io_mode_t H5D_def_mpio_actual_io_mode_g = H5D_MPIO_ACTUAL_IO_MODE_DEF;
static const H5D_mpio_no_collective_cause_t H5D_def_mpio_no_collective_cause_g = H5D_MPIO_NO_COLLECTIVE_CAUSE_DEF; 
#ifdef H5_HAVE_PARALLEL
static const MPI_Datatype H5D_def_btype_g = H5FD_MPI_XFER_MEM_MPI_TYPE_DEF;  /* Default value for MPI buffer type */
static const MPI_Datatype H5D_def_ftype_g = H5FD_MPI_XFER_FILE_MPI_TYPE_DEF; /* Default value for MPI file type */
#endif /* H5_HAVE_PARALLEL */
static const H5Z_EDC_t H5D_def_enable_edc_g = H5D_XFER_EDC_DEF;            /* Default value for EDC property */
static const H5Z_cb_t H5D_def_filter_cb_g = H5D_XFER_FILTER_CB_DEF;        /* Default value for filter callback */
static const H5T_conv_cb_t H5D_def_conv_cb_g = H5D_XFER_CONV_CB_DEF;       /* Default value for datatype conversion callback */
static const void *H5D_def_xfer_xform_g = H5D_XFER_XFORM_DEF;          /* Default value for data transform */
static const hbool_t H5D_def_direct_chunk_flag_g = H5D_XFER_DIRECT_CHUNK_WRITE_FLAG_DEF; 	/* Default value for the flag of direct chunk write */
static const uint32_t H5D_def_direct_chunk_filters_g = H5D_XFER_DIRECT_CHUNK_WRITE_FILTERS_DEF;	/* Default value for the filters of direct chunk write */
static const hsize_t *H5D_def_direct_chunk_offset_g = H5D_XFER_DIRECT_CHUNK_WRITE_OFFSET_DEF; 	/* Default value for the offset of direct chunk write */
static const uint32_t H5D_def_direct_chunk_datasize_g = H5D_XFER_DIRECT_CHUNK_WRITE_DATASIZE_DEF; /* Default value for the datasize of direct chunk write */
static const H5P_coll_md_read_flag_t H5D_def_coll_md_read_g = H5D_XFER_COLL_MD_READ_DEF;  /* Default setting for the collective metedata read flag */
static const H5AC_ring_t H5D_ring_g = H5AC_XFER_RING_DEF; /* Default value for the cache entry ring type */
#ifdef H5_DEBUG_BUILD
static const H5FD_dxpl_type_t H5D_dxpl_type_g = H5FD_NOIO_DXPL; /* Default value for the dxpl type */
#endif /* H5_DEBUG_BUILD */


/*-------------------------------------------------------------------------
 * Function:    H5P__dxfr_reg_prop
 *
 * Purpose:     Register the data transfer property list class's properties
 *
 * Return:      Non-negative on success/Negative on failure
 *
 * Programmer:  Quincey Koziol
 *              October 31, 2006
 *-------------------------------------------------------------------------
 */
static herr_t
H5P__dxfr_reg_prop(H5P_genclass_t *pclass)
{
    herr_t ret_value = SUCCEED;         /* Return value */

    FUNC_ENTER_STATIC

    /* Register the max. temp buffer size property */
    if(H5P_register_real(pclass, H5D_XFER_MAX_TEMP_BUF_NAME, H5D_XFER_MAX_TEMP_BUF_SIZE, &H5D_def_max_temp_buf_g, 
            NULL, NULL, NULL, H5D_XFER_MAX_TEMP_BUF_ENC, H5D_XFER_MAX_TEMP_BUF_DEC,
            NULL, NULL, NULL, NULL) < 0)
        HGOTO_ERROR(H5E_PLIST, H5E_CANTINSERT, FAIL, "can't insert property into class")

    /* Register the metadata tag property */
    /* (Note: this property should not have an encode/decode callback -QAK) */
    if(H5P_register_real(pclass, H5AC_METADATA_TAG_NAME, H5AC_METADATA_TAG_SIZE, &H5D_def_metadata_tag_g, 
            NULL, NULL, NULL, NULL, NULL, NULL, NULL, NULL, NULL) < 0)
        HGOTO_ERROR(H5E_PLIST, H5E_CANTINSERT, FAIL, "can't insert property into class")

    /* Register the type conversion buffer property */
    /* (Note: this property should not have an encode/decode callback -QAK) */
    if(H5P_register_real(pclass, H5D_XFER_TCONV_BUF_NAME, H5D_XFER_TCONV_BUF_SIZE, &H5D_def_tconv_buf_g, 
            NULL, NULL, NULL, NULL, NULL, NULL, NULL, NULL, NULL) < 0)
        HGOTO_ERROR(H5E_PLIST, H5E_CANTINSERT, FAIL, "can't insert property into class")

    /* Register the background buffer property */
    /* (Note: this property should not have an encode/decode callback -QAK) */
    if(H5P_register_real(pclass, H5D_XFER_BKGR_BUF_NAME, H5D_XFER_BKGR_BUF_SIZE, &H5D_def_bkgr_buf_g, 
            NULL, NULL, NULL, NULL, NULL, NULL, NULL, NULL, NULL) < 0)
        HGOTO_ERROR(H5E_PLIST, H5E_CANTINSERT, FAIL, "can't insert property into class")

    /* Register the background buffer type property */
    if(H5P_register_real(pclass, H5D_XFER_BKGR_BUF_TYPE_NAME, H5D_XFER_BKGR_BUF_TYPE_SIZE, &H5D_def_bkgr_buf_type_g, 
             NULL, NULL, NULL, H5D_XFER_BKGR_BUF_TYPE_ENC, H5D_XFER_BKGR_BUF_TYPE_DEC,
             NULL, NULL, NULL, NULL) < 0)
        HGOTO_ERROR(H5E_PLIST, H5E_CANTINSERT, FAIL, "can't insert property into class")

    /* Register the B-Tree node splitting ratios property */
    if(H5P_register_real(pclass, H5D_XFER_BTREE_SPLIT_RATIO_NAME, H5D_XFER_BTREE_SPLIT_RATIO_SIZE, H5D_def_btree_split_ratio_g, 
            NULL, NULL, NULL, H5D_XFER_BTREE_SPLIT_RATIO_ENC, H5D_XFER_BTREE_SPLIT_RATIO_DEC,
            NULL, NULL, NULL, NULL) < 0)
        HGOTO_ERROR(H5E_PLIST, H5E_CANTINSERT, FAIL, "can't insert property into class")

    /* Register the vlen allocation function property */
    /* (Note: this property should not have an encode/decode callback -QAK) */
    if(H5P_register_real(pclass, H5D_XFER_VLEN_ALLOC_NAME, H5D_XFER_VLEN_ALLOC_SIZE, &H5D_def_vlen_alloc_g, 
            NULL, NULL, NULL, NULL, NULL, NULL, NULL, NULL, NULL) < 0)
        HGOTO_ERROR(H5E_PLIST, H5E_CANTINSERT, FAIL, "can't insert property into class")

    /* Register the vlen allocation information property */
    /* (Note: this property should not have an encode/decode callback -QAK) */
    if(H5P_register_real(pclass, H5D_XFER_VLEN_ALLOC_INFO_NAME, H5D_XFER_VLEN_ALLOC_INFO_SIZE, &H5D_def_vlen_alloc_info_g, 
            NULL, NULL, NULL, NULL, NULL, NULL, NULL, NULL, NULL) < 0)
        HGOTO_ERROR(H5E_PLIST, H5E_CANTINSERT, FAIL, "can't insert property into class")

    /* Register the vlen free function property */
    /* (Note: this property should not have an encode/decode callback -QAK) */
    if(H5P_register_real(pclass, H5D_XFER_VLEN_FREE_NAME, H5D_XFER_VLEN_FREE_SIZE, &H5D_def_vlen_free_g, 
            NULL, NULL, NULL, NULL, NULL, NULL, NULL, NULL, NULL) < 0)
        HGOTO_ERROR(H5E_PLIST, H5E_CANTINSERT, FAIL, "can't insert property into class")

    /* Register the vlen free information property */
    /* (Note: this property should not have an encode/decode callback -QAK) */
    if(H5P_register_real(pclass, H5D_XFER_VLEN_FREE_INFO_NAME, H5D_XFER_VLEN_FREE_INFO_SIZE, &H5D_def_vlen_free_info_g, 
            NULL, NULL, NULL, NULL, NULL, NULL, NULL, NULL, NULL) < 0)
        HGOTO_ERROR(H5E_PLIST, H5E_CANTINSERT, FAIL, "can't insert property into class")

    /* Register the vector size property */
    if(H5P_register_real(pclass, H5D_XFER_HYPER_VECTOR_SIZE_NAME, H5D_XFER_HYPER_VECTOR_SIZE_SIZE, &H5D_def_hyp_vec_size_g, 
            NULL, NULL, NULL, H5D_XFER_HYPER_VECTOR_SIZE_ENC, H5D_XFER_HYPER_VECTOR_SIZE_DEC,
            NULL, NULL, NULL, NULL) < 0)
        HGOTO_ERROR(H5E_PLIST, H5E_CANTINSERT, FAIL, "can't insert property into class")

    /* Register the I/O transfer mode properties */
    if(H5P_register_real(pclass, H5D_XFER_IO_XFER_MODE_NAME, H5D_XFER_IO_XFER_MODE_SIZE, &H5D_def_io_xfer_mode_g, 
            NULL, NULL, NULL, H5D_XFER_IO_XFER_MODE_ENC, H5D_XFER_IO_XFER_MODE_DEC,
            NULL, NULL, NULL, NULL) < 0)
        HGOTO_ERROR(H5E_PLIST, H5E_CANTINSERT, FAIL, "can't insert property into class")
    if(H5P_register_real(pclass, H5D_XFER_MPIO_COLLECTIVE_OPT_NAME, H5D_XFER_MPIO_COLLECTIVE_OPT_SIZE, &H5D_def_mpio_collective_opt_mode_g, 
            NULL, NULL, NULL, H5D_XFER_MPIO_COLLECTIVE_OPT_ENC, H5D_XFER_MPIO_COLLECTIVE_OPT_DEC,
            NULL, NULL, NULL, NULL) < 0)
        HGOTO_ERROR(H5E_PLIST, H5E_CANTINSERT, FAIL, "can't insert property into class")
    if(H5P_register_real(pclass, H5D_XFER_MPIO_CHUNK_OPT_HARD_NAME, H5D_XFER_MPIO_CHUNK_OPT_HARD_SIZE, &H5D_def_mpio_chunk_opt_mode_g, 
            NULL, NULL, NULL, H5D_XFER_MPIO_CHUNK_OPT_HARD_ENC, H5D_XFER_MPIO_CHUNK_OPT_HARD_DEC,
            NULL, NULL, NULL, NULL) < 0)
        HGOTO_ERROR(H5E_PLIST, H5E_CANTINSERT, FAIL, "can't insert property into class")
    if(H5P_register_real(pclass, H5D_XFER_MPIO_CHUNK_OPT_NUM_NAME, H5D_XFER_MPIO_CHUNK_OPT_NUM_SIZE, &H5D_def_mpio_chunk_opt_num_g, 
            NULL, NULL, NULL, H5D_XFER_MPIO_CHUNK_OPT_NUM_ENC, H5D_XFER_MPIO_CHUNK_OPT_NUM_DEC,
            NULL, NULL, NULL, NULL) < 0)
        HGOTO_ERROR(H5E_PLIST, H5E_CANTINSERT, FAIL, "can't insert property into class")
    if(H5P_register_real(pclass, H5D_XFER_MPIO_CHUNK_OPT_RATIO_NAME, H5D_XFER_MPIO_CHUNK_OPT_RATIO_SIZE, &H5D_def_mpio_chunk_opt_ratio_g, 
            NULL, NULL, NULL, H5D_XFER_MPIO_CHUNK_OPT_RATIO_ENC, H5D_XFER_MPIO_CHUNK_OPT_RATIO_DEC,
            NULL, NULL, NULL, NULL) < 0)
        HGOTO_ERROR(H5E_PLIST, H5E_CANTINSERT, FAIL, "can't insert property into class")

    /* Register the chunk optimization mode property. */
    /* (Note: this property should not have an encode/decode callback -QAK) */
    if(H5P_register_real(pclass, H5D_MPIO_ACTUAL_CHUNK_OPT_MODE_NAME, H5D_MPIO_ACTUAL_CHUNK_OPT_MODE_SIZE, &H5D_def_mpio_actual_chunk_opt_mode_g, 
            NULL, NULL, NULL, NULL, NULL, NULL, NULL, NULL, NULL) < 0)
        HGOTO_ERROR(H5E_PLIST, H5E_CANTINSERT, FAIL, "can't insert property into class")

    /* Register the actual I/O mode property. */
    /* (Note: this property should not have an encode/decode callback -QAK) */
    if(H5P_register_real(pclass, H5D_MPIO_ACTUAL_IO_MODE_NAME, H5D_MPIO_ACTUAL_IO_MODE_SIZE, &H5D_def_mpio_actual_io_mode_g, 
            NULL, NULL, NULL, NULL, NULL, NULL, NULL, NULL, NULL) < 0)
        HGOTO_ERROR(H5E_PLIST, H5E_CANTINSERT, FAIL, "can't insert property into class")

    /* Register the local cause of broken collective I/O */
    /* (Note: this property should not have an encode/decode callback -QAK) */
    if(H5P_register_real(pclass, H5D_MPIO_LOCAL_NO_COLLECTIVE_CAUSE_NAME, H5D_MPIO_NO_COLLECTIVE_CAUSE_SIZE, &H5D_def_mpio_no_collective_cause_g,
            NULL, NULL, NULL, NULL, NULL, NULL, NULL, NULL, NULL) < 0)
        HGOTO_ERROR(H5E_PLIST, H5E_CANTINSERT, FAIL, "can't insert property into class")

    /* Register the global cause of broken collective I/O */
    /* (Note: this property should not have an encode/decode callback -QAK) */
    if(H5P_register_real(pclass, H5D_MPIO_GLOBAL_NO_COLLECTIVE_CAUSE_NAME, H5D_MPIO_NO_COLLECTIVE_CAUSE_SIZE, &H5D_def_mpio_no_collective_cause_g,
            NULL, NULL, NULL, NULL, NULL, NULL, NULL, NULL, NULL) < 0)
        HGOTO_ERROR(H5E_PLIST, H5E_CANTINSERT, FAIL, "can't insert property into class")

#ifdef H5_HAVE_PARALLEL
    /* Register the MPI memory type property */
    /* (Note: this property should not have an encode/decode callback -QAK) */
    if(H5P_register_real(pclass, H5FD_MPI_XFER_MEM_MPI_TYPE_NAME, H5FD_MPI_XFER_MEM_MPI_TYPE_SIZE, &H5D_def_btype_g,
            NULL, NULL, NULL, NULL, NULL, NULL, NULL, NULL, NULL) < 0)
        HGOTO_ERROR(H5E_PLIST, H5E_CANTINSERT, FAIL, "can't insert property into class")

    /* Register the MPI file type property */
    /* (Note: this property should not have an encode/decode callback -QAK) */
    if(H5P_register_real(pclass, H5FD_MPI_XFER_FILE_MPI_TYPE_NAME, H5FD_MPI_XFER_FILE_MPI_TYPE_SIZE, &H5D_def_ftype_g,
            NULL, NULL, NULL, NULL, NULL, NULL, NULL, NULL, NULL) < 0)
        HGOTO_ERROR(H5E_PLIST, H5E_CANTINSERT, FAIL, "can't insert property into class")
#endif /* H5_HAVE_PARALLEL */

    /* Register the EDC property */
    if(H5P_register_real(pclass, H5D_XFER_EDC_NAME, H5D_XFER_EDC_SIZE, &H5D_def_enable_edc_g,
            NULL, NULL, NULL, H5D_XFER_EDC_ENC, H5D_XFER_EDC_DEC,
            NULL, NULL, NULL, NULL) < 0)
        HGOTO_ERROR(H5E_PLIST, H5E_CANTINSERT, FAIL, "can't insert property into class")

    /* Register the filter callback property */
    /* (Note: this property should not have an encode/decode callback -QAK) */
    if(H5P_register_real(pclass, H5D_XFER_FILTER_CB_NAME, H5D_XFER_FILTER_CB_SIZE, &H5D_def_filter_cb_g,
            NULL, NULL, NULL, NULL, NULL, NULL, NULL, NULL, NULL) < 0)
        HGOTO_ERROR(H5E_PLIST, H5E_CANTINSERT, FAIL, "can't insert property into class")

    /* Register the type conversion callback property */
    /* (Note: this property should not have an encode/decode callback -QAK) */
    if(H5P_register_real(pclass, H5D_XFER_CONV_CB_NAME, H5D_XFER_CONV_CB_SIZE, &H5D_def_conv_cb_g,
            NULL, NULL, NULL, NULL, NULL, NULL, NULL, NULL, NULL) < 0)
        HGOTO_ERROR(H5E_PLIST, H5E_CANTINSERT, FAIL, "can't insert property into class")

    /* Register the data transform property */
    if(H5P_register_real(pclass, H5D_XFER_XFORM_NAME, H5D_XFER_XFORM_SIZE, &H5D_def_xfer_xform_g,
            NULL, H5D_XFER_XFORM_SET, H5D_XFER_XFORM_GET, H5D_XFER_XFORM_ENC, H5D_XFER_XFORM_DEC, 
            H5D_XFER_XFORM_DEL, H5D_XFER_XFORM_COPY, H5D_XFER_XFORM_CMP, H5D_XFER_XFORM_CLOSE) < 0)
        HGOTO_ERROR(H5E_PLIST, H5E_CANTINSERT, FAIL, "can't insert property into class")

    /* Register the property of flag for direct chunk write */
    /* (Note: this property should not have an encode/decode callback -QAK) */
    if(H5P_register_real(pclass, H5D_XFER_DIRECT_CHUNK_WRITE_FLAG_NAME, H5D_XFER_DIRECT_CHUNK_WRITE_FLAG_SIZE, &H5D_def_direct_chunk_flag_g,
            NULL, NULL, NULL, NULL, NULL, NULL, NULL, NULL, NULL) < 0)
        HGOTO_ERROR(H5E_PLIST, H5E_CANTINSERT, FAIL, "can't insert property into class")

    /* Register the property of filter for direct chunk write */
    /* (Note: this property should not have an encode/decode callback -QAK) */
    if(H5P_register_real(pclass, H5D_XFER_DIRECT_CHUNK_WRITE_FILTERS_NAME, H5D_XFER_DIRECT_CHUNK_WRITE_FILTERS_SIZE, &H5D_def_direct_chunk_filters_g,
            NULL, NULL, NULL, NULL, NULL, NULL, NULL, NULL, NULL) < 0)
        HGOTO_ERROR(H5E_PLIST, H5E_CANTINSERT, FAIL, "can't insert property into class")

    /* Register the property of offset for direct chunk write */
    /* (Note: this property should not have an encode/decode callback -QAK) */
    if(H5P_register_real(pclass, H5D_XFER_DIRECT_CHUNK_WRITE_OFFSET_NAME, H5D_XFER_DIRECT_CHUNK_WRITE_OFFSET_SIZE, &H5D_def_direct_chunk_offset_g,
            NULL, NULL, NULL, NULL, NULL, NULL, NULL, NULL, NULL) < 0)
        HGOTO_ERROR(H5E_PLIST, H5E_CANTINSERT, FAIL, "can't insert property into class")

    /* Register the property of datasize for direct chunk write */
    /* (Note: this property should not have an encode/decode callback -QAK) */
    if(H5P_register_real(pclass, H5D_XFER_DIRECT_CHUNK_WRITE_DATASIZE_NAME, H5D_XFER_DIRECT_CHUNK_WRITE_DATASIZE_SIZE, &H5D_def_direct_chunk_datasize_g,
            NULL, NULL, NULL, NULL, NULL, NULL, NULL, NULL, NULL) < 0)
        HGOTO_ERROR(H5E_PLIST, H5E_CANTINSERT, FAIL, "can't insert property into class")

<<<<<<< HEAD
    /* Register the metadata collective read flag */
    if(H5P_register_real(pclass, H5_COLL_MD_READ_FLAG_NAME, H5D_XFER_COLL_MD_READ_SIZE, 
            &H5D_def_coll_md_read_g, 
            NULL, NULL, NULL, H5D_XFER_COLL_MD_READ_ENC, H5D_XFER_COLL_MD_READ_DEC, 
            NULL, NULL, NULL, NULL) < 0)
        HGOTO_ERROR(H5E_PLIST, H5E_CANTINSERT, FAIL, "can't insert property into class")

    /* Register the ring property (private) */
=======
    /* Register the ring property */
>>>>>>> 48bebcc3
    if(H5P_register_real(pclass, H5AC_RING_NAME, H5AC_XFER_RING_SIZE, &H5D_ring_g,
            NULL, NULL, NULL, H5AC_XFER_RING_ENC, H5AC_XFER_RING_DEC, 
            NULL, NULL, NULL, NULL) < 0)
        HGOTO_ERROR(H5E_PLIST, H5E_CANTINSERT, FAIL, "can't insert property into class")
#ifdef H5_DEBUG_BUILD
    /* Register the dxpl IO type property */
    if(H5P_register_real(pclass, H5FD_DXPL_TYPE_NAME, H5FD_DXPL_TYPE_SIZE, &H5D_dxpl_type_g,
                         NULL, NULL, NULL, NULL, NULL, NULL, NULL, NULL, NULL) < 0)
        HGOTO_ERROR(H5E_PLIST, H5E_CANTINSERT, FAIL, "can't insert property into class")
#endif /* H5_DEBUG_BUILD */

done:
    FUNC_LEAVE_NOAPI(ret_value)
} /* end H5P__dxfr_reg_prop() */


/*-------------------------------------------------------------------------
 * Function:       H5P__dxfr_bkgr_buf_type_enc
 *
 * Purpose:        Callback routine which is called whenever the background
 *                 buffer type property in the dataset transfer property list
 *                 is encoded.
 *
 * Return:	   Success:	Non-negative
 *		   Failure:	Negative
 *
 * Programmer:     Quincey Koziol
 *                 Friday, August 3, 2012
 *
 *-------------------------------------------------------------------------
 */
static herr_t
H5P__dxfr_bkgr_buf_type_enc(const void *value, void **_pp, size_t *size)
{
    const H5T_bkg_t *bkgr_buf_type = (const H5T_bkg_t *)value; /* Create local alias for values */
    uint8_t **pp = (uint8_t **)_pp;

    FUNC_ENTER_STATIC_NOERR

    /* Sanity check */
    HDassert(bkgr_buf_type);
    HDassert(size);

    if(NULL != *pp)
        /* Encode background buffer type */
        *(*pp)++ = (uint8_t)*bkgr_buf_type;

    /* Size of background buffer type */
    (*size)++;

    FUNC_LEAVE_NOAPI(SUCCEED)
} /* end H5P__dxfr_bkgr_buf_type_enc() */


/*-------------------------------------------------------------------------
 * Function:       H5P__dxfr_bkgr_buf_type_dec
 *
 * Purpose:        Callback routine which is called whenever the background
 *                 buffer type property in the dataset transfer property list
 *                 is decoded.
 *
 * Return:	   Success:	Non-negative
 *		   Failure:	Negative
 *
 * Programmer:     Quincey Koziol
 *                 Friday, August 3, 2012
 *
 *-------------------------------------------------------------------------
 */
static herr_t
H5P__dxfr_bkgr_buf_type_dec(const void **_pp, void *_value)
{
    H5T_bkg_t *bkgr_buf_type = (H5T_bkg_t *)_value;     /* Background buffer type */
    const uint8_t **pp = (const uint8_t **)_pp;

    FUNC_ENTER_STATIC_NOERR

    /* Sanity checks */
    HDassert(pp);
    HDassert(*pp);
    HDassert(bkgr_buf_type);

    /* Decode background buffer type */
    *bkgr_buf_type = (H5T_bkg_t)*(*pp)++;

    FUNC_LEAVE_NOAPI(SUCCEED)
} /* end H5P__dxfr_bkgr_buf_type_dec() */


/*-------------------------------------------------------------------------
 * Function:       H5P__dxfr_btree_split_ratio_enc
 *
 * Purpose:        Callback routine which is called whenever the B-tree split
 *                 ratio property in the dataset transfer property list
 *                 is encoded.
 *
 * Return:	   Success:	Non-negative
 *		   Failure:	Negative
 *
 * Programmer:     Quincey Koziol
 *                 Friday, August 3, 2012
 *
 *-------------------------------------------------------------------------
 */
static herr_t
H5P__dxfr_btree_split_ratio_enc(const void *value, void **_pp, size_t *size)
{
    const double *btree_split_ratio = (const double *)value; /* Create local alias for values */
    uint8_t **pp = (uint8_t **)_pp;

    FUNC_ENTER_STATIC_NOERR

    /* Sanity check */
    HDassert(btree_split_ratio);
    HDassert(size);

    if(NULL != *pp) {
        /* Encode the size of a double*/
        *(*pp)++ = (uint8_t)sizeof(double);

        /* Encode the left split value */
        H5_ENCODE_DOUBLE(*pp, *(const double *)btree_split_ratio)
        btree_split_ratio++;

        /* Encode the middle split value */
        H5_ENCODE_DOUBLE(*pp, *(const double *)btree_split_ratio)
        btree_split_ratio++;

        /* Encode the right split value */
        H5_ENCODE_DOUBLE(*pp, *(const double *)btree_split_ratio)
    } /* end if */

    /* Size of B-tree split ratio values */
    *size += 1 + (3 * sizeof(double));

    FUNC_LEAVE_NOAPI(SUCCEED)
} /* end H5P__dxfr_btree_split_ratio_enc() */


/*-------------------------------------------------------------------------
 * Function:       H5P__dxfr_btree_split_ratio_dec
 *
 * Purpose:        Callback routine which is called whenever the B-tree split
 *                 ratio property in the dataset transfer property list
 *                 is decoded.
 *
 * Return:	   Success:	Non-negative
 *		   Failure:	Negative
 *
 * Programmer:     Quincey Koziol
 *                 Friday, August 3, 2012
 *
 *-------------------------------------------------------------------------
 */
static herr_t
H5P__dxfr_btree_split_ratio_dec(const void **_pp, void *_value)
{
    double *btree_split_ratio = (double *)_value;        /* B-tree split ratio */
    unsigned enc_size;                  /* Size of encoded property */
    const uint8_t **pp = (const uint8_t **)_pp;
    herr_t ret_value = SUCCEED;         /* Return value */

    FUNC_ENTER_STATIC

    /* Sanity checks */
    HDassert(pp);
    HDassert(*pp);
    HDassert(btree_split_ratio);

    /* Decode the size */
    enc_size = *(*pp)++;
    if(enc_size != sizeof(double))
        HGOTO_ERROR(H5E_PLIST, H5E_BADVALUE, FAIL, "double value can't be decoded")

    /* Decode the left, middle & left B-tree split ratios */
    H5_DECODE_DOUBLE(*pp, btree_split_ratio[0])
    H5_DECODE_DOUBLE(*pp, btree_split_ratio[1])
    H5_DECODE_DOUBLE(*pp, btree_split_ratio[2])

done:
    FUNC_LEAVE_NOAPI(ret_value)
} /* end H5P__dxfr_btree_split_ratio_dec() */


/*-------------------------------------------------------------------------
 * Function:    H5P__dxfr_xform_set
 *
 * Purpose:     Copies a data transform property when it's set for a property list
 *
 * Return:      Success:        Non-negative
 *              Failure:        Negative
 *
 * Programmer:  Quincey Koziol
 *              Tuesday, Sept 1, 2015
 *
 *-------------------------------------------------------------------------
 */
static herr_t
H5P__dxfr_xform_set(hid_t H5_ATTR_UNUSED prop_id, const char H5_ATTR_UNUSED *name,
    size_t H5_ATTR_UNUSED size, void *value)
{
    herr_t ret_value = SUCCEED;         /* Return value */

    FUNC_ENTER_STATIC

    /* Sanity check */
    HDassert(value);

    /* Make copy of data transform */
    if(H5Z_xform_copy((H5Z_data_xform_t **)value) < 0)
        HGOTO_ERROR(H5E_PLIST, H5E_CANTCOPY, FAIL, "error copying the data transform info")

done:
    FUNC_LEAVE_NOAPI(ret_value)
} /* end H5P__dxfr_xform_set() */


/*-------------------------------------------------------------------------
 * Function:    H5P__dxfr_xform_get
 *
 * Purpose:     Copies a data transform property when it's retrieved for a property list
 *
 * Return:      Success:        Non-negative
 *              Failure:        Negative
 *
 * Programmer:  Quincey Koziol
 *              Tuesday, Sept 1, 2015
 *
 *-------------------------------------------------------------------------
 */
static herr_t
H5P__dxfr_xform_get(hid_t H5_ATTR_UNUSED prop_id, const char H5_ATTR_UNUSED *name,
    size_t H5_ATTR_UNUSED size, void *value)
{
    herr_t ret_value = SUCCEED;         /* Return value */

    FUNC_ENTER_STATIC

    /* Sanity check */
    HDassert(value);

    /* Make copy of data transform */
    if(H5Z_xform_copy((H5Z_data_xform_t **)value) < 0)
        HGOTO_ERROR(H5E_PLIST, H5E_CANTCOPY, FAIL, "error copying the data transform info")

done:
    FUNC_LEAVE_NOAPI(ret_value)
} /* end H5P__dxfr_xform_get() */


/*-------------------------------------------------------------------------
 * Function:       H5P__dxfr_xform_enc
 *
 * Purpose:        Callback routine which is called whenever the data transform
 *                 property in the dataset transfer property list
 *                 is encoded.
 *
 * Return:	   Success:	Non-negative
 *		   Failure:	Negative
 *
 * Programmer:     Quincey Koziol
 *                 Monday, August 6, 2012
 *
 *-------------------------------------------------------------------------
 */
static herr_t
H5P__dxfr_xform_enc(const void *value, void **_pp, size_t *size)
{
    const H5Z_data_xform_t *data_xform_prop = *(const H5Z_data_xform_t * const *)value; /* Create local alias for values */
    const char *pexp = NULL;            /* Pointer to transform expression */
    size_t	len = 0;                /* Length of transform expression */
    uint8_t **pp = (uint8_t **)_pp;
    herr_t ret_value = SUCCEED;         /* Return value */

    FUNC_ENTER_STATIC

    /* Sanity check */
    HDcompile_assert(sizeof(size_t) <= sizeof(uint64_t));
    HDassert(size);

    /* Check for data transform set */
    if(NULL != data_xform_prop) {
        /* Get the transform expression */
        if(NULL == (pexp = H5Z_xform_extract_xform_str(data_xform_prop)))
            HGOTO_ERROR(H5E_PLIST, H5E_CANTGET, FAIL, "failed to retrieve transform expression")

        /* Get the transform string expression size */
        len = HDstrlen(pexp) + 1;
    } /* end if */

    if(NULL != *pp) {
        uint64_t enc_value;
        unsigned enc_size;

        /* encode the length of the prefix */
        enc_value = (uint64_t)len;
        enc_size = H5VM_limit_enc_size(enc_value);
        HDassert(enc_size < 256);
        *(*pp)++ = (uint8_t)enc_size;
        UINT64ENCODE_VAR(*pp, enc_value, enc_size);

        if(NULL != data_xform_prop) {
            /* Sanity check */
            HDassert(pexp);

            /* Copy the expression into the buffer */
            HDmemcpy(*pp, (const uint8_t *)pexp, len);
            *pp += len;
            *pp[0] = '\0';
        } /* end if */
    } /* end if */

    /* Size of encoded data transform */
    *size += (1 + H5VM_limit_enc_size((uint64_t)len));
    if(NULL != pexp)
        *size += len;

done:
    FUNC_LEAVE_NOAPI(ret_value)
} /* end H5P__dxfr_xform_enc() */


/*-------------------------------------------------------------------------
 * Function:       H5P__dxfr_xform_dec
 *
 * Purpose:        Callback routine which is called whenever the data transform
 *                 property in the dataset transfer property list
 *                 is decoded.
 *
 * Return:	   Success:	Non-negative
 *		   Failure:	Negative
 *
 * Programmer:     Quincey Koziol
 *                 Monday, August 6, 2012
 *
 *-------------------------------------------------------------------------
 */
static herr_t
H5P__dxfr_xform_dec(const void **_pp, void *_value)
{
    H5Z_data_xform_t **data_xform_prop = (H5Z_data_xform_t **)_value;    /* New data xform property */
    size_t len;                         /* Length of encoded string */
    const uint8_t **pp = (const uint8_t **)_pp;
    unsigned enc_size;
    uint64_t enc_value;
    herr_t ret_value = SUCCEED;         /* Return value */

    FUNC_ENTER_STATIC

    /* Sanity checks */
    HDassert(pp);
    HDassert(*pp);
    HDassert(data_xform_prop);
    HDcompile_assert(sizeof(size_t) <= sizeof(uint64_t));

    /* Decode the length of xform expression */
    enc_size = *(*pp)++;
    HDassert(enc_size < 256);
    UINT64DECODE_VAR(*pp, enc_value, enc_size);
    len = (size_t)enc_value;

    if(0 != len) {
        if(NULL == (*data_xform_prop = H5Z_xform_create((const char *)*pp)))
            HGOTO_ERROR(H5E_PLIST, H5E_CANTCREATE, FAIL, "unable to create data transform info")
        *pp += len;
    } /* end if */
    else
        *data_xform_prop = H5D_XFER_XFORM_DEF;

done:
    FUNC_LEAVE_NOAPI(ret_value)
} /* end H5P__dxfr_xform_dec() */


/*-------------------------------------------------------------------------
 * Function: H5P__dxfr_xform_del
 *
 * Purpose: Frees memory allocated by H5P_dxfr_xform_set
 *
 * Return: Success: SUCCEED, Failure: FAIL
 *
 * Programmer: Leon Arber larber@uiuc.edu
 *
 * Date: April 9, 2004
 *
 *-------------------------------------------------------------------------
 */
static herr_t
H5P__dxfr_xform_del(hid_t H5_ATTR_UNUSED prop_id, const char H5_ATTR_UNUSED *name, size_t H5_ATTR_UNUSED size, void *value)
{
    herr_t ret_value = SUCCEED;         /* Return value */

    FUNC_ENTER_STATIC

    HDassert(value);

    if(H5Z_xform_destroy(*(H5Z_data_xform_t **)value) < 0)
        HGOTO_ERROR(H5E_PLIST, H5E_CANTCLOSEOBJ, FAIL, "error closing the parse tree")

done:
    FUNC_LEAVE_NOAPI(ret_value)
} /* end H5P__dxfr_xform_del() */


/*-------------------------------------------------------------------------
 * Function: H5P__dxfr_xform_copy
 *
 * Purpose: Creates a copy of the user's data transform string and its
 *              associated parse tree.
 *
 * Return: Success: SUCCEED, Failure: FAIL
 *
 * Programmer: Leon Arber larber@uiuc.edu
 *
 * Date: April 9, 2004
 *
 *-------------------------------------------------------------------------
 */
static herr_t
H5P__dxfr_xform_copy(const char H5_ATTR_UNUSED *name, size_t H5_ATTR_UNUSED size, void *value)
{
    herr_t ret_value = SUCCEED;         /* Return value */

    FUNC_ENTER_STATIC

    /* Sanity check */
    HDassert(value);

    /* Make copy of data transform */
    if(H5Z_xform_copy((H5Z_data_xform_t **)value) < 0)
        HGOTO_ERROR(H5E_PLIST, H5E_CANTCOPY, FAIL, "error copying the data transform info")

done:
    FUNC_LEAVE_NOAPI(ret_value)
} /* end H5P__dxfr_xform_copy() */


/*-------------------------------------------------------------------------
 * Function: H5P__dxfr_xform_cmp
 *
 * Purpose: Compare two data transforms.
 *
 * Return: positive if VALUE1 is greater than VALUE2, negative if VALUE2 is
 *		greater than VALUE1 and zero if VALUE1 and VALUE2 are equal.
 *
 * Programmer:     Quincey Koziol
 *                 Wednesday, August 15, 2012
 *
 *-------------------------------------------------------------------------
 */
static int
H5P__dxfr_xform_cmp(const void *_xform1, const void *_xform2, size_t H5_ATTR_UNUSED size)
{
    const H5Z_data_xform_t * const *xform1 = (const H5Z_data_xform_t * const *)_xform1; /* Create local aliases for values */
    const H5Z_data_xform_t * const *xform2 = (const H5Z_data_xform_t * const *)_xform2; /* Create local aliases for values */
    const char *pexp1, *pexp2;          /* Pointers to transform expressions */
    herr_t ret_value = 0;               /* Return value */

    FUNC_ENTER_STATIC_NOERR

    /* Sanity check */
    HDassert(xform1);
    HDassert(xform2);
    HDassert(size == sizeof(H5Z_data_xform_t *));

    /* Check for a property being set */
    if(*xform1 == NULL && *xform2 != NULL) HGOTO_DONE(-1);
    if(*xform1 != NULL && *xform2 == NULL) HGOTO_DONE(1);

    if(*xform1) {
        HDassert(*xform2);
    
        /* Get the transform expressions */
        pexp1 = H5Z_xform_extract_xform_str(*xform1);
        pexp2 = H5Z_xform_extract_xform_str(*xform2);

        /* Check for property expressions */
        if(pexp1 == NULL && pexp2 != NULL) HGOTO_DONE(-1);
        if(pexp1 != NULL && pexp2 == NULL) HGOTO_DONE(1);

        if(pexp1) {
            HDassert(pexp2);
            ret_value = HDstrcmp(pexp1, pexp2);
        } /* end if */
    } /* end if */

done:
    FUNC_LEAVE_NOAPI(ret_value)
} /* end H5P__dxfr_xform_copy() */


/*-------------------------------------------------------------------------
 * Function: H5P__dxfr_xform_close
 *
 * Purpose: Frees memory allocated by H5P_dxfr_xform_set
 *
 * Return: Success: SUCCEED, Failure: FAIL
 *
 * Programmer: Leon Arber larber@uiuc.edu
 *
 * Date: April 9, 2004
 *
 *-------------------------------------------------------------------------
 */
static herr_t
H5P__dxfr_xform_close(const char H5_ATTR_UNUSED *name, size_t H5_ATTR_UNUSED size, void *value)
{
    herr_t ret_value = SUCCEED;         /* Return value */

    FUNC_ENTER_STATIC

    HDassert(value);

    if(H5Z_xform_destroy(*(H5Z_data_xform_t **)value) < 0)
        HGOTO_ERROR(H5E_PLIST, H5E_CANTCLOSEOBJ, FAIL, "error closing the parse tree")

done:
    FUNC_LEAVE_NOAPI(ret_value)
} /* end H5P__dxfr_xform_close() */


/*-------------------------------------------------------------------------
 * Function:	H5Pset_data_transform
 *
 * Purpose:	Sets data transform expression.
 *
 * Return:	Non-negative on success/Negative on failure
 *
 * Programmer:	Leon Arber
 *              Monday, March 07, 2004
 *
 *-------------------------------------------------------------------------
 */
herr_t
H5Pset_data_transform(hid_t plist_id, const char *expression)
{
    H5P_genplist_t *plist;      /* Property list pointer */
    H5Z_data_xform_t *data_xform_prop = NULL;    /* New data xform property */
    herr_t ret_value = SUCCEED;   /* return value */

    FUNC_ENTER_API(FAIL)
    H5TRACE2("e", "i*s", plist_id, expression);

    /* Check arguments */
    if(expression == NULL)
        HGOTO_ERROR(H5E_ARGS, H5E_BADVALUE, FAIL, "expression cannot be NULL")

    /* Get the plist structure */
    if(NULL == (plist = H5P_object_verify(plist_id, H5P_DATASET_XFER)))
        HGOTO_ERROR(H5E_ATOM, H5E_BADATOM, FAIL, "can't find object for ID")

    /* See if a data transform is already set, and free it if it is */
    if(H5P_peek(plist, H5D_XFER_XFORM_NAME, &data_xform_prop) < 0)
        HGOTO_ERROR(H5E_PLIST, H5E_CANTGET, FAIL, "error getting data transform expression")

    /* Destroy previous data transform property */
    if(H5Z_xform_destroy(data_xform_prop) < 0)
        HGOTO_ERROR(H5E_PLIST, H5E_CLOSEERROR, FAIL, "unable to release data transform expression")

    /* Create data transform info from expression */
    if(NULL == (data_xform_prop = H5Z_xform_create(expression)))
        HGOTO_ERROR(H5E_PLINE, H5E_NOSPACE, FAIL, "unable to create data transform info")

    /* Update property list (takes ownership of transform) */
    if(H5P_poke(plist, H5D_XFER_XFORM_NAME, &data_xform_prop) < 0)
        HGOTO_ERROR(H5E_PLIST, H5E_CANTSET, FAIL, "Error setting data transform expression")

done:
    if(ret_value < 0)
        if(data_xform_prop && H5Z_xform_destroy(data_xform_prop) <  0)
            HDONE_ERROR(H5E_PLINE, H5E_CLOSEERROR, FAIL, "unable to release data transform expression")

    FUNC_LEAVE_API(ret_value)
} /* end H5Pset_data_transform() */


/*-------------------------------------------------------------------------
 * Function:	H5Pget_data_transform
 *
 * Purpose:	Gets data transform expression.
 *
 * Return:	Non-negative on success/Negative on failure
 *
 * Comments:
 *  If `expression' is non-NULL then write up to `size' bytes into that
 *  buffer and always return the length of the transform name.
 *  Otherwise `size' is ignored and the function does not store the expression,
 *  just returning the number of characters required to store the expression.
 *  If an error occurs then the buffer pointed to by `expression' (NULL or non-NULL)
 *  is unchanged and the function returns a negative value.
 *  If a zero is returned for the name's length, then there is no name
 *  associated with the ID.
 *
 * Programmer:	Leon Arber
 *              August 27, 2004
 *
 *-------------------------------------------------------------------------
 */
ssize_t
H5Pget_data_transform(hid_t plist_id, char *expression /*out*/, size_t size)
{
    H5P_genplist_t *plist;      /* Property list pointer */
    H5Z_data_xform_t *data_xform_prop = NULL;    /* New data xform property */
    size_t	len;
    const char*	pexp;
    ssize_t 	ret_value;   /* return value */

    FUNC_ENTER_API(FAIL)
    H5TRACE3("Zs", "ixz", plist_id, expression, size);

    /* Get the plist structure */
    if(NULL == (plist = H5P_object_verify(plist_id, H5P_DATASET_XFER)))
        HGOTO_ERROR(H5E_ATOM, H5E_BADATOM, FAIL, "can't find object for ID")

    if(H5P_peek(plist, H5D_XFER_XFORM_NAME, &data_xform_prop) < 0)
        HGOTO_ERROR(H5E_PLIST, H5E_CANTGET, FAIL, "error getting data transform expression")

    if(NULL == data_xform_prop)
        HGOTO_ERROR(H5E_PLIST, H5E_BADVALUE, FAIL, "data transform has not been set")

    /* Get the data transform string */
    if(NULL == (pexp = H5Z_xform_extract_xform_str(data_xform_prop)))
	HGOTO_ERROR(H5E_PLIST, H5E_CANTGET, FAIL, "failed to retrieve transform expression")

    /* Copy into application buffer */
    len = HDstrlen(pexp);
    if(expression) {
	HDstrncpy(expression, pexp, MIN(len + 1, size));
        if(len >= size)
            expression[size - 1] = '\0';
    } /* end if */

    ret_value = (ssize_t)len;

done:
    FUNC_LEAVE_API(ret_value)
} /* end H5Pget_data_transform() */


/*-------------------------------------------------------------------------
 * Function:	H5Pset_buffer
 *
 * Purpose:	Given a dataset transfer property list, set the maximum size
 *		for the type conversion buffer and background buffer and
 *		optionally supply pointers to application-allocated buffers.
 *		If the buffer size is smaller than the entire amount of data
 *		being transfered between application and file, and a type
 *		conversion buffer or background buffer is required then
 *		strip mining will be used.
 *
 *		If TCONV and/or BKG are null pointers then buffers will be
 *		allocated and freed during the data transfer.
 *
 * Return:	Non-negative on success/Negative on failure
 *
 * Programmer:	Robb Matzke
 *              Monday, March 16, 1998
 *
 *-------------------------------------------------------------------------
 */
herr_t
H5Pset_buffer(hid_t plist_id, size_t size, void *tconv, void *bkg)
{
    H5P_genplist_t *plist;      /* Property list pointer */
    herr_t ret_value = SUCCEED; /* return value */

    FUNC_ENTER_API(FAIL)
    H5TRACE4("e", "iz*x*x", plist_id, size, tconv, bkg);

    /* Check arguments */
    if(size == 0)
        HGOTO_ERROR(H5E_ARGS, H5E_BADVALUE, FAIL, "buffer size must not be zero")

    /* Get the plist structure */
    if(NULL == (plist = H5P_object_verify(plist_id,H5P_DATASET_XFER)))
        HGOTO_ERROR(H5E_ATOM, H5E_BADATOM, FAIL, "can't find object for ID")

    /* Update property list */
    if(H5P_set(plist, H5D_XFER_MAX_TEMP_BUF_NAME, &size) < 0)
        HGOTO_ERROR(H5E_PLIST, H5E_CANTSET, FAIL, "Can't set transfer buffer size")
    if(H5P_set(plist, H5D_XFER_TCONV_BUF_NAME, &tconv) < 0)
        HGOTO_ERROR(H5E_PLIST, H5E_CANTSET, FAIL, "Can't set transfer type conversion buffer")
    if(H5P_set(plist, H5D_XFER_BKGR_BUF_NAME, &bkg) < 0)
        HGOTO_ERROR(H5E_PLIST, H5E_CANTSET, FAIL, "Can't set background type conversion buffer")

done:
    FUNC_LEAVE_API(ret_value)
} /* end H5Pset_buffer() */


/*-------------------------------------------------------------------------
 * Function:	H5Pget_buffer
 *
 * Purpose:	Reads values previously set with H5Pset_buffer().
 *
 * Return:	Success:	Buffer size.
 *
 *		Failure:	0
 *
 * Programmer:	Robb Matzke
 *              Monday, March 16, 1998
 *
 *-------------------------------------------------------------------------
 */
size_t
H5Pget_buffer(hid_t plist_id, void **tconv/*out*/, void **bkg/*out*/)
{
    H5P_genplist_t *plist;      /* Property list pointer */
    size_t size;                /* Type conversion buffer size */
    size_t ret_value;           /* Return value */

    FUNC_ENTER_API(0)
    H5TRACE3("z", "ixx", plist_id, tconv, bkg);

    /* Get the plist structure */
    if(NULL == (plist = H5P_object_verify(plist_id, H5P_DATASET_XFER)))
        HGOTO_ERROR(H5E_ATOM, H5E_BADATOM, 0, "can't find object for ID")

    /* Return values */
    if(tconv)
        if(H5P_get(plist, H5D_XFER_TCONV_BUF_NAME, tconv) < 0)
            HGOTO_ERROR(H5E_PLIST, H5E_CANTGET, 0, "Can't get transfer type conversion buffer")
    if(bkg)
        if(H5P_get(plist, H5D_XFER_BKGR_BUF_NAME, bkg) < 0)
            HGOTO_ERROR(H5E_PLIST, H5E_CANTGET, 0, "Can't get background type conversion buffer")

    /* Get the size */
    if(H5P_get(plist, H5D_XFER_MAX_TEMP_BUF_NAME, &size) < 0)
        HGOTO_ERROR(H5E_PLIST, H5E_CANTSET, 0, "Can't set transfer buffer size")

    /* Set the return value */
    ret_value = size;

done:
    FUNC_LEAVE_API(ret_value)
} /* end H5Pget_buffer() */


/*-------------------------------------------------------------------------
 * Function:	H5Pset_preserve
 *
 * Purpose:	When reading or writing compound data types and the
 *		destination is partially initialized and the read/write is
 *		intended to initialize the other members, one must set this
 *		property to TRUE.  Otherwise the I/O pipeline treats the
 *		destination datapoints as completely uninitialized.
 *
 * Return:	Non-negative on success/Negative on failure
 *
 * Programmer:	Robb Matzke
 *              Tuesday, March 17, 1998
 *
 *-------------------------------------------------------------------------
 */
herr_t
H5Pset_preserve(hid_t plist_id, hbool_t status)
{
    H5P_genplist_t *plist;      /* Property list pointer */
    H5T_bkg_t need_bkg;         /* Value for background buffer type */
    herr_t ret_value = SUCCEED; /* return value */

    FUNC_ENTER_API(FAIL)
    H5TRACE2("e", "ib", plist_id, status);

    /* Get the plist structure */
    if(NULL == (plist = H5P_object_verify(plist_id, H5P_DATASET_XFER)))
        HGOTO_ERROR(H5E_ATOM, H5E_BADATOM, FAIL, "can't find object for ID")

    /* Update property list */
    need_bkg = status ? H5T_BKG_YES : H5T_BKG_NO;
    if(H5P_set(plist, H5D_XFER_BKGR_BUF_TYPE_NAME, &need_bkg) < 0)
        HGOTO_ERROR(H5E_PLIST, H5E_CANTSET, FAIL, "unable to set value")

done:
    FUNC_LEAVE_API(ret_value)
} /* end H5Pset_preserve() */


/*-------------------------------------------------------------------------
 * Function:	H5Pget_preserve
 *
 * Purpose:	The inverse of H5Pset_preserve()
 *
 * Return:	Success:	TRUE or FALSE
 *
 *		Failure:	Negative
 *
 * Programmer:	Robb Matzke
 *              Tuesday, March 17, 1998
 *
 *-------------------------------------------------------------------------
 */
int
H5Pget_preserve(hid_t plist_id)
{
    H5T_bkg_t need_bkg;         /* Background value */
    H5P_genplist_t *plist;      /* Property list pointer */
    int ret_value;              /* return value */

    FUNC_ENTER_API(FAIL)
    H5TRACE1("Is", "i", plist_id);

    /* Get the plist structure */
    if(NULL == (plist = H5P_object_verify(plist_id, H5P_DATASET_XFER)))
        HGOTO_ERROR(H5E_ATOM, H5E_BADATOM, FAIL, "can't find object for ID")

    /* Get value */
    if(H5P_get(plist, H5D_XFER_BKGR_BUF_TYPE_NAME, &need_bkg) < 0)
        HGOTO_ERROR(H5E_PLIST, H5E_CANTGET, FAIL, "unable to get value")

    /* Set return value */
    ret_value = need_bkg ? TRUE : FALSE;

done:
    FUNC_LEAVE_API(ret_value)
} /* end H5Pget_preserve() */


/*-------------------------------------------------------------------------
 * Function:	H5Pset_edc_check
 *
 * Purpose:     Enable or disable error-detecting for a dataset reading
 *              process.  This error-detecting algorithm is whichever
 *              user chooses earlier.  This function cannot control
 *              writing process.
 *
 * Return:	Non-negative on success/Negative on failure
 *
 * Programmer:	Raymond Lu
 *              Jan 3, 2003
 *
 *-------------------------------------------------------------------------
 */
herr_t
H5Pset_edc_check(hid_t plist_id, H5Z_EDC_t check)
{
    H5P_genplist_t *plist;      /* Property list pointer */
    herr_t ret_value = SUCCEED; /* return value */

    FUNC_ENTER_API(FAIL)
    H5TRACE2("e", "iZe", plist_id, check);

    /* Check argument */
    if(check != H5Z_ENABLE_EDC && check != H5Z_DISABLE_EDC)
        HGOTO_ERROR(H5E_ARGS, H5E_BADVALUE, FAIL, "not a valid value")

    /* Get the plist structure */
    if(NULL == (plist = H5P_object_verify(plist_id,H5P_DATASET_XFER)))
        HGOTO_ERROR(H5E_ATOM, H5E_BADATOM, FAIL, "can't find object for ID")

    /* Update property list */
    if(H5P_set(plist, H5D_XFER_EDC_NAME, &check) < 0)
        HGOTO_ERROR(H5E_PLIST, H5E_CANTSET, FAIL, "unable to set value")

done:
    FUNC_LEAVE_API(ret_value)
} /* end H5Pset_edc_check() */


/*-------------------------------------------------------------------------
 * Function:	H5Pget_edc_check
 *
 * Purpose:     Enable or disable error-detecting for a dataset reading
 *              process.  This error-detecting algorithm is whichever
 *              user chooses earlier.  This function cannot control
 *              writing process.
 *
 * Return:	Non-negative on success/Negative on failure
 *
 * Programmer:	Raymond Lu
 *              Jan 3, 2003
 *
 *-------------------------------------------------------------------------
 */
H5Z_EDC_t
H5Pget_edc_check(hid_t plist_id)
{
    H5P_genplist_t *plist;      /* Property list pointer */
    H5Z_EDC_t      ret_value;   /* Return value */

    FUNC_ENTER_API(H5Z_ERROR_EDC)
    H5TRACE1("Ze", "i", plist_id);

    /* Get the plist structure */
    if(NULL == (plist = H5P_object_verify(plist_id,H5P_DATASET_XFER)))
        HGOTO_ERROR(H5E_ATOM, H5E_BADATOM, H5Z_ERROR_EDC, "can't find object for ID")

    /* Update property list */
    if(H5P_get(plist, H5D_XFER_EDC_NAME, &ret_value) < 0)
        HGOTO_ERROR(H5E_PLIST, H5E_CANTSET, H5Z_ERROR_EDC, "unable to set value")

done:
    FUNC_LEAVE_API(ret_value)
} /* end H5Pget_edc_check() */


/*-------------------------------------------------------------------------
 * Function:	H5Pset_filter_callback
 *
 * Purpose:     Sets user's callback function for dataset transfer property
 *              list.  This callback function defines what user wants to do
 *              if certain filter fails.
 *
 * Return:	Non-negative on success/Negative on failure
 *
 * Programmer:	Raymond Lu
 *              Jan 14, 2003
 *
 * Modifications:
 *
 *-------------------------------------------------------------------------
 */
herr_t
H5Pset_filter_callback(hid_t plist_id, H5Z_filter_func_t func, void *op_data)
{
    H5P_genplist_t      *plist;      /* Property list pointer */
    herr_t              ret_value=SUCCEED;   /* return value */
    H5Z_cb_t            cb_struct;

    FUNC_ENTER_API(FAIL)
    H5TRACE3("e", "ix*x", plist_id, func, op_data);

    /* Get the plist structure */
    if(NULL == (plist = H5P_object_verify(plist_id,H5P_DATASET_XFER)))
        HGOTO_ERROR(H5E_ATOM, H5E_BADATOM, FAIL, "can't find object for ID")

    /* Update property list */
    cb_struct.func = func;
    cb_struct.op_data = op_data;

    if (H5P_set(plist,H5D_XFER_FILTER_CB_NAME,&cb_struct)<0)
        HGOTO_ERROR(H5E_PLIST, H5E_CANTSET, FAIL, "unable to set value")

done:
    FUNC_LEAVE_API(ret_value)
}


/*-------------------------------------------------------------------------
 * Function:	H5Pset_type_conv_cb
 *
 * Purpose:     Sets user's callback function for dataset transfer property
 *              list.  This callback function defines what user wants to do
 *              if there's exception during datatype conversion.
 *
 * Return:	Non-negative on success/Negative on failure
 *
 * Programmer:	Raymond Lu
 *              April 15, 2004
 *
 * Modifications:
 *
 *-------------------------------------------------------------------------
 */
herr_t
H5Pset_type_conv_cb(hid_t plist_id, H5T_conv_except_func_t op, void *operate_data)
{
    H5P_genplist_t      *plist;      /* Property list pointer */
    herr_t              ret_value=SUCCEED;   /* return value */
    H5T_conv_cb_t       cb_struct;

    FUNC_ENTER_API(FAIL)
    H5TRACE3("e", "ix*x", plist_id, op, operate_data);

    /* Get the plist structure */
    if(NULL == (plist = H5P_object_verify(plist_id,H5P_DATASET_XFER)))
        HGOTO_ERROR(H5E_ATOM, H5E_BADATOM, FAIL, "can't find object for ID")

    /* Update property list */
    cb_struct.func = op;
    cb_struct.user_data = operate_data;

    if (H5P_set(plist,H5D_XFER_CONV_CB_NAME,&cb_struct)<0)
        HGOTO_ERROR(H5E_PLIST, H5E_CANTSET, FAIL, "unable to set value")

done:
    FUNC_LEAVE_API(ret_value)
}


/*-------------------------------------------------------------------------
 * Function:	H5Pget_type_conv_cb
 *
 * Purpose:     Gets callback function for dataset transfer property
 *              list.  This callback function defines what user wants to do
 *              if there's exception during datatype conversion.
 *
 * Return:	Non-negative on success/Negative on failure
 *
 * Programmer:	Raymond Lu
 *              April 15, 2004
 *
 * Modifications:
 *
 *-------------------------------------------------------------------------
 */
herr_t
H5Pget_type_conv_cb(hid_t plist_id, H5T_conv_except_func_t *op, void **operate_data)
{
    H5P_genplist_t *plist;      /* Property list pointer */
    H5T_conv_cb_t       cb_struct;
    herr_t              ret_value=SUCCEED;   /* return value */

    FUNC_ENTER_API(FAIL)
    H5TRACE3("e", "i*x**x", plist_id, op, operate_data);

    /* Get the plist structure */
    if(NULL == (plist = H5P_object_verify(plist_id,H5P_DATASET_XFER)))
        HGOTO_ERROR(H5E_ATOM, H5E_BADATOM, FAIL, "can't find object for ID")

    /* Get property */
    if (H5P_get(plist,H5D_XFER_CONV_CB_NAME,&cb_struct)<0)
        HGOTO_ERROR(H5E_PLIST, H5E_CANTSET, FAIL, "unable to set value")

    /* Assign return value */
    *op = cb_struct.func;
    *operate_data = cb_struct.user_data;

done:
    FUNC_LEAVE_API(ret_value)
}


/*-------------------------------------------------------------------------
 * Function:	H5Pget_btree_ratios
 *
 * Purpose:	Queries B-tree split ratios.  See H5Pset_btree_ratios().
 *
 * Return:	Success:	Non-negative with split ratios returned through
 *				the non-null arguments.
 *
 *		Failure:	Negative
 *
 * Programmer:	Robb Matzke
 *              Monday, September 28, 1998
 *
 *-------------------------------------------------------------------------
 */
herr_t
H5Pget_btree_ratios(hid_t plist_id, double *left/*out*/, double *middle/*out*/,
    double *right/*out*/)
{
    H5P_genplist_t *plist;              /* Property list pointer */
    double btree_split_ratio[3];        /* B-tree node split ratios */
    herr_t ret_value = SUCCEED;         /* Return value */

    FUNC_ENTER_API(FAIL)
    H5TRACE4("e", "ixxx", plist_id, left, middle, right);

    /* Get the plist structure */
    if(NULL == (plist = H5P_object_verify(plist_id, H5P_DATASET_XFER)))
        HGOTO_ERROR(H5E_ATOM, H5E_BADATOM, FAIL, "can't find object for ID")

    /* Get the split ratios */
    if(H5P_get(plist, H5D_XFER_BTREE_SPLIT_RATIO_NAME, &btree_split_ratio) < 0)
        HGOTO_ERROR(H5E_PLIST, H5E_CANTGET, FAIL, "unable to get value")

    /* Get values */
    if(left)
        *left = btree_split_ratio[0];
    if(middle)
        *middle = btree_split_ratio[1];
    if(right)
        *right = btree_split_ratio[2];

done:
    FUNC_LEAVE_API(ret_value)
} /* end H5Pget_btree_ratios() */


/*-------------------------------------------------------------------------
 * Function:	H5Pset_btree_ratios
 *
 * Purpose:	Sets B-tree split ratios for a dataset transfer property
 *		list. The split ratios determine what percent of children go
 *		in the first node when a node splits.  The LEFT ratio is
 *		used when the splitting node is the left-most node at its
 *		level in the tree; the RIGHT ratio is when the splitting node
 *		is the right-most node at its level; and the MIDDLE ratio for
 *		all other cases.  A node which is the only node at its level
 *		in the tree uses the RIGHT ratio when it splits.  All ratios
 *		are real numbers between 0 and 1, inclusive.
 *
 * Return:	Non-negative on success/Negative on failure
 *
 * Programmer:	Robb Matzke
 *              Monday, September 28, 1998
 *
 *-------------------------------------------------------------------------
 */
herr_t
H5Pset_btree_ratios(hid_t plist_id, double left, double middle,
    double right)
{
    H5P_genplist_t *plist;      /* Property list pointer */
    double split_ratio[3];      /* B-tree node split ratios */
    herr_t ret_value = SUCCEED; /* Return value */

    FUNC_ENTER_API(FAIL)
    H5TRACE4("e", "iddd", plist_id, left, middle, right);

    /* Check arguments */
    if(left < (double)0.0f || left > (double)1.0f
            || middle < (double)0.0f || middle > (double)1.0f
            || right < (double)0.0f || right > (double)1.0f)
        HGOTO_ERROR(H5E_ARGS, H5E_BADVALUE, FAIL, "split ratio must satisfy 0.0<=X<=1.0")

    /* Get the plist structure */
    if(NULL == (plist = H5P_object_verify(plist_id, H5P_DATASET_XFER)))
        HGOTO_ERROR(H5E_ATOM, H5E_BADATOM, FAIL, "can't find object for ID")

    /* Set values */
    split_ratio[0] = left;
    split_ratio[1] = middle;
    split_ratio[2] = right;

    /* Set the split ratios */
    if(H5P_set(plist, H5D_XFER_BTREE_SPLIT_RATIO_NAME, &split_ratio) < 0)
        HGOTO_ERROR(H5E_PLIST, H5E_CANTSET, FAIL, "unable to set value")

done:
    FUNC_LEAVE_API(ret_value)
} /* end H5Pset_btree_ratios() */


/*-------------------------------------------------------------------------
 * Function:	H5P_set_vlen_mem_manager
 *
 * Purpose:	Sets the memory allocate/free pair for VL datatypes.  The
 *		allocation routine is called when data is read into a new
 *		array and the free routine is called when H5Dvlen_reclaim is
 *		called.  The alloc_info and free_info are user parameters
 *		which are passed to the allocation and freeing functions
 *		respectively.  To reset the allocate/free functions to the
 *		default setting of using the system's malloc/free functions,
 *		call this routine with alloc_func and free_func set to NULL.
 *
 * Return:	Non-negative on success/Negative on failure
 *
 * Programmer:	Quincey Koziol
 *              Thursday, July 1, 1999
 *
 *-------------------------------------------------------------------------
 */
herr_t
H5P_set_vlen_mem_manager(H5P_genplist_t *plist, H5MM_allocate_t alloc_func,
    void *alloc_info, H5MM_free_t free_func, void *free_info)
{
    herr_t ret_value = SUCCEED;         /* Return value */

    FUNC_ENTER_NOAPI(FAIL)

    HDassert(plist);

    /* Update property list */
    if(H5P_set(plist, H5D_XFER_VLEN_ALLOC_NAME, &alloc_func) < 0)
        HGOTO_ERROR(H5E_PLIST, H5E_CANTSET, FAIL, "unable to set value")
    if(H5P_set(plist, H5D_XFER_VLEN_ALLOC_INFO_NAME, &alloc_info) < 0)
        HGOTO_ERROR(H5E_PLIST, H5E_CANTSET, FAIL, "unable to set value")
    if(H5P_set(plist, H5D_XFER_VLEN_FREE_NAME, &free_func) < 0)
        HGOTO_ERROR(H5E_PLIST, H5E_CANTSET, FAIL, "unable to set value")
    if(H5P_set(plist, H5D_XFER_VLEN_FREE_INFO_NAME, &free_info) < 0)
        HGOTO_ERROR(H5E_PLIST, H5E_CANTSET, FAIL, "unable to set value")

done:
    FUNC_LEAVE_NOAPI(ret_value)
} /* end H5P_set_vlen_mem_manager() */


/*-------------------------------------------------------------------------
 * Function:	H5Pset_vlen_mem_manager
 *
 * Purpose:	Sets the memory allocate/free pair for VL datatypes.  The
 *		allocation routine is called when data is read into a new
 *		array and the free routine is called when H5Dvlen_reclaim is
 *		called.  The alloc_info and free_info are user parameters
 *		which are passed to the allocation and freeing functions
 *		respectively.  To reset the allocate/free functions to the
 *		default setting of using the system's malloc/free functions,
 *		call this routine with alloc_func and free_func set to NULL.
 *
 * Return:	Non-negative on success/Negative on failure
 *
 * Programmer:	Quincey Koziol
 *              Thursday, July 1, 1999
 *
 *-------------------------------------------------------------------------
 */
herr_t
H5Pset_vlen_mem_manager(hid_t plist_id, H5MM_allocate_t alloc_func,
    void *alloc_info, H5MM_free_t free_func, void *free_info)
{
    H5P_genplist_t *plist;      /* Property list pointer */
    herr_t ret_value = SUCCEED; /* Return value */

    FUNC_ENTER_API(FAIL)
    H5TRACE5("e", "ix*xx*x", plist_id, alloc_func, alloc_info, free_func,
             free_info);

    /* Check arguments */
    if(NULL == (plist = H5P_object_verify(plist_id, H5P_DATASET_XFER)))
        HGOTO_ERROR(H5E_ARGS, H5E_BADTYPE, FAIL, "not a dataset transfer property list")

    /* Update property list */
    if(H5P_set_vlen_mem_manager(plist, alloc_func, alloc_info, free_func, free_info) < 0)
        HGOTO_ERROR(H5E_PLIST, H5E_CANTSET, FAIL, "unable to set values")

done:
    FUNC_LEAVE_API(ret_value)
} /* end H5Pset_vlen_mem_manager() */


/*-------------------------------------------------------------------------
 * Function:	H5Pget_vlen_mem_manager
 *
 * Purpose:	The inverse of H5Pset_vlen_mem_manager()
 *
 * Return:	Non-negative on success/Negative on failure
 *
 * Programmer:	Quincey Koziol
 *              Thursday, July 1, 1999
 *
 *-------------------------------------------------------------------------
 */
herr_t
H5Pget_vlen_mem_manager(hid_t plist_id, H5MM_allocate_t *alloc_func/*out*/,
    void **alloc_info/*out*/, H5MM_free_t *free_func/*out*/, void **free_info/*out*/)
{
    H5P_genplist_t *plist;      /* Property list pointer */
    herr_t ret_value = SUCCEED; /* Return value */

    FUNC_ENTER_API(FAIL)
    H5TRACE5("e", "ixxxx", plist_id, alloc_func, alloc_info, free_func, free_info);

    /* Get the plist structure */
    if(NULL == (plist = H5P_object_verify(plist_id, H5P_DATASET_XFER)))
        HGOTO_ERROR(H5E_ATOM, H5E_BADATOM, FAIL, "can't find object for ID")

    if(alloc_func)
        if(H5P_get(plist, H5D_XFER_VLEN_ALLOC_NAME, alloc_func) < 0)
            HGOTO_ERROR(H5E_PLIST, H5E_CANTGET, FAIL, "unable to get value")
    if(alloc_info)
        if(H5P_get(plist, H5D_XFER_VLEN_ALLOC_INFO_NAME, alloc_info) < 0)
            HGOTO_ERROR(H5E_PLIST, H5E_CANTGET, FAIL, "unable to get value")
    if(free_func)
        if(H5P_get(plist, H5D_XFER_VLEN_FREE_NAME, free_func) < 0)
            HGOTO_ERROR(H5E_PLIST, H5E_CANTGET, FAIL, "unable to get value")
    if(free_info)
        if(H5P_get(plist, H5D_XFER_VLEN_FREE_INFO_NAME, free_info) < 0)
            HGOTO_ERROR(H5E_PLIST, H5E_CANTGET, FAIL, "unable to get value")

done:
    FUNC_LEAVE_API(ret_value)
} /* end H5Pget_vlen_mem_manager() */


/*-------------------------------------------------------------------------
 * Function:	H5Pset_hyper_vector_size
 *
 * Purpose:	Given a dataset transfer property list, set the number of
 *              "I/O vectors" (offset and length pairs) which are to be
 *              accumulated in memory before being issued to the lower levels
 *              of the library for reading or writing the actual data.
 *              Increasing the number should give better performance, but use
 *              more memory during hyperslab I/O.  The vector size must be
 *              greater than 1.
 *
 *		The default is to use 1024 vectors for I/O during hyperslab
 *              reading/writing.
 *
 * Return:	Non-negative on success/Negative on failure
 *
 * Programmer:	Quincey Koziol
 *              Monday, July 9, 2001
 *
 *-------------------------------------------------------------------------
 */
herr_t
H5Pset_hyper_vector_size(hid_t plist_id, size_t vector_size)
{
    H5P_genplist_t *plist;      /* Property list pointer */
    herr_t ret_value = SUCCEED; /* Return value */

    FUNC_ENTER_API(FAIL)
    H5TRACE2("e", "iz", plist_id, vector_size);

    /* Check arguments */
    if(vector_size < 1)
        HGOTO_ERROR(H5E_ARGS, H5E_BADVALUE, FAIL, "vector size too small")

    /* Get the plist structure */
    if(NULL == (plist = H5P_object_verify(plist_id, H5P_DATASET_XFER)))
        HGOTO_ERROR(H5E_ATOM, H5E_BADATOM, FAIL, "can't find object for ID")

    /* Update property list */
    if(H5P_set(plist, H5D_XFER_HYPER_VECTOR_SIZE_NAME, &vector_size) < 0)
        HGOTO_ERROR(H5E_PLIST, H5E_CANTSET, FAIL, "unable to set value")

done:
    FUNC_LEAVE_API(ret_value)
} /* end H5Pset_hyper_vector_size() */


/*-------------------------------------------------------------------------
 * Function:	H5Pget_hyper_vector_size
 *
 * Purpose:	Reads values previously set with H5Pset_hyper_vector_size().
 *
 * Return:	Non-negative on success/Negative on failure
 *
 * Programmer:	Quincey Koziol
 *              Monday, July 9, 2001
 *
 *-------------------------------------------------------------------------
 */
herr_t
H5Pget_hyper_vector_size(hid_t plist_id, size_t *vector_size/*out*/)
{
    H5P_genplist_t *plist;      /* Property list pointer */
    herr_t ret_value = SUCCEED; /* Return value */

    FUNC_ENTER_API(FAIL)
    H5TRACE2("e", "ix", plist_id, vector_size);

    /* Get the plist structure */
    if(NULL == (plist = H5P_object_verify(plist_id, H5P_DATASET_XFER)))
        HGOTO_ERROR(H5E_ATOM, H5E_BADATOM, FAIL, "can't find object for ID")

    /* Return values */
    if(vector_size)
        if(H5P_get(plist, H5D_XFER_HYPER_VECTOR_SIZE_NAME, vector_size) < 0)
            HGOTO_ERROR(H5E_PLIST, H5E_CANTGET, FAIL, "unable to get value")

done:
    FUNC_LEAVE_API(ret_value)
} /* end H5Pget_hyper_vector_size() */


/*-------------------------------------------------------------------------
 * Function:       H5P__dxfr_io_xfer_mode_enc
 *
 * Purpose:        Callback routine which is called whenever the I/O transfer
 *                 mode property in the dataset transfer property list
 *                 is encoded.
 *
 * Return:	   Success:	Non-negative
 *		   Failure:	Negative
 *
 * Programmer:     Quincey Koziol
 *                 Friday, August 3, 2012
 *
 *-------------------------------------------------------------------------
 */
static herr_t
H5P__dxfr_io_xfer_mode_enc(const void *value, void **_pp, size_t *size)
{
    const H5FD_mpio_xfer_t *xfer_mode = (const H5FD_mpio_xfer_t *)value; /* Create local alias for values */
    uint8_t **pp = (uint8_t **)_pp;

    FUNC_ENTER_STATIC_NOERR

    /* Sanity check */
    HDassert(xfer_mode);
    HDassert(size);

    if(NULL != *pp)
        /* Encode I/O transfer mode */
        *(*pp)++ = (uint8_t)*xfer_mode;

    /* Size of I/O transfer mode */
    (*size)++;

    FUNC_LEAVE_NOAPI(SUCCEED)
} /* end H5P__dxfr_io_xfer_mode_enc() */


/*-------------------------------------------------------------------------
 * Function:       H5P__dxfr_io_xfer_mode_dec
 *
 * Purpose:        Callback routine which is called whenever the I/O transfer
 *                 mode property in the dataset transfer property list
 *                 is decoded.
 *
 * Return:	   Success:	Non-negative
 *		   Failure:	Negative
 *
 * Programmer:     Quincey Koziol
 *                 Friday, August 3, 2012
 *
 *-------------------------------------------------------------------------
 */
static herr_t
H5P__dxfr_io_xfer_mode_dec(const void **_pp, void *_value)
{
    H5FD_mpio_xfer_t *xfer_mode = (H5FD_mpio_xfer_t *)_value;         /* I/O transfer mode */
    const uint8_t **pp = (const uint8_t **)_pp;

    FUNC_ENTER_STATIC_NOERR

    /* Sanity checks */
    HDassert(pp);
    HDassert(*pp);
    HDassert(xfer_mode);

    /* Decode I/O transfer mode */
    *xfer_mode = (H5FD_mpio_xfer_t)*(*pp)++;

    FUNC_LEAVE_NOAPI(SUCCEED)
} /* end H5P__dxfr_io_xfer_mode_dec() */


/*-------------------------------------------------------------------------
 * Function:       H5P__dxfr_mpio_collective_opt_enc
 *
 * Purpose:        Callback routine which is called whenever the MPI-I/O
 *                 collective optimization property in the dataset transfer
 *		   property list is encoded.
 *
 * Return:	   Success:	Non-negative
 *		   Failure:	Negative
 *
 * Programmer:     Quincey Koziol
 *                 Friday, August 3, 2012
 *
 *-------------------------------------------------------------------------
 */
static herr_t
H5P__dxfr_mpio_collective_opt_enc(const void *value, void **_pp, size_t *size)
{
    const H5FD_mpio_collective_opt_t *coll_opt = (const H5FD_mpio_collective_opt_t *)value; /* Create local alias for values */
    uint8_t **pp = (uint8_t **)_pp;

    FUNC_ENTER_STATIC_NOERR

    /* Sanity check */
    HDassert(coll_opt);
    HDassert(size);

    if(NULL != *pp)
        /* Encode MPI-I/O collective optimization property */
        *(*pp)++ = (uint8_t)*coll_opt;

    /* Size of MPI-I/O collective optimization property */
    (*size)++;

    FUNC_LEAVE_NOAPI(SUCCEED)
} /* end H5P__dxfr_mpio_collective_opt_enc() */


/*-------------------------------------------------------------------------
 * Function:       H5P__dxfr_mpio_collective_opt_dec
 *
 * Purpose:        Callback routine which is called whenever the MPI-I/O
 *                 collective optimization property in the dataset transfer
 *		   property list is decoded.
 *
 * Return:	   Success:	Non-negative
 *		   Failure:	Negative
 *
 * Programmer:     Quincey Koziol
 *                 Friday, August 3, 2012
 *
 *-------------------------------------------------------------------------
 */
static herr_t
H5P__dxfr_mpio_collective_opt_dec(const void **_pp, void *_value)
{
    H5FD_mpio_collective_opt_t *coll_opt = (H5FD_mpio_collective_opt_t *)_value;         /* MPI-I/O collective optimization mode */
    const uint8_t **pp = (const uint8_t **)_pp;

    FUNC_ENTER_STATIC_NOERR

    /* Sanity checks */
    HDassert(pp);
    HDassert(*pp);
    HDassert(coll_opt);

    /* Decode MPI-I/O collective optimization mode */
    *coll_opt = (H5FD_mpio_collective_opt_t)*(*pp)++;

    FUNC_LEAVE_NOAPI(SUCCEED)
} /* end H5P__dxfr_mpio_collective_opt_dec() */


/*-------------------------------------------------------------------------
 * Function:       H5P__dxfr_mpio_chunk_opt_hard_enc
 *
 * Purpose:        Callback routine which is called whenever the MPI-I/O
 *                 chunk optimization property in the dataset transfer
 *		   property list is encoded.
 *
 * Return:	   Success:	Non-negative
 *		   Failure:	Negative
 *
 * Programmer:     Quincey Koziol
 *                 Friday, August 3, 2012
 *
 *-------------------------------------------------------------------------
 */
static herr_t
H5P__dxfr_mpio_chunk_opt_hard_enc(const void *value, void **_pp, size_t *size)
{
    const H5FD_mpio_chunk_opt_t *chunk_opt = (const H5FD_mpio_chunk_opt_t *)value; /* Create local alias for values */
    uint8_t **pp = (uint8_t **)_pp;

    FUNC_ENTER_STATIC_NOERR

    /* Sanity check */
    HDassert(chunk_opt);
    HDassert(size);

    if(NULL != *pp)
        /* Encode MPI-I/O chunk optimization property */
        *(*pp)++ = (uint8_t)*chunk_opt;

    /* Size of MPI-I/O chunk optimization property */
    (*size)++;

    FUNC_LEAVE_NOAPI(SUCCEED)
} /* end H5P__dxfr_mpio_chunk_opt_hard_enc() */


/*-------------------------------------------------------------------------
 * Function:       H5P__dxfr_mpio_chunk_opt_hard_enc
 *
 * Purpose:        Callback routine which is called whenever the MPI-I/O
 *                 chunk collective optimization property in the dataset transfer
 *		   property list is decoded.
 *
 * Return:	   Success:	Non-negative
 *		   Failure:	Negative
 *
 * Programmer:     Quincey Koziol
 *                 Friday, August 3, 2012
 *
 *-------------------------------------------------------------------------
 */
static herr_t
H5P__dxfr_mpio_chunk_opt_hard_dec(const void **_pp, void *_value)
{
    H5FD_mpio_chunk_opt_t *chunk_opt = (H5FD_mpio_chunk_opt_t *)_value;         /* MPI-I/O chunk optimization mode */
    const uint8_t **pp = (const uint8_t **)_pp;

    FUNC_ENTER_STATIC_NOERR

    /* Sanity checks */
    HDassert(pp);
    HDassert(*pp);
    HDassert(chunk_opt);

    /* Decode MPI-I/O chunk optimization mode */
    *chunk_opt = (H5FD_mpio_chunk_opt_t)*(*pp)++;

    FUNC_LEAVE_NOAPI(SUCCEED)
} /* end H5P__dxfr_mpio_chunk_opt_hard_dec() */

#ifdef H5_HAVE_PARALLEL

/*-------------------------------------------------------------------------
 * Function:	H5Pget_mpio_actual_chunk_opt_mode
 *
 * Purpose:	Retrieves the chunked io optimization scheme that library chose
 *
 * Return:	Non-negative on success/Negative on failure
 *
 * Programmer:	Jacob Gruber
 *              Wednesday, May 4, 2011
 *
 *-------------------------------------------------------------------------
 */
herr_t
H5Pget_mpio_actual_chunk_opt_mode(hid_t plist_id, H5D_mpio_actual_chunk_opt_mode_t *actual_chunk_opt_mode)
{
    H5P_genplist_t     *plist;
    herr_t ret_value = SUCCEED;   /* return value */
    
    FUNC_ENTER_API(FAIL)
    H5TRACE2("e", "i*Do", plist_id, actual_chunk_opt_mode);

    /* Get the plist structure */
    if(NULL == (plist = H5P_object_verify(plist_id, H5P_DATASET_XFER)))
        HGOTO_ERROR(H5E_ATOM, H5E_BADATOM, FAIL, "can't find object for ID")

    /* Return values */
    if(actual_chunk_opt_mode)
        if(H5P_get(plist, H5D_MPIO_ACTUAL_CHUNK_OPT_MODE_NAME, actual_chunk_opt_mode) < 0)
            HGOTO_ERROR(H5E_PLIST, H5E_CANTGET, FAIL, "unable to get value")

done:
    FUNC_LEAVE_API(ret_value)
} /* end H5Pget_mpio_actual_chunk_opt_mode() */


/*-------------------------------------------------------------------------
 * Function:	H5Pget_mpio_actual_io_mode
 *
 * Purpose:	Retrieves the type of I/O actually preformed when collective I/O
 *		is requested.
 *
 * Return:	Non-negative on success/Negative on failure
 *
 * Programmer:	Jacob Gruber
 *              Wednesday, May 4, 2011
 *
 *-------------------------------------------------------------------------
 */
herr_t
H5Pget_mpio_actual_io_mode(hid_t plist_id, H5D_mpio_actual_io_mode_t *actual_io_mode)
{
    H5P_genplist_t     *plist;
    herr_t ret_value = SUCCEED;   /* return value */
    
    FUNC_ENTER_API(FAIL)
    H5TRACE2("e", "i*Di", plist_id, actual_io_mode);

    /* Get the plist structure */
    if(NULL == (plist = H5P_object_verify(plist_id, H5P_DATASET_XFER)))
        HGOTO_ERROR(H5E_ATOM, H5E_BADATOM, FAIL, "can't find object for ID")

    /* Return values */
    if(actual_io_mode)
        if(H5P_get(plist, H5D_MPIO_ACTUAL_IO_MODE_NAME, actual_io_mode) < 0)
            HGOTO_ERROR(H5E_PLIST, H5E_CANTGET, FAIL, "unable to get value")

done:
    FUNC_LEAVE_API(ret_value)
} /* end H5Pget_mpio_actual_io_mode() */

/*-------------------------------------------------------------------------
 * Function:	H5Pget_mpio_no_collective_cause
 *
 * Purpose:	Retrieves cause for the broke collective I/O
 *
 * Return:	Non-negative on success/Negative on failure
 *
 * Programmer:	Jonathan Kim
 *              Aug 3, 2012
 *-------------------------------------------------------------------------
 */
herr_t
H5Pget_mpio_no_collective_cause(hid_t plist_id, uint32_t *local_no_collective_cause, uint32_t *global_no_collective_cause)
{
    H5P_genplist_t     *plist;
    herr_t ret_value = SUCCEED;   /* return value */
    
    FUNC_ENTER_API(FAIL)
    H5TRACE3("e", "i*Iu*Iu", plist_id, local_no_collective_cause,
             global_no_collective_cause);

    /* Get the plist structure */
    if(NULL == (plist = H5P_object_verify(plist_id, H5P_DATASET_XFER)))
        HGOTO_ERROR(H5E_ATOM, H5E_BADATOM, FAIL, "can't find object for ID")

    /* Return values */
    if(local_no_collective_cause)
        if(H5P_get(plist, H5D_MPIO_LOCAL_NO_COLLECTIVE_CAUSE_NAME, local_no_collective_cause) < 0)
            HGOTO_ERROR(H5E_PLIST, H5E_CANTGET, FAIL, "unable to get local value")
    if(global_no_collective_cause)
        if(H5P_get(plist, H5D_MPIO_GLOBAL_NO_COLLECTIVE_CAUSE_NAME, global_no_collective_cause) < 0)
            HGOTO_ERROR(H5E_PLIST, H5E_CANTGET, FAIL, "unable to get global value")

done:
    FUNC_LEAVE_API(ret_value)
} /* end H5Pget_mpio_no_collective_cause() */


#endif /* H5_HAVE_PARALLEL */


/*-------------------------------------------------------------------------
 * Function:       H5P__dxfr_edc_enc
 *
 * Purpose:        Callback routine which is called whenever the error detect
 *                 property in the dataset transfer property list
 *                 is encoded.
 *
 * Return:	   Success:	Non-negative
 *		   Failure:	Negative
 *
 * Programmer:     Quincey Koziol
 *                 Friday, August 3, 2012
 *
 *-------------------------------------------------------------------------
 */
static herr_t
H5P__dxfr_edc_enc(const void *value, void **_pp, size_t *size)
{
    const H5Z_EDC_t *check = (const H5Z_EDC_t *)value; /* Create local alias for values */
    uint8_t **pp = (uint8_t **)_pp;

    FUNC_ENTER_STATIC_NOERR

    /* Sanity check */
    HDassert(check);
    HDassert(size);

    if(NULL != *pp)
        /* Encode EDC property */
        *(*pp)++ = (uint8_t)*check;

    /* Size of EDC property */
    (*size)++;

    FUNC_LEAVE_NOAPI(SUCCEED)
} /* end H5P__dxfr_edc_enc() */


/*-------------------------------------------------------------------------
 * Function:       H5P__dxfr_edc_dec
 *
 * Purpose:        Callback routine which is called whenever the error detect
 *                 property in the dataset transfer property list
 *                 is decoded.
 *
 * Return:	   Success:	Non-negative
 *		   Failure:	Negative
 *
 * Programmer:     Quincey Koziol
 *                 Friday, August 3, 2012
 *
 *-------------------------------------------------------------------------
 */
static herr_t
H5P__dxfr_edc_dec(const void **_pp, void *_value)
{
    H5Z_EDC_t *check = (H5Z_EDC_t *)_value;         /* EDC property */
    const uint8_t **pp = (const uint8_t **)_pp;

    FUNC_ENTER_STATIC_NOERR

    /* Sanity checks */
    HDassert(pp);
    HDassert(*pp);
    HDassert(check);

    /* Decode EDC property */
    *check = (H5Z_EDC_t)*(*pp)++;

    FUNC_LEAVE_NOAPI(SUCCEED)
} /* end H5P__dxfr_edc_dec() */
<|MERGE_RESOLUTION|>--- conflicted
+++ resolved
@@ -181,13 +181,13 @@
 #define H5FD_DXPL_TYPE_SIZE       sizeof(H5FD_dxpl_type_t)
 #define H5FD_DXPL_TYPE_DEF        H5FD_NOIO_DXPL
 #endif /* H5_DEBUG_BUILD */
-
+#ifdef H5_HAVE_PARALLEL
 /* Definition for reading metadata collectively */
 #define H5D_XFER_COLL_MD_READ_SIZE   sizeof(H5P_coll_md_read_flag_t)
 #define H5D_XFER_COLL_MD_READ_DEF    H5P_USER_FALSE
 #define H5D_XFER_COLL_MD_READ_ENC    H5P__encode_coll_md_read_flag_t
 #define H5D_XFER_COLL_MD_READ_DEC    H5P__decode_coll_md_read_flag_t
-
+#endif H5_HAVE_PARALLEL
 /******************/
 /* Local Typedefs */
 /******************/
@@ -284,6 +284,7 @@
 #ifdef H5_HAVE_PARALLEL
 static const MPI_Datatype H5D_def_btype_g = H5FD_MPI_XFER_MEM_MPI_TYPE_DEF;  /* Default value for MPI buffer type */
 static const MPI_Datatype H5D_def_ftype_g = H5FD_MPI_XFER_FILE_MPI_TYPE_DEF; /* Default value for MPI file type */
+static const H5P_coll_md_read_flag_t H5D_def_coll_md_read_g = H5D_XFER_COLL_MD_READ_DEF;  /* Default setting for the collective metedata read flag */
 #endif /* H5_HAVE_PARALLEL */
 static const H5Z_EDC_t H5D_def_enable_edc_g = H5D_XFER_EDC_DEF;            /* Default value for EDC property */
 static const H5Z_cb_t H5D_def_filter_cb_g = H5D_XFER_FILTER_CB_DEF;        /* Default value for filter callback */
@@ -293,7 +294,6 @@
 static const uint32_t H5D_def_direct_chunk_filters_g = H5D_XFER_DIRECT_CHUNK_WRITE_FILTERS_DEF;	/* Default value for the filters of direct chunk write */
 static const hsize_t *H5D_def_direct_chunk_offset_g = H5D_XFER_DIRECT_CHUNK_WRITE_OFFSET_DEF; 	/* Default value for the offset of direct chunk write */
 static const uint32_t H5D_def_direct_chunk_datasize_g = H5D_XFER_DIRECT_CHUNK_WRITE_DATASIZE_DEF; /* Default value for the datasize of direct chunk write */
-static const H5P_coll_md_read_flag_t H5D_def_coll_md_read_g = H5D_XFER_COLL_MD_READ_DEF;  /* Default setting for the collective metedata read flag */
 static const H5AC_ring_t H5D_ring_g = H5AC_XFER_RING_DEF; /* Default value for the cache entry ring type */
 #ifdef H5_DEBUG_BUILD
 static const H5FD_dxpl_type_t H5D_dxpl_type_g = H5FD_NOIO_DXPL; /* Default value for the dxpl type */
@@ -443,72 +443,69 @@
     if(H5P_register_real(pclass, H5FD_MPI_XFER_FILE_MPI_TYPE_NAME, H5FD_MPI_XFER_FILE_MPI_TYPE_SIZE, &H5D_def_ftype_g,
             NULL, NULL, NULL, NULL, NULL, NULL, NULL, NULL, NULL) < 0)
         HGOTO_ERROR(H5E_PLIST, H5E_CANTINSERT, FAIL, "can't insert property into class")
-#endif /* H5_HAVE_PARALLEL */
-
-    /* Register the EDC property */
-    if(H5P_register_real(pclass, H5D_XFER_EDC_NAME, H5D_XFER_EDC_SIZE, &H5D_def_enable_edc_g,
-            NULL, NULL, NULL, H5D_XFER_EDC_ENC, H5D_XFER_EDC_DEC,
-            NULL, NULL, NULL, NULL) < 0)
-        HGOTO_ERROR(H5E_PLIST, H5E_CANTINSERT, FAIL, "can't insert property into class")
-
-    /* Register the filter callback property */
-    /* (Note: this property should not have an encode/decode callback -QAK) */
-    if(H5P_register_real(pclass, H5D_XFER_FILTER_CB_NAME, H5D_XFER_FILTER_CB_SIZE, &H5D_def_filter_cb_g,
-            NULL, NULL, NULL, NULL, NULL, NULL, NULL, NULL, NULL) < 0)
-        HGOTO_ERROR(H5E_PLIST, H5E_CANTINSERT, FAIL, "can't insert property into class")
-
-    /* Register the type conversion callback property */
-    /* (Note: this property should not have an encode/decode callback -QAK) */
-    if(H5P_register_real(pclass, H5D_XFER_CONV_CB_NAME, H5D_XFER_CONV_CB_SIZE, &H5D_def_conv_cb_g,
-            NULL, NULL, NULL, NULL, NULL, NULL, NULL, NULL, NULL) < 0)
-        HGOTO_ERROR(H5E_PLIST, H5E_CANTINSERT, FAIL, "can't insert property into class")
-
-    /* Register the data transform property */
-    if(H5P_register_real(pclass, H5D_XFER_XFORM_NAME, H5D_XFER_XFORM_SIZE, &H5D_def_xfer_xform_g,
-            NULL, H5D_XFER_XFORM_SET, H5D_XFER_XFORM_GET, H5D_XFER_XFORM_ENC, H5D_XFER_XFORM_DEC, 
-            H5D_XFER_XFORM_DEL, H5D_XFER_XFORM_COPY, H5D_XFER_XFORM_CMP, H5D_XFER_XFORM_CLOSE) < 0)
-        HGOTO_ERROR(H5E_PLIST, H5E_CANTINSERT, FAIL, "can't insert property into class")
-
-    /* Register the property of flag for direct chunk write */
-    /* (Note: this property should not have an encode/decode callback -QAK) */
-    if(H5P_register_real(pclass, H5D_XFER_DIRECT_CHUNK_WRITE_FLAG_NAME, H5D_XFER_DIRECT_CHUNK_WRITE_FLAG_SIZE, &H5D_def_direct_chunk_flag_g,
-            NULL, NULL, NULL, NULL, NULL, NULL, NULL, NULL, NULL) < 0)
-        HGOTO_ERROR(H5E_PLIST, H5E_CANTINSERT, FAIL, "can't insert property into class")
-
-    /* Register the property of filter for direct chunk write */
-    /* (Note: this property should not have an encode/decode callback -QAK) */
-    if(H5P_register_real(pclass, H5D_XFER_DIRECT_CHUNK_WRITE_FILTERS_NAME, H5D_XFER_DIRECT_CHUNK_WRITE_FILTERS_SIZE, &H5D_def_direct_chunk_filters_g,
-            NULL, NULL, NULL, NULL, NULL, NULL, NULL, NULL, NULL) < 0)
-        HGOTO_ERROR(H5E_PLIST, H5E_CANTINSERT, FAIL, "can't insert property into class")
-
-    /* Register the property of offset for direct chunk write */
-    /* (Note: this property should not have an encode/decode callback -QAK) */
-    if(H5P_register_real(pclass, H5D_XFER_DIRECT_CHUNK_WRITE_OFFSET_NAME, H5D_XFER_DIRECT_CHUNK_WRITE_OFFSET_SIZE, &H5D_def_direct_chunk_offset_g,
-            NULL, NULL, NULL, NULL, NULL, NULL, NULL, NULL, NULL) < 0)
-        HGOTO_ERROR(H5E_PLIST, H5E_CANTINSERT, FAIL, "can't insert property into class")
-
-    /* Register the property of datasize for direct chunk write */
-    /* (Note: this property should not have an encode/decode callback -QAK) */
-    if(H5P_register_real(pclass, H5D_XFER_DIRECT_CHUNK_WRITE_DATASIZE_NAME, H5D_XFER_DIRECT_CHUNK_WRITE_DATASIZE_SIZE, &H5D_def_direct_chunk_datasize_g,
-            NULL, NULL, NULL, NULL, NULL, NULL, NULL, NULL, NULL) < 0)
-        HGOTO_ERROR(H5E_PLIST, H5E_CANTINSERT, FAIL, "can't insert property into class")
-
-<<<<<<< HEAD
+
     /* Register the metadata collective read flag */
     if(H5P_register_real(pclass, H5_COLL_MD_READ_FLAG_NAME, H5D_XFER_COLL_MD_READ_SIZE, 
             &H5D_def_coll_md_read_g, 
             NULL, NULL, NULL, H5D_XFER_COLL_MD_READ_ENC, H5D_XFER_COLL_MD_READ_DEC, 
             NULL, NULL, NULL, NULL) < 0)
         HGOTO_ERROR(H5E_PLIST, H5E_CANTINSERT, FAIL, "can't insert property into class")
+#endif /* H5_HAVE_PARALLEL */
+
+    /* Register the EDC property */
+    if(H5P_register_real(pclass, H5D_XFER_EDC_NAME, H5D_XFER_EDC_SIZE, &H5D_def_enable_edc_g,
+            NULL, NULL, NULL, H5D_XFER_EDC_ENC, H5D_XFER_EDC_DEC,
+            NULL, NULL, NULL, NULL) < 0)
+        HGOTO_ERROR(H5E_PLIST, H5E_CANTINSERT, FAIL, "can't insert property into class")
+
+    /* Register the filter callback property */
+    /* (Note: this property should not have an encode/decode callback -QAK) */
+    if(H5P_register_real(pclass, H5D_XFER_FILTER_CB_NAME, H5D_XFER_FILTER_CB_SIZE, &H5D_def_filter_cb_g,
+            NULL, NULL, NULL, NULL, NULL, NULL, NULL, NULL, NULL) < 0)
+        HGOTO_ERROR(H5E_PLIST, H5E_CANTINSERT, FAIL, "can't insert property into class")
+
+    /* Register the type conversion callback property */
+    /* (Note: this property should not have an encode/decode callback -QAK) */
+    if(H5P_register_real(pclass, H5D_XFER_CONV_CB_NAME, H5D_XFER_CONV_CB_SIZE, &H5D_def_conv_cb_g,
+            NULL, NULL, NULL, NULL, NULL, NULL, NULL, NULL, NULL) < 0)
+        HGOTO_ERROR(H5E_PLIST, H5E_CANTINSERT, FAIL, "can't insert property into class")
+
+    /* Register the data transform property */
+    if(H5P_register_real(pclass, H5D_XFER_XFORM_NAME, H5D_XFER_XFORM_SIZE, &H5D_def_xfer_xform_g,
+            NULL, H5D_XFER_XFORM_SET, H5D_XFER_XFORM_GET, H5D_XFER_XFORM_ENC, H5D_XFER_XFORM_DEC, 
+            H5D_XFER_XFORM_DEL, H5D_XFER_XFORM_COPY, H5D_XFER_XFORM_CMP, H5D_XFER_XFORM_CLOSE) < 0)
+        HGOTO_ERROR(H5E_PLIST, H5E_CANTINSERT, FAIL, "can't insert property into class")
+
+    /* Register the property of flag for direct chunk write */
+    /* (Note: this property should not have an encode/decode callback -QAK) */
+    if(H5P_register_real(pclass, H5D_XFER_DIRECT_CHUNK_WRITE_FLAG_NAME, H5D_XFER_DIRECT_CHUNK_WRITE_FLAG_SIZE, &H5D_def_direct_chunk_flag_g,
+            NULL, NULL, NULL, NULL, NULL, NULL, NULL, NULL, NULL) < 0)
+        HGOTO_ERROR(H5E_PLIST, H5E_CANTINSERT, FAIL, "can't insert property into class")
+
+    /* Register the property of filter for direct chunk write */
+    /* (Note: this property should not have an encode/decode callback -QAK) */
+    if(H5P_register_real(pclass, H5D_XFER_DIRECT_CHUNK_WRITE_FILTERS_NAME, H5D_XFER_DIRECT_CHUNK_WRITE_FILTERS_SIZE, &H5D_def_direct_chunk_filters_g,
+            NULL, NULL, NULL, NULL, NULL, NULL, NULL, NULL, NULL) < 0)
+        HGOTO_ERROR(H5E_PLIST, H5E_CANTINSERT, FAIL, "can't insert property into class")
+
+    /* Register the property of offset for direct chunk write */
+    /* (Note: this property should not have an encode/decode callback -QAK) */
+    if(H5P_register_real(pclass, H5D_XFER_DIRECT_CHUNK_WRITE_OFFSET_NAME, H5D_XFER_DIRECT_CHUNK_WRITE_OFFSET_SIZE, &H5D_def_direct_chunk_offset_g,
+            NULL, NULL, NULL, NULL, NULL, NULL, NULL, NULL, NULL) < 0)
+        HGOTO_ERROR(H5E_PLIST, H5E_CANTINSERT, FAIL, "can't insert property into class")
+
+    /* Register the property of datasize for direct chunk write */
+    /* (Note: this property should not have an encode/decode callback -QAK) */
+    if(H5P_register_real(pclass, H5D_XFER_DIRECT_CHUNK_WRITE_DATASIZE_NAME, H5D_XFER_DIRECT_CHUNK_WRITE_DATASIZE_SIZE, &H5D_def_direct_chunk_datasize_g,
+            NULL, NULL, NULL, NULL, NULL, NULL, NULL, NULL, NULL) < 0)
+        HGOTO_ERROR(H5E_PLIST, H5E_CANTINSERT, FAIL, "can't insert property into class")
 
     /* Register the ring property (private) */
-=======
-    /* Register the ring property */
->>>>>>> 48bebcc3
     if(H5P_register_real(pclass, H5AC_RING_NAME, H5AC_XFER_RING_SIZE, &H5D_ring_g,
             NULL, NULL, NULL, H5AC_XFER_RING_ENC, H5AC_XFER_RING_DEC, 
             NULL, NULL, NULL, NULL) < 0)
         HGOTO_ERROR(H5E_PLIST, H5E_CANTINSERT, FAIL, "can't insert property into class")
+
 #ifdef H5_DEBUG_BUILD
     /* Register the dxpl IO type property */
     if(H5P_register_real(pclass, H5FD_DXPL_TYPE_NAME, H5FD_DXPL_TYPE_SIZE, &H5D_dxpl_type_g,
