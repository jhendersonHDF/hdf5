/* * * * * * * * * * * * * * * * * * * * * * * * * * * * * * * * * * * * * * *
 * Copyright by The HDF Group.                                               *
 * All rights reserved.                                                      *
 *                                                                           *
 * This file is part of HDF5.  The full HDF5 copyright notice, including     *
 * terms governing use, modification, and redistribution, is contained in    *
 * the COPYING file, which can be found at the root of the source code       *
 * distribution tree, or in https://www.hdfgroup.org/licenses.               *
 * If you do not have access to either file, you may request a copy from     *
 * help@hdfgroup.org.                                                        *
 * * * * * * * * * * * * * * * * * * * * * * * * * * * * * * * * * * * * * * */

/*-------------------------------------------------------------------------
 *
 * Created:     H5Pdcpl.c
 *
 * Purpose:     Dataset creation property list class routines
 *
 *-------------------------------------------------------------------------
 */

/****************/
/* Module Setup */
/****************/

#include "H5Pmodule.h" /* This source code file is part of the H5P module */
#define H5D_FRIEND     /* Suppress error about including H5Dpkg	       */

/***********/
/* Headers */
/***********/
#include "H5private.h"   /* Generic Functions                        */
#include "H5CXprivate.h" /* API Contexts                             */
#include "H5Dpkg.h"      /* Datasets                                 */
#include "H5Eprivate.h"  /* Error handling                           */
#include "H5FLprivate.h" /* Free Lists                               */
#include "H5Iprivate.h"  /* IDs                                      */
#include "H5MMprivate.h" /* Memory management                        */
#include "H5Oprivate.h"  /* Object headers                           */
#include "H5Ppkg.h"      /* Property lists                           */
#include "H5Sprivate.h"  /* Dataspaces                               */
#include "H5Tprivate.h"  /* Datatypes                                */
#include "H5VMprivate.h" /* Vectors and arrays                       */
#include "H5Zprivate.h"  /* Data filters                             */

/****************/
/* Local Macros */
/****************/

/* Define default layout information */
#define H5D_DEF_STORAGE_COMPACT_INIT                                                                         \
    {                                                                                                        \
        false, (size_t)0, NULL                                                                               \
    }
#define H5D_DEF_STORAGE_CONTIG_INIT                                                                          \
    {                                                                                                        \
        HADDR_UNDEF, (hsize_t)0                                                                              \
    }
#define H5D_DEF_STORAGE_CHUNK_INIT                                                                           \
    {                                                                                                        \
        H5D_CHUNK_IDX_BTREE, HADDR_UNDEF, H5D_COPS_BTREE,                                                    \
        {                                                                                                    \
            {                                                                                                \
                HADDR_UNDEF, NULL                                                                            \
            }                                                                                                \
        }                                                                                                    \
    }
#define H5D_DEF_LAYOUT_CHUNK_INIT                                                                            \
    {                                                                                                        \
        H5D_CHUNK_IDX_BTREE, (uint8_t)0, (unsigned)0, {0, 0, 0, 0, 0, 0, 0, 0, 0, 0, 0, 0, 0, 0, 0, 0, 0,    \
                                                       0, 0, 0, 0, 0, 0, 0, 0, 0, 0, 0, 0, 0, 0, 0, 0},      \
            (unsigned)0, (uint32_t)0, (hsize_t)0, (hsize_t)0,                                                \
            {0, 0, 0, 0, 0, 0, 0, 0, 0, 0, 0, 0, 0, 0, 0, 0, 0,                                              \
             0, 0, 0, 0, 0, 0, 0, 0, 0, 0, 0, 0, 0, 0, 0, 0},                                                \
            {0, 0, 0, 0, 0, 0, 0, 0, 0, 0, 0, 0, 0, 0, 0, 0, 0,                                              \
             0, 0, 0, 0, 0, 0, 0, 0, 0, 0, 0, 0, 0, 0, 0, 0},                                                \
            {0, 0, 0, 0, 0, 0, 0, 0, 0, 0, 0, 0, 0, 0, 0, 0, 0,                                              \
             0, 0, 0, 0, 0, 0, 0, 0, 0, 0, 0, 0, 0, 0, 0, 0},                                                \
            {0, 0, 0, 0, 0, 0, 0, 0, 0, 0, 0, 0, 0, 0, 0, 0, 0,                                              \
             0, 0, 0, 0, 0, 0, 0, 0, 0, 0, 0, 0, 0, 0, 0, 0},                                                \
        {                                                                                                    \
            {                                                                                                \
                {                                                                                            \
                    (uint8_t)0                                                                               \
                }                                                                                            \
            }                                                                                                \
        }                                                                                                    \
    }
#define H5D_DEF_STORAGE_VIRTUAL_INIT                                                                         \
    {                                                                                                        \
        {HADDR_UNDEF, 0}, 0, NULL, 0, {0, 0, 0, 0, 0, 0, 0, 0, 0, 0, 0, 0, 0, 0, 0, 0,                       \
                                       0, 0, 0, 0, 0, 0, 0, 0, 0, 0, 0, 0, 0, 0, 0, 0},                      \
            H5D_VDS_ERROR, HSIZE_UNDEF, -1, -1, false                                                        \
    }
#define H5D_DEF_STORAGE_COMPACT                                                                              \
    {                                                                                                        \
        H5D_COMPACT,                                                                                         \
        {                                                                                                    \
            .compact = H5D_DEF_STORAGE_COMPACT_INIT                                                          \
        }                                                                                                    \
    }
#define H5D_DEF_STORAGE_CONTIG                                                                               \
    {                                                                                                        \
        H5D_CONTIGUOUS,                                                                                      \
        {                                                                                                    \
            .contig = H5D_DEF_STORAGE_CONTIG_INIT                                                            \
        }                                                                                                    \
    }
#define H5D_DEF_STORAGE_CHUNK                                                                                \
    {                                                                                                        \
        H5D_CHUNKED,                                                                                         \
        {                                                                                                    \
            .chunk = H5D_DEF_STORAGE_CHUNK_INIT                                                              \
        }                                                                                                    \
    }
#define H5D_DEF_STORAGE_VIRTUAL                                                                              \
    {                                                                                                        \
        H5D_VIRTUAL,                                                                                         \
        {                                                                                                    \
            .virt = H5D_DEF_STORAGE_VIRTUAL_INIT                                                             \
        }                                                                                                    \
    }
#define H5D_DEF_LAYOUT_COMPACT                                                                               \
    {                                                                                                        \
        H5D_COMPACT, H5O_LAYOUT_VERSION_DEFAULT, H5D_LOPS_COMPACT, {H5D_DEF_LAYOUT_CHUNK_INIT},              \
            H5D_DEF_STORAGE_COMPACT                                                                          \
    }
#define H5D_DEF_LAYOUT_CONTIG                                                                                \
    {                                                                                                        \
        H5D_CONTIGUOUS, H5O_LAYOUT_VERSION_DEFAULT, H5D_LOPS_CONTIG, {H5D_DEF_LAYOUT_CHUNK_INIT},            \
            H5D_DEF_STORAGE_CONTIG                                                                           \
    }
#define H5D_DEF_LAYOUT_CHUNK                                                                                 \
    {                                                                                                        \
        H5D_CHUNKED, H5O_LAYOUT_VERSION_DEFAULT, H5D_LOPS_CHUNK, {H5D_DEF_LAYOUT_CHUNK_INIT},                \
            H5D_DEF_STORAGE_CHUNK                                                                            \
    }
#define H5D_DEF_LAYOUT_VIRTUAL                                                                               \
    {                                                                                                        \
        H5D_VIRTUAL, H5O_LAYOUT_VERSION_4, H5D_LOPS_VIRTUAL, {H5D_DEF_LAYOUT_CHUNK_INIT},                    \
            H5D_DEF_STORAGE_VIRTUAL                                                                          \
    }

/* ========  Dataset creation properties ======== */
/* Definitions for storage layout property */
#define H5D_CRT_LAYOUT_SIZE  sizeof(H5O_layout_t)
#define H5D_CRT_LAYOUT_DEF   H5D_DEF_LAYOUT_CONTIG
#define H5D_CRT_LAYOUT_SET   H5P__dcrt_layout_set
#define H5D_CRT_LAYOUT_GET   H5P__dcrt_layout_get
#define H5D_CRT_LAYOUT_ENC   H5P__dcrt_layout_enc
#define H5D_CRT_LAYOUT_DEC   H5P__dcrt_layout_dec
#define H5D_CRT_LAYOUT_DEL   H5P__dcrt_layout_del
#define H5D_CRT_LAYOUT_COPY  H5P__dcrt_layout_copy
#define H5D_CRT_LAYOUT_CMP   H5P__dcrt_layout_cmp
#define H5D_CRT_LAYOUT_CLOSE H5P__dcrt_layout_close
/* Definitions for fill value.  size=0 means fill value will be 0 as
 * library default; size=-1 means fill value is undefined. */
#define H5D_CRT_FILL_VALUE_SIZE sizeof(H5O_fill_t)
#define H5D_CRT_FILL_VALUE_DEF                                                                               \
    {                                                                                                        \
        {0, NULL, H5O_NULL_ID, {{0, HADDR_UNDEF}}}, H5O_FILL_VERSION_2, NULL, 0, NULL, H5D_ALLOC_TIME_LATE,  \
            H5D_FILL_TIME_IFSET, false                                                                       \
    }
#define H5D_CRT_FILL_VALUE_SET   H5P__dcrt_fill_value_set
#define H5D_CRT_FILL_VALUE_GET   H5P__dcrt_fill_value_get
#define H5D_CRT_FILL_VALUE_ENC   H5P__dcrt_fill_value_enc
#define H5D_CRT_FILL_VALUE_DEC   H5P__dcrt_fill_value_dec
#define H5D_CRT_FILL_VALUE_DEL   H5P__dcrt_fill_value_del
#define H5D_CRT_FILL_VALUE_COPY  H5P__dcrt_fill_value_copy
#define H5D_CRT_FILL_VALUE_CMP   H5P_fill_value_cmp
#define H5D_CRT_FILL_VALUE_CLOSE H5P__dcrt_fill_value_close
/* Definitions for space allocation time state */
#define H5D_CRT_ALLOC_TIME_STATE_SIZE sizeof(unsigned)
#define H5D_CRT_ALLOC_TIME_STATE_DEF  1
#define H5D_CRT_ALLOC_TIME_STATE_ENC  H5P__encode_unsigned
#define H5D_CRT_ALLOC_TIME_STATE_DEC  H5P__decode_unsigned
/* Definitions for external file list */
#define H5D_CRT_EXT_FILE_LIST_SIZE sizeof(H5O_efl_t)
#define H5D_CRT_EXT_FILE_LIST_DEF                                                                            \
    {                                                                                                        \
        HADDR_UNDEF, 0, 0, NULL                                                                              \
    }
#define H5D_CRT_EXT_FILE_LIST_SET   H5P__dcrt_ext_file_list_set
#define H5D_CRT_EXT_FILE_LIST_GET   H5P__dcrt_ext_file_list_get
#define H5D_CRT_EXT_FILE_LIST_ENC   H5P__dcrt_ext_file_list_enc
#define H5D_CRT_EXT_FILE_LIST_DEC   H5P__dcrt_ext_file_list_dec
#define H5D_CRT_EXT_FILE_LIST_DEL   H5P__dcrt_ext_file_list_del
#define H5D_CRT_EXT_FILE_LIST_COPY  H5P__dcrt_ext_file_list_copy
#define H5D_CRT_EXT_FILE_LIST_CMP   H5P__dcrt_ext_file_list_cmp
#define H5D_CRT_EXT_FILE_LIST_CLOSE H5P__dcrt_ext_file_list_close
/* Definitions for dataset object header minimization */
#define H5D_CRT_MIN_DSET_HDR_SIZE_SIZE sizeof(bool)
#define H5D_CRT_MIN_DSET_HDR_SIZE_DEF  false
#define H5D_CRT_MIN_DSET_HDR_SIZE_ENC  H5P__encode_bool
#define H5D_CRT_MIN_DSET_HDR_SIZE_DEC  H5P__decode_bool

/******************/
/* Local Typedefs */
/******************/

/********************/
/* Package Typedefs */
/********************/

/********************/
/* Local Prototypes */
/********************/

/* General routines */
static herr_t H5P__set_layout(H5P_genplist_t *plist, const H5O_layout_t *layout);

/* Property class callbacks */
static herr_t H5P__dcrt_reg_prop(H5P_genclass_t *pclass);

/* Property callbacks */
static herr_t H5P__dcrt_layout_set(hid_t prop_id, const char *name, size_t size, void *value);
static herr_t H5P__dcrt_layout_get(hid_t prop_id, const char *name, size_t size, void *value);
static herr_t H5P__dcrt_layout_enc(const void *value, void **pp, size_t *size);
static herr_t H5P__dcrt_layout_dec(const void **pp, void *value);
static herr_t H5P__dcrt_layout_del(hid_t prop_id, const char *name, size_t size, void *value);
static herr_t H5P__dcrt_layout_copy(const char *name, size_t size, void *value);
static int    H5P__dcrt_layout_cmp(const void *value1, const void *value2, size_t size);
static herr_t H5P__dcrt_layout_close(const char *name, size_t size, void *value);
static herr_t H5P__dcrt_fill_value_set(hid_t prop_id, const char *name, size_t size, void *value);
static herr_t H5P__dcrt_fill_value_get(hid_t prop_id, const char *name, size_t size, void *value);
static herr_t H5P__dcrt_fill_value_enc(const void *value, void **pp, size_t *size);
static herr_t H5P__dcrt_fill_value_dec(const void **pp, void *value);
static herr_t H5P__dcrt_fill_value_del(hid_t prop_id, const char *name, size_t size, void *value);
static herr_t H5P__dcrt_fill_value_copy(const char *name, size_t size, void *value);
static herr_t H5P__dcrt_fill_value_close(const char *name, size_t size, void *value);
static herr_t H5P__dcrt_ext_file_list_set(hid_t prop_id, const char *name, size_t size, void *value);
static herr_t H5P__dcrt_ext_file_list_get(hid_t prop_id, const char *name, size_t size, void *value);
static herr_t H5P__dcrt_ext_file_list_enc(const void *value, void **pp, size_t *size);
static herr_t H5P__dcrt_ext_file_list_dec(const void **pp, void *value);
static herr_t H5P__dcrt_ext_file_list_del(hid_t prop_id, const char *name, size_t size, void *value);
static herr_t H5P__dcrt_ext_file_list_copy(const char *name, size_t size, void *value);
static int    H5P__dcrt_ext_file_list_cmp(const void *value1, const void *value2, size_t size);
static herr_t H5P__dcrt_ext_file_list_close(const char *name, size_t size, void *value);

/*********************/
/* Package Variables */
/*********************/

/* Dataset creation property list class library initialization object */
const H5P_libclass_t H5P_CLS_DCRT[1] = {{
    "dataset create",        /* Class name for debugging     */
    H5P_TYPE_DATASET_CREATE, /* Class type                   */

    &H5P_CLS_OBJECT_CREATE_g,     /* Parent class                 */
    &H5P_CLS_DATASET_CREATE_g,    /* Pointer to class             */
    &H5P_CLS_DATASET_CREATE_ID_g, /* Pointer to class ID          */
    &H5P_LST_DATASET_CREATE_ID_g, /* Pointer to default property list ID */
    H5P__dcrt_reg_prop,           /* Default property registration routine */

    NULL, /* Class creation callback      */
    NULL, /* Class creation callback info */
    NULL, /* Class copy callback          */
    NULL, /* Class copy callback info     */
    NULL, /* Class close callback         */
    NULL  /* Class close callback info    */
}};

/*****************************/
/* Library Private Variables */
/*****************************/

/* Declare extern the free list to manage blocks of type conversion data */
H5FL_BLK_EXTERN(type_conv);

/***************************/
/* Local Private Variables */
/***************************/

/* Property value defaults */
static const H5O_layout_t H5D_def_layout_g = H5D_CRT_LAYOUT_DEF;     /* Default storage layout */
static const H5O_fill_t   H5D_def_fill_g   = H5D_CRT_FILL_VALUE_DEF; /* Default fill value */
static const unsigned     H5D_def_alloc_time_state_g =
    H5D_CRT_ALLOC_TIME_STATE_DEF;                                     /* Default allocation time state */
static const H5O_efl_t H5D_def_efl_g = H5D_CRT_EXT_FILE_LIST_DEF;     /* Default external file list */
static const unsigned H5O_ohdr_min_g = H5D_CRT_MIN_DSET_HDR_SIZE_DEF; /* Default object header minimization */

/* Defaults for each type of layout */
static const H5O_layout_t H5D_def_layout_compact_g = H5D_DEF_LAYOUT_COMPACT;
static const H5O_layout_t H5D_def_layout_contig_g  = H5D_DEF_LAYOUT_CONTIG;
static const H5O_layout_t H5D_def_layout_chunk_g   = H5D_DEF_LAYOUT_CHUNK;
static const H5O_layout_t H5D_def_layout_virtual_g = H5D_DEF_LAYOUT_VIRTUAL;

/*-------------------------------------------------------------------------
 * Function:    H5P__dcrt_reg_prop
 *
 * Purpose:     Register the dataset creation property list class's properties
 *
 * Return:      Non-negative on success/Negative on failure
 *
 *-------------------------------------------------------------------------
 */
static herr_t
H5P__dcrt_reg_prop(H5P_genclass_t *pclass)
{
    herr_t ret_value = SUCCEED; /* Return value */

    FUNC_ENTER_PACKAGE

    /* Register the storage layout property */
    if (H5P__register_real(pclass, H5D_CRT_LAYOUT_NAME, H5D_CRT_LAYOUT_SIZE, &H5D_def_layout_g, NULL,
                           H5D_CRT_LAYOUT_SET, H5D_CRT_LAYOUT_GET, H5D_CRT_LAYOUT_ENC, H5D_CRT_LAYOUT_DEC,
                           H5D_CRT_LAYOUT_DEL, H5D_CRT_LAYOUT_COPY, H5D_CRT_LAYOUT_CMP,
                           H5D_CRT_LAYOUT_CLOSE) < 0)
        HGOTO_ERROR(H5E_PLIST, H5E_CANTINSERT, FAIL, "can't insert property into class");

    /* Register the fill value property */
    if (H5P__register_real(pclass, H5D_CRT_FILL_VALUE_NAME, H5D_CRT_FILL_VALUE_SIZE, &H5D_def_fill_g, NULL,
                           H5D_CRT_FILL_VALUE_SET, H5D_CRT_FILL_VALUE_GET, H5D_CRT_FILL_VALUE_ENC,
                           H5D_CRT_FILL_VALUE_DEC, H5D_CRT_FILL_VALUE_DEL, H5D_CRT_FILL_VALUE_COPY,
                           H5D_CRT_FILL_VALUE_CMP, H5D_CRT_FILL_VALUE_CLOSE) < 0)
        HGOTO_ERROR(H5E_PLIST, H5E_CANTINSERT, FAIL, "can't insert property into class");

    /* Register the space allocation time state property */
    if (H5P__register_real(pclass, H5D_CRT_ALLOC_TIME_STATE_NAME, H5D_CRT_ALLOC_TIME_STATE_SIZE,
                           &H5D_def_alloc_time_state_g, NULL, NULL, NULL, H5D_CRT_ALLOC_TIME_STATE_ENC,
                           H5D_CRT_ALLOC_TIME_STATE_DEC, NULL, NULL, NULL, NULL) < 0)
        HGOTO_ERROR(H5E_PLIST, H5E_CANTINSERT, FAIL, "can't insert property into class");

    /* Register the external file list property */
    if (H5P__register_real(pclass, H5D_CRT_EXT_FILE_LIST_NAME, H5D_CRT_EXT_FILE_LIST_SIZE, &H5D_def_efl_g,
                           NULL, H5D_CRT_EXT_FILE_LIST_SET, H5D_CRT_EXT_FILE_LIST_GET,
                           H5D_CRT_EXT_FILE_LIST_ENC, H5D_CRT_EXT_FILE_LIST_DEC, H5D_CRT_EXT_FILE_LIST_DEL,
                           H5D_CRT_EXT_FILE_LIST_COPY, H5D_CRT_EXT_FILE_LIST_CMP,
                           H5D_CRT_EXT_FILE_LIST_CLOSE) < 0)
        HGOTO_ERROR(H5E_PLIST, H5E_CANTINSERT, FAIL, "can't insert property into class");

    /* Register the object header minimization property */
    if (H5P__register_real(pclass, H5D_CRT_MIN_DSET_HDR_SIZE_NAME, H5D_CRT_MIN_DSET_HDR_SIZE_SIZE,
                           &H5O_ohdr_min_g, NULL, NULL, NULL, H5D_CRT_MIN_DSET_HDR_SIZE_ENC,
                           H5D_CRT_MIN_DSET_HDR_SIZE_DEC, NULL, NULL, NULL, NULL) < 0)
        HGOTO_ERROR(H5E_PLIST, H5E_CANTINSERT, FAIL, "can't insert property into class");

done:
    FUNC_LEAVE_NOAPI(ret_value)
} /* end H5P__dcrt_reg_prop() */

/*-------------------------------------------------------------------------
 * Function:    H5P__dcrt_layout_set
 *
 * Purpose:     Copies a layout property when it's set for a property list
 *
 * Return:      Success:        Non-negative
 *              Failure:        Negative
 *
 *-------------------------------------------------------------------------
 */
static herr_t
H5P__dcrt_layout_set(hid_t H5_ATTR_UNUSED prop_id, const char H5_ATTR_UNUSED *name,
                     size_t H5_ATTR_UNUSED size, void *value)
{
    H5O_layout_t *layout = (H5O_layout_t *)value; /* Create local aliases for values */
    H5O_layout_t  new_layout;
    herr_t        ret_value = SUCCEED; /* Return value */

    FUNC_ENTER_PACKAGE

    /* Sanity check */
    assert(value);

    /* Make copy of layout */
    if (NULL == H5O_msg_copy(H5O_LAYOUT_ID, layout, &new_layout))
        HGOTO_ERROR(H5E_PLIST, H5E_CANTCOPY, FAIL, "can't copy layout");

    /* Copy new layout message over old one */
    *layout = new_layout;

done:
    FUNC_LEAVE_NOAPI(ret_value)
} /* end H5P__dcrt_layout_set() */

/*-------------------------------------------------------------------------
 * Function:    H5P__dcrt_layout_get
 *
 * Purpose:     Copies a layout property when it's retrieved from a property list
 *
 * Return:      Success:        Non-negative
 *              Failure:        Negative
 *
 *-------------------------------------------------------------------------
 */
static herr_t
H5P__dcrt_layout_get(hid_t H5_ATTR_UNUSED prop_id, const char H5_ATTR_UNUSED *name,
                     size_t H5_ATTR_UNUSED size, void *value)
{
    H5O_layout_t *layout = (H5O_layout_t *)value; /* Create local aliases for values */
    H5O_layout_t  new_layout;
    herr_t        ret_value = SUCCEED; /* Return value */

    FUNC_ENTER_PACKAGE

    /* Sanity check */
    assert(value);

    /* Make copy of layout */
    if (NULL == H5O_msg_copy(H5O_LAYOUT_ID, layout, &new_layout))
        HGOTO_ERROR(H5E_PLIST, H5E_CANTCOPY, FAIL, "can't copy layout");

    /* Copy new layout message over old one */
    *layout = new_layout;

done:
    FUNC_LEAVE_NOAPI(ret_value)
} /* end H5P__dcrt_layout_get() */

/*-------------------------------------------------------------------------
 * Function:       H5P__dcrt_layout_enc
 *
 * Purpose:        Callback routine which is called whenever the layout
 *                 property in the dataset creation property list is
 *                 encoded.
 *
 * Return:	   Success:	Non-negative
 *		   Failure:	Negative
 *
 *-------------------------------------------------------------------------
 */
static herr_t
H5P__dcrt_layout_enc(const void *value, void **_pp, size_t *size)
{
    const H5O_layout_t *layout = (const H5O_layout_t *)value; /* Create local aliases for values */
    uint8_t           **pp     = (uint8_t **)_pp;
    uint8_t            *tmp_p;
    size_t              tmp_size;
    size_t              u;                   /* Local index variable */
    herr_t              ret_value = SUCCEED; /* Return value */

    FUNC_ENTER_PACKAGE

    /* Sanity check */
    assert(layout);
    assert(size);

    if (NULL != *pp) {
        /* Encode layout type */
        *(*pp)++ = (uint8_t)layout->type;
        *size += sizeof(uint8_t);

        /* If layout is chunked, encode chunking structure */
        if (H5D_CHUNKED == layout->type) {
            /* Encode rank */
            *(*pp)++ = (uint8_t)layout->u.chunk.ndims;
            *size += sizeof(uint8_t);

            /* Encode chunk dims */
            HDcompile_assert(sizeof(uint32_t) == sizeof(layout->u.chunk.dim[0]));
            for (u = 0; u < (size_t)layout->u.chunk.ndims; u++) {
                UINT32ENCODE(*pp, layout->u.chunk.dim[u]);
                *size += sizeof(uint32_t);
            } /* end for */
        }     /* end if */
        else if (H5D_VIRTUAL == layout->type) {
            uint64_t nentries = (uint64_t)layout->storage.u.virt.list_nused;

            /* Encode number of entries */
            UINT64ENCODE(*pp, nentries);
            *size += (size_t)8;

            /* Iterate over entries */
            for (u = 0; u < layout->storage.u.virt.list_nused; u++) {
                /* Source file name */
                tmp_size = strlen(layout->storage.u.virt.list[u].source_file_name) + (size_t)1;
                H5MM_memcpy(*pp, layout->storage.u.virt.list[u].source_file_name, tmp_size);
                *pp += tmp_size;
                *size += tmp_size;

                /* Source dataset name */
                tmp_size = strlen(layout->storage.u.virt.list[u].source_dset_name) + (size_t)1;
                H5MM_memcpy(*pp, layout->storage.u.virt.list[u].source_dset_name, tmp_size);
                *pp += tmp_size;
                *size += tmp_size;

                /* Source selection.  Note that we are not passing the real
                 * allocated size because we do not know it.  H5P__encode should
                 * have verified that the buffer is large enough for the entire
                 * list before we get here. */
                tmp_size = (size_t)-1;
                tmp_p    = *pp;
                if (H5S_encode(layout->storage.u.virt.list[u].source_select, pp, &tmp_size) < 0)
                    HGOTO_ERROR(H5E_PLIST, H5E_CANTENCODE, FAIL, "unable to serialize source selection");
                *size += (size_t)(*pp - tmp_p);

                /* Virtual dataset selection.  Same notes as above apply. */
                tmp_size = (size_t)-1;
                tmp_p    = *pp;
                if (H5S_encode(layout->storage.u.virt.list[u].source_dset.virtual_select, pp, &tmp_size) < 0)
                    HGOTO_ERROR(H5E_PLIST, H5E_CANTENCODE, FAIL, "unable to serialize virtual selection");
                *size += (size_t)(*pp - tmp_p);
            } /* end for */
        }     /* end if */
    }         /* end if */
    else {
        /* Size of layout type */
        *size += sizeof(uint8_t);

        /* If layout is chunked, calculate chunking structure */
        if (H5D_CHUNKED == layout->type) {
            *size += sizeof(uint8_t);
            *size += layout->u.chunk.ndims * sizeof(uint32_t);
        } /* end if */
        else if (H5D_VIRTUAL == layout->type) {
            /* Calculate size of virtual layout info */
            /* number of entries */
            *size += (size_t)8;

            /* Iterate over entries */
            for (u = 0; u < layout->storage.u.virt.list_nused; u++) {
                /* Source file name */
                tmp_size = strlen(layout->storage.u.virt.list[u].source_file_name) + (size_t)1;
                *size += tmp_size;

                /* Source dataset name */
                tmp_size = strlen(layout->storage.u.virt.list[u].source_dset_name) + (size_t)1;
                *size += tmp_size;

                /* Source selection */
                tmp_size = (size_t)0;
                tmp_p    = NULL;
                if (H5S_encode(layout->storage.u.virt.list[u].source_select, &tmp_p, &tmp_size) < 0)
                    HGOTO_ERROR(H5E_PLIST, H5E_CANTENCODE, FAIL, "unable to serialize source selection");
                *size += tmp_size;

                /* Virtual dataset selection */
                tmp_size = (size_t)0;
                tmp_p    = NULL;
                if (H5S_encode(layout->storage.u.virt.list[u].source_dset.virtual_select, &tmp_p, &tmp_size) <
                    0)
                    HGOTO_ERROR(H5E_PLIST, H5E_CANTENCODE, FAIL, "unable to serialize virtual selection");
                *size += tmp_size;
            } /* end for */
        }     /* end if */
    }         /* end else */

done:
    FUNC_LEAVE_NOAPI(ret_value)
} /* end H5P__dcrt_layout_enc() */

/*-------------------------------------------------------------------------
 * Function:       H5P__dcrt_layout_dec
 *
 * Purpose:        Callback routine which is called whenever the layout
 *                 property in the dataset creation property list is
 *                 decoded.
 *
 * Return:	   Success:	Non-negative
 *		   Failure:	Negative
 *
 *-------------------------------------------------------------------------
 */
static herr_t
H5P__dcrt_layout_dec(const void **_pp, void *value)
{
    const H5O_layout_t *layout;     /* Storage layout */
    H5O_layout_t        tmp_layout; /* Temporary local layout structure */
    H5D_layout_t        type;       /* Layout type */
    const uint8_t     **pp        = (const uint8_t **)_pp;
    herr_t              ret_value = SUCCEED; /* Return value */

    FUNC_ENTER_PACKAGE

    /* Sanity checks */
    assert(pp);
    assert(*pp);
    assert(value);

    /* Decode layout type */
    type = (H5D_layout_t) * (*pp)++;

    /* set default layout in case the type is compact or contiguous, otherwise
     * decode the chunked structure and set chunked layout */
    switch (type) {
        case H5D_COMPACT:
            layout = &H5D_def_layout_compact_g;
            break;

        case H5D_CONTIGUOUS:
            layout = &H5D_def_layout_contig_g;
            break;

        case H5D_CHUNKED: {
            unsigned ndims; /* Number of chunk dimensions */

            /* Decode the number of chunk dimensions */
            ndims = *(*pp)++;

            /* default chunk layout */
            if (0 == ndims)
                layout = &H5D_def_layout_chunk_g;
            else {          /* chunk layout structure is encoded*/
                unsigned u; /* Local index variable */

                /* Initialize to default values */
                tmp_layout = H5D_def_layout_chunk_g;

                /* Set rank & dimensions */
                tmp_layout.u.chunk.ndims = (unsigned)ndims;
                for (u = 0; u < ndims; u++)
                    UINT32DECODE(*pp, tmp_layout.u.chunk.dim[u]);

                /* Point at the newly set up struct */
                layout = &tmp_layout;
            } /* end else */
        } break;

        case H5D_VIRTUAL: {
            uint64_t nentries; /* Number of VDS mappings */

            /* Decode number of entries */
            UINT64DECODE(*pp, nentries);

            if (nentries == (uint64_t)0)
                /* Just use the default struct */
                layout = &H5D_def_layout_virtual_g;
            else {
                size_t tmp_size;
                size_t u; /* Local index variable */

                /* Initialize to default values */
                tmp_layout = H5D_def_layout_virtual_g;

                /* Allocate entry list */
                if (NULL == (tmp_layout.storage.u.virt.list = (H5O_storage_virtual_ent_t *)H5MM_calloc(
                                 (size_t)nentries * sizeof(H5O_storage_virtual_ent_t))))
                    HGOTO_ERROR(H5E_PLIST, H5E_CANTALLOC, FAIL, "unable to allocate heap block");
                tmp_layout.storage.u.virt.list_nalloc = (size_t)nentries;
                tmp_layout.storage.u.virt.list_nused  = (size_t)nentries;

                /* Decode each entry */
                for (u = 0; u < (size_t)nentries; u++) {
                    /* Source file name */
                    tmp_size = strlen((const char *)*pp) + 1;
                    if (NULL ==
                        (tmp_layout.storage.u.virt.list[u].source_file_name = (char *)H5MM_malloc(tmp_size)))
                        HGOTO_ERROR(H5E_PLIST, H5E_CANTALLOC, FAIL,
                                    "unable to allocate memory for source file name");
                    H5MM_memcpy(tmp_layout.storage.u.virt.list[u].source_file_name, *pp, tmp_size);
                    *pp += tmp_size;

                    /* Source dataset name */
                    tmp_size = strlen((const char *)*pp) + 1;
                    if (NULL ==
                        (tmp_layout.storage.u.virt.list[u].source_dset_name = (char *)H5MM_malloc(tmp_size)))
                        HGOTO_ERROR(H5E_PLIST, H5E_CANTALLOC, FAIL,
                                    "unable to allocate memory for source dataset name");
                    H5MM_memcpy(tmp_layout.storage.u.virt.list[u].source_dset_name, *pp, tmp_size);
                    *pp += tmp_size;

                    /* Source selection */
                    if (NULL == (tmp_layout.storage.u.virt.list[u].source_select = H5S_decode(pp)))
                        HGOTO_ERROR(H5E_PLIST, H5E_CANTDECODE, FAIL, "can't decode source space selection");
                    tmp_layout.storage.u.virt.list[u].source_space_status = H5O_VIRTUAL_STATUS_USER;

                    /* Virtual selection */
                    if (NULL ==
                        (tmp_layout.storage.u.virt.list[u].source_dset.virtual_select = H5S_decode(pp)))
                        HGOTO_ERROR(H5E_PLIST, H5E_CANTDECODE, FAIL, "can't decode virtual space selection");
                    tmp_layout.storage.u.virt.list[u].virtual_space_status = H5O_VIRTUAL_STATUS_USER;

                    /* Parse source file and dataset names for "printf"
                     * style format specifiers */
                    if (H5D_virtual_parse_source_name(
                            tmp_layout.storage.u.virt.list[u].source_file_name,
                            &tmp_layout.storage.u.virt.list[u].parsed_source_file_name,
                            &tmp_layout.storage.u.virt.list[u].psfn_static_strlen,
                            &tmp_layout.storage.u.virt.list[u].psfn_nsubs) < 0)
                        HGOTO_ERROR(H5E_PLIST, H5E_CANTINIT, FAIL, "can't parse source file name");
                    if (H5D_virtual_parse_source_name(
                            tmp_layout.storage.u.virt.list[u].source_dset_name,
                            &tmp_layout.storage.u.virt.list[u].parsed_source_dset_name,
                            &tmp_layout.storage.u.virt.list[u].psdn_static_strlen,
                            &tmp_layout.storage.u.virt.list[u].psdn_nsubs) < 0)
                        HGOTO_ERROR(H5E_PLIST, H5E_CANTINIT, FAIL, "can't parse source dataset name");

                    /* Set source names in source_dset struct */
                    if ((tmp_layout.storage.u.virt.list[u].psfn_nsubs == 0) &&
                        (tmp_layout.storage.u.virt.list[u].psdn_nsubs == 0)) {
                        if (tmp_layout.storage.u.virt.list[u].parsed_source_file_name)
                            tmp_layout.storage.u.virt.list[u].source_dset.file_name =
                                tmp_layout.storage.u.virt.list[u].parsed_source_file_name->name_segment;
                        else
                            tmp_layout.storage.u.virt.list[u].source_dset.file_name =
                                tmp_layout.storage.u.virt.list[u].source_file_name;
                        if (tmp_layout.storage.u.virt.list[u].parsed_source_dset_name)
                            tmp_layout.storage.u.virt.list[u].source_dset.dset_name =
                                tmp_layout.storage.u.virt.list[u].parsed_source_dset_name->name_segment;
                        else
                            tmp_layout.storage.u.virt.list[u].source_dset.dset_name =
                                tmp_layout.storage.u.virt.list[u].source_dset_name;
                    } /* end if */

                    /* unlim_dim fields */
                    tmp_layout.storage.u.virt.list[u].unlim_dim_source =
                        H5S_get_select_unlim_dim(tmp_layout.storage.u.virt.list[u].source_select);
                    tmp_layout.storage.u.virt.list[u].unlim_dim_virtual = H5S_get_select_unlim_dim(
                        tmp_layout.storage.u.virt.list[u].source_dset.virtual_select);
                    tmp_layout.storage.u.virt.list[u].unlim_extent_source  = HSIZE_UNDEF;
                    tmp_layout.storage.u.virt.list[u].unlim_extent_virtual = HSIZE_UNDEF;
                    tmp_layout.storage.u.virt.list[u].clip_size_source     = HSIZE_UNDEF;
                    tmp_layout.storage.u.virt.list[u].clip_size_virtual    = HSIZE_UNDEF;

                    /* Clipped selections */
                    if (tmp_layout.storage.u.virt.list[u].unlim_dim_virtual < 0) {
                        tmp_layout.storage.u.virt.list[u].source_dset.clipped_source_select =
                            tmp_layout.storage.u.virt.list[u].source_select;
                        tmp_layout.storage.u.virt.list[u].source_dset.clipped_virtual_select =
                            tmp_layout.storage.u.virt.list[u].source_dset.virtual_select;
                    } /* end if */

                    /* Update min_dims */
                    if (H5D_virtual_update_min_dims(&tmp_layout, u) < 0)
                        HGOTO_ERROR(H5E_PLIST, H5E_CANTINIT, FAIL,
                                    "unable to update virtual dataset minimum dimensions");
                } /* end for */

                /* Point at the newly set up struct */
                layout = &tmp_layout;
            } /* end else */
        }     /* end block */
        break;

        case H5D_LAYOUT_ERROR:
        case H5D_NLAYOUTS:
        default:
            HGOTO_ERROR(H5E_PLIST, H5E_BADVALUE, FAIL, "bad layout type");
    } /* end switch */

    /* Set the value */
    H5MM_memcpy(value, layout, sizeof(H5O_layout_t));

done:
    FUNC_LEAVE_NOAPI(ret_value)
} /* end H5P__dcrt_layout_dec() */

/*-------------------------------------------------------------------------
 * Function:    H5P__dcrt_layout_del
 *
 * Purpose:     Frees memory used to store the layout property
 *
 * Return:      Success:        Non-negative
 *              Failure:        Negative
 *
 *-------------------------------------------------------------------------
 */
static herr_t
H5P__dcrt_layout_del(hid_t H5_ATTR_UNUSED prop_id, const char H5_ATTR_UNUSED *name,
                     size_t H5_ATTR_UNUSED size, void *value)
{
    herr_t ret_value = SUCCEED; /* Return value */

    FUNC_ENTER_PACKAGE

    /* Sanity check */
    assert(value);

    /* Reset the old layout */
    if (H5O_msg_reset(H5O_LAYOUT_ID, value) < 0)
        HGOTO_ERROR(H5E_PLIST, H5E_CANTRESET, FAIL, "can't release layout message");

done:
    FUNC_LEAVE_NOAPI(ret_value)
} /* end H5P__dcrt_layout_del() */

/*--------------------------------------------------------------------------
 * Function:    H5P__dcrt_layout_copy
 *
 * Purpose:     Copy the layout property
 *
 * Return:      Success:        Non-negative
 *              Failure:        Negative
 *
 *--------------------------------------------------------------------------
 */
static herr_t
H5P__dcrt_layout_copy(const char H5_ATTR_UNUSED *name, size_t H5_ATTR_UNUSED size, void *value)
{
    H5O_layout_t *layout = (H5O_layout_t *)value; /* Create local aliases for values */
    H5O_layout_t  new_layout;
    herr_t        ret_value = SUCCEED;

    FUNC_ENTER_PACKAGE

    assert(layout);

    /* Make copy of layout */
    if (NULL == H5O_msg_copy(H5O_LAYOUT_ID, layout, &new_layout))
        HGOTO_ERROR(H5E_PLIST, H5E_CANTCOPY, FAIL, "can't copy layout");

    /* Set new layout message directly into property list */
    *layout = new_layout;

done:
    FUNC_LEAVE_NOAPI(ret_value)
} /* end H5P__dcrt_layout_copy() */

/*-------------------------------------------------------------------------
 * Function:       H5P__dcrt_layout_cmp
 *
 * Purpose:        Callback routine which is called whenever the layout
 *                 property in the dataset creation property list is
 *                 compared.
 *
 * Return:         positive if VALUE1 is greater than VALUE2, negative if
 *                      VALUE2 is greater than VALUE1 and zero if VALUE1 and
 *                      VALUE2 are equal.
 *
 *-------------------------------------------------------------------------
 */
static int
H5P__dcrt_layout_cmp(const void *_layout1, const void *_layout2, size_t H5_ATTR_UNUSED size)
{
    const H5O_layout_t *layout1 = (const H5O_layout_t *)_layout1, /* Create local aliases for values */
        *layout2                = (const H5O_layout_t *)_layout2;
    herr_t ret_value            = 0; /* Return value */

    FUNC_ENTER_PACKAGE_NOERR

    /* Sanity check */
    assert(layout1);
    assert(layout2);
    assert(size == sizeof(H5O_layout_t));

    /* Check for different layout type */
    if (layout1->type < layout2->type)
        HGOTO_DONE(-1);
    if (layout1->type > layout2->type)
        HGOTO_DONE(1);

    /* Compare non-dataset-specific fields in layout info */
    switch (layout1->type) {
        case H5D_COMPACT:
        case H5D_CONTIGUOUS:
            break;

        case H5D_CHUNKED: {
            unsigned u; /* Local index variable */

            /* Check the number of dimensions */
            if (layout1->u.chunk.ndims < layout2->u.chunk.ndims)
                HGOTO_DONE(-1);
            if (layout1->u.chunk.ndims > layout2->u.chunk.ndims)
                HGOTO_DONE(1);

            /* Compare the chunk dims */
            for (u = 0; u < layout1->u.chunk.ndims - 1; u++) {
                if (layout1->u.chunk.dim[u] < layout2->u.chunk.dim[u])
                    HGOTO_DONE(-1);
                if (layout1->u.chunk.dim[u] > layout2->u.chunk.dim[u])
                    HGOTO_DONE(1);
            } /* end for */
        }     /* end case */
        break;

        case H5D_VIRTUAL: {
            htri_t equal;
            int    strcmp_ret;
            size_t u; /* Local index variable */

            /* Compare number of mappings */
            if (layout1->storage.u.virt.list_nused < layout2->storage.u.virt.list_nused)
                HGOTO_DONE(-1);
            if (layout1->storage.u.virt.list_nused > layout2->storage.u.virt.list_nused)
                HGOTO_DONE(1);

            /* Iterate over mappings */
            for (u = 0; u < layout1->storage.u.virt.list_nused; u++) {
                /* Compare virtual spaces.  Note we cannot tell which is
                 * "greater", so just return 1 if different, -1 on failure.
                 */
                if ((equal = H5S_extent_equal(layout1->storage.u.virt.list[u].source_dset.virtual_select,
                                              layout2->storage.u.virt.list[u].source_dset.virtual_select)) <
                    0)
                    HGOTO_DONE(-1);
                if (!equal)
                    HGOTO_DONE(1);
                if ((equal = H5S_SELECT_SHAPE_SAME(
                         layout1->storage.u.virt.list[u].source_dset.virtual_select,
                         layout2->storage.u.virt.list[u].source_dset.virtual_select)) < 0)
                    HGOTO_DONE(-1);
                if (!equal)
                    HGOTO_DONE(1);

                /* Compare source file names */
                strcmp_ret = strcmp(layout1->storage.u.virt.list[u].source_file_name,
                                    layout2->storage.u.virt.list[u].source_file_name);
                if (strcmp_ret < 0)
                    HGOTO_DONE(-1);
                if (strcmp_ret > 0)
                    HGOTO_DONE(1);

                /* Compare source dataset names */
                strcmp_ret = strcmp(layout1->storage.u.virt.list[u].source_dset_name,
                                    layout2->storage.u.virt.list[u].source_dset_name);
                if (strcmp_ret < 0)
                    HGOTO_DONE(-1);
                if (strcmp_ret > 0)
                    HGOTO_DONE(1);

                /* Compare source spaces.  Note we cannot tell which is
                 * "greater", so just return 1 if different, -1 on failure.
                 */
                if ((equal = H5S_extent_equal(layout1->storage.u.virt.list[u].source_select,
                                              layout2->storage.u.virt.list[u].source_select)) < 0)
                    HGOTO_DONE(-1);
                if (!equal)
                    HGOTO_DONE(1);
                if ((equal = H5S_SELECT_SHAPE_SAME(layout1->storage.u.virt.list[u].source_select,
                                                   layout2->storage.u.virt.list[u].source_select)) < 0)
                    HGOTO_DONE(-1);
                if (!equal)
                    HGOTO_DONE(1);
            } /* end for */
        }     /* end block */
        break;

        case H5D_LAYOUT_ERROR:
        case H5D_NLAYOUTS:
        default:
            assert(0 && "Unknown layout type!");
    } /* end switch */

done:
    FUNC_LEAVE_NOAPI(ret_value)
} /* end H5P__dcrt_layout_cmp() */

/*-------------------------------------------------------------------------
 * Function:    H5P__dcrt_layout_close
 *
 * Purpose:     Frees memory used to store the layout property
 *
 * Return:      Success:        Non-negative
 *              Failure:        Negative
 *
 *-------------------------------------------------------------------------
 */
static herr_t
H5P__dcrt_layout_close(const char H5_ATTR_UNUSED *name, size_t H5_ATTR_UNUSED size, void *value)
{
    herr_t ret_value = SUCCEED; /* Return value */

    FUNC_ENTER_PACKAGE

    /* Sanity check */
    assert(value);

    /* Reset the old layout */
    if (H5O_msg_reset(H5O_LAYOUT_ID, value) < 0)
        HGOTO_ERROR(H5E_PLIST, H5E_CANTRESET, FAIL, "can't release layout message");

done:
    FUNC_LEAVE_NOAPI(ret_value)
} /* end H5P__dcrt_layout_close() */

/*-------------------------------------------------------------------------
 * Function:    H5P__dcrt_fill_value_set
 *
 * Purpose:     Copies a fill value property when it's set for a property list
 *
 * Return:      Success:        Non-negative
 *              Failure:        Negative
 *
 *-------------------------------------------------------------------------
 */
static herr_t
H5P__dcrt_fill_value_set(hid_t H5_ATTR_UNUSED prop_id, const char H5_ATTR_UNUSED *name,
                         size_t H5_ATTR_UNUSED size, void *value)
{
    H5O_fill_t *fill = (H5O_fill_t *)value; /* Create local aliases for values */
    H5O_fill_t  new_fill;
    herr_t      ret_value = SUCCEED; /* Return value */

    FUNC_ENTER_PACKAGE

    /* Sanity check */
    assert(value);

    /* Make copy of fill value */
    if (NULL == H5O_msg_copy(H5O_FILL_ID, fill, &new_fill))
        HGOTO_ERROR(H5E_PLIST, H5E_CANTCOPY, FAIL, "can't copy fill value");

    /* Copy new fill value message over old one */
    *fill = new_fill;

done:
    FUNC_LEAVE_NOAPI(ret_value)
} /* end H5P__dcrt_fill_value_set() */

/*-------------------------------------------------------------------------
 * Function:    H5P__dcrt_fill_value_get
 *
 * Purpose:     Copies a fill value property when it's retrieved from a property list
 *
 * Return:      Success:        Non-negative
 *              Failure:        Negative
 *
 *-------------------------------------------------------------------------
 */
static herr_t
H5P__dcrt_fill_value_get(hid_t H5_ATTR_UNUSED prop_id, const char H5_ATTR_UNUSED *name,
                         size_t H5_ATTR_UNUSED size, void *value)
{
    H5O_fill_t *fill = (H5O_fill_t *)value; /* Create local aliases for values */
    H5O_fill_t  new_fill;
    herr_t      ret_value = SUCCEED; /* Return value */

    FUNC_ENTER_PACKAGE

    /* Sanity check */
    assert(value);

    /* Make copy of fill value */
    if (NULL == H5O_msg_copy(H5O_FILL_ID, fill, &new_fill))
        HGOTO_ERROR(H5E_PLIST, H5E_CANTCOPY, FAIL, "can't copy fill value");

    /* Copy new fill value message over old one */
    *fill = new_fill;

done:
    FUNC_LEAVE_NOAPI(ret_value)
} /* end H5P__dcrt_fill_value_get() */

/*-------------------------------------------------------------------------
 * Function:       H5P__dcrt_fill_value_enc
 *
 * Purpose:        Callback routine which is called whenever the fill value
 *                 property in the dataset creation property list is
 *                 encoded.
 *
 * Return:	   Success:	Non-negative
 *		   Failure:	Negative
 *
 *-------------------------------------------------------------------------
 */
static herr_t
H5P__dcrt_fill_value_enc(const void *value, void **_pp, size_t *size)
{
    const H5O_fill_t *fill      = (const H5O_fill_t *)value; /* Create local aliases for values */
    size_t            dt_size   = 0;                         /* Size of encoded datatype */
    herr_t            ret_value = SUCCEED;                   /* Return value */
    uint8_t         **pp        = (uint8_t **)_pp;
    uint64_t          enc_value;
    unsigned          enc_size = 0;

    FUNC_ENTER_PACKAGE

    /* Sanity check */
    HDcompile_assert(sizeof(size_t) <= sizeof(uint64_t));
    HDcompile_assert(sizeof(ssize_t) <= sizeof(int64_t));
    assert(fill);
    assert(size);

    if (NULL != *pp) {
        /* Encode alloc and fill time */
        *(*pp)++ = (uint8_t)fill->alloc_time;
        *(*pp)++ = (uint8_t)fill->fill_time;

        /* Encode size of fill value */
        INT64ENCODE(*pp, fill->size);

        /* Encode the fill value & datatype */
        if (fill->size > 0) {
            /* Encode the fill value itself */
            H5MM_memcpy(*pp, (uint8_t *)fill->buf, (size_t)fill->size);
            *pp += fill->size;

            /* Encode fill value datatype */
            assert(fill->type);

            if (H5T_encode(fill->type, NULL, &dt_size) < 0)
                HGOTO_ERROR(H5E_DATATYPE, H5E_CANTENCODE, FAIL, "can't encode datatype");

            /* Encode the size of a size_t */
            enc_value = (uint64_t)dt_size;
            enc_size  = H5VM_limit_enc_size(enc_value);
            assert(enc_size < 256);

            /* Encode the size */
            *(*pp)++ = (uint8_t)enc_size;

            /* Encode the size of the encoded datatype */
            UINT64ENCODE_VAR(*pp, enc_value, enc_size);

            if (H5T_encode(fill->type, *pp, &dt_size) < 0)
                HGOTO_ERROR(H5E_DATATYPE, H5E_CANTENCODE, FAIL, "can't encode datatype");
            *pp += dt_size;
        } /* end if */
    }     /* end if */

    /* Calculate size needed for encoding */
    *size += 2;
    *size += sizeof(int64_t);
    if (fill->size > 0) {
        /* The size of the fill value buffer */
        *size += (size_t)fill->size;

        /* calculate those if they were not calculated earlier */
        if (NULL == *pp) {
            /* Get the size of the encoded datatype */
            assert(fill->type);
            if (H5T_encode(fill->type, NULL, &dt_size) < 0)
                HGOTO_ERROR(H5E_DATATYPE, H5E_CANTENCODE, FAIL, "can't encode datatype");
            enc_value = (uint64_t)dt_size;
            enc_size  = H5VM_limit_enc_size(enc_value);
        }
        *size += (1 + enc_size);
        *size += dt_size;
    } /* end if */

done:
    FUNC_LEAVE_NOAPI(ret_value)
} /* end H5P__dcrt_fill_value_enc() */

/*-------------------------------------------------------------------------
 * Function:       H5P__dcrt_fill_value_dec
 *
 * Purpose:        Callback routine which is called whenever the fill value
 *                 property in the dataset creation property list is
 *                 decoded.
 *
 * Return:	   Success:	Non-negative
 *		   Failure:	Negative
 *
 *-------------------------------------------------------------------------
 */
static herr_t
H5P__dcrt_fill_value_dec(const void **_pp, void *_value)
{
    H5O_fill_t     *fill      = (H5O_fill_t *)_value; /* Fill value */
    const uint8_t **pp        = (const uint8_t **)_pp;
    herr_t          ret_value = SUCCEED; /* Return value */

    FUNC_ENTER_PACKAGE

    HDcompile_assert(sizeof(size_t) <= sizeof(uint64_t));
    HDcompile_assert(sizeof(ssize_t) <= sizeof(int64_t));

    /* Set property to default value */
    *fill = H5D_def_fill_g;

    /* Decode alloc and fill time */
    fill->alloc_time = (H5D_alloc_time_t) * (*pp)++;
    fill->fill_time  = (H5D_fill_time_t) * (*pp)++;

    /* Decode fill size */
    INT64DECODE(*pp, fill->size);

    /* Check if there's a fill value */
    if (fill->size > 0) {
        size_t   dt_size = 0;
        uint64_t enc_value;
        unsigned enc_size;

        /* Allocate fill buffer and copy the contents in it */
        if (NULL == (fill->buf = H5MM_malloc((size_t)fill->size)))
            HGOTO_ERROR(H5E_PLIST, H5E_CANTALLOC, FAIL, "memory allocation failed for fill value buffer");
        H5MM_memcpy((uint8_t *)fill->buf, *pp, (size_t)fill->size);
        *pp += fill->size;

        enc_size = *(*pp)++;
        assert(enc_size < 256);

        /* Decode the size of encoded datatype */
        UINT64DECODE_VAR(*pp, enc_value, enc_size);
        dt_size = (size_t)enc_value;

        /* Decode type */
        if (NULL == (fill->type = H5T_decode(dt_size, *pp)))
            HGOTO_ERROR(H5E_PLIST, H5E_CANTDECODE, FAIL, "can't decode fill value datatype");
        *pp += dt_size;
    } /* end if */

done:
    FUNC_LEAVE_NOAPI(ret_value)
} /* end H5P__dcrt_fill_value_dec() */

/*-------------------------------------------------------------------------
 * Function:    H5P__dcrt_fill_value_del
 *
 * Purpose:     Frees memory used to store the fill value property
 *
 * Return:      Success:        Non-negative
 *              Failure:        Negative
 *
 *-------------------------------------------------------------------------
 */
static herr_t
H5P__dcrt_fill_value_del(hid_t H5_ATTR_UNUSED prop_id, const char H5_ATTR_UNUSED *name,
                         size_t H5_ATTR_UNUSED size, void *value)
{
    herr_t ret_value = SUCCEED; /* Return value */

    FUNC_ENTER_PACKAGE

    /* Sanity check */
    assert(value);

    /* Reset the old fill value message */
    if (H5O_msg_reset(H5O_FILL_ID, value) < 0)
        HGOTO_ERROR(H5E_PLIST, H5E_CANTRESET, FAIL, "can't release fill value message");

done:
    FUNC_LEAVE_NOAPI(ret_value)
} /* end H5P__dcrt_fill_value_del() */

/*--------------------------------------------------------------------------
 * Function:    H5P__dcrt_fill_value_copy
 *
 * Purpose:     Copy the fill value property
 *
 * Return:      Success:        Non-negative
 *              Failure:        Negative
 *
 *--------------------------------------------------------------------------
 */
static herr_t
H5P__dcrt_fill_value_copy(const char H5_ATTR_UNUSED *name, size_t H5_ATTR_UNUSED size, void *value)
{
    H5O_fill_t *fill = (H5O_fill_t *)value; /* Create local aliases for values */
    H5O_fill_t  new_fill;
    herr_t      ret_value = SUCCEED;

    FUNC_ENTER_PACKAGE

    assert(fill);

    /* Make copy of fill value message */
    if (NULL == H5O_msg_copy(H5O_FILL_ID, fill, &new_fill))
        HGOTO_ERROR(H5E_PLIST, H5E_CANTCOPY, FAIL, "can't copy fill value");

    /* Set new fill value message directly into property list */
    *fill = new_fill;

done:
    FUNC_LEAVE_NOAPI(ret_value)
} /* end H5P__dcrt_fill_value_copy() */

/*-------------------------------------------------------------------------
 * Function:       H5P_fill_value_cmp
 *
 * Purpose:        Callback routine which is called whenever the fill value
 *                 property in the dataset creation property list is compared.
 *
 * Return:         positive if VALUE1 is greater than VALUE2, negative if
 *                      VALUE2 is greater than VALUE1 and zero if VALUE1 and
 *                      VALUE2 are equal.
 *
 *-------------------------------------------------------------------------
 */
int
H5P_fill_value_cmp(const void *_fill1, const void *_fill2, size_t H5_ATTR_UNUSED size)
{
    const H5O_fill_t *fill1 = (const H5O_fill_t *)_fill1, /* Create local aliases for values */
        *fill2              = (const H5O_fill_t *)_fill2;
    int    cmp_value;     /* Value from comparison */
    herr_t ret_value = 0; /* Return value */

    FUNC_ENTER_NOAPI_NOINIT_NOERR

    /* Sanity check */
    assert(fill1);
    assert(fill2);
    assert(size == sizeof(H5O_fill_t));

    /* Check the size of fill values */
    if (fill1->size < fill2->size)
        HGOTO_DONE(-1);
    if (fill1->size > fill2->size)
        HGOTO_DONE(1);

    /* Check the types of the fill values */
    if (fill1->type == NULL && fill2->type != NULL)
        HGOTO_DONE(-1);
    if (fill1->type != NULL && fill2->type == NULL)
        HGOTO_DONE(1);
    if (fill1->type != NULL)
        if ((cmp_value = H5T_cmp(fill1->type, fill2->type, false)) != 0)
            HGOTO_DONE(cmp_value);

    /* Check the fill values in the buffers */
    if (fill1->buf == NULL && fill2->buf != NULL)
        HGOTO_DONE(-1);
    if (fill1->buf != NULL && fill2->buf == NULL)
        HGOTO_DONE(1);
    if (fill1->buf != NULL)
        if ((cmp_value = memcmp(fill1->buf, fill2->buf, (size_t)fill1->size)) != 0)
            HGOTO_DONE(cmp_value);

    /* Check the allocation time for the fill values */
    if (fill1->alloc_time < fill2->alloc_time)
        HGOTO_DONE(-1);
    if (fill1->alloc_time > fill2->alloc_time)
        HGOTO_DONE(1);

    /* Check the fill time for the fill values */
    if (fill1->fill_time < fill2->fill_time)
        HGOTO_DONE(-1);
    if (fill1->fill_time > fill2->fill_time)
        HGOTO_DONE(1);

done:
    FUNC_LEAVE_NOAPI(ret_value)
} /* end H5P_fill_value_cmp() */

/*-------------------------------------------------------------------------
 * Function:    H5P__dcrt_fill_value_close
 *
 * Purpose:     Frees memory used to store the fill value property
 *
 * Return:      Success:        Non-negative
 *              Failure:        Negative
 *
 *-------------------------------------------------------------------------
 */
static herr_t
H5P__dcrt_fill_value_close(const char H5_ATTR_UNUSED *name, size_t H5_ATTR_UNUSED size, void *value)
{
    herr_t ret_value = SUCCEED; /* Return value */

    FUNC_ENTER_PACKAGE

    /* Sanity check */
    assert(value);

    /* Reset the old fill value message */
    if (H5O_msg_reset(H5O_FILL_ID, value) < 0)
        HGOTO_ERROR(H5E_PLIST, H5E_CANTRESET, FAIL, "can't release fill value message");

done:
    FUNC_LEAVE_NOAPI(ret_value)
} /* end H5P__dcrt_fill_value_close() */

/*-------------------------------------------------------------------------
 * Function:    H5P__dcrt_ext_file_list_set
 *
 * Purpose:     Copies an external file list property when it's set for a property list
 *
 * Return:      Success:        Non-negative
 *              Failure:        Negative
 *
 *-------------------------------------------------------------------------
 */
static herr_t
H5P__dcrt_ext_file_list_set(hid_t H5_ATTR_UNUSED prop_id, const char H5_ATTR_UNUSED *name,
                            size_t H5_ATTR_UNUSED size, void *value)
{
    H5O_efl_t *efl = (H5O_efl_t *)value; /* Create local aliases for values */
    H5O_efl_t  new_efl;
    herr_t     ret_value = SUCCEED; /* Return value */

    FUNC_ENTER_PACKAGE

    /* Sanity check */
    assert(value);

    /* Make copy of external file list */
    if (NULL == H5O_msg_copy(H5O_EFL_ID, efl, &new_efl))
        HGOTO_ERROR(H5E_PLIST, H5E_CANTCOPY, FAIL, "can't copy external file list");

    /* Copy new external file list message over old one */
    *efl = new_efl;

done:
    FUNC_LEAVE_NOAPI(ret_value)
} /* end H5P__dcrt_ext_file_list_set() */

/*-------------------------------------------------------------------------
 * Function:    H5P__dcrt_ext_file_list_get
 *
 * Purpose:     Copies an external file list property when it's retrieved from a property list
 *
 * Return:      Success:        Non-negative
 *              Failure:        Negative
 *
 *-------------------------------------------------------------------------
 */
static herr_t
H5P__dcrt_ext_file_list_get(hid_t H5_ATTR_UNUSED prop_id, const char H5_ATTR_UNUSED *name,
                            size_t H5_ATTR_UNUSED size, void *value)
{
    H5O_efl_t *efl = (H5O_efl_t *)value; /* Create local aliases for values */
    H5O_efl_t  new_efl;
    herr_t     ret_value = SUCCEED; /* Return value */

    FUNC_ENTER_PACKAGE

    /* Sanity check */
    assert(value);

    /* Make copy of external file list */
    if (NULL == H5O_msg_copy(H5O_EFL_ID, efl, &new_efl))
        HGOTO_ERROR(H5E_PLIST, H5E_CANTCOPY, FAIL, "can't copy external file list");

    /* Copy new external file list message over old one */
    *efl = new_efl;

done:
    FUNC_LEAVE_NOAPI(ret_value)
} /* end H5P__dcrt_ext_file_list_get() */

/*-------------------------------------------------------------------------
 * Function:       H5P__dcrt_ext_file_list_enc
 *
 * Purpose:        Callback routine which is called whenever the efl
 *                 property in the dataset creation property list is
 *                 encoded.
 *
 * Return:	   Success:	Non-negative
 *		   Failure:	Negative
 *
 *-------------------------------------------------------------------------
 */
static herr_t
H5P__dcrt_ext_file_list_enc(const void *value, void **_pp, size_t *size)
{
    const H5O_efl_t *efl = (const H5O_efl_t *)value; /* Create local aliases for values */
    size_t           len = 0;                        /* String length of slot name */
    size_t           u;                              /* Local index variable */
    uint8_t        **pp = (uint8_t **)_pp;
    unsigned         enc_size;
    uint64_t         enc_value;

    FUNC_ENTER_PACKAGE_NOERR

    /* Sanity check */
    assert(efl);
    HDcompile_assert(sizeof(size_t) <= sizeof(uint64_t));
    HDcompile_assert(sizeof(off_t) <= sizeof(uint64_t));
    HDcompile_assert(sizeof(hsize_t) <= sizeof(uint64_t));
    assert(size);

    if (NULL != *pp) {
        /* Encode number of slots used */
        enc_value = (uint64_t)efl->nused;
        enc_size  = H5VM_limit_enc_size(enc_value);
        assert(enc_size < 256);
        *(*pp)++ = (uint8_t)enc_size;
        UINT64ENCODE_VAR(*pp, enc_value, enc_size);

        /* Encode file list */
        for (u = 0; u < efl->nused; u++) {
            /* Calculate length of slot name and encode it */
            len       = strlen(efl->slot[u].name) + 1;
            enc_value = (uint64_t)len;
            enc_size  = H5VM_limit_enc_size(enc_value);
            assert(enc_size < 256);
            *(*pp)++ = (uint8_t)enc_size;
            UINT64ENCODE_VAR(*pp, enc_value, enc_size);

            /* Encode name */
            H5MM_memcpy(*pp, (uint8_t *)(efl->slot[u].name), len);
            *pp += len;

            /* Encode offset */
            enc_value = (uint64_t)efl->slot[u].offset;
            enc_size  = H5VM_limit_enc_size(enc_value);
            assert(enc_size < 256);
            *(*pp)++ = (uint8_t)enc_size;
            UINT64ENCODE_VAR(*pp, enc_value, enc_size);

            /* encode size */
            enc_value = (uint64_t)efl->slot[u].size;
            enc_size  = H5VM_limit_enc_size(enc_value);
            assert(enc_size < 256);
            *(*pp)++ = (uint8_t)enc_size;
            UINT64ENCODE_VAR(*pp, enc_value, enc_size);
        } /* end for */
    }     /* end if */

    /* Calculate size needed for encoding */
    *size += (1 + H5VM_limit_enc_size((uint64_t)efl->nused));
    for (u = 0; u < efl->nused; u++) {
        len = strlen(efl->slot[u].name) + 1;
        *size += (1 + H5VM_limit_enc_size((uint64_t)len));
        *size += len;
        *size += (1 + H5VM_limit_enc_size((uint64_t)efl->slot[u].offset));
        *size += (1 + H5VM_limit_enc_size((uint64_t)efl->slot[u].size));
    } /* end for */

    FUNC_LEAVE_NOAPI(SUCCEED)
} /* end H5P__dcrt_ext_file_list_enc() */

/*-------------------------------------------------------------------------
 * Function:       H5P__dcrt_ext_file_list_dec
 *
 * Purpose:        Callback routine which is called whenever the efl
 *                 property in the dataset creation property list is
 *                 decoded.
 *
 * Return:	   Success:	Non-negative
 *		   Failure:	Negative
 *
 *-------------------------------------------------------------------------
 */
static herr_t
H5P__dcrt_ext_file_list_dec(const void **_pp, void *_value)
{
    H5O_efl_t      *efl = (H5O_efl_t *)_value; /* External file list */
    const uint8_t **pp  = (const uint8_t **)_pp;
    size_t          u, nused;
    unsigned        enc_size;
    uint64_t        enc_value;
    herr_t          ret_value = SUCCEED; /* Return value */

    FUNC_ENTER_PACKAGE

    /* Sanity check */
    assert(pp);
    assert(*pp);
    assert(efl);
    HDcompile_assert(sizeof(size_t) <= sizeof(uint64_t));
    HDcompile_assert(sizeof(off_t) <= sizeof(uint64_t));
    HDcompile_assert(sizeof(hsize_t) <= sizeof(uint64_t));

    /* Set property to default value */
    *efl = H5D_def_efl_g;

    /* Decode number of slots used */
    enc_size = *(*pp)++;
    assert(enc_size < 256);
    UINT64DECODE_VAR(*pp, enc_value, enc_size);
    nused = (size_t)enc_value;

    /* Decode information for each slot */
    for (u = 0; u < nused; u++) {
        size_t len;
        if (efl->nused >= efl->nalloc) {
            size_t           na = efl->nalloc + H5O_EFL_ALLOC;
            H5O_efl_entry_t *x  = (H5O_efl_entry_t *)H5MM_realloc(efl->slot, na * sizeof(H5O_efl_entry_t));
            if (!x)
                HGOTO_ERROR(H5E_RESOURCE, H5E_CANTALLOC, FAIL, "memory allocation failed");

            efl->nalloc = na;
            efl->slot   = x;
        } /* end if */

        /* Decode length of slot name */
        enc_size = *(*pp)++;
        assert(enc_size < 256);
        UINT64DECODE_VAR(*pp, enc_value, enc_size);
        len = (size_t)enc_value;

        /* Allocate name buffer and decode the name into it */
        efl->slot[u].name = H5MM_xstrdup((const char *)(*pp));
        *pp += len;

        /* decode offset */
        enc_size = *(*pp)++;
        assert(enc_size < 256);
        UINT64DECODE_VAR(*pp, enc_value, enc_size);
        efl->slot[u].offset = (off_t)enc_value;

        /* decode size */
        enc_size = *(*pp)++;
        assert(enc_size < 256);
        UINT64DECODE_VAR(*pp, enc_value, enc_size);
        efl->slot[u].size = (hsize_t)enc_value;

        efl->slot[u].name_offset = 0; /*not entered into heap yet*/
        efl->nused++;
    } /* end for */

done:
    FUNC_LEAVE_NOAPI(ret_value)
} /* end H5P__dcrt_ext_file_list_dec() */

/*-------------------------------------------------------------------------
 * Function:    H5P__dcrt_ext_file_list_del
 *
 * Purpose:     Frees memory used to store the efl property
 *
 * Return:      Success:        Non-negative
 *              Failure:        Negative
 *
 *-------------------------------------------------------------------------
 */
static herr_t
H5P__dcrt_ext_file_list_del(hid_t H5_ATTR_UNUSED prop_id, const char H5_ATTR_UNUSED *name,
                            size_t H5_ATTR_UNUSED size, void *value)
{
    herr_t ret_value = SUCCEED; /* Return value */

    FUNC_ENTER_PACKAGE

    /* Sanity check */
    assert(value);

    /* Reset the old efl message */
    if (H5O_msg_reset(H5O_EFL_ID, value) < 0)
        HGOTO_ERROR(H5E_PLIST, H5E_CANTRESET, FAIL, "can't release external file list message");

done:
    FUNC_LEAVE_NOAPI(ret_value)
} /* end H5P__dcrt_ext_file_list_del() */

/*--------------------------------------------------------------------------
 * Function:    H5P__dcrt_ext_file_list_copy
 *
 * Purpose:     Copy the efl property
 *
 * Return:      Success:        Non-negative
 *              Failure:        Negative
 *
 *--------------------------------------------------------------------------
 */
static herr_t
H5P__dcrt_ext_file_list_copy(const char H5_ATTR_UNUSED *name, size_t H5_ATTR_UNUSED size, void *value)
{
    H5O_efl_t *efl = (H5O_efl_t *)value; /* Create local aliases for values */
    H5O_efl_t  new_efl;
    herr_t     ret_value = SUCCEED;

    FUNC_ENTER_PACKAGE

    assert(efl);

    /* Make copy of efl message */
    if (NULL == H5O_msg_copy(H5O_EFL_ID, efl, &new_efl))
        HGOTO_ERROR(H5E_PLIST, H5E_CANTCOPY, FAIL, "can't copy external file list");

    /* Set new efl message directly into property list */
    *efl = new_efl;

done:
    FUNC_LEAVE_NOAPI(ret_value)
} /* end H5P__dcrt_ext_file_list_copy() */

/*-------------------------------------------------------------------------
 * Function:       H5P__dcrt_ext_file_list_cmp
 *
 * Purpose:        Callback routine which is called whenever the external file
 *                 list property in the dataset creation property list is
 *                 compared.
 *
 * Return:         positive if VALUE1 is greater than VALUE2, negative if
 *                      VALUE2 is greater than VALUE1 and zero if VALUE1 and
 *                      VALUE2 are equal.
 *
 *-------------------------------------------------------------------------
 */
static int
H5P__dcrt_ext_file_list_cmp(const void *_efl1, const void *_efl2, size_t H5_ATTR_UNUSED size)
{
    const H5O_efl_t *efl1 = (const H5O_efl_t *)_efl1, /* Create local aliases for values */
        *efl2             = (const H5O_efl_t *)_efl2;
    int    cmp_value;     /* Value from comparison */
    herr_t ret_value = 0; /* Return value */

    FUNC_ENTER_PACKAGE_NOERR

    /* Sanity check */
    assert(efl1);
    assert(efl2);
    assert(size == sizeof(H5O_efl_t));

    /* Check the number of allocated efl entries */
    if (efl1->nalloc < efl2->nalloc)
        HGOTO_DONE(-1);
    if (efl1->nalloc > efl2->nalloc)
        HGOTO_DONE(1);

    /* Check the number of used efl entries */
    if (efl1->nused < efl2->nused)
        HGOTO_DONE(-1);
    if (efl1->nused > efl2->nused)
        HGOTO_DONE(1);

    /* Check the efl entry information */
    if (efl1->slot == NULL && efl2->slot != NULL)
        HGOTO_DONE(-1);
    if (efl1->slot != NULL && efl2->slot == NULL)
        HGOTO_DONE(1);
    if (efl1->slot != NULL && efl1->nused > 0) {
        size_t u; /* Local index variable */

        /* Loop through all entries, comparing them */
        for (u = 0; u < efl1->nused; u++) {
            /* Check the name offset of the efl entry */
            if (efl1->slot[u].name_offset < efl2->slot[u].name_offset)
                HGOTO_DONE(-1);
            if (efl1->slot[u].name_offset > efl2->slot[u].name_offset)
                HGOTO_DONE(1);

            /* Check the name of the efl entry */
            if (efl1->slot[u].name == NULL && efl2->slot[u].name != NULL)
                HGOTO_DONE(-1);
            if (efl1->slot[u].name != NULL && efl2->slot[u].name == NULL)
                HGOTO_DONE(1);
            if (efl1->slot[u].name != NULL)
                if ((cmp_value = strcmp(efl1->slot[u].name, efl2->slot[u].name)) != 0)
                    HGOTO_DONE(cmp_value);

            /* Check the file offset of the efl entry */
            if (efl1->slot[u].offset < efl2->slot[u].offset)
                HGOTO_DONE(-1);
            if (efl1->slot[u].offset > efl2->slot[u].offset)
                HGOTO_DONE(1);

            /* Check the file size of the efl entry */
            if (efl1->slot[u].size < efl2->slot[u].size)
                HGOTO_DONE(-1);
            if (efl1->slot[u].size > efl2->slot[u].size)
                HGOTO_DONE(1);
        } /* end for */
    }     /* end if */

done:
    FUNC_LEAVE_NOAPI(ret_value)
} /* end H5P__dcrt_ext_file_list_cmp() */

/*-------------------------------------------------------------------------
 * Function:    H5P__dcrt_ext_file_list_close
 *
 * Purpose:     Frees memory used to store the efl property
 *
 * Return:      Success:        Non-negative
 *              Failure:        Negative
 *
 *-------------------------------------------------------------------------
 */
static herr_t
H5P__dcrt_ext_file_list_close(const char H5_ATTR_UNUSED *name, size_t H5_ATTR_UNUSED size, void *value)
{
    herr_t ret_value = SUCCEED; /* Return value */

    FUNC_ENTER_PACKAGE

    /* Sanity check */
    assert(value);

    /* Reset the old efl message */
    if (H5O_msg_reset(H5O_EFL_ID, value) < 0)
        HGOTO_ERROR(H5E_PLIST, H5E_CANTRESET, FAIL, "can't release external file list message");

done:
    FUNC_LEAVE_NOAPI(ret_value)
} /* end H5P__dcrt_ext_file_list_close() */

/*-------------------------------------------------------------------------
 * Function:  H5P__set_layout
 *
 * Purpose:   Sets the layout of raw data in the file.
 *
 * Return:    Non-negative on success/Negative on failure
 *
 *-------------------------------------------------------------------------
 */
static herr_t
H5P__set_layout(H5P_genplist_t *plist, const H5O_layout_t *layout)
{
    unsigned alloc_time_state;    /* State of allocation time property */
    herr_t   ret_value = SUCCEED; /* return value */

    FUNC_ENTER_PACKAGE

    /* Get the allocation time state */
    if (H5P_get(plist, H5D_CRT_ALLOC_TIME_STATE_NAME, &alloc_time_state) < 0)
        HGOTO_ERROR(H5E_PLIST, H5E_CANTGET, FAIL, "can't get space allocation time state");

    /* If we still have the "default" allocation time, change it according to the new layout */
    if (alloc_time_state) {
        H5O_fill_t fill; /* Fill value */

        /* Get current fill value info */
        if (H5P_peek(plist, H5D_CRT_FILL_VALUE_NAME, &fill) < 0)
            HGOTO_ERROR(H5E_PLIST, H5E_CANTGET, FAIL, "can't get fill value");

        /* Set the default based on layout */
        switch (layout->type) {
            case H5D_COMPACT:
                fill.alloc_time = H5D_ALLOC_TIME_EARLY;
                break;

            case H5D_CONTIGUOUS:
                fill.alloc_time = H5D_ALLOC_TIME_LATE;
                break;

            case H5D_CHUNKED:
            case H5D_VIRTUAL:
                fill.alloc_time = H5D_ALLOC_TIME_INCR;
                break;

            case H5D_LAYOUT_ERROR:
            case H5D_NLAYOUTS:
            default:
                HGOTO_ERROR(H5E_DATASET, H5E_UNSUPPORTED, FAIL, "unknown layout type");
        } /* end switch */

        /* Set updated fill value info */
        if (H5P_poke(plist, H5D_CRT_FILL_VALUE_NAME, &fill) < 0)
            HGOTO_ERROR(H5E_PLIST, H5E_CANTSET, FAIL, "can't set space allocation time");
    } /* end if */

    /* Set layout value */
    if (H5P_set(plist, H5D_CRT_LAYOUT_NAME, layout) < 0)
        HGOTO_ERROR(H5E_PLIST, H5E_CANTINIT, FAIL, "can't set layout");

done:
    FUNC_LEAVE_NOAPI(ret_value)
} /* end H5P__set_layout() */

/*-------------------------------------------------------------------------
 * Function:	H5Pset_layout
 *
 * Purpose:	Sets the layout of raw data in the file.
 *
 * Return:	Non-negative on success/Negative on failure
 *
 *-------------------------------------------------------------------------
 */
herr_t
H5Pset_layout(hid_t plist_id, H5D_layout_t layout_type)
{
    H5P_genplist_t     *plist;               /* Property list pointer */
    const H5O_layout_t *layout;              /* Pointer to default layout information for type specified */
    herr_t              ret_value = SUCCEED; /* Return value */

    FUNC_ENTER_API(FAIL)
    H5TRACE2("e", "iDl", plist_id, layout_type);

    /* Check arguments */
    if (layout_type < 0 || layout_type >= H5D_NLAYOUTS)
        HGOTO_ERROR(H5E_ARGS, H5E_BADRANGE, FAIL, "raw data layout method is not valid");

    /* Get the plist structure */
    if (NULL == (plist = H5P_object_verify(plist_id, H5P_DATASET_CREATE)))
        HGOTO_ERROR(H5E_ID, H5E_BADID, FAIL, "can't find object for ID");

    /* Get pointer to correct default layout */
    switch (layout_type) {
        case H5D_COMPACT:
            layout = &H5D_def_layout_compact_g;
            break;

        case H5D_CONTIGUOUS:
            layout = &H5D_def_layout_contig_g;
            break;

        case H5D_CHUNKED:
            layout = &H5D_def_layout_chunk_g;
            break;

        case H5D_VIRTUAL:
            layout = &H5D_def_layout_virtual_g;
            break;

        case H5D_LAYOUT_ERROR:
        case H5D_NLAYOUTS:
        default:
            HGOTO_ERROR(H5E_DATASET, H5E_UNSUPPORTED, FAIL, "unknown layout type");
    } /* end switch */

    /* Set value */
    if (H5P__set_layout(plist, layout) < 0)
        HGOTO_ERROR(H5E_PLIST, H5E_CANTINIT, FAIL, "can't set layout");

done:
    FUNC_LEAVE_API(ret_value)
} /* end H5Pset_layout() */

/*-------------------------------------------------------------------------
 * Function:	H5Pget_layout
 *
 * Purpose:	Retrieves layout type of a dataset creation property list.
 *
 * Return:	Success:	The layout type
 *
 *		Failure:	H5D_LAYOUT_ERROR (negative)
 *
 *-------------------------------------------------------------------------
 */
H5D_layout_t
H5Pget_layout(hid_t plist_id)
{
    H5P_genplist_t *plist;     /* Property list pointer */
    H5O_layout_t    layout;    /* Layout property */
    H5D_layout_t    ret_value; /* Return value */

    FUNC_ENTER_API(H5D_LAYOUT_ERROR)
    H5TRACE1("Dl", "i", plist_id);

    /* Get the plist structure */
    if (NULL == (plist = H5P_object_verify(plist_id, H5P_DATASET_CREATE)))
        HGOTO_ERROR(H5E_ID, H5E_BADID, H5D_LAYOUT_ERROR, "can't find object for ID");

    /* Peek at layout property */
    if (H5P_peek(plist, H5D_CRT_LAYOUT_NAME, &layout) < 0)
        HGOTO_ERROR(H5E_PLIST, H5E_CANTGET, H5D_LAYOUT_ERROR, "can't get layout");

    /* Set return value */
    ret_value = layout.type;

done:
    FUNC_LEAVE_API(ret_value)
} /* ed H5Pget_layout() */

/*-------------------------------------------------------------------------
 * Function:	H5Pset_chunk
 *
 * Purpose:	Sets the number of dimensions and the size of each chunk to
 *		the values specified.  The dimensionality of the chunk should
 *		match the dimensionality of the dataspace.
 *
 *		As a side effect, the layout method is changed to
 *		H5D_CHUNKED.
 *
 * Return:	Non-negative on success/Negative on failure
 *
 *-------------------------------------------------------------------------
 */
herr_t
H5Pset_chunk(hid_t plist_id, int ndims, const hsize_t dim[/*ndims*/])
{
    H5P_genplist_t *plist;               /* Property list pointer */
    H5O_layout_t    chunk_layout;        /* Layout information for setting chunk info */
    uint64_t        chunk_nelmts;        /* Number of elements in chunk */
    unsigned        u;                   /* Local index variable */
    herr_t          ret_value = SUCCEED; /* Return value */

    FUNC_ENTER_API(FAIL)
    H5TRACE3("e", "iIs*[a1]h", plist_id, ndims, dim);

    /* Check arguments */
    if (ndims <= 0)
        HGOTO_ERROR(H5E_ARGS, H5E_BADRANGE, FAIL, "chunk dimensionality must be positive");
    if (ndims > H5S_MAX_RANK)
        HGOTO_ERROR(H5E_ARGS, H5E_BADRANGE, FAIL, "chunk dimensionality is too large");
    if (!dim)
        HGOTO_ERROR(H5E_ARGS, H5E_BADVALUE, FAIL, "no chunk dimensions specified");

    /* Verify & initialize property's chunk dims */
    H5MM_memcpy(&chunk_layout, &H5D_def_layout_chunk_g, sizeof(H5D_def_layout_chunk_g));
    memset(&chunk_layout.u.chunk.dim, 0, sizeof(chunk_layout.u.chunk.dim));
    chunk_nelmts = 1;
    for (u = 0; u < (unsigned)ndims; u++) {
        if (dim[u] == 0)
            HGOTO_ERROR(H5E_ARGS, H5E_BADRANGE, FAIL, "all chunk dimensions must be positive");
        if (dim[u] != (dim[u] & 0xffffffff))
            HGOTO_ERROR(H5E_ARGS, H5E_BADRANGE, FAIL, "all chunk dimensions must be less than 2^32");
        chunk_nelmts *= dim[u];
        if (chunk_nelmts > (uint64_t)0xffffffff)
            HGOTO_ERROR(H5E_ARGS, H5E_BADRANGE, FAIL, "number of elements in chunk must be < 4GB");
        chunk_layout.u.chunk.dim[u] = (uint32_t)dim[u]; /* Store user's chunk dimensions */
    }                                                   /* end for */

    /* Get the plist structure */
    if (NULL == (plist = H5P_object_verify(plist_id, H5P_DATASET_CREATE)))
        HGOTO_ERROR(H5E_ID, H5E_BADID, FAIL, "can't find object for ID");

    /* Set chunk information in property list */
    chunk_layout.u.chunk.ndims = (unsigned)ndims;
    if (H5P__set_layout(plist, &chunk_layout) < 0)
        HGOTO_ERROR(H5E_PLIST, H5E_CANTSET, FAIL, "can't set layout");

done:
    FUNC_LEAVE_API(ret_value)
} /* end H5Pset_chunk() */

/*-------------------------------------------------------------------------
 * Function:	H5Pget_chunk
 *
 * Purpose:	Retrieves the chunk size of chunked layout.  The chunk
 *		dimensionality is returned and the chunk size in each
 *		dimension is returned through the DIM argument.	 At most
 *		MAX_NDIMS elements of DIM will be initialized.
 *
 * Return:	Success:	Positive Chunk dimensionality.
 *
 *		Failure:	Negative
 *
 *-------------------------------------------------------------------------
 */
int
H5Pget_chunk(hid_t plist_id, int max_ndims, hsize_t dim[] /*out*/)
{
    H5P_genplist_t *plist;     /* Property list pointer */
    H5O_layout_t    layout;    /* Layout information */
    int             ret_value; /* Return value */

    FUNC_ENTER_API(FAIL)
    H5TRACE3("Is", "iIsx", plist_id, max_ndims, dim);

    /* Get the plist structure */
    if (NULL == (plist = H5P_object_verify(plist_id, H5P_DATASET_CREATE)))
        HGOTO_ERROR(H5E_ID, H5E_BADID, FAIL, "can't find object for ID");

    /* Peek at the layout property */
    if (H5P_peek(plist, H5D_CRT_LAYOUT_NAME, &layout) < 0)
        HGOTO_ERROR(H5E_PLIST, H5E_BADVALUE, FAIL, "can't get layout");
    if (H5D_CHUNKED != layout.type)
        HGOTO_ERROR(H5E_ARGS, H5E_BADVALUE, FAIL, "not a chunked storage layout");

    if (dim) {
        unsigned u; /* Local index variable */

        /* Get the dimension sizes */
        for (u = 0; u < layout.u.chunk.ndims && u < (unsigned)max_ndims; u++)
            dim[u] = layout.u.chunk.dim[u];
    } /* end if */

    /* Set the return value */
    ret_value = (int)layout.u.chunk.ndims;

done:
    FUNC_LEAVE_API(ret_value)
} /* end H5Pget_chunk() */

/*-------------------------------------------------------------------------
 * Function:    H5Pset_virtual
 *
 * Purpose:     Maps elements of the virtual dataset described by the
 *              virtual dataspace identifier vspace_id to the elements of
 *              the source dataset described by the source dataset
 *              dataspace identifier src_space_id.  The source dataset is
 *              identified by the name of the file where it is located,
 *              src_file_name, and the name of the dataset, src_dset_name.
 *
 *              As a side effect, the layout method is changed to
 *              H5D_VIRTUAL.
 *
 * Return:      Non-negative on success/Negative on failure
 *
 *-------------------------------------------------------------------------
 */
herr_t
H5Pset_virtual(hid_t dcpl_id, hid_t vspace_id, const char *src_file_name, const char *src_dset_name,
               hid_t src_space_id)
{
    H5P_genplist_t            *plist = NULL;               /* Property list pointer */
    H5O_layout_t               virtual_layout;             /* Layout information for setting virtual info */
    H5S_t                     *vspace;                     /* Virtual dataset space selection */
    H5S_t                     *src_space;                  /* Source dataset space selection */
    H5O_storage_virtual_ent_t *old_list         = NULL;    /* List pointer previously on property list */
    H5O_storage_virtual_ent_t *ent              = NULL;    /* Convenience pointer to new VDS entry */
    bool                       retrieved_layout = false;   /* Whether the layout has been retrieved */
    bool                       free_list        = false;   /* Whether to free the list of virtual entries */
    herr_t                     ret_value        = SUCCEED; /* Return value */

    FUNC_ENTER_API(FAIL)
    H5TRACE5("e", "ii*s*si", dcpl_id, vspace_id, src_file_name, src_dset_name, src_space_id);

    /* Check arguments */
    if (!src_file_name)
        HGOTO_ERROR(H5E_PLIST, H5E_BADVALUE, FAIL, "source file name not provided");
    if (!src_dset_name)
        HGOTO_ERROR(H5E_PLIST, H5E_BADRANGE, FAIL, "source dataset name not provided");
    if (NULL == (vspace = (H5S_t *)H5I_object_verify(vspace_id, H5I_DATASPACE)))
        HGOTO_ERROR(H5E_PLIST, H5E_BADTYPE, FAIL, "not a dataspace");
    if (NULL == (src_space = (H5S_t *)H5I_object_verify(src_space_id, H5I_DATASPACE)))
        HGOTO_ERROR(H5E_PLIST, H5E_BADTYPE, FAIL, "not a dataspace");

    /* Check selections for validity */
    if (H5D_virtual_check_mapping_pre(vspace, src_space, H5O_VIRTUAL_STATUS_USER) < 0)
        HGOTO_ERROR(H5E_PLIST, H5E_BADVALUE, FAIL, "invalid mapping selections");

    /* Get the plist structure */
    if (NULL == (plist = H5P_object_verify(dcpl_id, H5P_DATASET_CREATE)))
        HGOTO_ERROR(H5E_ID, H5E_BADID, FAIL, "can't find object for ID");

    /* Get the current layout */
    if (H5P_peek(plist, H5D_CRT_LAYOUT_NAME, &virtual_layout) < 0)
        HGOTO_ERROR(H5E_PLIST, H5E_CANTGET, FAIL, "can't get layout");
<<<<<<< HEAD
    retrieved_layout = TRUE;
=======
    retrieved_layout = true;
>>>>>>> 07347cc5

    /* If the layout was not already virtual, Start with default virtual layout.
     * Otherwise, add the mapping to the current list. */
    if (virtual_layout.type == H5D_VIRTUAL)
        /* Save old list pointer for error recovery */
        old_list = virtual_layout.storage.u.virt.list;
    else {
        /* Reset the old layout */
        if (H5O_msg_reset(H5O_LAYOUT_ID, &virtual_layout) < 0)
            HGOTO_ERROR(H5E_PLIST, H5E_CANTRESET, FAIL, "can't release layout message");

        /* Copy the default virtual layout */
        H5MM_memcpy(&virtual_layout, &H5D_def_layout_virtual_g, sizeof(H5D_def_layout_virtual_g));

        /* Sanity check */
        assert(virtual_layout.storage.u.virt.list_nalloc == 0);
    } /* end else */

    /* Expand list if necessary */
    if (virtual_layout.storage.u.virt.list_nused == virtual_layout.storage.u.virt.list_nalloc) {
        H5O_storage_virtual_ent_t *x; /* Pointer to the new list */
        size_t new_alloc = MAX(H5D_VIRTUAL_DEF_LIST_SIZE, virtual_layout.storage.u.virt.list_nalloc * 2);

        /* Expand size of entry list */
        if (NULL == (x = (H5O_storage_virtual_ent_t *)H5MM_realloc(
                         virtual_layout.storage.u.virt.list, new_alloc * sizeof(H5O_storage_virtual_ent_t))))
            HGOTO_ERROR(H5E_PLIST, H5E_RESOURCE, FAIL, "can't reallocate virtual dataset mapping list");
        virtual_layout.storage.u.virt.list        = x;
        virtual_layout.storage.u.virt.list_nalloc = new_alloc;
    } /* end if */

    /* Add virtual dataset mapping entry */
    ent = &virtual_layout.storage.u.virt.list[virtual_layout.storage.u.virt.list_nused];
    memset(ent, 0, sizeof(H5O_storage_virtual_ent_t)); /* Clear before starting to set up */
<<<<<<< HEAD
    if (NULL == (ent->source_dset.virtual_select = H5S_copy(vspace, FALSE, TRUE)))
=======
    if (NULL == (ent->source_dset.virtual_select = H5S_copy(vspace, false, true)))
>>>>>>> 07347cc5
        HGOTO_ERROR(H5E_PLIST, H5E_CANTCOPY, FAIL, "unable to copy virtual selection");
    if (NULL == (ent->source_file_name = H5MM_xstrdup(src_file_name)))
        HGOTO_ERROR(H5E_PLIST, H5E_RESOURCE, FAIL, "can't duplicate source file name");
    if (NULL == (ent->source_dset_name = H5MM_xstrdup(src_dset_name)))
        HGOTO_ERROR(H5E_PLIST, H5E_RESOURCE, FAIL, "can't duplicate source file name");
<<<<<<< HEAD
    if (NULL == (ent->source_select = H5S_copy(src_space, FALSE, TRUE)))
=======
    if (NULL == (ent->source_select = H5S_copy(src_space, false, true)))
>>>>>>> 07347cc5
        HGOTO_ERROR(H5E_PLIST, H5E_CANTCOPY, FAIL, "unable to copy source selection");
    if (H5D_virtual_parse_source_name(ent->source_file_name, &ent->parsed_source_file_name,
                                      &ent->psfn_static_strlen, &ent->psfn_nsubs) < 0)
        HGOTO_ERROR(H5E_PLIST, H5E_CANTINIT, FAIL, "can't parse source file name");
    if (H5D_virtual_parse_source_name(ent->source_dset_name, &ent->parsed_source_dset_name,
                                      &ent->psdn_static_strlen, &ent->psdn_nsubs) < 0)
        HGOTO_ERROR(H5E_PLIST, H5E_CANTINIT, FAIL, "can't parse source dataset name");
    if ((ent->psfn_nsubs == 0) && (ent->psdn_nsubs == 0)) {
        if (ent->parsed_source_file_name)
            ent->source_dset.file_name = ent->parsed_source_file_name->name_segment;
        else
            ent->source_dset.file_name = ent->source_file_name;
        if (ent->parsed_source_dset_name)
            ent->source_dset.dset_name = ent->parsed_source_dset_name->name_segment;
        else
            ent->source_dset.dset_name = ent->source_dset_name;
    } /* end if */
    ent->unlim_dim_source  = H5S_get_select_unlim_dim(src_space);
    ent->unlim_dim_virtual = H5S_get_select_unlim_dim(vspace);
    if (ent->unlim_dim_virtual < 0) {
        ent->source_dset.clipped_source_select  = ent->source_select;
        ent->source_dset.clipped_virtual_select = ent->source_dset.virtual_select;
    } /* end if */
    ent->unlim_extent_source  = HSIZE_UNDEF;
    ent->unlim_extent_virtual = HSIZE_UNDEF;
    ent->clip_size_source     = HSIZE_UNDEF;
    ent->clip_size_virtual    = HSIZE_UNDEF;
    ent->source_space_status  = H5O_VIRTUAL_STATUS_USER;
    ent->virtual_space_status = H5O_VIRTUAL_STATUS_USER;

    /* Check entry for validity */
    if (H5D_virtual_check_mapping_post(ent) < 0)
        HGOTO_ERROR(H5E_ARGS, H5E_BADVALUE, FAIL, "invalid mapping entry");

    /* Update min_dims */
    if (H5D_virtual_update_min_dims(&virtual_layout, virtual_layout.storage.u.virt.list_nused) < 0)
        HGOTO_ERROR(H5E_PLIST, H5E_CANTINIT, FAIL, "unable to update virtual dataset minimum dimensions");

    /* Finish adding entry */
    virtual_layout.storage.u.virt.list_nused++;

done:
    /* Set VDS layout information in property list */
    /* (Even on failure, so there's not a mangled layout struct in the list) */
    if (retrieved_layout) {
        if (H5P_poke(plist, H5D_CRT_LAYOUT_NAME, &virtual_layout) < 0) {
            HDONE_ERROR(H5E_PLIST, H5E_CANTSET, FAIL, "can't set layout");
            if (old_list != virtual_layout.storage.u.virt.list)
                free_list = true;
        } /* end if */
    }     /* end if */

    /* Check if the entry has been partly allocated but not added to the
     * property list or not included in list_nused */
    if (ret_value < 0) {
        /* Free incomplete entry if present */
        if (ent) {
            ent->source_file_name = (char *)H5MM_xfree(ent->source_file_name);
            ent->source_dset_name = (char *)H5MM_xfree(ent->source_dset_name);
            if (ent->source_dset.virtual_select && H5S_close(ent->source_dset.virtual_select) < 0)
                HDONE_ERROR(H5E_DATASET, H5E_CLOSEERROR, FAIL, "unable to release virtual selection");
            ent->source_dset.virtual_select = NULL;
            if (ent->source_select && H5S_close(ent->source_select) < 0)
                HDONE_ERROR(H5E_DATASET, H5E_CLOSEERROR, FAIL, "unable to release source selection");
            ent->source_select = NULL;
            H5D_virtual_free_parsed_name(ent->parsed_source_file_name);
            ent->parsed_source_file_name = NULL;
            H5D_virtual_free_parsed_name(ent->parsed_source_dset_name);
            ent->parsed_source_dset_name = NULL;
        } /* end if */

        /* Free list if necessary */
        if (free_list)
            virtual_layout.storage.u.virt.list =
                (H5O_storage_virtual_ent_t *)H5MM_xfree(virtual_layout.storage.u.virt.list);
    } /* end if */

    FUNC_LEAVE_API(ret_value)
} /* end H5Pset_virtual() */

/*-------------------------------------------------------------------------
 * Function:    H5Pget_virtual_count
 *
 * Purpose:     Gets the number of mappings for the virtual dataset that
 *              has a creation property list specified by the dcpl_id
 *              parameter.
 *
 * Return:      Non-negative on success/Negative on failure
 *
 *-------------------------------------------------------------------------
 */
herr_t
H5Pget_virtual_count(hid_t dcpl_id, size_t *count /*out*/)
{
    H5P_genplist_t *plist;               /* Property list pointer */
    H5O_layout_t    layout;              /* Layout information */
    herr_t          ret_value = SUCCEED; /* Return value */

    FUNC_ENTER_API(FAIL)
    H5TRACE2("e", "ix", dcpl_id, count);

    if (count) {
        /* Get the plist structure */
        if (NULL == (plist = H5P_object_verify(dcpl_id, H5P_DATASET_CREATE)))
            HGOTO_ERROR(H5E_ID, H5E_BADID, FAIL, "can't find object for ID");

        /* Retrieve the layout property */
        if (H5P_peek(plist, H5D_CRT_LAYOUT_NAME, &layout) < 0)
            HGOTO_ERROR(H5E_PLIST, H5E_BADVALUE, FAIL, "can't get layout");
        if (H5D_VIRTUAL != layout.type)
            HGOTO_ERROR(H5E_ARGS, H5E_BADVALUE, FAIL, "not a virtual storage layout");

        /* Return the number of mappings  */
        *count = layout.storage.u.virt.list_nused;
    } /* end if */

done:
    FUNC_LEAVE_API(ret_value)
} /* end H5Pget_virtual_count() */

/*-------------------------------------------------------------------------
 * Function:    H5Pget_virtual_vspace
 *
 * Purpose:     Takes the dataset creation property list for the virtual
 *              dataset, dcpl_id, and the mapping index, index, and
 *              returns a dataspace identifier for the selection within
 *              the virtual dataset used in the mapping.
 *
 * Return:      Returns a dataspace identifier if successful; otherwise
 *              returns a negative value.
 *
 *-------------------------------------------------------------------------
 */
hid_t
H5Pget_virtual_vspace(hid_t dcpl_id, size_t idx)
{
    H5P_genplist_t *plist;        /* Property list pointer */
    H5O_layout_t    layout;       /* Layout information */
    H5S_t          *space = NULL; /* Dataspace pointer */
    hid_t           ret_value;    /* Return value */

    FUNC_ENTER_API(FAIL)
    H5TRACE2("i", "iz", dcpl_id, idx);

    /* Get the plist structure */
    if (NULL == (plist = H5P_object_verify(dcpl_id, H5P_DATASET_CREATE)))
        HGOTO_ERROR(H5E_ID, H5E_BADID, FAIL, "can't find object for ID");

    /* Retrieve the layout property */
    if (H5P_peek(plist, H5D_CRT_LAYOUT_NAME, &layout) < 0)
        HGOTO_ERROR(H5E_PLIST, H5E_BADVALUE, FAIL, "can't get layout");
    if (H5D_VIRTUAL != layout.type)
        HGOTO_ERROR(H5E_ARGS, H5E_BADVALUE, FAIL, "not a virtual storage layout");

    /* Get the virtual space */
    if (idx >= layout.storage.u.virt.list_nused)
        HGOTO_ERROR(H5E_ARGS, H5E_BADRANGE, FAIL, "invalid index (out of range)");
    assert(layout.storage.u.virt.list_nused <= layout.storage.u.virt.list_nalloc);
<<<<<<< HEAD
    if (NULL == (space = H5S_copy(layout.storage.u.virt.list[idx].source_dset.virtual_select, FALSE, TRUE)))
        HGOTO_ERROR(H5E_PLIST, H5E_CANTCOPY, FAIL, "unable to copy virtual selection");

    /* Register ID */
    if ((ret_value = H5I_register(H5I_DATASPACE, space, TRUE)) < 0)
=======
    if (NULL == (space = H5S_copy(layout.storage.u.virt.list[idx].source_dset.virtual_select, false, true)))
        HGOTO_ERROR(H5E_PLIST, H5E_CANTCOPY, FAIL, "unable to copy virtual selection");

    /* Register ID */
    if ((ret_value = H5I_register(H5I_DATASPACE, space, true)) < 0)
>>>>>>> 07347cc5
        HGOTO_ERROR(H5E_ID, H5E_CANTREGISTER, FAIL, "unable to register dataspace");

done:
    /* Free space on failure */
    if ((ret_value < 0) && space)
        if (H5S_close(space) < 0)
            HDONE_ERROR(H5E_DATASET, H5E_CLOSEERROR, FAIL, "unable to release source selection");

    FUNC_LEAVE_API(ret_value)
} /* end H5Pget_virtual_vspace() */

/*-------------------------------------------------------------------------
 * Function:    H5Pget_virtual_srcspace
 *
 * Purpose:     Takes the dataset creation property list for the virtual
 *              dataset, dcpl_id, and the mapping index, index, and
 *              returns a dataspace identifier for the selection within
 *              the source dataset used in the mapping.
 *
 * Return:      Returns a dataspace identifier if successful; otherwise
 *              returns a negative value.
 *
 *-------------------------------------------------------------------------
 */
hid_t
H5Pget_virtual_srcspace(hid_t dcpl_id, size_t idx)
{
    H5P_genplist_t *plist;            /* Property list pointer */
    H5O_layout_t    layout;           /* Layout information */
    H5S_t          *space     = NULL; /* Dataspace pointer */
    hid_t           ret_value = FAIL; /* Return value */

    FUNC_ENTER_API(FAIL)
    H5TRACE2("i", "iz", dcpl_id, idx);

    /* Get the plist structure */
    if (NULL == (plist = H5P_object_verify(dcpl_id, H5P_DATASET_CREATE)))
        HGOTO_ERROR(H5E_ID, H5E_BADID, FAIL, "can't find object for ID");

    /* Retrieve the layout property */
    if (H5P_peek(plist, H5D_CRT_LAYOUT_NAME, &layout) < 0)
        HGOTO_ERROR(H5E_PLIST, H5E_BADVALUE, FAIL, "can't get layout");
    if (H5D_VIRTUAL != layout.type)
        HGOTO_ERROR(H5E_ARGS, H5E_BADVALUE, FAIL, "not a virtual storage layout");

    /* Check index */
    if (idx >= layout.storage.u.virt.list_nused)
        HGOTO_ERROR(H5E_ARGS, H5E_BADRANGE, FAIL, "invalid index (out of range)");
    assert(layout.storage.u.virt.list_nused <= layout.storage.u.virt.list_nalloc);

    /* Attempt to open source dataset and patch extent if extent status is not
     * H5O_VIRTUAL_STATUS_CORRECT?  -NAF */
    /* If source space status is H5O_VIRTUAL_STATUS_INVALID, patch with bounds
     * of selection */
    if ((H5O_VIRTUAL_STATUS_INVALID == layout.storage.u.virt.list[idx].source_space_status) &&
        (layout.storage.u.virt.list[idx].unlim_dim_source < 0)) {
        hsize_t bounds_start[H5S_MAX_RANK];
        hsize_t bounds_end[H5S_MAX_RANK];
        int     rank;
        int     i;

        /* Get rank of source space */
        if ((rank = H5S_GET_EXTENT_NDIMS(layout.storage.u.virt.list[idx].source_select)) < 0)
            HGOTO_ERROR(H5E_PLIST, H5E_CANTGET, FAIL, "can't get source space rank");

        /* Get bounds of selection */
        if (H5S_SELECT_BOUNDS(layout.storage.u.virt.list[idx].source_select, bounds_start, bounds_end) < 0)
            HGOTO_ERROR(H5E_PLIST, H5E_CANTGET, FAIL, "can't get selection bounds");

        /* Adjust bounds to extent */
        for (i = 0; i < rank; i++)
            bounds_end[i]++;

        /* Set extent */
        if (H5S_set_extent_simple(layout.storage.u.virt.list[idx].source_select, (unsigned)rank, bounds_end,
                                  NULL) < 0)
            HGOTO_ERROR(H5E_PLIST, H5E_CANTSET, FAIL, "can't set source space extent");

        /* Update source space status */
        layout.storage.u.virt.list[idx].source_space_status = H5O_VIRTUAL_STATUS_SEL_BOUNDS;
    } /* end if */

    /* Get the source space */
<<<<<<< HEAD
    if (NULL == (space = H5S_copy(layout.storage.u.virt.list[idx].source_select, FALSE, TRUE)))
        HGOTO_ERROR(H5E_PLIST, H5E_CANTCOPY, FAIL, "unable to copy source selection");

    /* Register ID */
    if ((ret_value = H5I_register(H5I_DATASPACE, space, TRUE)) < 0)
=======
    if (NULL == (space = H5S_copy(layout.storage.u.virt.list[idx].source_select, false, true)))
        HGOTO_ERROR(H5E_PLIST, H5E_CANTCOPY, FAIL, "unable to copy source selection");

    /* Register ID */
    if ((ret_value = H5I_register(H5I_DATASPACE, space, true)) < 0)
>>>>>>> 07347cc5
        HGOTO_ERROR(H5E_ID, H5E_CANTREGISTER, FAIL, "unable to register dataspace");

done:
    /* Free space on failure */
    if ((ret_value < 0) && space)
        if (H5S_close(space) < 0)
            HDONE_ERROR(H5E_DATASET, H5E_CLOSEERROR, FAIL, "unable to release source selection");

    FUNC_LEAVE_API(ret_value)
} /* end H5Pget_virtual_srcspace() */

/*-------------------------------------------------------------------------
 * Function:    H5Pget_virtual_filename
 *
 * Purpose:     Takes the dataset creation property list for the virtual
 *              dataset, dcpl_id, and the mapping index, index, and
 *              retrieves a name of a file for a source dataset used in
 *              the mapping.
 *
 *              Up to size characters of the filename are returned in
 *              name; additional characters, if any, are not returned to
 *              the user application.
 *
 *              If the length of the filename, which determines the
 *              required value of size, is unknown, a preliminary call to
 *              H5Pget_virtual_filename with 'name' set to NULL and 'size'
 *              set to zero can be made. The return value of this call will
 *              be the size in bytes of the filename.  That value, plus 1
 *              for a NULL terminator, is then assigned to size for a
 *              second H5Pget_virtual_filename call, which will retrieve
 *              the actual filename.
 *
 * Return:      Returns the length of the name if successful, otherwise
 *              returns a negative value.
 *
 *-------------------------------------------------------------------------
 */
ssize_t
H5Pget_virtual_filename(hid_t dcpl_id, size_t idx, char *name /*out*/, size_t size)
{
    H5P_genplist_t *plist;     /* Property list pointer */
    H5O_layout_t    layout;    /* Layout information */
    ssize_t         ret_value; /* Return value */

    FUNC_ENTER_API(FAIL)
    H5TRACE4("Zs", "izxz", dcpl_id, idx, name, size);

    /* Get the plist structure */
    if (NULL == (plist = H5P_object_verify(dcpl_id, H5P_DATASET_CREATE)))
        HGOTO_ERROR(H5E_ID, H5E_BADID, FAIL, "can't find object for ID");

    /* Retrieve the layout property */
    if (H5P_peek(plist, H5D_CRT_LAYOUT_NAME, &layout) < 0)
        HGOTO_ERROR(H5E_PLIST, H5E_BADVALUE, FAIL, "can't get layout");
    if (H5D_VIRTUAL != layout.type)
        HGOTO_ERROR(H5E_ARGS, H5E_BADVALUE, FAIL, "not a virtual storage layout");

    /* Get the virtual filename */
    if (idx >= layout.storage.u.virt.list_nused)
        HGOTO_ERROR(H5E_ARGS, H5E_BADRANGE, FAIL, "invalid index (out of range)");
    assert(layout.storage.u.virt.list_nused <= layout.storage.u.virt.list_nalloc);
    assert(layout.storage.u.virt.list[idx].source_file_name);
    if (name && (size > 0))
        (void)strncpy(name, layout.storage.u.virt.list[idx].source_file_name, size);
    ret_value = (ssize_t)strlen(layout.storage.u.virt.list[idx].source_file_name);

done:
    FUNC_LEAVE_API(ret_value)
} /* end H5Pget_virtual_filename() */

/*-------------------------------------------------------------------------
 * Function:    H5Pget_virtual_dsetname
 *
 * Purpose:     Takes the dataset creation property list for the virtual
 *              dataset, dcpl_id, and the mapping index, index, and
 *              retrieves the name of a source dataset used in the mapping.
 *
 *              Up to size characters of the name are returned in name;
 *              additional characters, if any, are not returned to the
 *              user application.
 *
 *              If the length of the dataset name, which determines the
 *              required value of size, is unknown, a preliminary call to
 *              H5Pget_virtual_dsetname with 'name' set to NULL and 'size'
 *              set to zero can be made.  The return value of this call will
 *              be the size in bytes of the dataset name.  That value, plus 1
 *              for a NULL terminator, is then assigned to size for a
 *              second H5Pget_virtual_dsetname call, which will retrieve
 *              the actual dataset name.
 *
 * Return:      Returns the length of the name if successful, otherwise
 *              returns a negative value.
 *
 *-------------------------------------------------------------------------
 */
ssize_t
H5Pget_virtual_dsetname(hid_t dcpl_id, size_t idx, char *name /*out*/, size_t size)
{
    H5P_genplist_t *plist;     /* Property list pointer */
    H5O_layout_t    layout;    /* Layout information */
    ssize_t         ret_value; /* Return value */

    FUNC_ENTER_API(FAIL)
    H5TRACE4("Zs", "izxz", dcpl_id, idx, name, size);

    /* Get the plist structure */
    if (NULL == (plist = H5P_object_verify(dcpl_id, H5P_DATASET_CREATE)))
        HGOTO_ERROR(H5E_ID, H5E_BADID, FAIL, "can't find object for ID");

    /* Retrieve the layout property */
    if (H5P_peek(plist, H5D_CRT_LAYOUT_NAME, &layout) < 0)
        HGOTO_ERROR(H5E_PLIST, H5E_BADVALUE, FAIL, "can't get layout");
    if (H5D_VIRTUAL != layout.type)
        HGOTO_ERROR(H5E_ARGS, H5E_BADVALUE, FAIL, "not a virtual storage layout");

    /* Get the virtual filename */
    if (idx >= layout.storage.u.virt.list_nused)
        HGOTO_ERROR(H5E_ARGS, H5E_BADRANGE, FAIL, "invalid index (out of range)");
    assert(layout.storage.u.virt.list_nused <= layout.storage.u.virt.list_nalloc);
    assert(layout.storage.u.virt.list[idx].source_dset_name);
    if (name && (size > 0))
        (void)strncpy(name, layout.storage.u.virt.list[idx].source_dset_name, size);
    ret_value = (ssize_t)strlen(layout.storage.u.virt.list[idx].source_dset_name);

done:
    FUNC_LEAVE_API(ret_value)
} /* end H5Pget_virtual_dsetname() */

/*-------------------------------------------------------------------------
 * Function:    H5Pset_chunk_opts
 *
 * Purpose:     Sets the options related to chunked storage for a dataset.
 *              The storage must already be set to chunked.
 *
 * Return:      Non-negative on success/Negative on failure
 *
 *-------------------------------------------------------------------------
 */
herr_t
H5Pset_chunk_opts(hid_t plist_id, unsigned options)
{
    H5P_genplist_t *plist;                  /* Property list pointer */
    H5O_layout_t    layout;                 /* Layout information for setting chunk info */
    uint8_t         layout_flags = 0;       /* "options" translated into layout message flags format */
    herr_t          ret_value    = SUCCEED; /* Return value */

    FUNC_ENTER_API(FAIL)
    H5TRACE2("e", "iIu", plist_id, options);

    /* Check arguments */
    if (options & ~(H5D_CHUNK_DONT_FILTER_PARTIAL_CHUNKS))
        HGOTO_ERROR(H5E_ARGS, H5E_BADRANGE, FAIL, "unknown chunk options");

    /* Get the plist structure */
    if (NULL == (plist = H5P_object_verify(plist_id, H5P_DATASET_CREATE)))
        HGOTO_ERROR(H5E_ID, H5E_BADID, FAIL, "can't find object for ID");

    /* Retrieve the layout property */
    if (H5P_peek(plist, H5D_CRT_LAYOUT_NAME, &layout) < 0)
        HGOTO_ERROR(H5E_PLIST, H5E_BADVALUE, FAIL, "can't get layout");
    if (H5D_CHUNKED != layout.type)
        HGOTO_ERROR(H5E_ARGS, H5E_BADVALUE, FAIL, "not a chunked storage layout");

    /* Translate options into flags that can be used with the layout message */
    if (options & H5D_CHUNK_DONT_FILTER_PARTIAL_CHUNKS)
        layout_flags |= H5O_LAYOUT_CHUNK_DONT_FILTER_PARTIAL_BOUND_CHUNKS;

    /* Update the layout message, including the version (if necessary) */
    /* This probably isn't the right way to do this, and should be changed once
     * this branch gets the "real" way to set the layout version */
    layout.u.chunk.flags = layout_flags;
    if (layout.version < H5O_LAYOUT_VERSION_4)
        layout.version = H5O_LAYOUT_VERSION_4;

    /* Set layout value */
    if (H5P_poke(plist, H5D_CRT_LAYOUT_NAME, &layout) < 0)
        HGOTO_ERROR(H5E_PLIST, H5E_CANTINIT, FAIL, "can't set layout");

done:
    FUNC_LEAVE_API(ret_value)
} /* end H5Pset_chunk_opts() */

/*-------------------------------------------------------------------------
 * Function:    H5Pget_chunk_opts
 *
 * Purpose:     Gets the options related to chunked storage for a dataset.
 *
 * Return:      Non-negative on success/Negative on failure
 *
 *-------------------------------------------------------------------------
 */
herr_t
H5Pget_chunk_opts(hid_t plist_id, unsigned *options /*out*/)
{
    H5P_genplist_t *plist;               /* Property list pointer */
    H5O_layout_t    layout;              /* Layout information for setting chunk info */
    herr_t          ret_value = SUCCEED; /* Return value */

    FUNC_ENTER_API(FAIL)
    H5TRACE2("e", "ix", plist_id, options);

    /* Get the plist structure */
    if (NULL == (plist = H5P_object_verify(plist_id, H5P_DATASET_CREATE)))
        HGOTO_ERROR(H5E_ID, H5E_BADID, FAIL, "can't find object for ID");

    /* Retrieve the layout property */
    if (H5P_peek(plist, H5D_CRT_LAYOUT_NAME, &layout) < 0)
        HGOTO_ERROR(H5E_PLIST, H5E_BADVALUE, FAIL, "can't get layout");
    if (H5D_CHUNKED != layout.type)
        HGOTO_ERROR(H5E_ARGS, H5E_BADVALUE, FAIL, "not a chunked storage layout");

    if (options) {
        /* Translate options from flags that can be used with the layout message
         * to those known to the public */
        *options = 0;
        if (layout.u.chunk.flags & H5O_LAYOUT_CHUNK_DONT_FILTER_PARTIAL_BOUND_CHUNKS)
            *options |= H5D_CHUNK_DONT_FILTER_PARTIAL_CHUNKS;
    } /* end if */

done:
    FUNC_LEAVE_API(ret_value)
} /* end H5Pget_chunk_opts() */

/*-------------------------------------------------------------------------
 * Function:	H5Pset_external
 *
 * Purpose:	Adds an external file to the list of external files. PLIST_ID
 *		should be an object ID for a dataset creation property list.
 *		NAME is the name of an external file, OFFSET is the location
 *		where the data starts in that file, and SIZE is the number of
 *		bytes reserved in the file for the data.
 *
 *		If a dataset is split across multiple files then the files
 *		should be defined in order. The total size of the dataset is
 *		the sum of the SIZE arguments for all the external files.  If
 *		the total size is larger than the size of a dataset then the
 *		dataset can be extended (provided the dataspace also allows
 *		the extending).
 *
 * Return:	Non-negative on success/Negative on failure
 *
 *-------------------------------------------------------------------------
 */
herr_t
H5Pset_external(hid_t plist_id, const char *name, off_t offset, hsize_t size)
{
    size_t          idx;
    hsize_t         total, tmp;
    H5O_efl_t       efl;
    H5P_genplist_t *plist;               /* Property list pointer */
    herr_t          ret_value = SUCCEED; /* Return value */

    FUNC_ENTER_API(FAIL)
    H5TRACE4("e", "i*soh", plist_id, name, offset, size);

    /* Check arguments */
    if (!name || !*name)
        HGOTO_ERROR(H5E_ARGS, H5E_BADVALUE, FAIL, "no name given");
    if (offset < 0)
        HGOTO_ERROR(H5E_ARGS, H5E_BADVALUE, FAIL, "negative external file offset");

    /* Get the plist structure */
    if (NULL == (plist = H5P_object_verify(plist_id, H5P_DATASET_CREATE)))
        HGOTO_ERROR(H5E_ID, H5E_BADID, FAIL, "can't find object for ID");

    if (H5P_peek(plist, H5D_CRT_EXT_FILE_LIST_NAME, &efl) < 0)
        HGOTO_ERROR(H5E_PLIST, H5E_CANTGET, FAIL, "can't get external file list");
    if (efl.nused > 0 && H5O_EFL_UNLIMITED == efl.slot[efl.nused - 1].size)
        HGOTO_ERROR(H5E_ARGS, H5E_BADVALUE, FAIL, "previous file size is unlimited");

    if (H5O_EFL_UNLIMITED != size) {
        for (idx = 0, total = size; idx < efl.nused; idx++, total = tmp) {
            tmp = total + efl.slot[idx].size;
            if (tmp <= total)
                HGOTO_ERROR(H5E_EFL, H5E_OVERFLOW, FAIL, "total external data size overflowed");
        } /* end for */
    }     /* end if */

    /* Add to the list */
    if (efl.nused >= efl.nalloc) {
        size_t           na = efl.nalloc + H5O_EFL_ALLOC;
        H5O_efl_entry_t *x  = (H5O_efl_entry_t *)H5MM_realloc(efl.slot, na * sizeof(H5O_efl_entry_t));

        if (!x)
            HGOTO_ERROR(H5E_RESOURCE, H5E_CANTALLOC, FAIL, "memory allocation failed");
        efl.nalloc = na;
        efl.slot   = x;
    } /* end if */
    idx                       = efl.nused;
    efl.slot[idx].name_offset = 0; /*not entered into heap yet*/
    efl.slot[idx].name        = H5MM_xstrdup(name);
    efl.slot[idx].offset      = offset;
    efl.slot[idx].size        = size;
    efl.nused++;

    if (H5P_poke(plist, H5D_CRT_EXT_FILE_LIST_NAME, &efl) < 0)
        HGOTO_ERROR(H5E_PLIST, H5E_CANTSET, FAIL, "can't set external file list");

done:
    FUNC_LEAVE_API(ret_value)
} /* end H5Pset_external() */

/*-------------------------------------------------------------------------
 * Function:	H5Pget_external_count
 *
 * Purpose:	Returns the number of external files for this dataset.
 *
 * Return:	Success:	Number of external files
 *
 *		Failure:	Negative
 *
 *-------------------------------------------------------------------------
 */
int
H5Pget_external_count(hid_t plist_id)
{
    H5O_efl_t       efl;
    H5P_genplist_t *plist;     /* Property list pointer */
    int             ret_value; /* return value */

    FUNC_ENTER_API(FAIL)
    H5TRACE1("Is", "i", plist_id);

    /* Get the plist structure */
    if (NULL == (plist = H5P_object_verify(plist_id, H5P_DATASET_CREATE)))
        HGOTO_ERROR(H5E_ID, H5E_BADID, FAIL, "can't find object for ID");

    /* Get value */
    if (H5P_peek(plist, H5D_CRT_EXT_FILE_LIST_NAME, &efl) < 0)
        HGOTO_ERROR(H5E_PLIST, H5E_CANTGET, FAIL, "can't get external file list");

    /* Set return value */
    ret_value = (int)efl.nused;

done:
    FUNC_LEAVE_API(ret_value)
} /* end H5Pget_external_count() */

/*-------------------------------------------------------------------------
 * Function:	H5Pget_external
 *
 * Purpose:	Returns information about an external file.  External files
 *		are numbered from zero to N-1 where N is the value returned
 *		by H5Pget_external_count().  At most NAME_SIZE characters are
 *		copied into the NAME array.  If the external file name is
 *		longer than NAME_SIZE with the null terminator, then the
 *		return value is not null terminated (similar to strncpy()).
 *
 *		If NAME_SIZE is zero or NAME is the null pointer then the
 *		external file name is not returned.  If OFFSET or SIZE are
 *		null pointers then the corresponding information is not
 *		returned.
 *
 * See Also:	H5Pset_external()
 *
 * Return:	Non-negative on success/Negative on failure
 *
 *-------------------------------------------------------------------------
 */
herr_t
H5Pget_external(hid_t plist_id, unsigned idx, size_t name_size, char *name /*out*/, off_t *offset /*out*/,
                hsize_t *size /*out*/)
{
    H5O_efl_t       efl;
    H5P_genplist_t *plist;               /* Property list pointer */
    herr_t          ret_value = SUCCEED; /* return value */

    FUNC_ENTER_API(FAIL)
    H5TRACE6("e", "iIuzxxx", plist_id, idx, name_size, name, offset, size);

    /* Get the plist structure */
    if (NULL == (plist = H5P_object_verify(plist_id, H5P_DATASET_CREATE)))
        HGOTO_ERROR(H5E_ID, H5E_BADID, FAIL, "can't find object for ID");

    /* Get value */
    if (H5P_peek(plist, H5D_CRT_EXT_FILE_LIST_NAME, &efl) < 0)
        HGOTO_ERROR(H5E_PLIST, H5E_CANTGET, FAIL, "can't get external file list");

    if (idx >= efl.nused)
        HGOTO_ERROR(H5E_ARGS, H5E_BADRANGE, FAIL, "external file index is out of range");

    /* Return values */
    if (name_size > 0 && name)
        strncpy(name, efl.slot[idx].name, name_size);
    /* XXX: Badness!
     *
     * The offset parameter is of type off_t and the offset field of H5O_efl_entry_t
     * is HDoff_t which is a different type on Windows (off_t is a 32-bit long,
     * HDoff_t is __int64, a 64-bit type).
     *
     * In a future API reboot, we'll either want to make this parameter a haddr_t
     * or define a 64-bit HDF5-specific offset type that is platform-independent.
     */
    if (offset)
        *offset = (off_t)efl.slot[idx].offset;
    if (size)
        *size = efl.slot[idx].size;

done:
    FUNC_LEAVE_API(ret_value)
} /* end H5Pget_external() */

/*-------------------------------------------------------------------------
 * Function:	H5Pset_szip
 *
 * Purpose:	Sets the compression method for a permanent or transient
 *		filter pipeline (depending on whether PLIST_ID is a dataset
 *		creation or transfer property list) to H5Z_FILTER_SZIP
 *		Szip is a special compression package that is said to be good
 *              for scientific data.
 *
 * Return:	Non-negative on success/Negative on failure
 *
 *-------------------------------------------------------------------------
 */
herr_t
H5Pset_szip(hid_t plist_id, unsigned options_mask, unsigned pixels_per_block)
{
    H5O_pline_t     pline;
    H5P_genplist_t *plist;        /* Property list pointer */
    unsigned        cd_values[2]; /* Filter parameters */
    unsigned int    config_flags;
    herr_t          ret_value = SUCCEED; /* Return value */

    FUNC_ENTER_API(FAIL)
    H5TRACE3("e", "iIuIu", plist_id, options_mask, pixels_per_block);

    if (H5Z_get_filter_info(H5Z_FILTER_SZIP, &config_flags) < 0)
        HGOTO_ERROR(H5E_ARGS, H5E_BADVALUE, FAIL, "can't get filter info");

    if (!(config_flags & H5Z_FILTER_CONFIG_ENCODE_ENABLED))
        HGOTO_ERROR(H5E_PLINE, H5E_NOENCODER, FAIL, "Filter present but encoding is disabled.");

    /* Check arguments */
    if ((pixels_per_block % 2) == 1)
        HGOTO_ERROR(H5E_ARGS, H5E_BADVALUE, FAIL, "pixels_per_block is not even");
    if (pixels_per_block > H5_SZIP_MAX_PIXELS_PER_BLOCK)
        HGOTO_ERROR(H5E_ARGS, H5E_BADVALUE, FAIL, "pixels_per_block is too large");

    /* Get the plist structure */
    if (NULL == (plist = H5P_object_verify(plist_id, H5P_DATASET_CREATE)))
        HGOTO_ERROR(H5E_ID, H5E_BADID, FAIL, "can't find object for ID");

    /* Always set K13 compression (and un-set CHIP compression) */
    options_mask &= (unsigned)(~H5_SZIP_CHIP_OPTION_MASK);
    options_mask |= H5_SZIP_ALLOW_K13_OPTION_MASK;

    /* Always set "raw" (no szip header) flag for data */
    options_mask |= H5_SZIP_RAW_OPTION_MASK;

    /* Mask off the LSB and MSB options, if they were given */
    /* (The HDF5 library sets them internally, as needed) */
    options_mask &= (unsigned)(~(H5_SZIP_LSB_OPTION_MASK | H5_SZIP_MSB_OPTION_MASK));

    /* Set the parameters for the filter */
    cd_values[0] = options_mask;
    cd_values[1] = pixels_per_block;

    /* Add the filter */
    if (H5P_peek(plist, H5O_CRT_PIPELINE_NAME, &pline) < 0)
        HGOTO_ERROR(H5E_PLIST, H5E_CANTGET, FAIL, "can't get pipeline");
    if (H5Z_append(&pline, H5Z_FILTER_SZIP, H5Z_FLAG_OPTIONAL, (size_t)2, cd_values) < 0)
        HGOTO_ERROR(H5E_PLINE, H5E_CANTINIT, FAIL, "unable to add szip filter to pipeline");
    if (H5P_poke(plist, H5O_CRT_PIPELINE_NAME, &pline) < 0)
        HGOTO_ERROR(H5E_PLINE, H5E_CANTINIT, FAIL, "unable to set pipeline");

done:
    FUNC_LEAVE_API(ret_value)
} /* end H5Pset_szip() */

/*-------------------------------------------------------------------------
 * Function:	H5Pset_shuffle
 *
 * Purpose:	Sets the shuffling method for a permanent
 *		filter to H5Z_FILTER_SHUFFLE
 *		and bytes of the datatype of the array to be shuffled
 *
 * Return:	Non-negative on success/Negative on failure
 *
 *-------------------------------------------------------------------------
 */
herr_t
H5Pset_shuffle(hid_t plist_id)
{
    H5O_pline_t     pline;
    H5P_genplist_t *plist;               /* Property list pointer */
    herr_t          ret_value = SUCCEED; /* return value */

    FUNC_ENTER_API(FAIL)
    H5TRACE1("e", "i", plist_id);

    /* Check arguments */
<<<<<<< HEAD
    if (TRUE != H5P_isa_class(plist_id, H5P_DATASET_CREATE))
=======
    if (true != H5P_isa_class(plist_id, H5P_DATASET_CREATE))
>>>>>>> 07347cc5
        HGOTO_ERROR(H5E_ARGS, H5E_BADTYPE, FAIL, "not a dataset creation property list");

    /* Get the plist structure */
    if (NULL == (plist = (H5P_genplist_t *)H5I_object(plist_id)))
        HGOTO_ERROR(H5E_ID, H5E_BADID, FAIL, "can't find object for ID");

    /* Add the filter */
    if (H5P_peek(plist, H5O_CRT_PIPELINE_NAME, &pline) < 0)
        HGOTO_ERROR(H5E_PLIST, H5E_CANTGET, FAIL, "can't get pipeline");
    if (H5Z_append(&pline, H5Z_FILTER_SHUFFLE, H5Z_FLAG_OPTIONAL, (size_t)0, NULL) < 0)
        HGOTO_ERROR(H5E_PLINE, H5E_CANTINIT, FAIL, "unable to shuffle the data");
    if (H5P_poke(plist, H5O_CRT_PIPELINE_NAME, &pline) < 0)
        HGOTO_ERROR(H5E_PLINE, H5E_CANTINIT, FAIL, "unable to set pipeline");

done:
    FUNC_LEAVE_API(ret_value)
} /* end H5Pset_shuffle() */

/*-------------------------------------------------------------------------
 * Function:    H5Pset_nbit
 *
 * Purpose:     Sets nbit filter for a dataset creation property list
 *
 * Return:      Non-negative on success/Negative on failure
 *
 *-------------------------------------------------------------------------
 */
herr_t
H5Pset_nbit(hid_t plist_id)
{
    H5O_pline_t     pline;
    H5P_genplist_t *plist;               /* Property list pointer */
    herr_t          ret_value = SUCCEED; /* return value */

    FUNC_ENTER_API(FAIL)
    H5TRACE1("e", "i", plist_id);

    /* Check arguments */
<<<<<<< HEAD
    if (TRUE != H5P_isa_class(plist_id, H5P_DATASET_CREATE))
=======
    if (true != H5P_isa_class(plist_id, H5P_DATASET_CREATE))
>>>>>>> 07347cc5
        HGOTO_ERROR(H5E_ARGS, H5E_BADTYPE, FAIL, "not a dataset creation property list");

    /* Get the plist structure */
    if (NULL == (plist = (H5P_genplist_t *)H5I_object(plist_id)))
        HGOTO_ERROR(H5E_ID, H5E_BADID, FAIL, "can't find object for ID");

    /* Add the nbit filter */
    if (H5P_peek(plist, H5O_CRT_PIPELINE_NAME, &pline) < 0)
        HGOTO_ERROR(H5E_PLIST, H5E_CANTGET, FAIL, "can't get pipeline");
    if (H5Z_append(&pline, H5Z_FILTER_NBIT, H5Z_FLAG_OPTIONAL, (size_t)0, NULL) < 0)
        HGOTO_ERROR(H5E_PLINE, H5E_CANTINIT, FAIL, "unable to add nbit filter to pipeline");
    if (H5P_poke(plist, H5O_CRT_PIPELINE_NAME, &pline) < 0)
        HGOTO_ERROR(H5E_PLINE, H5E_CANTINIT, FAIL, "unable to set pipeline");

done:
    FUNC_LEAVE_API(ret_value)
} /* end H5Pset_nbit() */

/*-------------------------------------------------------------------------
 * Function:    H5Pset_scaleoffset
 *
 * Purpose:     Sets scaleoffset filter for a dataset creation property list
 *              and user-supplied parameters
 *
 * Parameters:  scale_factor:
                              for integer datatype,
                              this parameter will be
                              minimum-bits, if this value is set to 0,
                              scaleoffset filter will calculate the minimum-bits.

                              For floating-point datatype,
                              For variable-minimum-bits method, this will be
                              the decimal precision of the filter,
                              For fixed-minimum-bits method, this will be
                              the minimum-bit of the filter.
                scale_type:   0 for floating-point variable-minimum-bits,
                              1 for floating-point fixed-minimum-bits,
                              other values, for integer datatype

 * Return:      Non-negative on success/Negative on failure
 *
 *-------------------------------------------------------------------------
 */
herr_t
H5Pset_scaleoffset(hid_t plist_id, H5Z_SO_scale_type_t scale_type, int scale_factor)
{
    H5O_pline_t     pline;
    H5P_genplist_t *plist;               /* Property list pointer */
    unsigned        cd_values[2];        /* Filter parameters */
    herr_t          ret_value = SUCCEED; /* return value */

    FUNC_ENTER_API(FAIL)
    H5TRACE3("e", "iZaIs", plist_id, scale_type, scale_factor);

    /* Check arguments */
<<<<<<< HEAD
    if (TRUE != H5P_isa_class(plist_id, H5P_DATASET_CREATE))
=======
    if (true != H5P_isa_class(plist_id, H5P_DATASET_CREATE))
>>>>>>> 07347cc5
        HGOTO_ERROR(H5E_ARGS, H5E_BADTYPE, FAIL, "not a dataset creation property list");

    if (scale_factor < 0)
        HGOTO_ERROR(H5E_ARGS, H5E_BADVALUE, FAIL, "scale factor must be >= 0");
    if (scale_type != H5Z_SO_FLOAT_DSCALE && scale_type != H5Z_SO_FLOAT_ESCALE && scale_type != H5Z_SO_INT)
        HGOTO_ERROR(H5E_ARGS, H5E_BADTYPE, FAIL, "invalid scale type");

    /* Get the plist structure */
    if (NULL == (plist = (H5P_genplist_t *)H5I_object(plist_id)))
        HGOTO_ERROR(H5E_ID, H5E_BADID, FAIL, "can't find object for ID");

    /* Set parameters for the filter
     * scale_type = 0:     floating-point type, filter uses variable-minimum-bits method,
     *                     scale_factor is decimal scale factor
     * scale_type = 1:     floating-point type, filter uses fixed-minimum-bits method,
     *                     scale_factor is the fixed minimum number of bits
     * scale type = other: integer type, scale_factor is minimum number of bits
     *                     if scale_factor = 0, then filter calculates minimum number of bits
     */
    cd_values[0] = scale_type;
    cd_values[1] = (unsigned)scale_factor;

    /* Add the scaleoffset filter */
    if (H5P_peek(plist, H5O_CRT_PIPELINE_NAME, &pline) < 0)
        HGOTO_ERROR(H5E_PLIST, H5E_CANTGET, FAIL, "can't get pipeline");
    if (H5Z_append(&pline, H5Z_FILTER_SCALEOFFSET, H5Z_FLAG_OPTIONAL, (size_t)2, cd_values) < 0)
        HGOTO_ERROR(H5E_PLINE, H5E_CANTINIT, FAIL, "unable to add scaleoffset filter to pipeline");
    if (H5P_poke(plist, H5O_CRT_PIPELINE_NAME, &pline) < 0)
        HGOTO_ERROR(H5E_PLINE, H5E_CANTINIT, FAIL, "unable to set pipeline");

done:
    FUNC_LEAVE_API(ret_value)
} /* end H5Pset_scaleoffset() */

/*-------------------------------------------------------------------------
 * Function:	H5Pset_fill_value
 *
 * Purpose:	Set the fill value for a dataset creation property list. The
 *		VALUE is interpreted as being of type TYPE, which need not
 *		be the same type as the dataset but the library must be able
 *		to convert VALUE to the dataset type when the dataset is
 *		created.  If VALUE is NULL, it will be interpreted as
 *		undefining fill value.
 *
 * Return:	Non-negative on success/Negative on failure
 *
 *-------------------------------------------------------------------------
 */
herr_t
H5Pset_fill_value(hid_t plist_id, hid_t type_id, const void *value)
{
    H5P_genplist_t *plist;               /* Property list pointer */
    H5O_fill_t      fill;                /* Fill value to modify */
    herr_t          ret_value = SUCCEED; /* Return value */

    FUNC_ENTER_API(FAIL)
    H5TRACE3("e", "ii*x", plist_id, type_id, value);

    /* Get the plist structure */
    if (NULL == (plist = H5P_object_verify(plist_id, H5P_DATASET_CREATE)))
        HGOTO_ERROR(H5E_ID, H5E_BADID, FAIL, "can't find object for ID");

    /* Get the current fill value */
    if (H5P_peek(plist, H5D_CRT_FILL_VALUE_NAME, &fill) < 0)
        HGOTO_ERROR(H5E_PLIST, H5E_CANTGET, FAIL, "can't get fill value");

    /* Release the dynamic fill value components */
    H5O_fill_reset_dyn(&fill);

    if (value) {
        H5T_t      *type;  /* Datatype for fill value */
        H5T_path_t *tpath; /* Conversion information */

        /* Retrieve pointer to datatype */
        if (NULL == (type = (H5T_t *)H5I_object_verify(type_id, H5I_DATATYPE)))
            HGOTO_ERROR(H5E_ARGS, H5E_BADTYPE, FAIL, "not a datatype");

        /* Set the fill value */
        if (NULL == (fill.type = H5T_copy(type, H5T_COPY_TRANSIENT)))
            HGOTO_ERROR(H5E_PLIST, H5E_CANTCOPY, FAIL, "can't copy datatype");
        fill.size = (ssize_t)H5T_get_size(type);
        if (NULL == (fill.buf = H5MM_malloc((size_t)fill.size)))
            HGOTO_ERROR(H5E_RESOURCE, H5E_CANTINIT, FAIL, "memory allocation failed for fill value");
        H5MM_memcpy(fill.buf, value, (size_t)fill.size);

        /* Set up type conversion function */
        if (NULL == (tpath = H5T_path_find(type, type)))
            HGOTO_ERROR(H5E_DATASET, H5E_UNSUPPORTED, FAIL,
                        "unable to convert between src and dest data types");

        /* If necessary, convert fill value datatypes (which copies VL components, etc.) */
        if (!H5T_path_noop(tpath)) {
            uint8_t *bkg_buf = NULL; /* Background conversion buffer */

            /* Allocate a background buffer */
            if (H5T_path_bkg(tpath) && NULL == (bkg_buf = H5FL_BLK_CALLOC(type_conv, (size_t)fill.size)))
                HGOTO_ERROR(H5E_RESOURCE, H5E_NOSPACE, FAIL, "memory allocation failed");

            /* Convert the fill value */
            if (H5T_convert(tpath, type_id, type_id, (size_t)1, (size_t)0, (size_t)0, fill.buf, bkg_buf) <
                0) {
                if (bkg_buf)
                    bkg_buf = H5FL_BLK_FREE(type_conv, bkg_buf);
                HGOTO_ERROR(H5E_DATASET, H5E_CANTCONVERT, FAIL, "datatype conversion failed");
            } /* end if */

            /* Release the background buffer */
            if (bkg_buf)
                bkg_buf = H5FL_BLK_FREE(type_conv, bkg_buf);
        } /* end if */
    }     /* end if */
    else
        fill.size = (-1);

    /* Update fill value in property list */
    if (H5P_poke(plist, H5D_CRT_FILL_VALUE_NAME, &fill) < 0)
        HGOTO_ERROR(H5E_PLIST, H5E_CANTGET, FAIL, "can't set fill value");

done:
    FUNC_LEAVE_API(ret_value)
} /* end H5Pset_fill_value() */

/*-------------------------------------------------------------------------
 * Function:	H5P_get_fill_value
 *
 * Purpose:	Queries the fill value property of a dataset creation
 *		property list.  The fill value is returned through the VALUE
 *		pointer and the memory is allocated by the caller.  The fill
 *		value will be converted from its current datatype to the
 *		specified TYPE.
 *
 * Return:	Non-negative on success/Negative on failure
 *
 *-------------------------------------------------------------------------
 */
herr_t
H5P_get_fill_value(H5P_genplist_t *plist, const H5T_t *type, void *value /*out*/)
{
    H5O_fill_t  fill;                /* Fill value to retrieve */
    H5T_path_t *tpath;               /*type conversion info	*/
    void       *buf       = NULL;    /*conversion buffer	*/
    void       *bkg       = NULL;    /*conversion buffer	*/
    hid_t       src_id    = -1;      /*source datatype id	*/
    hid_t       dst_id    = -1;      /*destination datatype id	*/
    herr_t      ret_value = SUCCEED; /* Return value */

    FUNC_ENTER_NOAPI(FAIL)

    /*
     * If no fill value is defined then return an error.  We can't even
     * return zero because we don't know the datatype of the dataset and
     * datatype conversion might not have resulted in zero.  If fill value
     * is undefined, also return error.
     */
    if (H5P_peek(plist, H5D_CRT_FILL_VALUE_NAME, &fill) < 0)
        HGOTO_ERROR(H5E_PLIST, H5E_CANTGET, FAIL, "can't get fill value");
    if (fill.size == -1)
        HGOTO_ERROR(H5E_PLIST, H5E_CANTGET, FAIL, "fill value is undefined");

    /* Check for "default" fill value */
    if (fill.size == 0) {
        memset(value, 0, H5T_get_size(type));
        HGOTO_DONE(SUCCEED);
    } /* end if */

    /*
     * Can we convert between the source and destination datatypes?
     */
    if (NULL == (tpath = H5T_path_find(fill.type, type)))
        HGOTO_ERROR(H5E_PLIST, H5E_CANTINIT, FAIL, "unable to convert between src and dst datatypes");
<<<<<<< HEAD
    if ((src_id = H5I_register(H5I_DATATYPE, H5T_copy(fill.type, H5T_COPY_TRANSIENT), FALSE)) < 0)
=======
    if ((src_id = H5I_register(H5I_DATATYPE, H5T_copy(fill.type, H5T_COPY_TRANSIENT), false)) < 0)
>>>>>>> 07347cc5
        HGOTO_ERROR(H5E_PLIST, H5E_CANTINIT, FAIL, "unable to copy/register datatype");

    /*
     * Data type conversions are always done in place, so we need a buffer
     * other than the fill value buffer that is large enough for both source
     * and destination.  The app-supplied buffer might do okay.
     */
    if (H5T_get_size(type) >= H5T_get_size(fill.type)) {
        buf = value;
        if (H5T_path_bkg(tpath) && NULL == (bkg = H5MM_calloc(H5T_get_size(type))))
            HGOTO_ERROR(H5E_PLIST, H5E_CANTALLOC, FAIL, "memory allocation failed for type conversion");
    } /* end if */
    else {
        if (NULL == (buf = H5MM_calloc(H5T_get_size(fill.type))))
            HGOTO_ERROR(H5E_PLIST, H5E_CANTALLOC, FAIL, "memory allocation failed for type conversion");
        if (H5T_path_bkg(tpath) && NULL == (bkg = H5MM_calloc(H5T_get_size(fill.type))))
            HGOTO_ERROR(H5E_PLIST, H5E_CANTALLOC, FAIL, "memory allocation failed for type conversion");
    } /* end else */
    H5MM_memcpy(buf, fill.buf, H5T_get_size(fill.type));

    /* Do the conversion */
<<<<<<< HEAD
    if ((dst_id = H5I_register(H5I_DATATYPE, H5T_copy(type, H5T_COPY_ALL), FALSE)) < 0)
=======
    if ((dst_id = H5I_register(H5I_DATATYPE, H5T_copy(type, H5T_COPY_ALL), false)) < 0)
>>>>>>> 07347cc5
        HGOTO_ERROR(H5E_PLIST, H5E_CANTINIT, FAIL, "unable to copy/register datatype");
    if (H5T_convert(tpath, src_id, dst_id, (size_t)1, (size_t)0, (size_t)0, buf, bkg) < 0)
        HGOTO_ERROR(H5E_PLIST, H5E_CANTINIT, FAIL, "datatype conversion failed");
    if (buf != value)
        H5MM_memcpy(value, buf, H5T_get_size(type));

done:
    if (buf != value)
        H5MM_xfree(buf);
    if (bkg != value)
        H5MM_xfree(bkg);
    if (src_id >= 0 && H5I_dec_ref(src_id) < 0)
        HDONE_ERROR(H5E_PLIST, H5E_CANTDEC, FAIL, "can't decrement ref count of temp ID");
    if (dst_id >= 0 && H5I_dec_ref(dst_id) < 0)
        HDONE_ERROR(H5E_PLIST, H5E_CANTDEC, FAIL, "can't decrement ref count of temp ID");

    FUNC_LEAVE_NOAPI(ret_value)
} /* end H5P_get_fill_value() */

/*-------------------------------------------------------------------------
 * Function:	H5Pget_fill_value
 *
 * Purpose:	Queries the fill value property of a dataset creation
 *		property list.  The fill value is returned through the VALUE
 *		pointer and the memory is allocated by the caller.  The fill
 *		value will be converted from its current datatype to the
 *		specified TYPE.
 *
 * Return:	Non-negative on success/Negative on failure
 *
 *-------------------------------------------------------------------------
 */
herr_t
H5Pget_fill_value(hid_t plist_id, hid_t type_id, void *value /*out*/)
{
    H5P_genplist_t *plist;               /* Property list pointer */
    H5T_t          *type;                /* Datatype		*/
    herr_t          ret_value = SUCCEED; /* Return value */

    FUNC_ENTER_API(FAIL)
    H5TRACE3("e", "iix", plist_id, type_id, value);

    /* Check arguments */
    if (NULL == (type = (H5T_t *)H5I_object_verify(type_id, H5I_DATATYPE)))
        HGOTO_ERROR(H5E_ARGS, H5E_BADTYPE, FAIL, "not a datatype");
    if (!value)
        HGOTO_ERROR(H5E_ARGS, H5E_BADVALUE, FAIL, "no fill value output buffer");

    /* Get the plist structure */
    if (NULL == (plist = H5P_object_verify(plist_id, H5P_DATASET_CREATE)))
        HGOTO_ERROR(H5E_ID, H5E_BADID, FAIL, "can't find object for ID");

    /* Get the fill value */
    if (H5P_get_fill_value(plist, type, value) < 0)
        HGOTO_ERROR(H5E_PLIST, H5E_CANTGET, FAIL, "can't get fill value");

done:
    FUNC_LEAVE_API(ret_value)
} /* end H5Pget_fill_value() */

/*-------------------------------------------------------------------------
 * Function:    H5P_is_fill_value_defined
 *
 * Purpose:	Check if fill value is defined.  Internal version of function
 *
 * Return:	Non-negative on success/Negative on failure
 *
 *-------------------------------------------------------------------------
 */
herr_t
H5P_is_fill_value_defined(const H5O_fill_t *fill, H5D_fill_value_t *status)
{
    herr_t ret_value = SUCCEED;

    FUNC_ENTER_NOAPI(FAIL)

    assert(fill);
    assert(status);

    /* Check if the fill value was "unset" */
    if (fill->size == -1 && !fill->buf)
        *status = H5D_FILL_VALUE_UNDEFINED;
    /* Check if the fill value was set to the default fill value by the library */
    else if (fill->size == 0 && !fill->buf)
        *status = H5D_FILL_VALUE_DEFAULT;
    /* Check if the fill value was set by the application */
    else if (fill->size > 0 && fill->buf)
        *status = H5D_FILL_VALUE_USER_DEFINED;
    else {
        *status = H5D_FILL_VALUE_ERROR;
        HGOTO_ERROR(H5E_PLIST, H5E_BADRANGE, FAIL, "invalid combination of fill-value info");
    } /* end else */

done:
    FUNC_LEAVE_NOAPI(ret_value)
} /* end H5P_is_fill_value_defined() */

/*-------------------------------------------------------------------------
 * Function:    H5P_fill_value_defined
 *
 * Purpose:	Check if fill value is defined.
 *
 * Return:	Non-negative on success/Negative on failure
 *
 *-------------------------------------------------------------------------
 */
herr_t
H5P_fill_value_defined(H5P_genplist_t *plist, H5D_fill_value_t *status)
{
    H5O_fill_t fill; /* Fill value to query */
    herr_t     ret_value = SUCCEED;

    FUNC_ENTER_NOAPI(FAIL)

    assert(status);

    /* Get the fill value struct */
    if (H5P_peek(plist, H5D_CRT_FILL_VALUE_NAME, &fill) < 0)
        HGOTO_ERROR(H5E_PLIST, H5E_CANTGET, FAIL, "can't get fill value");

    /* Get the fill-value status */
    if (H5P_is_fill_value_defined(&fill, status) < 0)
        HGOTO_ERROR(H5E_PLIST, H5E_BADVALUE, FAIL, "can't check fill value status");

done:
    FUNC_LEAVE_NOAPI(ret_value)
} /* end H5P_fill_value_defined() */

/*-------------------------------------------------------------------------
 * Function:    H5Pfill_value_defined
 *
 * Purpose:	Check if fill value is defined.
 *
 * Return:	Non-negative on success/Negative on failure
 *
 *-------------------------------------------------------------------------
 */
herr_t
H5Pfill_value_defined(hid_t plist_id, H5D_fill_value_t *status)
{
    H5P_genplist_t *plist; /* Property list to query */
    herr_t          ret_value = SUCCEED;

    FUNC_ENTER_API(FAIL)
    H5TRACE2("e", "i*DF", plist_id, status);

    assert(status);

    /* Get the plist structure */
    if (NULL == (plist = H5P_object_verify(plist_id, H5P_DATASET_CREATE)))
        HGOTO_ERROR(H5E_ID, H5E_BADID, FAIL, "can't find object for ID");

    /* Get the fill-value status */
    if (H5P_fill_value_defined(plist, status) < 0)
        HGOTO_ERROR(H5E_PLIST, H5E_BADVALUE, FAIL, "can't check fill value status");

done:
    FUNC_LEAVE_API(ret_value)
} /* end H5Pfill_value_defined() */

/*-------------------------------------------------------------------------
 * Function:    H5Pset_alloc_time
 *
 * Purpose:     Set space allocation time for dataset during creation.
 *		Valid values are H5D_ALLOC_TIME_DEFAULT, H5D_ALLOC_TIME_EARLY,
 *			H5D_ALLOC_TIME_LATE, H5D_ALLOC_TIME_INCR
 *
 * Return:	Non-negative on success/Negative on failure
 *
 *-------------------------------------------------------------------------
 */
herr_t
H5Pset_alloc_time(hid_t plist_id, H5D_alloc_time_t alloc_time)
{
    H5P_genplist_t *plist;               /* Property list pointer */
    H5O_fill_t      fill;                /* Fill value property to modify */
    unsigned        alloc_time_state;    /* State of allocation time property */
    herr_t          ret_value = SUCCEED; /* return value 	 */

    FUNC_ENTER_API(FAIL)
    H5TRACE2("e", "iDa", plist_id, alloc_time);

    /* Check arguments */
    if (alloc_time < H5D_ALLOC_TIME_DEFAULT || alloc_time > H5D_ALLOC_TIME_INCR)
        HGOTO_ERROR(H5E_ARGS, H5E_BADVALUE, FAIL, "invalid allocation time setting");

    /* Get the property list structure */
    if (NULL == (plist = H5P_object_verify(plist_id, H5P_DATASET_CREATE)))
        HGOTO_ERROR(H5E_ID, H5E_BADID, FAIL, "can't find object for ID");

    /* Check for resetting to default for layout type */
    if (alloc_time == H5D_ALLOC_TIME_DEFAULT) {
        H5O_layout_t layout; /* Type of storage layout */

        /* Peek at the storage layout */
        if (H5P_peek(plist, H5D_CRT_LAYOUT_NAME, &layout) < 0)
            HGOTO_ERROR(H5E_PLIST, H5E_CANTGET, FAIL, "can't get layout");

        /* Set the default based on layout */
        switch (layout.type) {
            case H5D_COMPACT:
                alloc_time = H5D_ALLOC_TIME_EARLY;
                break;

            case H5D_CONTIGUOUS:
                alloc_time = H5D_ALLOC_TIME_LATE;
                break;

            case H5D_CHUNKED:
                alloc_time = H5D_ALLOC_TIME_INCR;
                break;

            case H5D_VIRTUAL:
                alloc_time = H5D_ALLOC_TIME_INCR;
                break;

            case H5D_LAYOUT_ERROR:
            case H5D_NLAYOUTS:
            default:
                HGOTO_ERROR(H5E_DATASET, H5E_UNSUPPORTED, FAIL, "unknown layout type");
        } /* end switch */

        /* Reset the "state" of the allocation time property back to the "default" */
        alloc_time_state = 1;
    } /* end if */
    else
        /* Set the "state" of the allocation time property to indicate the user modified it */
        alloc_time_state = 0;

    /* Retrieve previous fill value settings */
    if (H5P_peek(plist, H5D_CRT_FILL_VALUE_NAME, &fill) < 0)
        HGOTO_ERROR(H5E_PLIST, H5E_CANTGET, FAIL, "can't get fill value");

    /* Update property value */
    fill.alloc_time = alloc_time;

    /* Set values */
    if (H5P_poke(plist, H5D_CRT_FILL_VALUE_NAME, &fill) < 0)
        HGOTO_ERROR(H5E_PLIST, H5E_CANTSET, FAIL, "can't set fill value");
    if (H5P_set(plist, H5D_CRT_ALLOC_TIME_STATE_NAME, &alloc_time_state) < 0)
        HGOTO_ERROR(H5E_PLIST, H5E_CANTSET, FAIL, "can't set space allocation time");

done:
    FUNC_LEAVE_API(ret_value)
} /* H5Pset_alloc_time() */

/*-------------------------------------------------------------------------
 * Function:    H5Pget_alloc_time
 *
 * Purpose:     Get space allocation time for dataset creation.
 *		Valid values are H5D_ALLOC_TIME_DEFAULT, H5D_ALLOC_TIME_EARLY,
 *			H5D_ALLOC_TIME_LATE, H5D_ALLOC_TIME_INCR
 *
 * Return:      Non-negative on success/Negative on failure
 *
 *-------------------------------------------------------------------------
 */
herr_t
H5Pget_alloc_time(hid_t plist_id, H5D_alloc_time_t *alloc_time /*out*/)
{
    herr_t ret_value = SUCCEED; /* return value          */

    FUNC_ENTER_API(FAIL)
    H5TRACE2("e", "ix", plist_id, alloc_time);

    /* Get values */
    if (alloc_time) {
        H5P_genplist_t *plist; /* Property list pointer */
        H5O_fill_t      fill;  /* Fill value property to query */

        /* Get the property list structure */
        if (NULL == (plist = H5P_object_verify(plist_id, H5P_DATASET_CREATE)))
            HGOTO_ERROR(H5E_ID, H5E_BADID, FAIL, "can't find object for ID");

        /* Retrieve fill value settings */
        if (H5P_peek(plist, H5D_CRT_FILL_VALUE_NAME, &fill) < 0)
            HGOTO_ERROR(H5E_PLIST, H5E_CANTGET, FAIL, "can't get fill value");

        /* Set user's value */
        *alloc_time = fill.alloc_time;
    } /* end if */

done:
    FUNC_LEAVE_API(ret_value)
} /* end H5Pget_alloc_time() */

/*-------------------------------------------------------------------------
 * Function:    H5Pset_fill_time
 *
 * Purpose:	Set fill value writing time for dataset.  Valid values are
 *		H5D_FILL_TIME_ALLOC and H5D_FILL_TIME_NEVER.
 *
 * Return:      Non-negative on success/Negative on failure
 *
 *-------------------------------------------------------------------------
 */
herr_t
H5Pset_fill_time(hid_t plist_id, H5D_fill_time_t fill_time)
{
    H5P_genplist_t *plist;               /* Property list pointer */
    H5O_fill_t      fill;                /* Fill value property to modify */
    herr_t          ret_value = SUCCEED; /* return value          */

    FUNC_ENTER_API(FAIL)
    H5TRACE2("e", "iDf", plist_id, fill_time);

    /* Check arguments */
    if (fill_time < H5D_FILL_TIME_ALLOC || fill_time > H5D_FILL_TIME_IFSET)
        HGOTO_ERROR(H5E_ARGS, H5E_BADVALUE, FAIL, "invalid fill time setting");

    /* Get the property list structure */
    if (NULL == (plist = H5P_object_verify(plist_id, H5P_DATASET_CREATE)))
        HGOTO_ERROR(H5E_ID, H5E_BADID, FAIL, "can't find object for ID");

    /* Retrieve previous fill value settings */
    if (H5P_peek(plist, H5D_CRT_FILL_VALUE_NAME, &fill) < 0)
        HGOTO_ERROR(H5E_PLIST, H5E_CANTGET, FAIL, "can't get fill value");

    /* Update property value */
    fill.fill_time = fill_time;

    /* Set values */
    if (H5P_poke(plist, H5D_CRT_FILL_VALUE_NAME, &fill) < 0)
        HGOTO_ERROR(H5E_PLIST, H5E_CANTSET, FAIL, "can't set fill value");

done:
    FUNC_LEAVE_API(ret_value)
} /* end H5Pset_fill_time() */

/*-------------------------------------------------------------------------
 * Function:    H5Pget_fill_time
 *
 * Purpose:	Get fill value writing time.  Valid values are H5D_NEVER
 *		and H5D_ALLOC.
 *
 * Return:      Non-negative on success/Negative on failure
 *
 *-------------------------------------------------------------------------
 */
herr_t
H5Pget_fill_time(hid_t plist_id, H5D_fill_time_t *fill_time /*out*/)
{
    herr_t ret_value = SUCCEED; /* return value          */

    FUNC_ENTER_API(FAIL)
    H5TRACE2("e", "ix", plist_id, fill_time);

    /* Set values */
    if (fill_time) {
        H5P_genplist_t *plist; /* Property list pointer */
        H5O_fill_t      fill;  /* Fill value property to query */

        /* Get the property list structure */
        if (NULL == (plist = H5P_object_verify(plist_id, H5P_DATASET_CREATE)))
            HGOTO_ERROR(H5E_ID, H5E_BADID, FAIL, "can't find object for ID");

        /* Retrieve fill value settings */
        if (H5P_peek(plist, H5D_CRT_FILL_VALUE_NAME, &fill) < 0)
            HGOTO_ERROR(H5E_PLIST, H5E_CANTGET, FAIL, "can't get fill value");

        /* Set user's value */
        *fill_time = fill.fill_time;
    } /* end if */

done:
    FUNC_LEAVE_API(ret_value)
} /* end H5Pget_fill_time() */

/*-----------------------------------------------------------------------------
 * Function: H5Pget_dset_no_attrs_hint
 *
 * Purpose:
 *
 *     Access the flag for whether or not datasets created by the given dcpl
 *     will be created with a "minimized" object header.
 *
 * Return:
 *
 *     Failure: Negative value (FAIL)
 *     Success: Non-negative value (SUCCEED)
 *
 *-----------------------------------------------------------------------------
 */
herr_t
H5Pget_dset_no_attrs_hint(hid_t dcpl_id, hbool_t *minimize /*out*/)
{
    bool            setting   = false;
    H5P_genplist_t *plist     = NULL;
    herr_t          ret_value = SUCCEED;

    FUNC_ENTER_API(FAIL)
    H5TRACE2("e", "ix", dcpl_id, minimize);

    if (NULL == minimize)
        HGOTO_ERROR(H5E_ARGS, H5E_BADVALUE, FAIL, "receiving pointer cannot be NULL");

    plist = H5P_object_verify(dcpl_id, H5P_DATASET_CREATE);
    if (NULL == plist)
        HGOTO_ERROR(H5E_ID, H5E_BADID, FAIL, "can't find object for ID");

    if (H5P_peek(plist, H5D_CRT_MIN_DSET_HDR_SIZE_NAME, &setting) < 0)
        HGOTO_ERROR(H5E_PLIST, H5E_CANTGET, FAIL, "can't get dset oh minimize flag value");

    *minimize = setting;

done:
    FUNC_LEAVE_API(ret_value)
} /* H5Pget_dset_no_attrs_hint() */

/*-----------------------------------------------------------------------------
 * Function: H5Pset_dset_no_attrs_hint
 *
 * Purpose:
 *
 *     Set the dcpl to minimize (or explicitly to not minimized) dataset object
 *     headers upon creation.
 *
 * Return:
 *
 *     Failure: Negative value (FAIL)
 *     Success: Non-negative value (SUCCEED)
 *
 *-----------------------------------------------------------------------------
 */
herr_t
H5Pset_dset_no_attrs_hint(hid_t dcpl_id, hbool_t minimize)
{
    H5P_genplist_t *plist     = NULL;
    bool            prev_set  = false;
    herr_t          ret_value = SUCCEED;

    FUNC_ENTER_API(FAIL)
    H5TRACE2("e", "ib", dcpl_id, minimize);

    plist = H5P_object_verify(dcpl_id, H5P_DATASET_CREATE);
    if (NULL == plist)
        HGOTO_ERROR(H5E_ID, H5E_BADID, FAIL, "can't find object for ID");

    if (H5P_peek(plist, H5D_CRT_MIN_DSET_HDR_SIZE_NAME, &prev_set) < 0)
        HGOTO_ERROR(H5E_PLIST, H5E_CANTGET, FAIL, "can't get extant dset oh minimize flag value");

    if (H5P_poke(plist, H5D_CRT_MIN_DSET_HDR_SIZE_NAME, &minimize) < 0)
        HGOTO_ERROR(H5E_PLIST, H5E_CANTSET, FAIL, "can't get dset oh minimize flag value");

done:
    FUNC_LEAVE_API(ret_value)
} /* H5Pset_dset_no_attrs_hint() */<|MERGE_RESOLUTION|>--- conflicted
+++ resolved
@@ -2062,11 +2062,7 @@
     /* Get the current layout */
     if (H5P_peek(plist, H5D_CRT_LAYOUT_NAME, &virtual_layout) < 0)
         HGOTO_ERROR(H5E_PLIST, H5E_CANTGET, FAIL, "can't get layout");
-<<<<<<< HEAD
-    retrieved_layout = TRUE;
-=======
     retrieved_layout = true;
->>>>>>> 07347cc5
 
     /* If the layout was not already virtual, Start with default virtual layout.
      * Otherwise, add the mapping to the current list. */
@@ -2101,21 +2097,13 @@
     /* Add virtual dataset mapping entry */
     ent = &virtual_layout.storage.u.virt.list[virtual_layout.storage.u.virt.list_nused];
     memset(ent, 0, sizeof(H5O_storage_virtual_ent_t)); /* Clear before starting to set up */
-<<<<<<< HEAD
-    if (NULL == (ent->source_dset.virtual_select = H5S_copy(vspace, FALSE, TRUE)))
-=======
     if (NULL == (ent->source_dset.virtual_select = H5S_copy(vspace, false, true)))
->>>>>>> 07347cc5
         HGOTO_ERROR(H5E_PLIST, H5E_CANTCOPY, FAIL, "unable to copy virtual selection");
     if (NULL == (ent->source_file_name = H5MM_xstrdup(src_file_name)))
         HGOTO_ERROR(H5E_PLIST, H5E_RESOURCE, FAIL, "can't duplicate source file name");
     if (NULL == (ent->source_dset_name = H5MM_xstrdup(src_dset_name)))
         HGOTO_ERROR(H5E_PLIST, H5E_RESOURCE, FAIL, "can't duplicate source file name");
-<<<<<<< HEAD
-    if (NULL == (ent->source_select = H5S_copy(src_space, FALSE, TRUE)))
-=======
     if (NULL == (ent->source_select = H5S_copy(src_space, false, true)))
->>>>>>> 07347cc5
         HGOTO_ERROR(H5E_PLIST, H5E_CANTCOPY, FAIL, "unable to copy source selection");
     if (H5D_virtual_parse_source_name(ent->source_file_name, &ent->parsed_source_file_name,
                                       &ent->psfn_static_strlen, &ent->psfn_nsubs) < 0)
@@ -2274,19 +2262,11 @@
     if (idx >= layout.storage.u.virt.list_nused)
         HGOTO_ERROR(H5E_ARGS, H5E_BADRANGE, FAIL, "invalid index (out of range)");
     assert(layout.storage.u.virt.list_nused <= layout.storage.u.virt.list_nalloc);
-<<<<<<< HEAD
-    if (NULL == (space = H5S_copy(layout.storage.u.virt.list[idx].source_dset.virtual_select, FALSE, TRUE)))
-        HGOTO_ERROR(H5E_PLIST, H5E_CANTCOPY, FAIL, "unable to copy virtual selection");
-
-    /* Register ID */
-    if ((ret_value = H5I_register(H5I_DATASPACE, space, TRUE)) < 0)
-=======
     if (NULL == (space = H5S_copy(layout.storage.u.virt.list[idx].source_dset.virtual_select, false, true)))
         HGOTO_ERROR(H5E_PLIST, H5E_CANTCOPY, FAIL, "unable to copy virtual selection");
 
     /* Register ID */
     if ((ret_value = H5I_register(H5I_DATASPACE, space, true)) < 0)
->>>>>>> 07347cc5
         HGOTO_ERROR(H5E_ID, H5E_CANTREGISTER, FAIL, "unable to register dataspace");
 
 done:
@@ -2370,19 +2350,11 @@
     } /* end if */
 
     /* Get the source space */
-<<<<<<< HEAD
-    if (NULL == (space = H5S_copy(layout.storage.u.virt.list[idx].source_select, FALSE, TRUE)))
-        HGOTO_ERROR(H5E_PLIST, H5E_CANTCOPY, FAIL, "unable to copy source selection");
-
-    /* Register ID */
-    if ((ret_value = H5I_register(H5I_DATASPACE, space, TRUE)) < 0)
-=======
     if (NULL == (space = H5S_copy(layout.storage.u.virt.list[idx].source_select, false, true)))
         HGOTO_ERROR(H5E_PLIST, H5E_CANTCOPY, FAIL, "unable to copy source selection");
 
     /* Register ID */
     if ((ret_value = H5I_register(H5I_DATASPACE, space, true)) < 0)
->>>>>>> 07347cc5
         HGOTO_ERROR(H5E_ID, H5E_CANTREGISTER, FAIL, "unable to register dataspace");
 
 done:
@@ -2875,11 +2847,7 @@
     H5TRACE1("e", "i", plist_id);
 
     /* Check arguments */
-<<<<<<< HEAD
-    if (TRUE != H5P_isa_class(plist_id, H5P_DATASET_CREATE))
-=======
     if (true != H5P_isa_class(plist_id, H5P_DATASET_CREATE))
->>>>>>> 07347cc5
         HGOTO_ERROR(H5E_ARGS, H5E_BADTYPE, FAIL, "not a dataset creation property list");
 
     /* Get the plist structure */
@@ -2918,11 +2886,7 @@
     H5TRACE1("e", "i", plist_id);
 
     /* Check arguments */
-<<<<<<< HEAD
-    if (TRUE != H5P_isa_class(plist_id, H5P_DATASET_CREATE))
-=======
     if (true != H5P_isa_class(plist_id, H5P_DATASET_CREATE))
->>>>>>> 07347cc5
         HGOTO_ERROR(H5E_ARGS, H5E_BADTYPE, FAIL, "not a dataset creation property list");
 
     /* Get the plist structure */
@@ -2978,11 +2942,7 @@
     H5TRACE3("e", "iZaIs", plist_id, scale_type, scale_factor);
 
     /* Check arguments */
-<<<<<<< HEAD
-    if (TRUE != H5P_isa_class(plist_id, H5P_DATASET_CREATE))
-=======
     if (true != H5P_isa_class(plist_id, H5P_DATASET_CREATE))
->>>>>>> 07347cc5
         HGOTO_ERROR(H5E_ARGS, H5E_BADTYPE, FAIL, "not a dataset creation property list");
 
     if (scale_factor < 0)
@@ -3153,11 +3113,7 @@
      */
     if (NULL == (tpath = H5T_path_find(fill.type, type)))
         HGOTO_ERROR(H5E_PLIST, H5E_CANTINIT, FAIL, "unable to convert between src and dst datatypes");
-<<<<<<< HEAD
-    if ((src_id = H5I_register(H5I_DATATYPE, H5T_copy(fill.type, H5T_COPY_TRANSIENT), FALSE)) < 0)
-=======
     if ((src_id = H5I_register(H5I_DATATYPE, H5T_copy(fill.type, H5T_COPY_TRANSIENT), false)) < 0)
->>>>>>> 07347cc5
         HGOTO_ERROR(H5E_PLIST, H5E_CANTINIT, FAIL, "unable to copy/register datatype");
 
     /*
@@ -3179,11 +3135,7 @@
     H5MM_memcpy(buf, fill.buf, H5T_get_size(fill.type));
 
     /* Do the conversion */
-<<<<<<< HEAD
-    if ((dst_id = H5I_register(H5I_DATATYPE, H5T_copy(type, H5T_COPY_ALL), FALSE)) < 0)
-=======
     if ((dst_id = H5I_register(H5I_DATATYPE, H5T_copy(type, H5T_COPY_ALL), false)) < 0)
->>>>>>> 07347cc5
         HGOTO_ERROR(H5E_PLIST, H5E_CANTINIT, FAIL, "unable to copy/register datatype");
     if (H5T_convert(tpath, src_id, dst_id, (size_t)1, (size_t)0, (size_t)0, buf, bkg) < 0)
         HGOTO_ERROR(H5E_PLIST, H5E_CANTINIT, FAIL, "datatype conversion failed");
