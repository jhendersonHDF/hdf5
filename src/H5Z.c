/* * * * * * * * * * * * * * * * * * * * * * * * * * * * * * * * * * * * * * *
 * Copyright by The HDF Group.                                               *
 * Copyright by the Board of Trustees of the University of Illinois.         *
 * All rights reserved.                                                      *
 *                                                                           *
 * This file is part of HDF5.  The full HDF5 copyright notice, including     *
 * terms governing use, modification, and redistribution, is contained in    *
 * the files COPYING and Copyright.html.  COPYING can be found at the root   *
 * of the source code distribution tree; Copyright.html can be found at the  *
 * root level of an installed copy of the electronic HDF5 document set and   *
 * is linked from the top-level documents page.  It can also be found at     *
 * http://hdfgroup.org/HDF5/doc/Copyright.html.  If you do not have          *
 * access to either file, you may request a copy from help@hdfgroup.org.     *
 * * * * * * * * * * * * * * * * * * * * * * * * * * * * * * * * * * * * * * */

#define H5Z_PACKAGE		/*suppress error about including H5Zpkg	  */

/* Interface initialization */
#define H5_INTERFACE_INIT_FUNC	H5Z_init_interface


#include "H5private.h"		/* Generic Functions			*/
#include "H5Dprivate.h"		/* Dataset functions			*/
#include "H5Eprivate.h"		/* Error handling		  	*/
#include "H5Iprivate.h"		/* IDs			  		*/
#include "H5MMprivate.h"	/* Memory management			*/
#include "H5Oprivate.h"		/* Object headers		  	*/
#include "H5Pprivate.h"         /* Property lists                       */
#include "H5Sprivate.h"		/* Dataspace functions			*/
#include "H5Zpkg.h"		/* Data filters				*/

#ifdef H5_HAVE_SZLIB_H
#   include "szlib.h"
#endif

/* Local typedefs */
#ifdef H5Z_DEBUG
typedef struct H5Z_stats_t {
    struct {
	hsize_t	total;		/*total number of bytes processed	*/
	hsize_t	errors;		/*bytes of total attributable to errors	*/
	H5_timer_t timer;	/*execution time including errors	*/
    } stats[2];			/*0=output, 1=input			*/
} H5Z_stats_t;
#endif /* H5Z_DEBUG */

/* Enumerated type for dataset creation prelude callbacks */
typedef enum {
    H5Z_PRELUDE_CAN_APPLY,      /* Call "can apply" callback */
    H5Z_PRELUDE_SET_LOCAL       /* Call "set local" callback */
} H5Z_prelude_type_t;

/* Type for the "lib_data" paramter for version 3+ classes */
typedef struct H5Z_lib_data_t {
    H5FD_t      *lf;            /* Low-level file pointer */
    H5P_genplist_t *dx_plist;   /* Dataset transfer property list */
    hbool_t     align;          /* Whether the file driver uses aligned blocks */
} H5Z_lib_data_t;

/* Local variables */
static size_t		H5Z_table_alloc_g = 0;
static size_t		H5Z_table_used_g = 0;
static H5Z_class_int_t	*H5Z_table_g = NULL;
#ifdef H5Z_DEBUG
static H5Z_stats_t	*H5Z_stat_table_g = NULL;
#endif /* H5Z_DEBUG */

/* Local functions */
static int H5Z_find_idx(H5Z_filter_t id);


/*-------------------------------------------------------------------------
 * Function:	H5Z_init_interface
 *
 * Purpose:	Initializes the data filter layer.
 *
 * Return:	Non-negative on success/Negative on failure
 *
 * Programmer:	Robb Matzke
 *              Thursday, April 16, 1998
 *
 * Modifications:
 *
 *-------------------------------------------------------------------------
 */
static herr_t
H5Z_init_interface (void)
{
    herr_t	ret_value=SUCCEED;      /* Return value */

    FUNC_ENTER_NOAPI_NOINIT

#ifdef H5_HAVE_FILTER_DEFLATE
    if(H5Z_init_deflate() < 0)
	HGOTO_ERROR (H5E_PLINE, H5E_CANTINIT, FAIL, "unable to register deflate filter")
#endif /* H5_HAVE_FILTER_DEFLATE */
#ifdef H5_HAVE_FILTER_SHUFFLE
    if(H5Z_init_shuffle() < 0)
	HGOTO_ERROR (H5E_PLINE, H5E_CANTINIT, FAIL, "unable to register shuffle filter")
#endif /* H5_HAVE_FILTER_SHUFFLE */
#ifdef H5_HAVE_FILTER_FLETCHER32
    if(H5Z_init_fletcher32() < 0)
	HGOTO_ERROR (H5E_PLINE, H5E_CANTINIT, FAIL, "unable to register fletcher32 filter")
#endif /* H5_HAVE_FILTER_FLETCHER32 */
#ifdef H5_HAVE_FILTER_SZIP
    if(H5Z_init_szip() < 0)
	HGOTO_ERROR (H5E_PLINE, H5E_CANTINIT, FAIL, "unable to register szip filter")
#endif /* H5_HAVE_FILTER_SZIP */
#ifdef H5_HAVE_FILTER_NBIT
    if(H5Z_init_nbit() < 0)
        HGOTO_ERROR (H5E_PLINE, H5E_CANTINIT, FAIL, "unable to register nbit filter")
#endif /* H5_HAVE_FILTER_NBIT */
#ifdef H5_HAVE_FILTER_SCALEOFFSET
    if(H5Z_init_scaleoffset() < 0)
        HGOTO_ERROR (H5E_PLINE, H5E_CANTINIT, FAIL, "unable to register scaleoffset filter")
#endif /* H5_HAVE_FILTER_SCALEOFFSET */

#if (defined H5_HAVE_FILTER_DEFLATE | defined H5_HAVE_FILTER_FLETCHER32 | defined H5_HAVE_FILTER_SHUFFLE | defined H5_HAVE_FILTER_SZIP | defined H5_HAVE_FILTER_NBIT | defined H5_HAVE_FILTER_SCALEOFFSET)
done:
#endif /* (defined H5_HAVE_FILTER_DEFLATE | defined H5_HAVE_FILTER_FLETCHER32 | defined H5_HAVE_FILTER_SHUFFLE | defined H5_HAVE_FILTER_SZIP | defined H5_HAVE_FILTER_NBIT | defined H5_HAVE_FILTER_SCALEOFFSET) */
    FUNC_LEAVE_NOAPI(ret_value)
}


/*-------------------------------------------------------------------------
 * Function:	H5Z_term_interface
 *
 * Purpose:	Terminate the H5Z layer.
 *
 * Return:	void
 *
 * Programmer:	Robb Matzke
 *              Thursday, April 16, 1998
 *
 * Modifications:
 *
 *-------------------------------------------------------------------------
 */
int
H5Z_term_interface(void)
{
#ifdef H5Z_DEBUG
    size_t	i;
    int		dir, nprint=0;
    char	comment[16], bandwidth[32];
#endif

    if(H5_interface_initialize_g) {
#ifdef H5Z_DEBUG
	if (H5DEBUG(Z)) {
	    for (i=0; i<H5Z_table_used_g; i++) {
		for (dir=0; dir<2; dir++) {
		    if (0==H5Z_stat_table_g[i].stats[dir].total) continue;

		    if (0==nprint++) {
			/* Print column headers */
			HDfprintf (H5DEBUG(Z), "H5Z: filter statistics "
				   "accumulated over life of library:\n");
			HDfprintf (H5DEBUG(Z),
				   "   %-16s %10s %10s %8s %8s %8s %10s\n",
				   "Filter", "Total", "Errors", "User",
				   "System", "Elapsed", "Bandwidth");
			HDfprintf (H5DEBUG(Z),
				   "   %-16s %10s %10s %8s %8s %8s %10s\n",
				   "------", "-----", "------", "----",
				   "------", "-------", "---------");
		    }

		    /* Truncate the comment to fit in the field */
		    HDstrncpy(comment, H5Z_table_g[i].name,
			      sizeof comment);
		    comment[sizeof(comment)-1] = '\0';

		    /*
		     * Format bandwidth to have four significant digits and
		     * units of `B/s', `kB/s', `MB/s', `GB/s', or `TB/s' or
		     * the word `Inf' if the elapsed time is zero.
		     */
		    H5_bandwidth(bandwidth,
				 (double)(H5Z_stat_table_g[i].stats[dir].total),
				 H5Z_stat_table_g[i].stats[dir].timer.etime);

		    /* Print the statistics */
		    HDfprintf (H5DEBUG(Z),
			       "   %s%-15s %10Hd %10Hd %8.2f %8.2f %8.2f "
			       "%10s\n", dir?"<":">", comment,
			       H5Z_stat_table_g[i].stats[dir].total,
			       H5Z_stat_table_g[i].stats[dir].errors,
			       H5Z_stat_table_g[i].stats[dir].timer.utime,
			       H5Z_stat_table_g[i].stats[dir].timer.stime,
			       H5Z_stat_table_g[i].stats[dir].timer.etime,
			       bandwidth);
		}
	    }
	}
#endif /* H5Z_DEBUG */
	/* Free the table of filters */
	H5Z_table_g = (H5Z_class_int_t *)H5MM_xfree(H5Z_table_g);
#ifdef H5Z_DEBUG
	H5Z_stat_table_g = (H5Z_stats_t *)H5MM_xfree(H5Z_stat_table_g);
#endif /* H5Z_DEBUG */
	H5Z_table_used_g = H5Z_table_alloc_g = 0;
	H5_interface_initialize_g = 0;
    } /* end if */

    return(0);
} /* end H5Z_term_interface() */


/*-------------------------------------------------------------------------
 * Function:	H5Zregister
 *
 * Purpose:	This function registers new filter.
 *
 * Return:	Non-negative on success/Negative on failure
 *
 * Programmer:	Robb Matzke
 *              Thursday, April 16, 1998
 *
 * Modifications:
 *              Changed to pass in H5Z_class_t struct
 *              Quincey Koziol, April  5, 2003
 *
 *-------------------------------------------------------------------------
 */
herr_t
H5Zregister(const void *_cls)
{
    H5Z_class_int_t     cls_new;                /* Translated class struct */
    herr_t              ret_value=SUCCEED;      /* Return value */

<<<<<<< HEAD
    FUNC_ENTER_API(H5Zregister, FAIL)
    H5TRACE1("e", "*x", _cls);
=======
    FUNC_ENTER_API(FAIL)
    H5TRACE1("e", "*x", cls);
>>>>>>> a94ffa30

    /* Check args */
    if (_cls == NULL)
	HGOTO_ERROR (H5E_ARGS, H5E_BADVALUE, FAIL, "invalid filter class")

    /* Check H5Z_class_t version number; this is where a function to convert
     * from an outdated version should be called.
     *
     * If the version number is invalid, we assume that the target of cls is the
     * old style "H5Z_class1_t" structure, which did not contain a version
     * field.  In this structure, the first field is the id.  Since both version
     * and id are integers they will have the same value, and since id must be
     * at least 256, there should be no overlap and the version of the struct
     * can be determined by the value of the first field.
     */
    if(*(const int *)_cls > H5Z_CLASS_T_VERS_3) {
#ifndef H5_NO_DEPRECATED_SYMBOLS
        /* Assume it is an "H5Z_class1_t" */
        const H5Z_class1_t *cls = (const H5Z_class1_t *)_cls;

        if (cls->filter==NULL)
            HGOTO_ERROR(H5E_ARGS, H5E_BADVALUE, FAIL, "no filter function specified")

        /* Translate to H5Z_class_int_t */
        cls_new.version = H5Z_CLASS_T_VERS_1;
        cls_new.id = cls->id;
        cls_new.encoder_present = 1;
        cls_new.decoder_present = 1;
        cls_new.name = cls->name;
        cls_new.can_apply = cls->can_apply;
        cls_new.set_local = cls->set_local;
        cls_new.filter.v1 = cls->filter;

#else /* H5_NO_DEPRECATED_SYMBOLS */
        /* Deprecated symbols not allowed, throw an error */
        HGOTO_ERROR(H5E_ARGS, H5E_BADVALUE, FAIL, "invalid H5Z_class_t version number");
#endif /* H5_NO_DEPRECATED_SYMBOLS */
    } /* end if */
    else if(*(const int *)_cls == H5Z_CLASS_T_VERS_1
            || *(const int *)_cls == H5Z_CLASS_T_VERS_2) {
#ifndef H5_NO_DEPRECATED_SYMBOLS
        /* It is an "H5Z_class2_t" */
        const H5Z_class2_t *cls = (const H5Z_class2_t *)_cls;

        if (cls->filter==NULL)
            HGOTO_ERROR(H5E_ARGS, H5E_BADVALUE, FAIL, "no filter function specified")

        /* Translate to H5Z_class_int_t */
        cls_new.version = H5Z_CLASS_T_VERS_2;
        cls_new.id = cls->id;
        cls_new.encoder_present = cls->encoder_present;
        cls_new.decoder_present = cls->decoder_present;
        cls_new.name = cls->name;
        cls_new.can_apply = cls->can_apply;
        cls_new.set_local = cls->set_local;
        cls_new.filter.v1 = cls->filter;

#else /* H5_NO_DEPRECATED_SYMBOLS */
        /* Deprecated symbols not allowed, throw an error */
        HGOTO_ERROR(H5E_ARGS, H5E_BADVALUE, FAIL, "invalid H5Z_class_t version number");
#endif /* H5_NO_DEPRECATED_SYMBOLS */
    } /* end if */
    else if(*(const int *)_cls == H5Z_CLASS_T_VERS_3) {
        /* It is an "H5Z_class3_t" */
        const H5Z_class3_t *cls = (const H5Z_class3_t *)_cls;

        if (cls->filter==NULL)
            HGOTO_ERROR(H5E_ARGS, H5E_BADVALUE, FAIL, "no filter function specified")

        /* Translate to H5Z_class_int_t */
        cls_new.version = cls->version;
        cls_new.id = cls->id;
        cls_new.encoder_present = cls->encoder_present;
        cls_new.decoder_present = cls->decoder_present;
        cls_new.name = cls->name;
        cls_new.can_apply = cls->can_apply;
        cls_new.set_local = cls->set_local;
        cls_new.filter.v2 = cls->filter;
    } /* end if */
    else
        HGOTO_ERROR (H5E_ARGS, H5E_BADVALUE, FAIL, "invalid filter identification number or version number")

    if (cls_new.id < 0 || cls_new.id > H5Z_FILTER_MAX)
	HGOTO_ERROR (H5E_ARGS, H5E_BADVALUE, FAIL, "invalid filter identification number")
    if (cls_new.id < H5Z_FILTER_RESERVED)
	HGOTO_ERROR (H5E_ARGS, H5E_BADVALUE, FAIL, "unable to modify predefined filters")

    /* Do it */
    if (H5Z_register (&cls_new)<0)
	HGOTO_ERROR (H5E_PLINE, H5E_CANTINIT, FAIL, "unable to register filter")

done:
    FUNC_LEAVE_API(ret_value)
} /* end H5Zregister() */


/*-------------------------------------------------------------------------
 * Function:	H5Z_register
 *
 * Purpose:	Same as the public version except this one allows filters
 *		to be set for predefined method numbers <H5Z_FILTER_RESERVED
 *
 * Return:	Non-negative on success/Negative on failure
 *
 * Programmer:	Robb Matzke
 *              Thursday, April 16, 1998
 *
 * Modifications:
 *
 *-------------------------------------------------------------------------
 */
herr_t
H5Z_register (const H5Z_class_int_t *cls)
{
    size_t	i;
    herr_t      ret_value = SUCCEED;       /* Return value */

    FUNC_ENTER_NOAPI(FAIL)

    HDassert(cls);
    HDassert(cls->id >= 0 && cls->id <= H5Z_FILTER_MAX);

    /* Is the filter already registered? */
    for(i = 0; i < H5Z_table_used_g; i++)
	if(H5Z_table_g[i].id == cls->id)
            break;

    /* Filter not already registered */
    if(i >= H5Z_table_used_g) {
	if(H5Z_table_used_g >= H5Z_table_alloc_g) {
	    size_t n = MAX(H5Z_MAX_NFILTERS, 2*H5Z_table_alloc_g);
	    H5Z_class_int_t *table = (H5Z_class_int_t *)H5MM_realloc(H5Z_table_g, n * sizeof(H5Z_class_int_t));
#ifdef H5Z_DEBUG
	    H5Z_stats_t *stat_table = (H5Z_stats_t *)H5MM_realloc(H5Z_stat_table_g, n * sizeof(H5Z_stats_t));
#endif /* H5Z_DEBUG */
	    if(!table)
		HGOTO_ERROR(H5E_RESOURCE, H5E_NOSPACE, FAIL, "unable to extend filter table")
	    H5Z_table_g = table;
#ifdef H5Z_DEBUG
	    if(!stat_table)
		HGOTO_ERROR(H5E_RESOURCE, H5E_NOSPACE, FAIL, "unable to extend filter statistics table")
	    H5Z_stat_table_g = stat_table;
#endif /* H5Z_DEBUG */
	    H5Z_table_alloc_g = n;
	} /* end if */

	/* Initialize */
	i = H5Z_table_used_g++;
	HDmemcpy(H5Z_table_g+i, cls, sizeof(H5Z_class_int_t));
#ifdef H5Z_DEBUG
	HDmemset(H5Z_stat_table_g+i, 0, sizeof(H5Z_stats_t));
#endif /* H5Z_DEBUG */
    } /* end if */
    /* Filter already registered */
    else {
	/* Replace old contents */
	HDmemcpy(H5Z_table_g+i, cls, sizeof(H5Z_class_int_t));
    } /* end else */

done:
    FUNC_LEAVE_NOAPI(ret_value)
} /* end H5Z_register() */


/*-------------------------------------------------------------------------
 * Function:	H5Zunregister
 *
 * Purpose:	This function unregisters a filter.
 *
 * Return:	Non-negative on success/Negative on failure
 *
 * Programmer:	Quincey Koziol
 *              Thursday, November 14, 2002
 *
 * Modifications:
 *
 *-------------------------------------------------------------------------
 */
herr_t
H5Zunregister(H5Z_filter_t id)
{
    herr_t      ret_value=SUCCEED;       /* Return value */

    FUNC_ENTER_API(FAIL)
    H5TRACE1("e", "Zf", id);

    /* Check args */
    if (id<0 || id>H5Z_FILTER_MAX)
	HGOTO_ERROR (H5E_ARGS, H5E_BADVALUE, FAIL, "invalid filter identification number")
    if (id<H5Z_FILTER_RESERVED)
	HGOTO_ERROR (H5E_ARGS, H5E_BADVALUE, FAIL, "unable to modify predefined filters")

    /* Do it */
    if (H5Z_unregister (id)<0)
	HGOTO_ERROR (H5E_PLINE, H5E_CANTINIT, FAIL, "unable to unregister filter")

done:
    FUNC_LEAVE_API(ret_value)
} /* end H5Zunregister() */


/*-------------------------------------------------------------------------
 * Function:	H5Z_unregister
 *
 * Purpose:	Same as the public version except this one allows filters
 *		to be unset for predefined method numbers <H5Z_FILTER_RESERVED
 *
 * Return:	Non-negative on success/Negative on failure
 *
 * Programmer:	Quincey Koziol
 *              Thursday, November 14, 2002
 *
 * Modifications:
 *
 *-------------------------------------------------------------------------
 */
herr_t
H5Z_unregister (H5Z_filter_t id)
{
    size_t i;                   /* Local index variable */
    herr_t ret_value=SUCCEED;   /* Return value */

    FUNC_ENTER_NOAPI(FAIL)

    assert (id>=0 && id<=H5Z_FILTER_MAX);

    /* Is the filter already registered? */
    for (i=0; i<H5Z_table_used_g; i++)
	if (H5Z_table_g[i].id==id)
            break;

    /* Fail if filter not found */
    if (i>=H5Z_table_used_g)
        HGOTO_ERROR(H5E_PLINE, H5E_NOTFOUND, FAIL, "filter is not registered")

    /* Remove filter from table */
    /* Don't worry about shrinking table size (for now) */
    HDmemmove(&H5Z_table_g[i],&H5Z_table_g[i+1],sizeof(H5Z_class_int_t)*((H5Z_table_used_g-1)-i));
#ifdef H5Z_DEBUG
    HDmemmove(&H5Z_stat_table_g[i],&H5Z_stat_table_g[i+1],sizeof(H5Z_stats_t)*((H5Z_table_used_g-1)-i));
#endif /* H5Z_DEBUG */
    H5Z_table_used_g--;

done:
    FUNC_LEAVE_NOAPI(ret_value)
} /* end H5Z_unregister() */


/*-------------------------------------------------------------------------
 * Function:	H5Zfilter_avail
 *
 * Purpose:	Check if a filter is available
 *
 * Return:	Non-negative (TRUE/FALSE) on success/Negative on failure
 *
 * Programmer:	Quincey Koziol
 *              Thursday, November 14, 2002
 *
 * Modifications:
 *
 *-------------------------------------------------------------------------
 */
htri_t
H5Zfilter_avail(H5Z_filter_t id)
{
    size_t i;                   /* Local index variable */
    htri_t ret_value=FALSE;     /* Return value */

    FUNC_ENTER_API(FAIL)
    H5TRACE1("t", "Zf", id);

    /* Check args */
    if(id<0 || id>H5Z_FILTER_MAX)
        HGOTO_ERROR (H5E_ARGS, H5E_BADVALUE, FAIL, "invalid filter identification number")

    /* Is the filter already registered? */
    for(i=0; i<H5Z_table_used_g; i++)
	if(H5Z_table_g[i].id==id) {
            ret_value=TRUE;
            break;
        } /* end if */

done:
    FUNC_LEAVE_API(ret_value)
} /* end H5Zfilter_avail() */


/*-------------------------------------------------------------------------
 * Function:	H5Z_prelude_callback
 *
 * Purpose:	Makes a dataset creation "prelude" callback for the "can_apply"
 *              or "set_local" routines.
 *
 * Return:	Non-negative on success/Negative on failure
 *
 * Programmer:	Quincey Koziol
 *              Friday, April 4, 2003
 *
 * Notes:
 *              The chunk dimensions are used to create a dataspace, instead
 *              of passing in the dataset's dataspace, since the chunk
 *              dimensions are what the I/O filter will actually see
 *
 *-------------------------------------------------------------------------
 */
static herr_t
H5Z_prelude_callback(const H5O_pline_t *pline, hid_t dcpl_id, hid_t type_id,
    hid_t space_id, H5Z_prelude_type_t prelude_type)
{
    H5Z_class_int_t *fclass;                /* Individual filter information */
    size_t          u;                      /* Local index variable */
    htri_t          ret_value = TRUE;    /* Return value */

    FUNC_ENTER_NOAPI_NOINIT

    HDassert(pline->nused > 0);

    /* Iterate over filters */
    for(u = 0; u < pline->nused; u++) {
        /* Get filter information */
        if(NULL == (fclass = H5Z_find(pline->filter[u].id))) {
            /* Ignore errors from optional filters */
            if(pline->filter[u].flags & H5Z_FLAG_OPTIONAL)
                H5E_clear_stack(NULL);
            else
                HGOTO_ERROR(H5E_PLINE, H5E_NOTFOUND, FAIL, "required filter was not located")
        } /* end if */
        else {
            /* Make correct callback */
            switch(prelude_type) {
                case H5Z_PRELUDE_CAN_APPLY:
                    /* Check if filter is configured to be able to encode */
                    if(!fclass->encoder_present)
                        HGOTO_ERROR(H5E_PLINE, H5E_NOENCODER, FAIL, "Filter present but encoding is disabled.");


                    /* Check if there is a "can apply" callback */
                    if(fclass->can_apply) {
                        /* Make callback to filter's "can apply" function */
                        htri_t status = (fclass->can_apply)(dcpl_id, type_id, space_id);

                        /* Indicate error during filter callback */
                        if(status < 0)
                            HGOTO_ERROR(H5E_PLINE, H5E_CANAPPLY, FAIL, "error during user callback")

                        /* Indicate filter can't apply to this combination of parameters.  
                         * If the filter is NOT optional, returns failure. */
                        if(status == FALSE && !(pline->filter[u].flags & H5Z_FLAG_OPTIONAL))
                            HGOTO_ERROR(H5E_PLINE, H5E_CANAPPLY, FAIL, "filter parameters not appropriate")
                    } /* end if */
                    break;

                case H5Z_PRELUDE_SET_LOCAL:
                    /* Check if there is a "set local" callback */
                    if(fclass->set_local) {
                        /* Make callback to filter's "set local" function */
                        if((fclass->set_local)(dcpl_id, type_id, space_id) < 0)
                            /* Indicate error during filter callback */
                            HGOTO_ERROR(H5E_PLINE, H5E_SETLOCAL, FAIL, "error during user callback")
                    } /* end if */
                    break;

                default:
                    HDassert("invalid prelude type" && 0);
            } /* end switch */
        } /* end else */
    } /* end for */

done:

    FUNC_LEAVE_NOAPI(ret_value)
} /* end H5Z_prelude_callback() */


/*-------------------------------------------------------------------------
 * Function:	H5Z_prepare_prelude_callback_dcpl
 *
 * Purpose:	Prepares to make a dataset creation "prelude" callback
 *              for the "can_apply" or "set_local" routines.
 *
 * Return:	Non-negative on success/Negative on failure
 *
 * Programmer:	Quincey Koziol
 *              Friday, April 4, 2003
 *
 * Notes:
 *              The chunk dimensions are used to create a dataspace, instead
 *              of passing in the dataset's dataspace, since the chunk
 *              dimensions are what the I/O filter will actually see
 *
 *-------------------------------------------------------------------------
 */
static herr_t
H5Z_prepare_prelude_callback_dcpl(hid_t dcpl_id, hid_t type_id, H5Z_prelude_type_t prelude_type)
{
    hid_t space_id = -1;            /* ID for dataspace describing chunk */
    herr_t ret_value = SUCCEED;     /* Return value */

    FUNC_ENTER_NOAPI_NOINIT

    HDassert(H5I_GENPROP_LST == H5I_get_type(dcpl_id));
    HDassert(H5I_DATATYPE == H5I_get_type(type_id));

    /* Check if the property list is non-default */
    if(dcpl_id != H5P_DATASET_CREATE_DEFAULT) {
        H5P_genplist_t 	*dc_plist;      /* Dataset creation property list object */
        H5O_layout_t    dcpl_layout;    /* Dataset's layout information */

        /* Get dataset creation property list object */
        if(NULL == (dc_plist = (H5P_genplist_t *)H5I_object(dcpl_id)))
            HGOTO_ERROR(H5E_ARGS, H5E_BADTYPE, FAIL, "can't get dataset creation property list")

        /* Get layout information */
        if(H5P_get(dc_plist, H5D_CRT_LAYOUT_NAME, &dcpl_layout) < 0)
            HGOTO_ERROR(H5E_PLIST, H5E_CANTGET, FAIL, "can't retrieve layout")

        /* Check if the dataset is chunked */
        if(H5D_CHUNKED == dcpl_layout.type) {
            H5O_pline_t     dcpl_pline;     /* Object's I/O pipeline information */

            /* Get I/O pipeline information */
            if(H5P_get(dc_plist, H5O_CRT_PIPELINE_NAME, &dcpl_pline) < 0)
                HGOTO_ERROR(H5E_PLIST, H5E_CANTGET, FAIL, "can't retrieve pipeline filter")

            /* Check if the chunks have filters */
            if(dcpl_pline.nused > 0) {
                hsize_t chunk_dims[H5O_LAYOUT_NDIMS];      /* Size of chunk dimensions */
                H5S_t *space;           /* Dataspace describing chunk */
                size_t u;               /* Local index variable */

                /* Create a data space for a chunk & set the extent */
                for(u = 0; u < dcpl_layout.u.chunk.ndims; u++)
                    chunk_dims[u] = dcpl_layout.u.chunk.dim[u];
                if(NULL == (space = H5S_create_simple(dcpl_layout.u.chunk.ndims, chunk_dims, NULL)))
                    HGOTO_ERROR(H5E_DATASPACE, H5E_CANTCREATE, FAIL, "can't create simple dataspace")

                /* Get ID for dataspace to pass to filter routines */
                if((space_id = H5I_register(H5I_DATASPACE, space, FALSE)) < 0) {
                    (void)H5S_close(space);
                    HGOTO_ERROR(H5E_ATOM, H5E_CANTREGISTER, FAIL, "unable to register dataspace ID")
                } /* end if */

                /* Make the callbacks */
                if(H5Z_prelude_callback(&dcpl_pline, dcpl_id, type_id, space_id, prelude_type) < 0)
                    HGOTO_ERROR(H5E_PLINE, H5E_CANAPPLY, FAIL, "unable to apply filter")
            } /* end if */
        } /* end if */
    } /* end if */

done:
    if(space_id > 0 && H5I_dec_ref(space_id) < 0)
        HDONE_ERROR(H5E_PLINE, H5E_CANTRELEASE, FAIL, "unable to close dataspace")

    FUNC_LEAVE_NOAPI(ret_value)
} /* end H5Z_prepare_prelude_callback_dcpl() */


/*-------------------------------------------------------------------------
 * Function:	H5Z_can_apply
 *
 * Purpose:	Checks if all the filters defined in the dataset creation
 *              property list can be applied to a particular combination of
 *              datatype and dataspace for a dataset.
 *
 * Return:	Non-negative on success/Negative on failure
 *
 * Programmer:	Quincey Koziol
 *              Thursday, April 3, 2003
 *
 * Notes:
 *              The chunk dimensions are used to create a dataspace, instead
 *              of passing in the dataset's dataspace, since the chunk
 *              dimensions are what the I/O filter will actually see
 *
 *-------------------------------------------------------------------------
 */
herr_t
H5Z_can_apply(hid_t dcpl_id, hid_t type_id)
{
    herr_t ret_value = SUCCEED;   /* Return value */

    FUNC_ENTER_NOAPI(FAIL)

    /* Make "can apply" callbacks for filters in pipeline */
    if(H5Z_prepare_prelude_callback_dcpl(dcpl_id, type_id, H5Z_PRELUDE_CAN_APPLY) < 0)
        HGOTO_ERROR(H5E_PLINE, H5E_CANAPPLY, FAIL, "unable to apply filter")

done:
    FUNC_LEAVE_NOAPI(ret_value)
} /* end H5Z_can_apply() */


/*-------------------------------------------------------------------------
 * Function:	H5Z_set_local
 *
 * Purpose:	Makes callbacks to modify dataset creation list property
 *              settings for filters on a new dataset, based on the datatype
 *              and dataspace of that dataset (chunk).
 *
 * Return:	Non-negative on success/Negative on failure
 *
 * Programmer:	Quincey Koziol
 *              Friday, April 4, 2003
 *
 * Notes:
 *              The chunk dimensions are used to create a dataspace, instead
 *              of passing in the dataset's dataspace, since the chunk
 *              dimensions are what the I/O filter will actually see
 *
 *-------------------------------------------------------------------------
 */
herr_t
H5Z_set_local(hid_t dcpl_id, hid_t type_id)
{
    herr_t ret_value = SUCCEED;   /* Return value */

    FUNC_ENTER_NOAPI(FAIL)

    /* Make "set local" callbacks for filters in pipeline */
    if(H5Z_prepare_prelude_callback_dcpl(dcpl_id, type_id, H5Z_PRELUDE_SET_LOCAL) < 0)
        HGOTO_ERROR(H5E_PLINE, H5E_SETLOCAL, FAIL, "local filter parameters not set")

done:
    FUNC_LEAVE_NOAPI(ret_value)
} /* end H5Z_set_local() */


/*-------------------------------------------------------------------------
 * Function:	H5Z_can_apply_direct
 *
 * Purpose:	Checks if all the filters defined in the pipeline can be
 *              applied to an opaque byte stream (currently only a group).
 *              The pipeline is assumed to have at least one filter.
 *
 * Return:	Non-negative on success/Negative on failure
 *
 * Programmer:	Neil Fortner
 *              Tuesday, September 22, 2009
 *
 *-------------------------------------------------------------------------
 */
herr_t
H5Z_can_apply_direct(const H5O_pline_t *pline)
{
    herr_t ret_value = SUCCEED;   /* Return value */

    FUNC_ENTER_NOAPI(FAIL)

    HDassert(pline->nused > 0);

    /* Make "can apply" callbacks for filters in pipeline */
    if(H5Z_prelude_callback(pline, -1, -1, -1, H5Z_PRELUDE_CAN_APPLY) < 0)
        HGOTO_ERROR(H5E_PLINE, H5E_CANAPPLY, FAIL, "unable to apply filter")

done:
    FUNC_LEAVE_NOAPI(ret_value)
} /* end H5Z_can_apply_direct() */


/*-------------------------------------------------------------------------
 * Function:	H5Z_set_local_direct
 *
 * Purpose:	Makes callbacks to modify local settings for filters on a
 *              new opaque object.  The pipeline is assumed to have at
 *              least one filter.
 *
 * Return:	Non-negative on success/Negative on failure
 *
 * Programmer:	Neil Fortner
 *              Tuesday, September 22, 2009
 *
 * Notes:
 *              This callback will almost certainly not do anything
 *              useful, other than to make certain that the filter will
 *              accept opque data.
 *
 *-------------------------------------------------------------------------
 */
herr_t
H5Z_set_local_direct(const H5O_pline_t *pline)
{
    herr_t ret_value = SUCCEED;   /* Return value */

    FUNC_ENTER_NOAPI(FAIL)

    HDassert(pline->nused > 0);

    /* Make "set local" callbacks for filters in pipeline */
    if(H5Z_prelude_callback(pline, -1, -1, -1, H5Z_PRELUDE_SET_LOCAL) < 0)
        HGOTO_ERROR(H5E_PLINE, H5E_SETLOCAL, FAIL, "local filter parameters not set")

done:
    FUNC_LEAVE_NOAPI(ret_value)
} /* end H5Z_set_local_direct() */


/*-------------------------------------------------------------------------
 * Function:	H5Z_modify
 *
 * Purpose:	Modify filter parameters for specified pipeline.
 *
 * Return:	Non-negative on success/Negative on failure
 *
 * Programmer:	Quincey Koziol
 *              Friday, April  5, 2003
 *
 * Modifications:
 *
 *-------------------------------------------------------------------------
 */
herr_t
H5Z_modify(const H5O_pline_t *pline, H5Z_filter_t filter, unsigned flags,
	   size_t cd_nelmts, const unsigned int cd_values[/*cd_nelmts*/])
{
    size_t	idx;                    /* Index of filter in pipeline */
    herr_t      ret_value = SUCCEED;      /* Return value */

    FUNC_ENTER_NOAPI(FAIL)

    HDassert(pline);
    HDassert(filter >= 0 && filter <= H5Z_FILTER_MAX);
    HDassert(0 == (flags & ~((unsigned)H5Z_FLAG_DEFMASK)));
    HDassert(0 == cd_nelmts || cd_values);

    /* Locate the filter in the pipeline */
    for(idx = 0; idx < pline->nused; idx++)
        if(pline->filter[idx].id == filter)
            break;

    /* Check if the filter was not already in the pipeline */
    if(idx > pline->nused)
	HGOTO_ERROR(H5E_PLINE, H5E_NOTFOUND, FAIL, "filter not in pipeline")

    /* Change parameters for filter */
    pline->filter[idx].flags = flags;
    pline->filter[idx].cd_nelmts = cd_nelmts;

    /* Free any existing parameters */
    if(pline->filter[idx].cd_values != NULL && pline->filter[idx].cd_values != pline->filter[idx]._cd_values)
	H5MM_xfree(pline->filter[idx].cd_values);

    /* Set parameters */
    if(cd_nelmts > 0) {
        size_t	i;                      /* Local index variable */

        /* Allocate memory or point at internal buffer */
        if(cd_nelmts > H5Z_COMMON_CD_VALUES) {
            pline->filter[idx].cd_values = (unsigned *)H5MM_malloc(cd_nelmts * sizeof(unsigned));
            if(NULL == pline->filter[idx].cd_values)
                HGOTO_ERROR(H5E_RESOURCE, H5E_NOSPACE, FAIL, "memory allocation failed for filter parameters")
        } /* end if */
        else
            pline->filter[idx].cd_values = pline->filter[idx]._cd_values;

        /* Copy client data values */
	for(i = 0; i < cd_nelmts; i++)
	    pline->filter[idx].cd_values[i] = cd_values[i];
    } /* end if */
    else
       pline->filter[idx].cd_values = NULL;

done:
    FUNC_LEAVE_NOAPI(ret_value)
} /* end H5Z_modify() */


/*-------------------------------------------------------------------------
 * Function:	H5Z_append
 *
 * Purpose:	Append another filter to the specified pipeline.
 *
 * Return:	Non-negative on success/Negative on failure
 *
 * Programmer:	Robb Matzke
 *              Tuesday, August  4, 1998
 *
 * Modifications:
 *
 *-------------------------------------------------------------------------
 */
herr_t
H5Z_append(H5O_pline_t *pline, H5Z_filter_t filter, unsigned flags,
	   size_t cd_nelmts, const unsigned int cd_values[/*cd_nelmts*/])
{
    size_t	idx;
    herr_t      ret_value = SUCCEED;       /* Return value */

    FUNC_ENTER_NOAPI(FAIL)

    HDassert(pline);
    HDassert(filter >= 0 && filter <= H5Z_FILTER_MAX);
    HDassert(0 == (flags & ~((unsigned)H5Z_FLAG_DEFMASK)));
    HDassert(0 == cd_nelmts || cd_values);

    /*
     * Check filter limit.  We do it here for early warnings although we may
     * decide to relax this restriction in the future.
     */
    if(pline->nused >= H5Z_MAX_NFILTERS)
	HGOTO_ERROR(H5E_PLINE, H5E_CANTINIT, FAIL, "too many filters in pipeline")

    /* Check for freshly allocated filter pipeline */
    if(pline->version == 0)
        pline->version = H5O_PLINE_VERSION_1;

    /* Allocate additional space in the pipeline if it's full */
    if(pline->nused >= pline->nalloc) {
	H5O_pline_t x;
        size_t n;

        /* Each filter's data may be stored internally or may be
         * a separate block of memory.
         * For each filter, if cd_values points to the internal array
         * _cd_values, the pointer will need to be updated when the
         * filter struct is reallocated.  Set these pointers to ~NULL
         * so that we can reset them after reallocating the filters array.
         */
        for(n = 0; n < pline->nalloc; ++n)
            if(pline->filter[n].cd_values == pline->filter[n]._cd_values)
                pline->filter[n].cd_values = (unsigned *)((void *) ~((size_t)NULL));

	x.nalloc = MAX(H5Z_MAX_NFILTERS, 2 * pline->nalloc);
	x.filter = (H5Z_filter_info_t *)H5MM_realloc(pline->filter, x.nalloc * sizeof(x.filter[0]));
	if(NULL == x.filter)
	    HGOTO_ERROR(H5E_RESOURCE, H5E_NOSPACE, FAIL, "memory allocation failed for filter pipeline")

        /* Fix pointers in previous filters that need to point to their own
         *      internal data.
         */
        for(n = 0; n < pline->nalloc; ++n)
            if(x.filter[n].cd_values == (void *) ~((size_t) NULL))
                x.filter[n].cd_values = x.filter[n]._cd_values;

        /* Point to newly allocated buffer */
	pline->nalloc = x.nalloc;
	pline->filter = x.filter;
    } /* end if */

    /* Add the new filter to the pipeline */
    idx = pline->nused;
    pline->filter[idx].id = filter;
    pline->filter[idx].flags = flags;
    pline->filter[idx].name = NULL; /*we'll pick it up later*/
    pline->filter[idx].cd_nelmts = cd_nelmts;
    if(cd_nelmts > 0) {
        size_t	i;                      /* Local index variable */

        /* Allocate memory or point at internal buffer */
        if(cd_nelmts > H5Z_COMMON_CD_VALUES) {
            pline->filter[idx].cd_values = (unsigned *)H5MM_malloc(cd_nelmts * sizeof(unsigned));
            if(NULL == pline->filter[idx].cd_values)
                HGOTO_ERROR(H5E_RESOURCE, H5E_NOSPACE, FAIL, "memory allocation failed for filter")
        } /* end if */
        else
            pline->filter[idx].cd_values = pline->filter[idx]._cd_values;

        /* Copy client data values */
	for(i = 0; i < cd_nelmts; i++)
	    pline->filter[idx].cd_values[i] = cd_values[i];
    } /* end if */
    else
       pline->filter[idx].cd_values = NULL;

    pline->nused++;

done:
    FUNC_LEAVE_NOAPI(ret_value)
} /* end H5Z_append() */


/*-------------------------------------------------------------------------
 * Function:	H5Z_find_idx
 *
 * Purpose:	Given a filter ID return the offset in the global array
 *              that holds all the registered filters.
 *
 * Return:	Success:	Non-negative index of entry in global filter table.
 *		Failure:	Negative
 *
 * Programmer:	Quincey Koziol
 *              Friday, April  5, 2003
 *
 * Modifications:
 *
 *-------------------------------------------------------------------------
 */
static int
H5Z_find_idx(H5Z_filter_t id)
{
    size_t i;                   /* Local index variable */
    int ret_value=FAIL;         /* Return value */

    FUNC_ENTER_NOAPI_NOINIT_NOERR

    for (i=0; i<H5Z_table_used_g; i++)
	if (H5Z_table_g[i].id == id)
	    HGOTO_DONE((int)i)

done:
    FUNC_LEAVE_NOAPI(ret_value)
} /* end H5Z_find_idx() */


/*-------------------------------------------------------------------------
 * Function:	H5Z_find
 *
 * Purpose:	Given a filter ID return a pointer to a global struct that
 *		defines the filter.
 *
 * Return:	Success:	Ptr to entry in global filter table.
 *		Failure:	NULL
 *
 * Programmer:	Robb Matzke
 *              Wednesday, August  5, 1998
 *
 * Modifications:
 *              Use H5Z_find_idx now
 *              Quincey Koziol, April  5, 2003
 *
 *-------------------------------------------------------------------------
 */
H5Z_class_int_t *
H5Z_find(H5Z_filter_t id)
{
    int	idx;                            /* Filter index in global table */
    H5Z_class_int_t *ret_value = NULL;  /* Return value */

    FUNC_ENTER_NOAPI(NULL)

    /* Get the index in the global table */
    if((idx=H5Z_find_idx(id))<0)
        HGOTO_ERROR(H5E_PLINE, H5E_NOTFOUND, NULL, "required filter is not registered")

    /* Set return value */
    ret_value=H5Z_table_g+idx;

done:
    FUNC_LEAVE_NOAPI(ret_value)
} /* end H5Z_find() */


/*-------------------------------------------------------------------------
 * Function:	H5Z_pipeline
 *
 * Purpose:	Process data through the filter pipeline.  The FLAGS argument
 *		is the filter invocation flags (definition flags come from
 *		the PLINE->filter[].flags).  The filters are processed in
 *		definition order unless the H5Z_FLAG_REVERSE is set.  The
 *		FILTER_MASK is a bit-mask to indicate which filters to skip
 *		and on exit will indicate which filters failed.  Each
 *		filter has an index number in the pipeline and that index
 *		number is the filter's bit in the FILTER_MASK.  NBYTES is the
 *		number of bytes of data to filter and on exit should be the
 *		number of resulting bytes while BUF_SIZE holds the total
 *		allocated size of the buffer, which is pointed to BUF.
 *
 *		If the buffer must grow during processing of the pipeline
 *		then the pipeline function should free the original buffer
 *		and return a fresh buffer, adjusting BUF_SIZE accordingly.
 *
 *              If align_file is not NULL, callers are required to save the
 *              original state of the aligned memory property on dxpl_id, and
 *              reset the state after I/O is finished.
 *
 * Return:	Non-negative on success/Negative on failure
 *
 * Programmer:	Robb Matzke
 *              Tuesday, August  4, 1998
 *
 * Modifications:
 *
 *-------------------------------------------------------------------------
 */
herr_t
H5Z_pipeline(const H5O_pline_t *pline, unsigned flags,
 	     unsigned *filter_mask/*in,out*/, H5Z_EDC_t edc_read,
             H5Z_cb_t cb_struct, size_t *nbytes/*in,out*/,
             size_t *buf_size/*in,out*/, void **buf/*in,out*/,
             const H5F_t *align_file, hid_t dxpl_id)
{
    size_t	i, idx, new_nbytes;
    int fclass_idx;             /* Index of filter class in global table */
    H5Z_class_int_t	*fclass=NULL;   /* Filter class pointer */
#ifdef H5Z_DEBUG
    H5Z_stats_t	*fstats=NULL;   /* Filter stats pointer */
    H5_timer_t	timer;
#endif
    unsigned	failed = 0;
    unsigned	tmp_flags;
    H5Z_lib_data_t lib_data;            /* Library data struct to pass to filters */
    H5D_aligned_mem_t aligned_mem;      /* Aligned memory property */
    void        *prev_buf;              /* Previous value of *buf */
    size_t      prev_buf_size;          /* Previous value of *buf_size */
    herr_t      ret_value=SUCCEED;      /* Return value */

    FUNC_ENTER_NOAPI(FAIL)

    assert(0==(flags & ~((unsigned)H5Z_FLAG_INVMASK)));
    assert(filter_mask);
    assert(nbytes && *nbytes>0);
    assert(buf_size && *buf_size>0);
    assert(buf && *buf);
    assert(!pline || pline->nused<H5Z_MAX_NFILTERS);

    /* Build lib_data struct.  dx_plist will be initialized below. */
    if(align_file) {
        lib_data.lf = H5F_LF(align_file);
        lib_data.align = lib_data.lf->must_align;
    } /* end if */
    else {
        lib_data.lf = NULL;
        lib_data.align = FALSE;
    } /* end else */

    /* Get the aligned memory property if necessary */
    if(lib_data.align) {
        /* Get the dataset transfer property list */
        if(NULL == (lib_data.dx_plist = (H5P_genplist_t *)H5I_object(dxpl_id)))
            HGOTO_ERROR(H5E_ARGS, H5E_WRITEERROR, FAIL, "not a dataset creation property list")

        /* Check the aligned memory property */
        if(H5P_get(lib_data.dx_plist, H5D_XFER_ALIGNED_MEM_NAME, &aligned_mem) < 0)
            HGOTO_ERROR(H5E_PLIST, H5E_WRITEERROR, FAIL, "unable to get value")
    } /* end if */
    else
        lib_data.dx_plist = NULL;

    if (pline && (flags & H5Z_FLAG_REVERSE)) { /* Read */
	for (i=pline->nused; i>0; --i) {
	    idx = i-1;

	    if (*filter_mask & ((unsigned)1<<idx)) {
		failed |= (unsigned)1 << idx;
		continue;/*filter excluded*/
	    } /* end if */
	    if ((fclass_idx=H5Z_find_idx(pline->filter[idx].id))<0) {
                /* Print out the filter name to give more info.  But the name is optional for 
                 * the filter */
                if(pline->filter[idx].name)
		    HGOTO_ERROR(H5E_PLINE, H5E_READERROR, FAIL, "required filter '%s' is not registered", 
                            pline->filter[idx].name)
                else
		    HGOTO_ERROR(H5E_PLINE, H5E_READERROR, FAIL, "required filter (name unavailable) is not registered")
	    } /* end if */
            fclass=&H5Z_table_g[fclass_idx];

            /* Keep track of the values of buf and buf_size before and after
             * the callback, to see if the filter reallocated the buffer.  If
             * it did, mark the buffer as unaligned on the dxpl. */
            if(lib_data.align) {
                prev_buf = *buf;
                prev_buf_size = *buf_size;
            } /* end if */

#ifdef H5Z_DEBUG
            fstats=&H5Z_stat_table_g[fclass_idx];
	    H5_timer_begin(&timer);
#endif
            tmp_flags=flags|(pline->filter[idx].flags);
            tmp_flags|=(edc_read== H5Z_DISABLE_EDC) ? H5Z_FLAG_SKIP_EDC : 0;
            if(fclass->version >= H5Z_CLASS_T_VERS_3)
                new_nbytes = (fclass->filter.v2)(tmp_flags, pline->filter[idx].cd_nelmts, pline->filter[idx].cd_values, *nbytes, buf_size, buf, &lib_data);
            else
                new_nbytes = (fclass->filter.v1)(tmp_flags, pline->filter[idx].cd_nelmts, pline->filter[idx].cd_values, *nbytes, buf_size, buf);

#ifdef H5Z_DEBUG
	    H5_timer_end(&(fstats->stats[1].timer), &timer);
	    fstats->stats[1].total += MAX(*nbytes, new_nbytes);
	    if (0==new_nbytes) fstats->stats[1].errors += *nbytes;
#endif

            if(0==new_nbytes) {
                if((cb_struct.func && (H5Z_CB_FAIL==cb_struct.func(pline->filter[idx].id, *buf, *buf_size, cb_struct.op_data)))
                        || !cb_struct.func)
                    HGOTO_ERROR(H5E_PLINE, H5E_READERROR, FAIL, "filter returned failure during read")

                *nbytes = *buf_size;
                failed |= (unsigned)1 << idx;
                H5E_clear_stack(NULL);
            } /* end if */
            else {
                *nbytes = new_nbytes;
            } /* end else */

            /* Update the aligned memory property if necessary */
            if(lib_data.align
                    && (prev_buf != *buf || prev_buf_size != *buf_size)) {
                /* Buffer changed, may no longer be aligned.  Check to see if
                 * DXPL was updated with new buffer. */
                if(H5P_get(lib_data.dx_plist, H5D_XFER_ALIGNED_MEM_NAME, &aligned_mem) < 0)
                    HGOTO_ERROR(H5E_PLIST, H5E_CANTGET, FAIL, "unable to get value")

                /* If the buffer property does not match the expected value,
                 * unset the aligned memory property */
                if(aligned_mem.aligned && (aligned_mem.buf != buf
                        || aligned_mem.size != *buf_size)) {
                    aligned_mem.aligned = FALSE;
                    aligned_mem.buf = NULL;
                    aligned_mem.size = 0;
                    if(H5P_set(lib_data.dx_plist, H5D_XFER_ALIGNED_MEM_NAME, &aligned_mem) < 0)
                        HGOTO_ERROR(H5E_PLIST, H5E_CANTSET, FAIL, "unable to set value")
                } /* end if */
            } /* end if */
        } /* end for */
    } /* end if */
    else if (pline) { /* Write */
	for (idx=0; idx<pline->nused; idx++) {
	    if (*filter_mask & ((unsigned)1<<idx)) {
		failed |= (unsigned)1 << idx;
		continue; /*filter excluded*/
	    } /* end if */
	    if ((fclass_idx=H5Z_find_idx(pline->filter[idx].id))<0) {
                /* Check if filter is optional -- If it isn't, then error */
		if ((pline->filter[idx].flags & H5Z_FLAG_OPTIONAL) == 0)
		    HGOTO_ERROR(H5E_PLINE, H5E_WRITEERROR, FAIL, "required filter is not registered")

		failed |= (unsigned)1 << idx;
                H5E_clear_stack(NULL);
		continue; /*filter excluded*/
	    } /* end if */
            fclass=&H5Z_table_g[fclass_idx];

            /* Keep track of the values of buf and buf_size before and after
             * the callback, to see if the filter reallocated the buffer.  If
             * it did, mark the buffer as unaligned on the dxpl. */
            if(lib_data.align) {
                prev_buf = *buf;
                prev_buf_size = *buf_size;
            } /* end if */

#ifdef H5Z_DEBUG
            fstats=&H5Z_stat_table_g[fclass_idx];
	    H5_timer_begin(&timer);
#endif

            if(fclass->version >= H5Z_CLASS_T_VERS_3)
                new_nbytes = (fclass->filter.v2)(flags|(pline->filter[idx].flags), pline->filter[idx].cd_nelmts, pline->filter[idx].cd_values, *nbytes, buf_size, buf, &lib_data);
            else
                new_nbytes = (fclass->filter.v1)(flags|(pline->filter[idx].flags), pline->filter[idx].cd_nelmts, pline->filter[idx].cd_values, *nbytes, buf_size, buf);

#ifdef H5Z_DEBUG
	    H5_timer_end(&(fstats->stats[0].timer), &timer);
	    fstats->stats[0].total += MAX(*nbytes, new_nbytes);
	    if (0==new_nbytes) fstats->stats[0].errors += *nbytes;
#endif

            if(0==new_nbytes) {
                if (0==(pline->filter[idx].flags & H5Z_FLAG_OPTIONAL)) {
                    if((cb_struct.func && (H5Z_CB_FAIL==cb_struct.func(pline->filter[idx].id, *buf, *nbytes, cb_struct.op_data)))
                            || !cb_struct.func)
                        HGOTO_ERROR(H5E_PLINE, H5E_WRITEERROR, FAIL, "filter returned failure")

                    *nbytes = *buf_size;
                } /* end if */

                failed |= (unsigned)1 << idx;
                H5E_clear_stack(NULL);
            } /* end if */
            else {
                *nbytes = new_nbytes;
            } /* end else */

            /* Update the aligned memory property if necessary */
            if(lib_data.align
                    && (prev_buf != *buf || prev_buf_size != *buf_size)) {
                /* Buffer changed, may no longer be aligned.  Check to see if
                 * DXPL was updated with new buffer. */
                if(H5P_get(lib_data.dx_plist, H5D_XFER_ALIGNED_MEM_NAME, &aligned_mem) < 0)
                    HGOTO_ERROR(H5E_PLIST, H5E_CANTGET, FAIL, "unable to get value")

                /* If the buffer property does not match the expected value,
                 * unset the aligned memory property */
                if(aligned_mem.aligned && (aligned_mem.buf != buf
                        || aligned_mem.size != *buf_size)) {
                    aligned_mem.aligned = FALSE;
                    aligned_mem.buf = NULL;
                    aligned_mem.size = 0;
                    if(H5P_set(lib_data.dx_plist, H5D_XFER_ALIGNED_MEM_NAME, &aligned_mem) < 0)
                        HGOTO_ERROR(H5E_PLIST, H5E_CANTSET, FAIL, "unable to set value")
                } /* end if */
            } /* end if */
	} /* end for */
    } /* end if */

    *filter_mask = failed;

done:
    FUNC_LEAVE_NOAPI(ret_value)
} /* end H5Z_pipeline() */


/*-------------------------------------------------------------------------
 * Function:	H5Z_filter_info
 *
 * Purpose:	Get pointer to filter info for pipeline
 *
 * Return:	Non-negative on success/Negative on failure
 *
 * Programmer:	Quincey Koziol
 *              Friday, April  5, 2003
 *
 * Modifications:
 *
 *-------------------------------------------------------------------------
 */
H5Z_filter_info_t *
H5Z_filter_info(const H5O_pline_t *pline, H5Z_filter_t filter)
{
    size_t	idx;                    /* Index of filter in pipeline */
    H5Z_filter_info_t *ret_value;       /* Return value */

    FUNC_ENTER_NOAPI(NULL)

    assert(pline);
    assert(filter>=0 && filter<=H5Z_FILTER_MAX);

    /* Locate the filter in the pipeline */
    for(idx=0; idx<pline->nused; idx++)
        if(pline->filter[idx].id==filter)
            break;

    /* Check if the filter was not already in the pipeline */
    if(idx>=pline->nused)
	HGOTO_ERROR(H5E_PLINE, H5E_NOTFOUND, NULL, "filter not in pipeline")

    /* Set return value */
    ret_value=&pline->filter[idx];

done:
    FUNC_LEAVE_NOAPI(ret_value)
} /* end H5Z_filter_info() */


/*-------------------------------------------------------------------------
 * Function:	H5Z_all_filters_avail
 *
 * Purpose:	Verify that all the filters in a pipeline are currently
 *              available (i.e. registered)
 *
 * Return:	Non-negative (TRUE/FALSE) on success/Negative on failure
 *
 * Programmer:	Quincey Koziol
 *              Tuesday, April  8, 2003
 *
 * Modifications:
 *
 *-------------------------------------------------------------------------
 */
htri_t
H5Z_all_filters_avail(const H5O_pline_t *pline)
{
    size_t i,j;                 /* Local index variable */
    htri_t ret_value=TRUE;      /* Return value */

    FUNC_ENTER_NOAPI(FAIL)

    /* Check args */
    assert(pline);

    /* Iterate through all the filters in pipeline */
    for(i=0; i<pline->nused; i++) {

        /* Look for each filter in the list of registered filters */
        for(j=0; j<H5Z_table_used_g; j++)
            if(H5Z_table_g[j].id==pline->filter[i].id)
                break;

        /* Check if we didn't find the filter */
        if(j==H5Z_table_used_g)
            HGOTO_DONE(FALSE)
    } /* end for */

done:
    FUNC_LEAVE_NOAPI(ret_value)
} /* end H5Z_all_filters_avail() */



/*-------------------------------------------------------------------------
 * Function: H5Z_delete
 *
 * Purpose: Delete filter FILTER from pipeline PLINE;
 *  deletes all filters if FILTER is H5Z_FILTER_NONE
 *
 * Return: Non-negative on success/Negative on failure
 *
 * Programmer: Pedro Vicente
 *              Monday, January 26, 2004
 *
 * Modifications:
 *
 *-------------------------------------------------------------------------
 */
herr_t
H5Z_delete(H5O_pline_t *pline, H5Z_filter_t filter)
{
    herr_t ret_value = SUCCEED; /* Return value */

    FUNC_ENTER_NOAPI(FAIL)

    /* Check args */
    HDassert(pline);
    HDassert(filter >= 0 && filter <= H5Z_FILTER_MAX);

    /* if the pipeline has no filters, just return */
    if(pline->nused==0)
        HGOTO_DONE(SUCCEED)

    /* Delete all filters */
    if(H5Z_FILTER_ALL == filter) {
        if(H5O_msg_reset(H5O_PLINE_ID, pline) < 0)
            HGOTO_ERROR(H5E_PLINE, H5E_CANTFREE, FAIL, "can't release pipeline info")
    } /* end if */
    /* Delete filter */
    else {
        size_t idx;             /* Index of filter in pipeline */
        hbool_t found = FALSE;  /* Indicate filter was found in pipeline */

        /* Locate the filter in the pipeline */
        for(idx = 0; idx < pline->nused; idx++)
            if(pline->filter[idx].id == filter) {
                found = TRUE;
                break;
            } /* end if */

        /* filter was not found in the pipeline */
        if(!found)
            HGOTO_ERROR(H5E_PLINE, H5E_NOTFOUND, FAIL, "filter not in pipeline")

        /* Free information for deleted filter */
        if(pline->filter[idx].name && pline->filter[idx].name != pline->filter[idx]._name)
            HDassert((HDstrlen(pline->filter[idx].name) + 1) > H5Z_COMMON_NAME_LEN);
        if(pline->filter[idx].name != pline->filter[idx]._name)
            pline->filter[idx].name = (char *)H5MM_xfree(pline->filter[idx].name);
        if(pline->filter[idx].cd_values && pline->filter[idx].cd_values != pline->filter[idx]._cd_values)
            HDassert(pline->filter[idx].cd_nelmts > H5Z_COMMON_CD_VALUES);
        if(pline->filter[idx].cd_values != pline->filter[idx]._cd_values)
            pline->filter[idx].cd_values = (unsigned *)H5MM_xfree(pline->filter[idx].cd_values);

        /* Remove filter from pipeline array */
        if((idx + 1) < pline->nused) {
            /* Copy filters down & fix up any client data value arrays using internal storage */
            for(; (idx + 1) < pline->nused; idx++) {
                pline->filter[idx] = pline->filter[idx + 1];
                if(pline->filter[idx].name && (HDstrlen(pline->filter[idx].name) + 1) <= H5Z_COMMON_NAME_LEN)
                    pline->filter[idx].name = pline->filter[idx]._name;
                if(pline->filter[idx].cd_nelmts <= H5Z_COMMON_CD_VALUES)
                    pline->filter[idx].cd_values = pline->filter[idx]._cd_values;
            } /* end for */
        } /* end if */

        /* Decrement number of used filters */
        pline->nused--;

        /* Reset information for previous last filter in pipeline */
        HDmemset(&pline->filter[pline->nused], 0, sizeof(H5Z_filter_info_t));
    } /* end else */

done:
    FUNC_LEAVE_NOAPI(ret_value)
} /* end H5Z_delete() */


/*-------------------------------------------------------------------------
 * Function: H5Zget_filter_info
 *
 * Purpose: Gets information about a pipeline data filter and stores it
 *          in filter_config_flags.
 *
 * Return: zero on success / negative on failure
 *
 * Programmer: James Laird and Nat Furrer
 *              Monday, June 7, 2004
 *
 *-------------------------------------------------------------------------
 */
herr_t
H5Zget_filter_info(H5Z_filter_t filter, unsigned int *filter_config_flags)
{
    H5Z_class_int_t *fclass;
    herr_t ret_value = SUCCEED;

    FUNC_ENTER_API(FAIL)
    H5TRACE2("e", "Zf*Iu", filter, filter_config_flags);

    /* Look up the filter class info */
    if(NULL == (fclass = H5Z_find(filter)))
        HGOTO_ERROR(H5E_ARGS, H5E_BADVALUE, FAIL, "Filter not defined")

    /* Set the filter config flags for the application */
    if(filter_config_flags != NULL) {
        *filter_config_flags = 0;

        if(fclass->encoder_present)
            *filter_config_flags |= H5Z_FILTER_CONFIG_ENCODE_ENABLED;
        if(fclass->decoder_present)
            *filter_config_flags |= H5Z_FILTER_CONFIG_DECODE_ENABLED;
    } /* end if */

done:
    FUNC_LEAVE_API(ret_value)
} /* end H5Zget_filter_info() */


/*-------------------------------------------------------------------------
 * Function: H5Z_aligned_malloc
 *
 * Purpose: Internal version of H5Zaligned_malloc.
 *
 * Return: Success:        Ptr to new memory
 *
 *         Failure:        NULL
 *
 * Programmer: Neil Fortner
 *              Friday, December 9, 2011
 *
 *-------------------------------------------------------------------------
 */
void *
H5Z_aligned_malloc(size_t size, void *_lib_data)
{
    H5Z_lib_data_t *lib_data = (H5Z_lib_data_t *)_lib_data;
    void *ret_value;

    FUNC_ENTER_NOAPI_NOINIT(H5Z_aligned_malloc)

    /* Check args */
    HDassert(lib_data);

    if(size == 0)
        HGOTO_DONE(NULL)
    if(!lib_data->align) {
        /* No need to allocate aligned, just call malloc */
        if(NULL == (ret_value = H5MM_malloc(size)))
            HGOTO_ERROR(H5E_RESOURCE, H5E_NOSPACE, NULL, "memory allocation failed")
    } /* end if */
    else {
        H5D_aligned_mem_t aligned_mem;      /* Aligned memory property */

        /* Allocate aligned memory */;
        HDassert(lib_data->lf);
        HDassert(lib_data->dx_plist);
        if(NULL == (ret_value = H5MM_aligned_malloc(size, lib_data->lf))
                && size > 0)
            HGOTO_ERROR(H5E_RESOURCE, H5E_NOSPACE, NULL, "memory allocation failed")

        /* Mark data as aligned */
        aligned_mem.aligned = TRUE;
        aligned_mem.buf = ret_value;
        aligned_mem.size = size;
        if(H5P_set(lib_data->dx_plist, H5D_XFER_ALIGNED_MEM_NAME, &aligned_mem) < 0) {
            (void)H5MM_xfree(ret_value);
            HGOTO_ERROR(H5E_PLIST, H5E_CANTSET, NULL, "unable to set value")
        } /* end if */
    } /* end else */

done:
    FUNC_LEAVE_NOAPI(ret_value)
} /* end H5Z_aligned_malloc() */


/*-------------------------------------------------------------------------
 * Function: H5Z_aligned_free
 *
 * Purpose: Internal version of H5Zaligned_free.
 *
 * Return: Success:        0
 *
 *         Failure:        Negative
 *
 * Programmer: Neil Fortner
 *              Friday, December 9, 2011
 *
 *-------------------------------------------------------------------------
 */
herr_t
H5Z_aligned_free(void *buf, void *_lib_data)
{
    H5Z_lib_data_t *lib_data = (H5Z_lib_data_t *)_lib_data;
    herr_t ret_value = 0;

    FUNC_ENTER_NOAPI_NOINIT(H5Z_aligned_free)

    /* Check args */
    if(!lib_data)
        HGOTO_ERROR(H5E_ARGS, H5E_BADVALUE, FAIL, "lib_data not provided")

    /* Mark the dxpl as unaligned.  Do this first so if it fails mem is not
     * freed. */
    if(lib_data->align) {
        H5D_aligned_mem_t aligned_mem;      /* Aligned memory property */

        HDassert(lib_data->lf);
        HDassert(lib_data->dx_plist);

        /* Mark data as unaligned, if this buffer is currently present on the
         * DXPL */
        if(H5P_get(lib_data->dx_plist, H5D_XFER_ALIGNED_MEM_NAME, &aligned_mem) < 0)
            HGOTO_ERROR(H5E_PLIST, H5E_CANTGET, FAIL, "unable to get value")
        if(aligned_mem.buf == buf) {
            aligned_mem.aligned = FALSE;
            aligned_mem.buf = NULL;
            aligned_mem.size = 0;
            if(H5P_set(lib_data->dx_plist, H5D_XFER_ALIGNED_MEM_NAME, &aligned_mem) < 0)
                HGOTO_ERROR(H5E_PLIST, H5E_CANTSET, FAIL, "unable to set value")
        } /* end if */
    } /* end if */

    /* Free the memory */
    (void)H5MM_free(buf);

done:
    FUNC_LEAVE_NOAPI(ret_value)
} /* end H5Z_aligned_free() */


/*-------------------------------------------------------------------------
 * Function: H5Z_aligned_realloc
 *
 * Purpose: Internal version of H5Zaligned_realloc.
 *
 * Return: Success:        Ptr to new memory
 *
 *         Failure:        NULL
 *
 * Programmer: Neil Fortner
 *              Friday, December 9, 2011
 *
 *-------------------------------------------------------------------------
 */
void *
H5Z_aligned_realloc(void *buf, size_t old_size, size_t new_size,
    void *_lib_data)
{
    H5Z_lib_data_t *lib_data = (H5Z_lib_data_t *)_lib_data;
    void *ret_value;

    FUNC_ENTER_NOAPI_NOINIT(H5Z_aligned_realloc)

    if(!lib_data->align) {
        if(NULL == (ret_value = H5MM_realloc(buf, new_size)) && new_size > 0)
            HGOTO_ERROR(H5E_RESOURCE, H5E_NOSPACE, NULL, "memory allocation failed")
    } /* end if */
    else {
        /* Reallocate aligned memory */;
        HDassert(lib_data->lf);
        HDassert(lib_data->dx_plist);
        if(NULL == (ret_value = H5MM_aligned_realloc_mark(buf, old_size, new_size, lib_data->lf, lib_data->dx_plist))
                && new_size > 0)
            HGOTO_ERROR(H5E_RESOURCE, H5E_NOSPACE, NULL, "memory allocation failed")
    } /* end else */

done:
    FUNC_LEAVE_NOAPI(ret_value)
} /* end H5Z_aligned_realloc() */


/*-------------------------------------------------------------------------
 * Function: H5Zaligned_malloc
 *
 * Purpose: Allocate a block of memory of at least size bytes, obeying the
 *          necessary alignment restrictions (if any) embedded in
 *          lib_data.  Keeps track of the alignment status of the buffer.
 *          Should only be used to allocate the main data buffer.
 *
 * Return: Success:        Ptr to new memory
 *
 *         Failure:        NULL
 *
 * Programmer: Neil Fortner
 *              Friday, November 18, 2011
 *
 *-------------------------------------------------------------------------
 */
void *
H5Zaligned_malloc(size_t size, void *_lib_data)
{
    H5Z_lib_data_t *lib_data = (H5Z_lib_data_t *)_lib_data;
    void *ret_value;

    FUNC_ENTER_API(H5Zaligned_malloc, NULL)
    H5TRACE2("*x", "z*x", size, _lib_data);

    /* Check args */
    if(!lib_data)
        HGOTO_ERROR(H5E_ARGS, H5E_BADVALUE, NULL, "lib_data not provided")
    if(lib_data->align) {
        if(!lib_data->lf)
            HGOTO_ERROR(H5E_ARGS, H5E_BADVALUE, NULL, "lib_data does not include low-level file pointer")
        if(!lib_data->dx_plist)
            HGOTO_ERROR(H5E_ARGS, H5E_BADVALUE, NULL, "lib_data does not include dataset transfer property list")
    } /* end if */

    /* Call the internal routine */
    if(NULL == (ret_value = H5Z_aligned_malloc(size, _lib_data)))
        HGOTO_ERROR(H5E_RESOURCE, H5E_NOSPACE, NULL, "memory allocation failed")

done:
    FUNC_LEAVE_API(ret_value)
} /* end H5Zaligned_malloc() */


/*-------------------------------------------------------------------------
 * Function: H5Zaligned_free
 *
 * Purpose: Frees a block of memory that may have been allocated in an
 *          aligned manner.  Does not need to be used to free an old
 *          buffer if the new main data buffer has already been allocated
 *          using H5Zaligned_malloc().  In this case the user can simply
 *          call free() instead.
 *
 * Return: Success:        0
 *
 *         Failure:        Negative
 *
 * Programmer: Neil Fortner
 *              Friday, November 18, 2011
 *
 *-------------------------------------------------------------------------
 */
herr_t
H5Zaligned_free(void *buf, void *_lib_data)
{
    H5Z_lib_data_t *lib_data = (H5Z_lib_data_t *)_lib_data;
    herr_t ret_value = 0;

    FUNC_ENTER_API(H5Zaligned_free, FAIL)
    H5TRACE2("e", "*x*x", buf, _lib_data);

    /* Check args */
    if(!lib_data)
        HGOTO_ERROR(H5E_ARGS, H5E_BADVALUE, FAIL, "lib_data not provided")
    if(lib_data->align) {
        if(!lib_data->lf)
            HGOTO_ERROR(H5E_ARGS, H5E_BADVALUE, FAIL, "lib_data does not include low-level file pointer")
        if(!lib_data->dx_plist)
            HGOTO_ERROR(H5E_ARGS, H5E_BADVALUE, FAIL, "lib_data does not include dataset transfer property list")
    } /* end if */

    /* Call the internal routine */
    if(H5Z_aligned_free(buf, _lib_data) < 0)
        HGOTO_ERROR(H5E_RESOURCE, H5E_CANTFREE, FAIL, "can't free memory")

done:
    FUNC_LEAVE_API(ret_value)
} /* end H5Zaligned_free() */


/*-------------------------------------------------------------------------
 * Function: H5Zaligned_realloc
 *
 * Purpose: Reallocate a block of memory of at least size bytes, obeying
 *          the necessary alignment restrictions (if any) embedded in
 *          lib_data.  Keeps track of the alignment status of the buffer.
 *          Should only be used to reallocate the main data buffer.
 *
 * Return: Success:        Ptr to new memory
 *
 *         Failure:        NULL
 *
 * Programmer: Neil Fortner
 *              Friday, November 18, 2011
 *
 *-------------------------------------------------------------------------
 */
void *
H5Zaligned_realloc(void *buf, size_t old_size, size_t new_size, void *_lib_data)
{
    H5Z_lib_data_t *lib_data = (H5Z_lib_data_t *)_lib_data;
    void *ret_value;

    FUNC_ENTER_API(H5Zaligned_realloc, NULL)
    H5TRACE4("*x", "*xzz*x", buf, old_size, new_size, _lib_data);

    /* Check args */
    if(!lib_data)
        HGOTO_ERROR(H5E_ARGS, H5E_BADVALUE, NULL, "lib_data not provided")
    if(lib_data->align) {
        if(!lib_data->lf)
            HGOTO_ERROR(H5E_ARGS, H5E_BADVALUE, NULL, "lib_data does not include low-level file pointer")
        if(!lib_data->dx_plist)
            HGOTO_ERROR(H5E_ARGS, H5E_BADVALUE, NULL, "lib_data does not include dataset transfer property list")
    } /* end if */

    /* Call the internal routine */
    if(NULL == (ret_value = H5Z_aligned_realloc(buf, old_size, new_size, _lib_data)))
        HGOTO_ERROR(H5E_RESOURCE, H5E_NOSPACE, NULL, "memory allocation failed")

done:
    FUNC_LEAVE_API(ret_value)
} /* end H5Zaligned_realloc() */
<|MERGE_RESOLUTION|>--- conflicted
+++ resolved
@@ -232,13 +232,8 @@
     H5Z_class_int_t     cls_new;                /* Translated class struct */
     herr_t              ret_value=SUCCEED;      /* Return value */
 
-<<<<<<< HEAD
-    FUNC_ENTER_API(H5Zregister, FAIL)
+    FUNC_ENTER_API(FAIL)
     H5TRACE1("e", "*x", _cls);
-=======
-    FUNC_ENTER_API(FAIL)
-    H5TRACE1("e", "*x", cls);
->>>>>>> a94ffa30
 
     /* Check args */
     if (_cls == NULL)
@@ -1583,7 +1578,7 @@
     H5Z_lib_data_t *lib_data = (H5Z_lib_data_t *)_lib_data;
     void *ret_value;
 
-    FUNC_ENTER_NOAPI_NOINIT(H5Z_aligned_malloc)
+    FUNC_ENTER_NOAPI_NOINIT
 
     /* Check args */
     HDassert(lib_data);
@@ -1641,7 +1636,7 @@
     H5Z_lib_data_t *lib_data = (H5Z_lib_data_t *)_lib_data;
     herr_t ret_value = 0;
 
-    FUNC_ENTER_NOAPI_NOINIT(H5Z_aligned_free)
+    FUNC_ENTER_NOAPI_NOINIT
 
     /* Check args */
     if(!lib_data)
@@ -1698,7 +1693,7 @@
     H5Z_lib_data_t *lib_data = (H5Z_lib_data_t *)_lib_data;
     void *ret_value;
 
-    FUNC_ENTER_NOAPI_NOINIT(H5Z_aligned_realloc)
+    FUNC_ENTER_NOAPI_NOINIT
 
     if(!lib_data->align) {
         if(NULL == (ret_value = H5MM_realloc(buf, new_size)) && new_size > 0)
@@ -1742,7 +1737,7 @@
     H5Z_lib_data_t *lib_data = (H5Z_lib_data_t *)_lib_data;
     void *ret_value;
 
-    FUNC_ENTER_API(H5Zaligned_malloc, NULL)
+    FUNC_ENTER_API(NULL)
     H5TRACE2("*x", "z*x", size, _lib_data);
 
     /* Check args */
@@ -1789,7 +1784,7 @@
     H5Z_lib_data_t *lib_data = (H5Z_lib_data_t *)_lib_data;
     herr_t ret_value = 0;
 
-    FUNC_ENTER_API(H5Zaligned_free, FAIL)
+    FUNC_ENTER_API(FAIL)
     H5TRACE2("e", "*x*x", buf, _lib_data);
 
     /* Check args */
@@ -1835,7 +1830,7 @@
     H5Z_lib_data_t *lib_data = (H5Z_lib_data_t *)_lib_data;
     void *ret_value;
 
-    FUNC_ENTER_API(H5Zaligned_realloc, NULL)
+    FUNC_ENTER_API(NULL)
     H5TRACE4("*x", "*xzz*x", buf, old_size, new_size, _lib_data);
 
     /* Check args */
