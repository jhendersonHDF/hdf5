/* * * * * * * * * * * * * * * * * * * * * * * * * * * * * * * * * * * * * * *
 * Copyright by The HDF Group.                                               *
 * Copyright by the Board of Trustees of the University of Illinois.         *
 * All rights reserved.                                                      *
 *                                                                           *
 * This file is part of HDF5.  The full HDF5 copyright notice, including     *
 * terms governing use, modification, and redistribution, is contained in    *
 * the COPYING file, which can be found at the root of the source code       *
 * distribution tree, or in https://support.hdfgroup.org/ftp/HDF5/releases.  *
 * If you do not have access to either file, you may request a copy from     *
 * help@hdfgroup.org.                                                        *
 * * * * * * * * * * * * * * * * * * * * * * * * * * * * * * * * * * * * * * */

#include "H5Zmodule.h"          /* This source code file is part of the H5Z module */


#include "H5private.h"          /* Generic Functions   */
#include "H5Dprivate.h"         /* Dataset functions   */
#include "H5Eprivate.h"         /* Error handling      */
#include "H5Fprivate.h"         /* File                */
#include "H5Iprivate.h"         /* IDs                 */
#include "H5MMprivate.h"        /* Memory management   */
#include "H5Oprivate.h"         /* Object headers      */
#include "H5Pprivate.h"         /* Property lists      */
#include "H5PLprivate.h"        /* Plugins             */
#include "H5Sprivate.h"         /* Dataspace functions */
#include "H5Zpkg.h"             /* Data filters        */

#ifdef H5_HAVE_SZLIB_H
#   include "szlib.h"
#endif

/* Local typedefs */
#ifdef H5Z_DEBUG
typedef struct H5Z_stats_t {
    struct {
        hsize_t        total;    /*total number of bytes processed        */
        hsize_t        errors;   /*bytes of total attributable to errors  */
        H5_timer_t timer;        /*execution time including errors        */
    } stats[2];                  /*0=output, 1=input                      */
} H5Z_stats_t;
#endif /* H5Z_DEBUG */

typedef struct H5Z_object_t {
    H5Z_filter_t filter_id;     /* ID of the filter we're looking for         */
    htri_t       found;         /* Whether we find an object using the filter */
} H5Z_object_t;

/* Enumerated type for dataset creation prelude callbacks */
typedef enum {
    H5Z_PRELUDE_CAN_APPLY,      /* Call "can apply" callback */
    H5Z_PRELUDE_SET_LOCAL       /* Call "set local" callback */
} H5Z_prelude_type_t;

/* Package initialization variable */
hbool_t H5_PKG_INIT_VAR = FALSE;

/* Local variables */
static size_t                H5Z_table_alloc_g = 0;
static size_t                H5Z_table_used_g = 0;
static H5Z_class2_t         *H5Z_table_g = NULL;
#ifdef H5Z_DEBUG
static H5Z_stats_t          *H5Z_stat_table_g = NULL;
#endif /* H5Z_DEBUG */

/* Local functions */
static int H5Z_find_idx(H5Z_filter_t id);
static int H5Z__check_unregister_dset_cb(void *obj_ptr, hid_t obj_id, void *key);
static int H5Z__check_unregister_group_cb(void *obj_ptr, hid_t obj_id, void *key);
static int H5Z__flush_file_cb(void *obj_ptr, hid_t obj_id, void *key);


/*-------------------------------------------------------------------------
 * Function: H5Z__init_package
 *
 * Purpose:  Initializes the data filter layer.
 *
 * Return:   Non-negative on success/Negative on failure
 *-------------------------------------------------------------------------
 */
herr_t
H5Z__init_package(void)
{
    herr_t ret_value = SUCCEED;         /* Return value */

    FUNC_ENTER_PACKAGE

    /* Internal filters */
    if(H5Z_register(H5Z_SHUFFLE) < 0)
        HGOTO_ERROR(H5E_PLINE, H5E_CANTINIT, FAIL, "unable to register shuffle filter")
    if(H5Z_register(H5Z_FLETCHER32) < 0)
        HGOTO_ERROR(H5E_PLINE, H5E_CANTINIT, FAIL, "unable to register fletcher32 filter")
    if(H5Z_register(H5Z_NBIT) < 0)
        HGOTO_ERROR(H5E_PLINE, H5E_CANTINIT, FAIL, "unable to register nbit filter")
    if(H5Z_register(H5Z_SCALEOFFSET) < 0)
        HGOTO_ERROR(H5E_PLINE, H5E_CANTINIT, FAIL, "unable to register scaleoffset filter")

    /* External filters */
#ifdef H5_HAVE_FILTER_DEFLATE
    if(H5Z_register(H5Z_DEFLATE) < 0)
        HGOTO_ERROR (H5E_PLINE, H5E_CANTINIT, FAIL, "unable to register deflate filter")
#endif /* H5_HAVE_FILTER_DEFLATE */
#ifdef H5_HAVE_FILTER_SZIP
    H5Z_SZIP->encoder_present = SZ_encoder_enabled();
    if(H5Z_register(H5Z_SZIP) < 0)
        HGOTO_ERROR (H5E_PLINE, H5E_CANTINIT, FAIL, "unable to register szip filter")
#endif /* H5_HAVE_FILTER_SZIP */

done:
    FUNC_LEAVE_NOAPI(ret_value)
} /* end H5Z__init_package() */


/*-------------------------------------------------------------------------
 * Function: H5Z_term_package
 *
 * Purpose:  Terminate the H5Z layer.
 *
 * Return:   void
 *-------------------------------------------------------------------------
 */
int
H5Z_term_package(void)
{
    int        n = 0;

    FUNC_ENTER_NOAPI_NOINIT_NOERR

    if(H5_PKG_INIT_VAR) {
#ifdef H5Z_DEBUG
        char comment[16], bandwidth[32];
        int dir, nprint = 0;
        size_t i;

        if(H5DEBUG(Z)) {
            for(i = 0; i < H5Z_table_used_g; i++) {
                for(dir = 0; dir<2; dir++) {
                    if(0 == H5Z_stat_table_g[i].stats[dir].total)
                        continue;

                    if(0 == nprint++) {
                        /* Print column headers */
                        HDfprintf(H5DEBUG(Z), "H5Z: filter statistics "
                                "accumulated over life of library:\n");
                        HDfprintf(H5DEBUG(Z),
                                "   %-16s %10s %10s %8s %8s %8s %10s\n",
                                "Filter", "Total", "Errors", "User",
                                "System", "Elapsed", "Bandwidth");
                        HDfprintf(H5DEBUG(Z),
                                "   %-16s %10s %10s %8s %8s %8s %10s\n",
                                "------", "-----", "------", "----",
                                "------", "-------", "---------");
                    } /* end if */

                    /* Truncate the comment to fit in the field */
                    HDstrncpy(comment, H5Z_table_g[i].name, sizeof comment);
                    comment[sizeof(comment) - 1] = '\0';

                    /*
                    * Format bandwidth to have four significant digits and
                    * units of `B/s', `kB/s', `MB/s', `GB/s', or `TB/s' or
                    * the word `Inf' if the elapsed time is zero.
                    */
                    H5_bandwidth(bandwidth,
                            (double)(H5Z_stat_table_g[i].stats[dir].total),
                            H5Z_stat_table_g[i].stats[dir].timer.etime);

                    /* Print the statistics */
                    HDfprintf(H5DEBUG(Z),
                            "   %s%-15s %10Hd %10Hd %8.2f %8.2f %8.2f "
                            "%10s\n", dir?"<":">", comment,
                            H5Z_stat_table_g[i].stats[dir].total,
                            H5Z_stat_table_g[i].stats[dir].errors,
                            H5Z_stat_table_g[i].stats[dir].timer.utime,
                            H5Z_stat_table_g[i].stats[dir].timer.stime,
                            H5Z_stat_table_g[i].stats[dir].timer.etime,
                            bandwidth);
                } /* end for */
            } /* end for */
        } /* end if */
#endif /* H5Z_DEBUG */
        /* Free the table of filters */
        if(H5Z_table_g) {
            H5Z_table_g = (H5Z_class2_t *)H5MM_xfree(H5Z_table_g);
#ifdef H5Z_DEBUG
            H5Z_stat_table_g = (H5Z_stats_t *)H5MM_xfree(H5Z_stat_table_g);
#endif /* H5Z_DEBUG */
            H5Z_table_used_g = H5Z_table_alloc_g = 0;

            n++;
        } /* end if */

        /* Mark interface as closed */
        if(0 == n)
            H5_PKG_INIT_VAR = FALSE;
    } /* end if */

    FUNC_LEAVE_NOAPI(n)
} /* end H5Z_term_package() */


/*-------------------------------------------------------------------------
 * Function: H5Zregister
 *
 * Purpose:  This function registers new filter.
 *
 * Return:   Non-negative on success/Negative on failure
 *-------------------------------------------------------------------------
 */
herr_t
H5Zregister(const void *cls)
{
    const H5Z_class2_t  *cls_real = (const H5Z_class2_t *) cls; /* "Real" class pointer */
    H5Z_class2_t        cls_new;                /* Translated class struct */
    herr_t              ret_value=SUCCEED;      /* Return value */

    FUNC_ENTER_API(FAIL)
    H5TRACE1("e", "*x", cls);

    /* Check args */
    if (cls_real==NULL)
        HGOTO_ERROR (H5E_ARGS, H5E_BADVALUE, FAIL, "invalid filter class")

    /* Check H5Z_class_t version number; this is where a function to convert
     * from an outdated version should be called.
     *
     * If the version number is invalid, we assume that the target of cls is the
     * old style "H5Z_class1_t" structure, which did not contain a version
     * field.  In this structure, the first field is the id.  Since both version
     * and id are integers they will have the same value, and since id must be
     * at least 256, there should be no overlap and the version of the struct
     * can be determined by the value of the first field.
     */
    if(cls_real->version != H5Z_CLASS_T_VERS) {
#ifndef H5_NO_DEPRECATED_SYMBOLS
        /* Assume it is an old "H5Z_class1_t" instead */
        const H5Z_class1_t *cls_old = (const H5Z_class1_t *) cls;

        /* Translate to new H5Z_class2_t */
        cls_new.version = H5Z_CLASS_T_VERS;
        cls_new.id = cls_old->id;
        cls_new.encoder_present = 1;
        cls_new.decoder_present = 1;
        cls_new.name = cls_old->name;
        cls_new.can_apply = cls_old->can_apply;
        cls_new.set_local = cls_old->set_local;
        cls_new.filter = cls_old->filter;

        /* Set cls_real to point to the translated structure */
        cls_real = &cls_new;

#else /* H5_NO_DEPRECATED_SYMBOLS */
        /* Deprecated symbols not allowed, throw an error */
        HGOTO_ERROR(H5E_ARGS, H5E_BADVALUE, FAIL, "invalid H5Z_class_t version number");
#endif /* H5_NO_DEPRECATED_SYMBOLS */
    } /* end if */

    if (cls_real->id<0 || cls_real->id>H5Z_FILTER_MAX)
        HGOTO_ERROR (H5E_ARGS, H5E_BADVALUE, FAIL, "invalid filter identification number")
    if (cls_real->id<H5Z_FILTER_RESERVED)
        HGOTO_ERROR (H5E_ARGS, H5E_BADVALUE, FAIL, "unable to modify predefined filters")
    if (cls_real->filter==NULL)
        HGOTO_ERROR(H5E_ARGS, H5E_BADVALUE, FAIL, "no filter function specified")

    /* Do it */
    if (H5Z_register (cls_real)<0)
        HGOTO_ERROR (H5E_PLINE, H5E_CANTINIT, FAIL, "unable to register filter")

done:
    FUNC_LEAVE_API(ret_value)
}


/*-------------------------------------------------------------------------
 * Function: H5Z_register
 *
 * Purpose:  Same as the public version except this one allows filters
 *           to be set for predefined method numbers <H5Z_FILTER_RESERVED
 *
 * Return:   Non-negative on success/Negative on failure
 *-------------------------------------------------------------------------
 */
herr_t
H5Z_register (const H5Z_class2_t *cls)
{
    size_t      i;
    herr_t      ret_value = SUCCEED;       /* Return value */

    FUNC_ENTER_NOAPI(FAIL)

    HDassert(cls);
    HDassert(cls->id >= 0 && cls->id <= H5Z_FILTER_MAX);

    /* Is the filter already registered? */
    for(i = 0; i < H5Z_table_used_g; i++)
        if(H5Z_table_g[i].id == cls->id)
            break;

    /* Filter not already registered */
    if(i >= H5Z_table_used_g) {
        if(H5Z_table_used_g >= H5Z_table_alloc_g) {
            size_t n = MAX(H5Z_MAX_NFILTERS, 2*H5Z_table_alloc_g);
            H5Z_class2_t *table = (H5Z_class2_t *)H5MM_realloc(H5Z_table_g, n * sizeof(H5Z_class2_t));
#ifdef H5Z_DEBUG
            H5Z_stats_t *stat_table = (H5Z_stats_t *)H5MM_realloc(H5Z_stat_table_g, n * sizeof(H5Z_stats_t));
#endif /* H5Z_DEBUG */
            if(!table)
                HGOTO_ERROR(H5E_RESOURCE, H5E_NOSPACE, FAIL, "unable to extend filter table")
            H5Z_table_g = table;
#ifdef H5Z_DEBUG
            if(!stat_table)
                HGOTO_ERROR(H5E_RESOURCE, H5E_NOSPACE, FAIL, "unable to extend filter statistics table")
            H5Z_stat_table_g = stat_table;
#endif /* H5Z_DEBUG */
            H5Z_table_alloc_g = n;
        } /* end if */

        /* Initialize */
        i = H5Z_table_used_g++;
        HDmemcpy(H5Z_table_g+i, cls, sizeof(H5Z_class2_t));
#ifdef H5Z_DEBUG
        HDmemset(H5Z_stat_table_g+i, 0, sizeof(H5Z_stats_t));
#endif /* H5Z_DEBUG */
    } /* end if */
    /* Filter already registered */
    else {
        /* Replace old contents */
        HDmemcpy(H5Z_table_g+i, cls, sizeof(H5Z_class2_t));
    } /* end else */

done:
    FUNC_LEAVE_NOAPI(ret_value)
}


/*-------------------------------------------------------------------------
 * Function: H5Zunregister
 *
 * Purpose:  This function unregisters a filter.
 *
 * Return:   Non-negative on success/Negative on failure
 *-------------------------------------------------------------------------
 */
herr_t
H5Zunregister(H5Z_filter_t id)
{
    herr_t      ret_value=SUCCEED;       /* Return value */

    FUNC_ENTER_API(FAIL)
    H5TRACE1("e", "Zf", id);

    /* Check args */
    if(id < 0 || id > H5Z_FILTER_MAX)
        HGOTO_ERROR(H5E_ARGS, H5E_BADVALUE, FAIL, "invalid filter identification number")
    if(id < H5Z_FILTER_RESERVED)
        HGOTO_ERROR(H5E_ARGS, H5E_BADVALUE, FAIL, "unable to modify predefined filters")

    /* Do it */
    if(H5Z_unregister(id) < 0)
        HGOTO_ERROR(H5E_PLINE, H5E_CANTINIT, FAIL, "unable to unregister filter")

done:
    FUNC_LEAVE_API(ret_value)
} /* end H5Zunregister() */


/*-------------------------------------------------------------------------
 * Function: H5Z_unregister
 *
 * Purpose:  Same as the public version except this one allows filters
 *           to be unset for predefined method numbers <H5Z_FILTER_RESERVED
 *
 * Return:   Non-negative on success/Negative on failure
 *-------------------------------------------------------------------------
 */
herr_t
H5Z_unregister(H5Z_filter_t filter_id)
{
    size_t       filter_index;        /* Local index variable for filter */
    H5Z_object_t object;
    herr_t       ret_value=SUCCEED;   /* Return value */

    FUNC_ENTER_NOAPI(FAIL)

    HDassert(filter_id>=0 && filter_id<=H5Z_FILTER_MAX);

    /* Is the filter already registered? */
    for (filter_index=0; filter_index<H5Z_table_used_g; filter_index++)
        if (H5Z_table_g[filter_index].id==filter_id)
            break;

    /* Fail if filter not found */
    if (filter_index>=H5Z_table_used_g)
        HGOTO_ERROR(H5E_PLINE, H5E_NOTFOUND, FAIL, "filter is not registered")

    /* Initialize the structure object for iteration */
    object.filter_id = filter_id;
    object.found = FALSE;

    /* Iterate through all opened datasets, returns a failure if any of them uses the filter */
    if(H5I_iterate(H5I_DATASET, H5Z__check_unregister_dset_cb, &object, FALSE) < 0)
        HGOTO_ERROR(H5E_FILE, H5E_BADITER, FAIL, "iteration failed")

    if(object.found)
        HGOTO_ERROR(H5E_PLINE, H5E_CANTRELEASE, FAIL, "can't unregister filter because a dataset is still using it")

    /* Iterate through all opened groups, returns a failure if any of them uses the filter */
    if(H5I_iterate(H5I_GROUP, H5Z__check_unregister_group_cb, &object, FALSE) < 0)
        HGOTO_ERROR(H5E_FILE, H5E_BADITER, FAIL, "iteration failed")

    if(object.found)
        HGOTO_ERROR(H5E_PLINE, H5E_CANTRELEASE, FAIL, "can't unregister filter because a group is still using it")

    /* Iterate through all opened files and flush them */
    if(H5I_iterate(H5I_FILE, H5Z__flush_file_cb, NULL, FALSE) < 0)
        HGOTO_ERROR(H5E_FILE, H5E_BADITER, FAIL, "iteration failed")

    /* Remove filter from table */
    /* Don't worry about shrinking table size (for now) */
    HDmemmove(&H5Z_table_g[filter_index],&H5Z_table_g[filter_index+1],sizeof(H5Z_class2_t)*((H5Z_table_used_g-1)-filter_index));
#ifdef H5Z_DEBUG
    HDmemmove(&H5Z_stat_table_g[filter_index],&H5Z_stat_table_g[filter_index+1],sizeof(H5Z_stats_t)*((H5Z_table_used_g-1)-filter_index));
#endif /* H5Z_DEBUG */
    H5Z_table_used_g--;

done:
    FUNC_LEAVE_NOAPI(ret_value)
} /* end H5Z_unregister() */


/*-------------------------------------------------------------------------
 * Function: H5Z__check_unregister
 *
 * Purpose:  Check if an object uses the filter to be unregistered.
 *
 * Return:   TRUE if the object uses the filter.
 *           FALSE if not, NEGATIVE on error.
 *-------------------------------------------------------------------------
 */
static htri_t
H5Z__check_unregister(hid_t ocpl_id, H5Z_filter_t filter_id)
{
    H5P_genplist_t  *plist;                 /* Property list */
    htri_t          ret_value = FALSE;      /* Return value */

    FUNC_ENTER_STATIC

    /* Get the plist structure of object creation */
    if(NULL == (plist = H5P_object_verify(ocpl_id, H5P_OBJECT_CREATE)))
        HGOTO_ERROR(H5E_PLINE, H5E_BADATOM, FAIL, "can't find object for ID")

    /* Check if the object creation property list uses the filter */
    if((ret_value = H5P_filter_in_pline(plist, filter_id)) < 0)
        HGOTO_ERROR(H5E_PLINE, H5E_CANTGET, FAIL, "can't check filter in pipeline")

done:
    FUNC_LEAVE_NOAPI(ret_value)
} /* end H5Z__check_unregister() */


/*-------------------------------------------------------------------------
 * Function: H5Z__check_unregister_group_cb
 *
 * Purpose:  The callback function for H5Z_unregister. It iterates
 *           through all opened objects.  If the object is a dataset
 *           or a group and it uses the filter to be unregistered, the
 *           function returns TRUE.
 *
 * Return:   TRUE if the object uses the filter.
 *           FALSE otherwise.
 *-------------------------------------------------------------------------
 */
static int
H5Z__check_unregister_group_cb(void *obj_ptr, hid_t H5_ATTR_UNUSED obj_id, void *key)
{
    hid_t           ocpl_id = -1;
    H5Z_object_t    *object = (H5Z_object_t *)key;
    htri_t          filter_in_pline = FALSE;
    int             ret_value = FALSE;    /* Return value */

    FUNC_ENTER_STATIC

    HDassert(obj_ptr);

    /* Get the group creation property */
    if((ocpl_id = H5G_get_create_plist((H5G_t *)obj_ptr)) < 0)
        HGOTO_ERROR(H5E_PLINE, H5E_CANTGET, FAIL, "can't get group creation property list")

    /* Check if the filter is in the group creation property list */
    if((filter_in_pline = H5Z__check_unregister(ocpl_id, object->filter_id)) < 0)
        HGOTO_ERROR(H5E_PLINE, H5E_CANTGET, FAIL, "can't check filter in pipeline")

    /* H5I_iterate expects TRUE to stop the loop over objects. Stop the loop and
     * let H5Z_unregister return failure.
     */
    if(filter_in_pline) {
        object->found = TRUE;
        ret_value = TRUE;
    } /* end if */

done:
    if(ocpl_id > 0)
        if(H5I_dec_app_ref(ocpl_id) < 0)
            HDONE_ERROR(H5E_PLINE, H5E_CANTDEC, FAIL, "can't release plist")

    FUNC_LEAVE_NOAPI(ret_value)
} /* end H5Z__check_unregister_group_cb() */


/*-------------------------------------------------------------------------
 * Function: H5Z__check_unregister_dset_cb
 *
 * Purpose:  The callback function for H5Z_unregister. It iterates
 *           through all opened objects.  If the object is a dataset
 *           or a group and it uses the filter to be unregistered, the
 *           function returns TRUE.
 *
 * Return:   TRUE if the object uses the filter.
 *           FALSE otherwise.
 *-------------------------------------------------------------------------
 */
static int
H5Z__check_unregister_dset_cb(void *obj_ptr, hid_t H5_ATTR_UNUSED obj_id, void *key)
{
    hid_t           ocpl_id = -1;
    H5Z_object_t    *object = (H5Z_object_t *)key;
    htri_t          filter_in_pline = FALSE;
    int             ret_value = FALSE;    /* Return value */

    FUNC_ENTER_STATIC

    HDassert(obj_ptr);

    /* Get the dataset creation property */
    if((ocpl_id = H5D_get_create_plist((H5D_t *)obj_ptr)) < 0)
        HGOTO_ERROR(H5E_PLINE, H5E_CANTGET, FAIL, "can't get dataset creation property list")

    /* Check if the filter is in the dataset creation property list */
    if((filter_in_pline = H5Z__check_unregister(ocpl_id, object->filter_id)) < 0)
        HGOTO_ERROR(H5E_PLINE, H5E_CANTGET, FAIL, "can't check filter in pipeline")

    /* H5I_iterate expects TRUE to stop the loop over objects. Stop the loop and
     * let H5Z_unregister return failure.
     */
    if(filter_in_pline) {
        object->found = TRUE;
        ret_value = TRUE;
    } /* end if */

done:
    if(ocpl_id > 0)
        if(H5I_dec_app_ref(ocpl_id) < 0)
            HDONE_ERROR(H5E_PLINE, H5E_CANTDEC, FAIL, "can't release plist")

    FUNC_LEAVE_NOAPI(ret_value)
} /* end H5Z__check_unregister_dset_cb() */


/*-------------------------------------------------------------------------
 * Function: H5Z__flush_file_cb
 *
 * Purpose:  The callback function for H5Z_unregister. It iterates
 *           through all opened files and flush them.
 *
 * Return:   FALSE if finishes flushing and moves on
 *           FAIL if there is an error
 *-------------------------------------------------------------------------
 */
static int
H5Z__flush_file_cb(void *obj_ptr, hid_t H5_ATTR_UNUSED obj_id, void H5_ATTR_UNUSED *key)
{
    int             ret_value = FALSE;    /* Return value */

    FUNC_ENTER_STATIC

    HDassert(obj_ptr);

    /* Call the flush routine for mounted file hierarchies. Do a global flush
     * if the file is opened for write */
    if(H5F_ACC_RDWR & H5F_INTENT((H5F_t *)obj_ptr)) {
        if(H5F_flush_mounts((H5F_t *)obj_ptr, H5AC_ind_read_dxpl_id, H5AC_rawdata_dxpl_id) < 0)
            HGOTO_ERROR(H5E_PLINE, H5E_CANTFLUSH, FAIL, "unable to flush file hierarchy")
    } /* end if */

done:
    FUNC_LEAVE_NOAPI(ret_value)
} /* end H5Z__flush_file_cb() */


/*-------------------------------------------------------------------------
 * Function: H5Zfilter_avail
 *
 * Purpose:  Check if a filter is available
 *
 * Return:   Non-negative (TRUE/FALSE) on success/Negative on failure
 *-------------------------------------------------------------------------
 */
htri_t
H5Zfilter_avail(H5Z_filter_t id)
{
    htri_t ret_value=FALSE;     /* Return value */

    FUNC_ENTER_API(FAIL)
    H5TRACE1("t", "Zf", id);

    /* Check args */
    if(id<0 || id>H5Z_FILTER_MAX)
        HGOTO_ERROR (H5E_ARGS, H5E_BADVALUE, FAIL, "invalid filter identification number")

    if((ret_value = H5Z_filter_avail(id)) < 0)
        HGOTO_ERROR(H5E_PLINE, H5E_NOTFOUND, FAIL, "unable to check the availability of the filter")
    else if(ret_value == FALSE) {
        H5PL_key_t key;
        const H5Z_class2_t *filter_info;

<<<<<<< HEAD
        key.id = (int)id;
        if(NULL != (filter_info = (const H5Z_class2_t *)H5PL_load(H5PL_TYPE_FILTER, key)))
        	ret_value = TRUE;
    } /* end else if */
=======
        if(NULL != (filter_info = (const H5Z_class2_t *)H5PL_load(H5PL_TYPE_FILTER, (int)id)))
                ret_value = TRUE;
    } /* end if */
>>>>>>> 59a4ffac

done:
    FUNC_LEAVE_API(ret_value)
} /* end H5Zfilter_avail() */


/*-------------------------------------------------------------------------
 * Function: H5Z_filter_avail
 *
 * Purpose:  Private function to check if a filter is available
 *
 * Return:   Non-negative (TRUE/FALSE) on success/Negative on failure
 *-------------------------------------------------------------------------
 */
htri_t
H5Z_filter_avail(H5Z_filter_t id)
{
    size_t i;                   /* Local index variable */
    htri_t ret_value = FALSE;   /* Return value */

    FUNC_ENTER_NOAPI(FAIL)

    /* Is the filter already registered? */
    for(i = 0; i < H5Z_table_used_g; i++)
        if(H5Z_table_g[i].id == id)
        HGOTO_DONE(TRUE)

done:
    FUNC_LEAVE_NOAPI(ret_value)
} /* end H5Z_filter_avail() */


/*-------------------------------------------------------------------------
 * Function: H5Z_prelude_callback
 *
 * Purpose:  Makes a dataset creation "prelude" callback for the "can_apply"
 *           or "set_local" routines.
 *
 * Return:   Non-negative on success/Negative on failure
 *
 * Notes:    The chunk dimensions are used to create a dataspace, instead
 *           of passing in the dataset's dataspace, since the chunk
 *           dimensions are what the I/O filter will actually see
 *-------------------------------------------------------------------------
 */
static herr_t
H5Z_prelude_callback(const H5O_pline_t *pline, hid_t dcpl_id, hid_t type_id,
    hid_t space_id, H5Z_prelude_type_t prelude_type)
{
    H5Z_class2_t    *fclass;                /* Individual filter information */
    size_t          u;                      /* Local index variable */
    htri_t          ret_value = TRUE;    /* Return value */

    FUNC_ENTER_NOAPI_NOINIT

    HDassert(pline->nused > 0);

    /* Iterate over filters */
    for(u = 0; u < pline->nused; u++) {
        /* Get filter information */
        if(NULL == (fclass = H5Z_find(pline->filter[u].id))) {
            /* Ignore errors from optional filters */
            if(pline->filter[u].flags & H5Z_FLAG_OPTIONAL)
                H5E_clear_stack(NULL);
            else
                HGOTO_ERROR(H5E_PLINE, H5E_NOTFOUND, FAIL, "required filter was not located")
        } /* end if */
        else {
            /* Make correct callback */
            switch(prelude_type) {
                case H5Z_PRELUDE_CAN_APPLY:
                    /* Check if filter is configured to be able to encode */
                    if(!fclass->encoder_present)
                        HGOTO_ERROR(H5E_PLINE, H5E_NOENCODER, FAIL, "Filter present but encoding is disabled.");


                    /* Check if there is a "can apply" callback */
                    if(fclass->can_apply) {
                        /* Make callback to filter's "can apply" function */
                        htri_t status = (fclass->can_apply)(dcpl_id, type_id, space_id);

                        /* Indicate error during filter callback */
                        if(status < 0)
                            HGOTO_ERROR(H5E_PLINE, H5E_CANAPPLY, FAIL, "error during user callback")

                        /* Indicate filter can't apply to this combination of parameters.
                         * If the filter is NOT optional, returns failure. */
                        if(status == FALSE && !(pline->filter[u].flags & H5Z_FLAG_OPTIONAL))
                            HGOTO_ERROR(H5E_PLINE, H5E_CANAPPLY, FAIL, "filter parameters not appropriate")
                    } /* end if */
                    break;

                case H5Z_PRELUDE_SET_LOCAL:
                    /* Check if there is a "set local" callback */
                    if(fclass->set_local) {
                        /* Make callback to filter's "set local" function */
                        if((fclass->set_local)(dcpl_id, type_id, space_id) < 0)
                            /* Indicate error during filter callback */
                            HGOTO_ERROR(H5E_PLINE, H5E_SETLOCAL, FAIL, "error during user callback")
                    } /* end if */
                    break;

                default:
                    HDassert("invalid prelude type" && 0);
            } /* end switch */
        } /* end else */
    } /* end for */

done:

    FUNC_LEAVE_NOAPI(ret_value)
} /* end H5Z_prelude_callback() */


/*-------------------------------------------------------------------------
 * Function: H5Z_prepare_prelude_callback_dcpl
 *
 * Purpose:  Prepares to make a dataset creation "prelude" callback
 *           for the "can_apply" or "set_local" routines.
 *
 * Return:   Non-negative on success/Negative on failure
 *
 * Notes:    The chunk dimensions are used to create a dataspace, instead
 *           of passing in the dataset's dataspace, since the chunk
 *           dimensions are what the I/O filter will actually see
 *-------------------------------------------------------------------------
 */
static herr_t
H5Z_prepare_prelude_callback_dcpl(hid_t dcpl_id, hid_t type_id, H5Z_prelude_type_t prelude_type)
{
    hid_t space_id = -1;            /* ID for dataspace describing chunk */
    herr_t ret_value = SUCCEED;     /* Return value */

    FUNC_ENTER_NOAPI_NOINIT

    HDassert(H5I_GENPROP_LST == H5I_get_type(dcpl_id));
    HDassert(H5I_DATATYPE == H5I_get_type(type_id));

    /* Check if the property list is non-default */
    if(dcpl_id != H5P_DATASET_CREATE_DEFAULT) {
        H5P_genplist_t         *dc_plist;      /* Dataset creation property list object */
        H5O_layout_t    dcpl_layout;    /* Dataset's layout information */

        /* Get dataset creation property list object */
        if(NULL == (dc_plist = (H5P_genplist_t *)H5I_object(dcpl_id)))
            HGOTO_ERROR(H5E_ARGS, H5E_BADTYPE, FAIL, "can't get dataset creation property list")

        /* Peek at the layout information */
        if(H5P_peek(dc_plist, H5D_CRT_LAYOUT_NAME, &dcpl_layout) < 0)
            HGOTO_ERROR(H5E_PLIST, H5E_CANTGET, FAIL, "can't retrieve layout")

        /* Check if the dataset is chunked */
        if(H5D_CHUNKED == dcpl_layout.type) {
            H5O_pline_t     dcpl_pline;     /* Object's I/O pipeline information */

            /* Get I/O pipeline information */
            if(H5P_peek(dc_plist, H5O_CRT_PIPELINE_NAME, &dcpl_pline) < 0)
                HGOTO_ERROR(H5E_PLIST, H5E_CANTGET, FAIL, "can't retrieve pipeline filter")

            /* Check if the chunks have filters */
            if(dcpl_pline.nused > 0) {
                hsize_t chunk_dims[H5O_LAYOUT_NDIMS];      /* Size of chunk dimensions */
                H5S_t *space;           /* Dataspace describing chunk */
                size_t u;               /* Local index variable */

                /* Create a data space for a chunk & set the extent */
                for(u = 0; u < dcpl_layout.u.chunk.ndims; u++)
                    chunk_dims[u] = dcpl_layout.u.chunk.dim[u];
                if(NULL == (space = H5S_create_simple(dcpl_layout.u.chunk.ndims, chunk_dims, NULL)))
                    HGOTO_ERROR(H5E_DATASPACE, H5E_CANTCREATE, FAIL, "can't create simple dataspace")

                /* Get ID for dataspace to pass to filter routines */
                if((space_id = H5I_register(H5I_DATASPACE, space, FALSE)) < 0) {
                    (void)H5S_close(space);
                    HGOTO_ERROR(H5E_ATOM, H5E_CANTREGISTER, FAIL, "unable to register dataspace ID")
                } /* end if */

                /* Make the callbacks */
                if(H5Z_prelude_callback(&dcpl_pline, dcpl_id, type_id, space_id, prelude_type) < 0)
                    HGOTO_ERROR(H5E_PLINE, H5E_CANAPPLY, FAIL, "unable to apply filter")
            } /* end if */
        } /* end if */
    } /* end if */

done:
    if(space_id > 0 && H5I_dec_ref(space_id) < 0)
        HDONE_ERROR(H5E_PLINE, H5E_CANTRELEASE, FAIL, "unable to close dataspace")

    FUNC_LEAVE_NOAPI(ret_value)
} /* end H5Z_prepare_prelude_callback_dcpl() */


/*-------------------------------------------------------------------------
 * Function: H5Z_can_apply
 *
 * Purpose:  Checks if all the filters defined in the dataset creation
 *           property list can be applied to a particular combination of
 *           datatype and dataspace for a dataset.
 *
 * Return:   Non-negative on success/Negative on failure
 *
 * Notes:    The chunk dimensions are used to create a dataspace, instead
 *           of passing in the dataset's dataspace, since the chunk
 *           dimensions are what the I/O filter will actually see
 *-------------------------------------------------------------------------
 */
herr_t
H5Z_can_apply(hid_t dcpl_id, hid_t type_id)
{
    herr_t ret_value = SUCCEED;   /* Return value */

    FUNC_ENTER_NOAPI(FAIL)

    /* Make "can apply" callbacks for filters in pipeline */
    if(H5Z_prepare_prelude_callback_dcpl(dcpl_id, type_id, H5Z_PRELUDE_CAN_APPLY) < 0)
        HGOTO_ERROR(H5E_PLINE, H5E_CANAPPLY, FAIL, "unable to apply filter")

done:
    FUNC_LEAVE_NOAPI(ret_value)
} /* end H5Z_can_apply() */


/*-------------------------------------------------------------------------
 * Function: H5Z_set_local
 *
 * Purpose:  Makes callbacks to modify dataset creation list property
 *           settings for filters on a new dataset, based on the datatype
 *           and dataspace of that dataset (chunk).
 *
 * Return:   Non-negative on success/Negative on failure
 *
 * Notes:    The chunk dimensions are used to create a dataspace, instead
 *           of passing in the dataset's dataspace, since the chunk
 *           dimensions are what the I/O filter will actually see
 *-------------------------------------------------------------------------
 */
herr_t
H5Z_set_local(hid_t dcpl_id, hid_t type_id)
{
    herr_t ret_value = SUCCEED;   /* Return value */

    FUNC_ENTER_NOAPI(FAIL)

    /* Make "set local" callbacks for filters in pipeline */
    if(H5Z_prepare_prelude_callback_dcpl(dcpl_id, type_id, H5Z_PRELUDE_SET_LOCAL) < 0)
        HGOTO_ERROR(H5E_PLINE, H5E_SETLOCAL, FAIL, "local filter parameters not set")

done:
    FUNC_LEAVE_NOAPI(ret_value)
} /* end H5Z_set_local() */


/*-------------------------------------------------------------------------
 * Function: H5Z_can_apply_direct
 *
 * Purpose:  Checks if all the filters defined in the pipeline can be
 *           applied to an opaque byte stream (currently only a group).
 *           The pipeline is assumed to have at least one filter.
 *
 * Return:   Non-negative on success/Negative on failure
 *-------------------------------------------------------------------------
 */
herr_t
H5Z_can_apply_direct(const H5O_pline_t *pline)
{
    herr_t ret_value = SUCCEED;   /* Return value */

    FUNC_ENTER_NOAPI(FAIL)

    HDassert(pline->nused > 0);

    /* Make "can apply" callbacks for filters in pipeline */
    if(H5Z_prelude_callback(pline, (hid_t)-1, (hid_t)-1, (hid_t)-1, H5Z_PRELUDE_CAN_APPLY) < 0)
        HGOTO_ERROR(H5E_PLINE, H5E_CANAPPLY, FAIL, "unable to apply filter")

done:
    FUNC_LEAVE_NOAPI(ret_value)
} /* end H5Z_can_apply_direct() */


/*-------------------------------------------------------------------------
 * Function: H5Z_set_local_direct
 *
 * Purpose:  Makes callbacks to modify local settings for filters on a
 *           new opaque object.  The pipeline is assumed to have at
 *           least one filter.
 *
 * Return:   Non-negative on success/Negative on failure
 *
 * Notes:    This callback will almost certainly not do anything
 *           useful, other than to make certain that the filter will
 *           accept opaque data.
 *-------------------------------------------------------------------------
 */
herr_t
H5Z_set_local_direct(const H5O_pline_t *pline)
{
    herr_t ret_value = SUCCEED;   /* Return value */

    FUNC_ENTER_NOAPI(FAIL)

    HDassert(pline->nused > 0);

    /* Make "set local" callbacks for filters in pipeline */
    if(H5Z_prelude_callback(pline, (hid_t)-1, (hid_t)-1, (hid_t)-1, H5Z_PRELUDE_SET_LOCAL) < 0)
        HGOTO_ERROR(H5E_PLINE, H5E_SETLOCAL, FAIL, "local filter parameters not set")

done:
    FUNC_LEAVE_NOAPI(ret_value)
} /* end H5Z_set_local_direct() */


/*-------------------------------------------------------------------------
 * Function: H5Z_modify
 *
 * Purpose: Modify filter parameters for specified pipeline.
 *
 * Return:  Non-negative on success/Negative on failure
 *-------------------------------------------------------------------------
 */
herr_t
H5Z_modify(const H5O_pline_t *pline, H5Z_filter_t filter, unsigned flags,
        size_t cd_nelmts, const unsigned int cd_values[/*cd_nelmts*/])
{
    size_t      idx;                      /* Index of filter in pipeline */
    herr_t      ret_value = SUCCEED;      /* Return value */

    FUNC_ENTER_NOAPI(FAIL)

    HDassert(pline);
    HDassert(filter >= 0 && filter <= H5Z_FILTER_MAX);
    HDassert(0 == (flags & ~((unsigned)H5Z_FLAG_DEFMASK)));
    HDassert(0 == cd_nelmts || cd_values);

    /* Locate the filter in the pipeline */
    for(idx = 0; idx < pline->nused; idx++)
        if(pline->filter[idx].id == filter)
            break;

    /* Check if the filter was not already in the pipeline */
    if(idx > pline->nused)
        HGOTO_ERROR(H5E_PLINE, H5E_NOTFOUND, FAIL, "filter not in pipeline")

    /* Change parameters for filter */
    pline->filter[idx].flags = flags;
    pline->filter[idx].cd_nelmts = cd_nelmts;

    /* Free any existing parameters */
    if(pline->filter[idx].cd_values != NULL && pline->filter[idx].cd_values != pline->filter[idx]._cd_values)
        H5MM_xfree(pline->filter[idx].cd_values);

    /* Set parameters */
    if(cd_nelmts > 0) {
        size_t        i;                      /* Local index variable */

        /* Allocate memory or point at internal buffer */
        if(cd_nelmts > H5Z_COMMON_CD_VALUES) {
            pline->filter[idx].cd_values = (unsigned *)H5MM_malloc(cd_nelmts * sizeof(unsigned));
            if(NULL == pline->filter[idx].cd_values)
                HGOTO_ERROR(H5E_RESOURCE, H5E_NOSPACE, FAIL, "memory allocation failed for filter parameters")
        } /* end if */
        else
            pline->filter[idx].cd_values = pline->filter[idx]._cd_values;

        /* Copy client data values */
        for(i = 0; i < cd_nelmts; i++)
        pline->filter[idx].cd_values[i] = cd_values[i];
    } /* end if */
    else
       pline->filter[idx].cd_values = NULL;

done:
    FUNC_LEAVE_NOAPI(ret_value)
} /* end H5Z_modify() */


/*-------------------------------------------------------------------------
 * Function: H5Z_append
 *
 * Purpose:  Append another filter to the specified pipeline.
 *
 * Return:   Non-negative on success/Negative on failure
 *-------------------------------------------------------------------------
 */
herr_t
H5Z_append(H5O_pline_t *pline, H5Z_filter_t filter, unsigned flags,
        size_t cd_nelmts, const unsigned int cd_values[/*cd_nelmts*/])
{
    size_t      idx;
    herr_t      ret_value = SUCCEED;       /* Return value */

    FUNC_ENTER_NOAPI(FAIL)

    HDassert(pline);
    HDassert(filter >= 0 && filter <= H5Z_FILTER_MAX);
    HDassert(0 == (flags & ~((unsigned)H5Z_FLAG_DEFMASK)));
    HDassert(0 == cd_nelmts || cd_values);

    /*
     * Check filter limit.  We do it here for early warnings although we may
     * decide to relax this restriction in the future.
     */
    if(pline->nused >= H5Z_MAX_NFILTERS)
        HGOTO_ERROR(H5E_PLINE, H5E_CANTINIT, FAIL, "too many filters in pipeline")

    /* Check for freshly allocated filter pipeline */
    if(pline->version == 0)
        pline->version = H5O_PLINE_VERSION_1;

    /* Allocate additional space in the pipeline if it's full */
    if(pline->nused >= pline->nalloc) {
        H5O_pline_t x;
        size_t n;

        /* Each filter's data may be stored internally or may be
         * a separate block of memory.
         * For each filter, if cd_values points to the internal array
         * _cd_values, the pointer will need to be updated when the
         * filter struct is reallocated.  Set these pointers to ~NULL
         * so that we can reset them after reallocating the filters array.
         */
        for(n = 0; n < pline->nalloc; ++n)
            if(pline->filter[n].cd_values == pline->filter[n]._cd_values)
                pline->filter[n].cd_values = (unsigned *)((void *) ~((size_t)NULL));

        x.nalloc = MAX(H5Z_MAX_NFILTERS, 2 * pline->nalloc);
        x.filter = (H5Z_filter_info_t *)H5MM_realloc(pline->filter, x.nalloc * sizeof(x.filter[0]));
        if(NULL == x.filter)
        HGOTO_ERROR(H5E_RESOURCE, H5E_NOSPACE, FAIL, "memory allocation failed for filter pipeline")

        /* Fix pointers in previous filters that need to point to their own
         *      internal data.
         */
        for(n = 0; n < pline->nalloc; ++n)
            if(x.filter[n].cd_values == (void *) ~((size_t) NULL))
                x.filter[n].cd_values = x.filter[n]._cd_values;

        /* Point to newly allocated buffer */
        pline->nalloc = x.nalloc;
        pline->filter = x.filter;
    } /* end if */

    /* Add the new filter to the pipeline */
    idx = pline->nused;
    pline->filter[idx].id = filter;
    pline->filter[idx].flags = flags;
    pline->filter[idx].name = NULL; /* we'll pick it up later*/
    pline->filter[idx].cd_nelmts = cd_nelmts;
    if(cd_nelmts > 0) {
        size_t        i;                      /* Local index variable */

        /* Allocate memory or point at internal buffer */
        if(cd_nelmts > H5Z_COMMON_CD_VALUES) {
            pline->filter[idx].cd_values = (unsigned *)H5MM_malloc(cd_nelmts * sizeof(unsigned));
            if(NULL == pline->filter[idx].cd_values)
                HGOTO_ERROR(H5E_RESOURCE, H5E_NOSPACE, FAIL, "memory allocation failed for filter")
        } /* end if */
        else
            pline->filter[idx].cd_values = pline->filter[idx]._cd_values;

        /* Copy client data values */
        for(i = 0; i < cd_nelmts; i++)
            pline->filter[idx].cd_values[i] = cd_values[i];
    } /* end if */
    else
       pline->filter[idx].cd_values = NULL;

    pline->nused++;

done:
    FUNC_LEAVE_NOAPI(ret_value)
} /* end H5Z_append() */


/*-------------------------------------------------------------------------
 * Function: H5Z_find_idx
 *
 * Purpose:  Given a filter ID return the offset in the global array
 *           that holds all the registered filters.
 *
 * Return:   Success:        Non-negative index of entry in global filter table.
 *           Failure:        Negative
 *-------------------------------------------------------------------------
 */
static int
H5Z_find_idx(H5Z_filter_t id)
{
    size_t i;                   /* Local index variable */
    int    ret_value = FAIL;    /* Return value */

    FUNC_ENTER_NOAPI_NOINIT_NOERR

    for (i=0; i<H5Z_table_used_g; i++)
        if (H5Z_table_g[i].id == id)
        HGOTO_DONE((int)i)

done:
    FUNC_LEAVE_NOAPI(ret_value)
} /* end H5Z_find_idx() */


/*-------------------------------------------------------------------------
 * Function: H5Z_find
 *
 * Purpose:  Given a filter ID return a pointer to a global struct that
 *           defines the filter.
 *
 * Return:   Success:        Ptr to entry in global filter table.
 *           Failure:        NULL
 *-------------------------------------------------------------------------
 */
H5Z_class2_t *
H5Z_find(H5Z_filter_t id)
{
    int           idx;                   /* Filter index in global table */
    H5Z_class2_t *ret_value=NULL;        /* Return value */

    FUNC_ENTER_NOAPI(NULL)

    /* Get the index in the global table */
    if((idx=H5Z_find_idx(id))<0)
        HGOTO_ERROR(H5E_PLINE, H5E_NOTFOUND, NULL, "required filter is not registered")

    /* Set return value */
    ret_value=H5Z_table_g+idx;

done:
    FUNC_LEAVE_NOAPI(ret_value)
} /* H5Z_find() */


/*-------------------------------------------------------------------------
 * Function: H5Z_pipeline
 *
 * Purpose: Process data through the filter pipeline.  The FLAGS argument
 *          is the filter invocation flags (definition flags come from
 *          the PLINE->filter[].flags).  The filters are processed in
 *          definition order unless the H5Z_FLAG_REVERSE is set.  The
 *          FILTER_MASK is a bit-mask to indicate which filters to skip
 *          and on exit will indicate which filters failed.  Each
 *          filter has an index number in the pipeline and that index
 *          number is the filter's bit in the FILTER_MASK.  NBYTES is the
 *          number of bytes of data to filter and on exit should be the
 *          number of resulting bytes while BUF_SIZE holds the total
 *          allocated size of the buffer, which is pointed to BUF.
 *
 *          If the buffer must grow during processing of the pipeline
 *          then the pipeline function should free the original buffer
 *          and return a fresh buffer, adjusting BUF_SIZE accordingly.
 *
 * Return:  Non-negative on success/Negative on failure
 *-------------------------------------------------------------------------
 */
herr_t
H5Z_pipeline(const H5O_pline_t *pline, unsigned flags,
        unsigned *filter_mask/*in,out*/, H5Z_EDC_t edc_read,
        H5Z_cb_t cb_struct, size_t *nbytes/*in,out*/,
        size_t *buf_size/*in,out*/, void **buf/*in,out*/)
{
    size_t        i, idx, new_nbytes;
    int           fclass_idx;          /* Index of filter class in global table */
    H5Z_class2_t  *fclass = NULL;      /* Filter class pointer */
#ifdef H5Z_DEBUG
    H5Z_stats_t   *fstats = NULL;      /* Filter stats pointer */
    H5_timer_t    timer;
#endif
    unsigned      failed = 0;
    unsigned      tmp_flags;
    herr_t        ret_value = SUCCEED; /* Return value */

    FUNC_ENTER_NOAPI(FAIL)

    HDassert(0 == (flags & ~((unsigned)H5Z_FLAG_INVMASK)));
    HDassert(filter_mask);
    HDassert(nbytes && *nbytes > 0);
    HDassert(buf_size && *buf_size > 0);
    HDassert(buf && *buf);
    HDassert(!pline || pline->nused < H5Z_MAX_NFILTERS);

    if (pline && (flags & H5Z_FLAG_REVERSE)) { /* Read */
        for (i = pline->nused; i > 0; --i) {
            idx = i - 1;

            if (*filter_mask & ((unsigned)1 << idx)) {
                failed |= (unsigned)1 << idx;
                continue;/*filter excluded*/
            }

            /* If the filter isn't registered and the application doesn't
            * indicate no plugin through HDF5_PRELOAD_PLUG (using the symbol "::"),
            * try to load it dynamically and register it.  Otherwise, return failure
            */
            if((fclass_idx = H5Z_find_idx(pline->filter[idx].id)) < 0) {
                hbool_t issue_error = FALSE;
<<<<<<< HEAD
                H5PL_key_t key;
				const H5Z_class2_t    *filter_info;

				/* Try loading the filter */
                key.id = (int)(pline->filter[idx].id);
				if(NULL != (filter_info = (const H5Z_class2_t *)H5PL_load(H5PL_TYPE_FILTER, key))) {
					/* Register the filter we loaded */
					if(H5Z_register(filter_info) < 0)
						HGOTO_ERROR(H5E_PLINE, H5E_CANTINIT, FAIL, "unable to register filter")
=======
                const H5Z_class2_t    *filter_info;

                /* Try loading the filter */
                if(NULL != (filter_info = (const H5Z_class2_t *)H5PL_load(H5PL_TYPE_FILTER, (int)(pline->filter[idx].id)))) {
                    /* Register the filter we loaded */
                    if(H5Z_register(filter_info) < 0)
                        HGOTO_ERROR(H5E_PLINE, H5E_CANTINIT, FAIL, "unable to register filter")
>>>>>>> 59a4ffac

                    /* Search in the table of registered filters again to find the dynamic filter just loaded and registered */
                    if((fclass_idx = H5Z_find_idx(pline->filter[idx].id)) < 0)
                        issue_error = TRUE;
                } /* end if */
                else
                    issue_error = TRUE;

                /* Check for error */
                if(issue_error) {
                    /* Print out the filter name to give more info.  But the name is optional for
                    * the filter */
                    if(pline->filter[idx].name)
                        HGOTO_ERROR(H5E_PLINE, H5E_READERROR, FAIL, "required filter '%s' is not registered", pline->filter[idx].name)
                    else
                        HGOTO_ERROR(H5E_PLINE, H5E_READERROR, FAIL, "required filter (name unavailable) is not registered")
                } /* end if */
            } /* end if */

            fclass = &H5Z_table_g[fclass_idx];
#ifdef H5Z_DEBUG
            fstats = &H5Z_stat_table_g[fclass_idx];
            H5_timer_begin(&timer);
#endif
            tmp_flags = flags|(pline->filter[idx].flags);
            tmp_flags |= (edc_read== H5Z_DISABLE_EDC) ? H5Z_FLAG_SKIP_EDC : 0;
            new_nbytes = (fclass->filter)(tmp_flags, pline->filter[idx].cd_nelmts,
                          pline->filter[idx].cd_values, *nbytes, buf_size, buf);

#ifdef H5Z_DEBUG
            H5_timer_end(&(fstats->stats[1].timer), &timer);
            fstats->stats[1].total += MAX(*nbytes, new_nbytes);
            if (0 == new_nbytes) fstats->stats[1].errors += *nbytes;
#endif

            if(0==new_nbytes) {
                if((cb_struct.func && (H5Z_CB_FAIL == cb_struct.func(pline->filter[idx].id, *buf, *buf_size, cb_struct.op_data))) || !cb_struct.func)
                    HGOTO_ERROR(H5E_PLINE, H5E_READERROR, FAIL, "filter returned failure during read")

                *nbytes = *buf_size;
                failed |= (unsigned)1 << idx;
                H5E_clear_stack(NULL);
            }
            else {
                *nbytes = new_nbytes;
            }
        }
    }
    else if (pline) { /* Write */
        for (idx = 0; idx < pline->nused; idx++) {
            if (*filter_mask & ((unsigned)1 << idx)) {
                failed |= (unsigned)1 << idx;
                continue; /*filter excluded*/
            }
            if ((fclass_idx = H5Z_find_idx(pline->filter[idx].id)) < 0) {
                /* Check if filter is optional -- If it isn't, then error */
                if ((pline->filter[idx].flags & H5Z_FLAG_OPTIONAL) == 0)
                    HGOTO_ERROR(H5E_PLINE, H5E_WRITEERROR, FAIL, "required filter is not registered")

                failed |= (unsigned)1 << idx;
                H5E_clear_stack(NULL);
                continue; /*filter excluded*/
            }
            fclass = &H5Z_table_g[fclass_idx];
#ifdef H5Z_DEBUG
            fstats = &H5Z_stat_table_g[fclass_idx];
            H5_timer_begin(&timer);
#endif
            new_nbytes = (fclass->filter)(flags|(pline->filter[idx].flags), pline->filter[idx].cd_nelmts,
                         pline->filter[idx].cd_values, *nbytes, buf_size, buf);
#ifdef H5Z_DEBUG
            H5_timer_end(&(fstats->stats[0].timer), &timer);
            fstats->stats[0].total += MAX(*nbytes, new_nbytes);
            if (0 == new_nbytes) fstats->stats[0].errors += *nbytes;
#endif
            if(0 == new_nbytes) {
                if (0 == (pline->filter[idx].flags & H5Z_FLAG_OPTIONAL)) {
                    if((cb_struct.func && (H5Z_CB_FAIL == cb_struct.func(pline->filter[idx].id, *buf, *nbytes, cb_struct.op_data))) || !cb_struct.func)
                        HGOTO_ERROR(H5E_PLINE, H5E_WRITEERROR, FAIL, "filter returned failure")

                    *nbytes = *buf_size;
                }

                failed |= (unsigned)1 << idx;
                H5E_clear_stack(NULL);
            }
            else {
                *nbytes = new_nbytes;
            }
        }
    }

    *filter_mask = failed;

done:
    FUNC_LEAVE_NOAPI(ret_value)
}


/*-------------------------------------------------------------------------
 * Function: H5Z_filter_info
 *
 * Purpose:  Get pointer to filter info for pipeline
 *
 * Return:   Non-negative on success/Negative on failure
 *-------------------------------------------------------------------------
 */
H5Z_filter_info_t *
H5Z_filter_info(const H5O_pline_t *pline, H5Z_filter_t filter)
{
    size_t             idx;                     /* Index of filter in pipeline */
    H5Z_filter_info_t *ret_value = NULL;        /* Return value */

    FUNC_ENTER_NOAPI(NULL)

    HDassert(pline);
    HDassert(filter >= 0 && filter <= H5Z_FILTER_MAX);

    /* Locate the filter in the pipeline */
    for(idx = 0; idx < pline->nused; idx++)
        if(pline->filter[idx].id == filter)
            break;

    /* Check if the filter was not already in the pipeline */
    if(idx >= pline->nused)
        HGOTO_ERROR(H5E_PLINE, H5E_NOTFOUND, NULL, "filter not in pipeline")

    /* Set return value */
    ret_value = &pline->filter[idx];

done:
    FUNC_LEAVE_NOAPI(ret_value)
} /* end H5Z_filter_info() */


/*-------------------------------------------------------------------------
 * Function: H5Z_filter_in_pline
 *
 * Purpose:  Check wheter a filter is in the filter pipeline using the
 *           filter ID.  This function is very similar to H5Z_filter_info
 *
 * Return:   TRUE   - found filter
 *           FALSE  - not found
 *           FAIL   - error
 *-------------------------------------------------------------------------
 */
htri_t
H5Z_filter_in_pline(const H5O_pline_t *pline, H5Z_filter_t filter)
{
    size_t      idx;                    /* Index of filter in pipeline */
    htri_t      ret_value = TRUE;       /* Return value */

    FUNC_ENTER_NOAPI(FAIL)

    HDassert(pline);
    HDassert(filter >= 0 && filter <= H5Z_FILTER_MAX);

    /* Locate the filter in the pipeline */
    for(idx = 0; idx < pline->nused; idx++)
        if(pline->filter[idx].id == filter)
            break;

    /* Check if the filter was not already in the pipeline */
    if(idx >= pline->nused)
        ret_value = FALSE;

done:
    FUNC_LEAVE_NOAPI(ret_value)
} /* end H5Z_filter_in_pline() */



/*-------------------------------------------------------------------------
 * Function: H5Z_all_filters_avail
 *
 * Purpose:  Verify that all the filters in a pipeline are currently
 *           available (i.e. registered)
 *
 * Return:   Non-negative (TRUE/FALSE) on success/Negative on failure
 *-------------------------------------------------------------------------
 */
htri_t
H5Z_all_filters_avail(const H5O_pline_t *pline)
{
    size_t i,j;                 /* Local index variable */
    htri_t ret_value=TRUE;      /* Return value */

    FUNC_ENTER_NOAPI(FAIL)

    /* Check args */
    HDassert(pline);

    /* Iterate through all the filters in pipeline */
    for(i = 0; i < pline->nused; i++) {
        /* Look for each filter in the list of registered filters */
        for(j = 0; j < H5Z_table_used_g; j++)
            if(H5Z_table_g[j].id == pline->filter[i].id)
                break;

        /* Check if we didn't find the filter */
        if(j == H5Z_table_used_g)
            HGOTO_DONE(FALSE)
    } /* end for */

done:
    FUNC_LEAVE_NOAPI(ret_value)
} /* end H5Z_all_filters_avail() */



/*-------------------------------------------------------------------------
 * Function: H5Z_delete
 *
 * Purpose:  Delete filter FILTER from pipeline PLINE;
 *           deletes all filters if FILTER is H5Z_FILTER_NONE
 *
 * Return:   Non-negative on success/Negative on failure
 *-------------------------------------------------------------------------
 */
herr_t
H5Z_delete(H5O_pline_t *pline, H5Z_filter_t filter)
{
    herr_t ret_value = SUCCEED; /* Return value */

    FUNC_ENTER_NOAPI(FAIL)

    /* Check args */
    HDassert(pline);
    HDassert(filter >= 0 && filter <= H5Z_FILTER_MAX);

    /* if the pipeline has no filters, just return */
    if(pline->nused == 0)
        HGOTO_DONE(SUCCEED)

    /* Delete all filters */
    if(H5Z_FILTER_ALL == filter) {
        if(H5O_msg_reset(H5O_PLINE_ID, pline) < 0)
            HGOTO_ERROR(H5E_PLINE, H5E_CANTFREE, FAIL, "can't release pipeline info")
    } /* end if */
    /* Delete filter */
    else {
        size_t idx;             /* Index of filter in pipeline */
        hbool_t found = FALSE;  /* Indicate filter was found in pipeline */

        /* Locate the filter in the pipeline */
        for(idx = 0; idx < pline->nused; idx++)
            if(pline->filter[idx].id == filter) {
                found = TRUE;
                break;
            } /* end if */

        /* filter was not found in the pipeline */
        if(!found)
            HGOTO_ERROR(H5E_PLINE, H5E_NOTFOUND, FAIL, "filter not in pipeline")

        /* Free information for deleted filter */
        if(pline->filter[idx].name && pline->filter[idx].name != pline->filter[idx]._name)
            HDassert((HDstrlen(pline->filter[idx].name) + 1) > H5Z_COMMON_NAME_LEN);
        if(pline->filter[idx].name != pline->filter[idx]._name)
            pline->filter[idx].name = (char *)H5MM_xfree(pline->filter[idx].name);
        if(pline->filter[idx].cd_values && pline->filter[idx].cd_values != pline->filter[idx]._cd_values)
            HDassert(pline->filter[idx].cd_nelmts > H5Z_COMMON_CD_VALUES);
        if(pline->filter[idx].cd_values != pline->filter[idx]._cd_values)
            pline->filter[idx].cd_values = (unsigned *)H5MM_xfree(pline->filter[idx].cd_values);

        /* Remove filter from pipeline array */
        if((idx + 1) < pline->nused) {
            /* Copy filters down & fix up any client data value arrays using internal storage */
            for(; (idx + 1) < pline->nused; idx++) {
                pline->filter[idx] = pline->filter[idx + 1];
                if(pline->filter[idx].name && (HDstrlen(pline->filter[idx].name) + 1) <= H5Z_COMMON_NAME_LEN)
                    pline->filter[idx].name = pline->filter[idx]._name;
                if(pline->filter[idx].cd_nelmts <= H5Z_COMMON_CD_VALUES)
                    pline->filter[idx].cd_values = pline->filter[idx]._cd_values;
            } /* end for */
        } /* end if */

        /* Decrement number of used filters */
        pline->nused--;

        /* Reset information for previous last filter in pipeline */
        HDmemset(&pline->filter[pline->nused], 0, sizeof(H5Z_filter_info_t));
    } /* end else */

done:
    FUNC_LEAVE_NOAPI(ret_value)
} /* end H5Z_delete() */


/*-------------------------------------------------------------------------
 * Function: H5Zget_filter_info
 *
 * Purpose:  Gets information about a pipeline data filter and stores it
 *           in filter_config_flags.
 *-------------------------------------------------------------------------
 */
herr_t
H5Zget_filter_info(H5Z_filter_t filter, unsigned int *filter_config_flags)
{
    herr_t ret_value = SUCCEED;

    FUNC_ENTER_API(FAIL)
    H5TRACE2("e", "Zf*Iu", filter, filter_config_flags);

    /* Get the filter info */
    if(H5Z_get_filter_info(filter, filter_config_flags) < 0)
        HGOTO_ERROR(H5E_PLINE, H5E_CANTGET, FAIL, "Filter info not retrieved")

done:
    FUNC_LEAVE_API(ret_value)
} /* end H5Zget_filter_info() */


/*-------------------------------------------------------------------------
 * Function: H5Z_get_filter_info
 *
 * Purpose:  Gets information about a pipeline data filter and stores it
 *           in filter_config_flags.
 *-------------------------------------------------------------------------
 */
herr_t
H5Z_get_filter_info(H5Z_filter_t filter, unsigned int *filter_config_flags)
{
    H5Z_class2_t *fclass;
    herr_t        ret_value = SUCCEED;

    FUNC_ENTER_NOAPI(FAIL)

    /* Look up the filter class info */
    if(NULL == (fclass = H5Z_find(filter)))
        HGOTO_ERROR(H5E_PLINE, H5E_BADVALUE, FAIL, "Filter not defined")

    /* Set the filter config flags for the application */
    if(filter_config_flags != NULL) {
        *filter_config_flags = 0;

        if(fclass->encoder_present)
            *filter_config_flags |= H5Z_FILTER_CONFIG_ENCODE_ENABLED;
        if(fclass->decoder_present)
            *filter_config_flags |= H5Z_FILTER_CONFIG_DECODE_ENABLED;
    } /* end if */

done:
    FUNC_LEAVE_NOAPI(ret_value)
} /* end H5Z_get_filter_info() */
<|MERGE_RESOLUTION|>--- conflicted
+++ resolved
@@ -624,16 +624,10 @@
         H5PL_key_t key;
         const H5Z_class2_t *filter_info;
 
-<<<<<<< HEAD
         key.id = (int)id;
         if(NULL != (filter_info = (const H5Z_class2_t *)H5PL_load(H5PL_TYPE_FILTER, key)))
         	ret_value = TRUE;
     } /* end else if */
-=======
-        if(NULL != (filter_info = (const H5Z_class2_t *)H5PL_load(H5PL_TYPE_FILTER, (int)id)))
-                ret_value = TRUE;
-    } /* end if */
->>>>>>> 59a4ffac
 
 done:
     FUNC_LEAVE_API(ret_value)
@@ -1071,7 +1065,7 @@
         x.nalloc = MAX(H5Z_MAX_NFILTERS, 2 * pline->nalloc);
         x.filter = (H5Z_filter_info_t *)H5MM_realloc(pline->filter, x.nalloc * sizeof(x.filter[0]));
         if(NULL == x.filter)
-        HGOTO_ERROR(H5E_RESOURCE, H5E_NOSPACE, FAIL, "memory allocation failed for filter pipeline")
+            HGOTO_ERROR(H5E_RESOURCE, H5E_NOSPACE, FAIL, "memory allocation failed for filter pipeline")
 
         /* Fix pointers in previous filters that need to point to their own
          *      internal data.
@@ -1138,7 +1132,7 @@
 
     for (i=0; i<H5Z_table_used_g; i++)
         if (H5Z_table_g[i].id == id)
-        HGOTO_DONE((int)i)
+            HGOTO_DONE((int)i)
 
 done:
     FUNC_LEAVE_NOAPI(ret_value)
@@ -1240,7 +1234,6 @@
             */
             if((fclass_idx = H5Z_find_idx(pline->filter[idx].id)) < 0) {
                 hbool_t issue_error = FALSE;
-<<<<<<< HEAD
                 H5PL_key_t key;
 				const H5Z_class2_t    *filter_info;
 
@@ -1250,15 +1243,6 @@
 					/* Register the filter we loaded */
 					if(H5Z_register(filter_info) < 0)
 						HGOTO_ERROR(H5E_PLINE, H5E_CANTINIT, FAIL, "unable to register filter")
-=======
-                const H5Z_class2_t    *filter_info;
-
-                /* Try loading the filter */
-                if(NULL != (filter_info = (const H5Z_class2_t *)H5PL_load(H5PL_TYPE_FILTER, (int)(pline->filter[idx].id)))) {
-                    /* Register the filter we loaded */
-                    if(H5Z_register(filter_info) < 0)
-                        HGOTO_ERROR(H5E_PLINE, H5E_CANTINIT, FAIL, "unable to register filter")
->>>>>>> 59a4ffac
 
                     /* Search in the table of registered filters again to find the dynamic filter just loaded and registered */
                     if((fclass_idx = H5Z_find_idx(pline->filter[idx].id)) < 0)
