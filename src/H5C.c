--- conflicted
+++ resolved
@@ -138,11 +138,7 @@
 
     for (i = 0; i <= max_type_id; i++) {
         assert((class_table_ptr)[i]);
-<<<<<<< HEAD
-        assert(HDstrlen((class_table_ptr)[i]->name) > 0);
-=======
         assert(strlen((class_table_ptr)[i]->name) > 0);
->>>>>>> 07347cc5
     } /* end for */
 
     if (NULL == (cache_ptr = H5FL_CALLOC(H5C_t)))
@@ -157,11 +153,7 @@
      * the fields.
      */
 
-<<<<<<< HEAD
-    cache_ptr->flush_in_progress = FALSE;
-=======
     cache_ptr->flush_in_progress = false;
->>>>>>> 07347cc5
 
     if (NULL == (cache_ptr->log_info = (H5C_log_info_t *)H5MM_calloc(sizeof(H5C_log_info_t))))
         HGOTO_ERROR(H5E_CACHE, H5E_CANTALLOC, NULL, "memory allocation failed");
@@ -211,13 +203,8 @@
     cache_ptr->num_objs_corked = 0;
 
     /* slist field initializations */
-<<<<<<< HEAD
-    cache_ptr->slist_enabled = FALSE;
-    cache_ptr->slist_changed = FALSE;
-=======
     cache_ptr->slist_enabled = false;
     cache_ptr->slist_changed = false;
->>>>>>> 07347cc5
     cache_ptr->slist_len     = 0;
     cache_ptr->slist_size    = (size_t)0;
 
@@ -272,18 +259,6 @@
     cache_ptr->size_increase_possible        = false;
     cache_ptr->flash_size_increase_possible  = false;
     cache_ptr->flash_size_increase_threshold = 0;
-<<<<<<< HEAD
-    cache_ptr->size_decrease_possible        = FALSE;
-    cache_ptr->resize_enabled                = FALSE;
-    cache_ptr->cache_full                    = FALSE;
-    cache_ptr->size_decreased                = FALSE;
-    cache_ptr->resize_in_progress            = FALSE;
-    cache_ptr->msic_in_progress              = FALSE;
-
-    cache_ptr->resize_ctl.version            = H5C__CURR_AUTO_SIZE_CTL_VER;
-    cache_ptr->resize_ctl.rpt_fcn            = NULL;
-    cache_ptr->resize_ctl.set_initial_size   = FALSE;
-=======
     cache_ptr->size_decrease_possible        = false;
     cache_ptr->resize_enabled                = false;
     cache_ptr->cache_full                    = false;
@@ -294,7 +269,6 @@
     cache_ptr->resize_ctl.version            = H5C__CURR_AUTO_SIZE_CTL_VER;
     cache_ptr->resize_ctl.rpt_fcn            = NULL;
     cache_ptr->resize_ctl.set_initial_size   = false;
->>>>>>> 07347cc5
     cache_ptr->resize_ctl.initial_size       = H5C__DEF_AR_INIT_SIZE;
     cache_ptr->resize_ctl.min_clean_fraction = H5C__DEF_AR_MIN_CLEAN_FRAC;
     cache_ptr->resize_ctl.max_size           = H5C__DEF_AR_MAX_SIZE;
@@ -304,11 +278,7 @@
     cache_ptr->resize_ctl.incr_mode           = H5C_incr__off;
     cache_ptr->resize_ctl.lower_hr_threshold  = H5C__DEF_AR_LOWER_THRESHHOLD;
     cache_ptr->resize_ctl.increment           = H5C__DEF_AR_INCREMENT;
-<<<<<<< HEAD
-    cache_ptr->resize_ctl.apply_max_increment = TRUE;
-=======
     cache_ptr->resize_ctl.apply_max_increment = true;
->>>>>>> 07347cc5
     cache_ptr->resize_ctl.max_increment       = H5C__DEF_AR_MAX_INCREMENT;
 
     cache_ptr->resize_ctl.flash_incr_mode = H5C_flash_incr__off;
@@ -318,17 +288,10 @@
     cache_ptr->resize_ctl.decr_mode              = H5C_decr__off;
     cache_ptr->resize_ctl.upper_hr_threshold     = H5C__DEF_AR_UPPER_THRESHHOLD;
     cache_ptr->resize_ctl.decrement              = H5C__DEF_AR_DECREMENT;
-<<<<<<< HEAD
-    cache_ptr->resize_ctl.apply_max_decrement    = TRUE;
-    cache_ptr->resize_ctl.max_decrement          = H5C__DEF_AR_MAX_DECREMENT;
-    cache_ptr->resize_ctl.epochs_before_eviction = H5C__DEF_AR_EPCHS_B4_EVICT;
-    cache_ptr->resize_ctl.apply_empty_reserve    = TRUE;
-=======
     cache_ptr->resize_ctl.apply_max_decrement    = true;
     cache_ptr->resize_ctl.max_decrement          = H5C__DEF_AR_MAX_DECREMENT;
     cache_ptr->resize_ctl.epochs_before_eviction = H5C__DEF_AR_EPCHS_B4_EVICT;
     cache_ptr->resize_ctl.apply_empty_reserve    = true;
->>>>>>> 07347cc5
     cache_ptr->resize_ctl.empty_reserve          = H5C__DEF_AR_EMPTY_RESERVE;
 
     cache_ptr->epoch_markers_active = 0;
@@ -338,11 +301,7 @@
     cache_ptr->epoch_marker_ringbuf_last  = 0;
     cache_ptr->epoch_marker_ringbuf_size  = 0;
 
-<<<<<<< HEAD
-    /* Initialize all epoch marker entries' fields to zero/FALSE/NULL */
-=======
     /* Initialize all epoch marker entries' fields to zero/false/NULL */
->>>>>>> 07347cc5
     memset(cache_ptr->epoch_markers, 0, sizeof(cache_ptr->epoch_markers));
 
     /* Set non-zero/false/NULL fields for epoch markers */
@@ -446,11 +405,7 @@
     /* It is possible to receive the close warning more than once */
     if (cache_ptr->close_warning_received)
         HGOTO_DONE(SUCCEED);
-<<<<<<< HEAD
-    cache_ptr->close_warning_received = TRUE;
-=======
     cache_ptr->close_warning_received = true;
->>>>>>> 07347cc5
 
     /* Make certain there aren't any protected entries */
     assert(cache_ptr->pl_len == 0);
@@ -533,20 +488,12 @@
     assert(cache_ptr->close_warning_received);
 
 #if H5AC_DUMP_IMAGE_STATS_ON_CLOSE
-<<<<<<< HEAD
-    if (H5C__image_stats(cache_ptr, TRUE) < 0)
-=======
     if (H5C__image_stats(cache_ptr, true) < 0)
->>>>>>> 07347cc5
         HGOTO_ERROR(H5E_CACHE, H5E_SYSTEM, FAIL, "Can't display cache image stats");
 #endif /* H5AC_DUMP_IMAGE_STATS_ON_CLOSE */
 
     /* Enable the slist, as it is needed in the flush */
-<<<<<<< HEAD
-    if (H5C_set_slist_enabled(f->shared->cache, TRUE, FALSE) < 0)
-=======
     if (H5C_set_slist_enabled(f->shared->cache, true, false) < 0)
->>>>>>> 07347cc5
         HGOTO_ERROR(H5E_CACHE, H5E_SYSTEM, FAIL, "set slist enabled failed");
 
     /* Flush and invalidate all cache entries */
@@ -594,11 +541,7 @@
          * calls to H5C_dest().  Thus we re-enable the slist on failure if it
          * and the cache still exist.  JRM -- 5/15/20
          */
-<<<<<<< HEAD
-        if (H5C_set_slist_enabled(f->shared->cache, FALSE, FALSE) < 0)
-=======
         if (H5C_set_slist_enabled(f->shared->cache, false, false) < 0)
->>>>>>> 07347cc5
             HDONE_ERROR(H5E_CACHE, H5E_SYSTEM, FAIL, "disable slist on flush dest failure failed");
 
     FUNC_LEAVE_NOAPI(ret_value)
@@ -624,11 +567,7 @@
     assert(f);
 
     /* Enable the slist, as it is needed in the flush */
-<<<<<<< HEAD
-    if (H5C_set_slist_enabled(f->shared->cache, TRUE, FALSE) < 0)
-=======
     if (H5C_set_slist_enabled(f->shared->cache, true, false) < 0)
->>>>>>> 07347cc5
         HGOTO_ERROR(H5E_CACHE, H5E_SYSTEM, FAIL, "set slist enabled failed");
 
     /* Flush and invalidate all cache entries except the pinned entries */
@@ -636,11 +575,7 @@
         HGOTO_ERROR(H5E_CACHE, H5E_CANTFLUSH, FAIL, "unable to evict entries in the cache");
 
     /* Disable the slist */
-<<<<<<< HEAD
-    if (H5C_set_slist_enabled(f->shared->cache, FALSE, TRUE) < 0)
-=======
     if (H5C_set_slist_enabled(f->shared->cache, false, true) < 0)
->>>>>>> 07347cc5
         HGOTO_ERROR(H5E_CACHE, H5E_SYSTEM, FAIL, "set slist disabled failed");
 
 done:
@@ -906,16 +841,6 @@
     if (H5C_validate_resize_config(config_ptr, H5C_RESIZE_CFG__VALIDATE_INTERACTIONS) < 0)
         HGOTO_ERROR(H5E_ARGS, H5E_BADRANGE, FAIL, "conflicting threshold fields in new config");
 
-<<<<<<< HEAD
-    /* will set the increase possible fields to FALSE later if needed */
-    cache_ptr->size_increase_possible       = TRUE;
-    cache_ptr->flash_size_increase_possible = TRUE;
-    cache_ptr->size_decrease_possible       = TRUE;
-
-    switch (config_ptr->incr_mode) {
-        case H5C_incr__off:
-            cache_ptr->size_increase_possible = FALSE;
-=======
     /* will set the increase possible fields to false later if needed */
     cache_ptr->size_increase_possible       = true;
     cache_ptr->flash_size_increase_possible = true;
@@ -924,17 +849,12 @@
     switch (config_ptr->incr_mode) {
         case H5C_incr__off:
             cache_ptr->size_increase_possible = false;
->>>>>>> 07347cc5
             break;
 
         case H5C_incr__threshold:
             if ((config_ptr->lower_hr_threshold <= 0.0) || (config_ptr->increment <= 1.0) ||
                 ((config_ptr->apply_max_increment) && (config_ptr->max_increment <= 0)))
-<<<<<<< HEAD
-                cache_ptr->size_increase_possible = FALSE;
-=======
                 cache_ptr->size_increase_possible = false;
->>>>>>> 07347cc5
             break;
 
         default: /* should be unreachable */
@@ -948,42 +868,26 @@
 
     switch (config_ptr->decr_mode) {
         case H5C_decr__off:
-<<<<<<< HEAD
-            cache_ptr->size_decrease_possible = FALSE;
-=======
             cache_ptr->size_decrease_possible = false;
->>>>>>> 07347cc5
             break;
 
         case H5C_decr__threshold:
             if (config_ptr->upper_hr_threshold >= 1.0 || config_ptr->decrement >= 1.0 ||
                 (config_ptr->apply_max_decrement && config_ptr->max_decrement <= 0))
-<<<<<<< HEAD
-                cache_ptr->size_decrease_possible = FALSE;
-=======
                 cache_ptr->size_decrease_possible = false;
->>>>>>> 07347cc5
             break;
 
         case H5C_decr__age_out:
             if ((config_ptr->apply_empty_reserve && config_ptr->empty_reserve >= 1.0) ||
                 (config_ptr->apply_max_decrement && config_ptr->max_decrement <= 0))
-<<<<<<< HEAD
-                cache_ptr->size_decrease_possible = FALSE;
-=======
                 cache_ptr->size_decrease_possible = false;
->>>>>>> 07347cc5
             break;
 
         case H5C_decr__age_out_with_threshold:
             if ((config_ptr->apply_empty_reserve && config_ptr->empty_reserve >= 1.0) ||
                 (config_ptr->apply_max_decrement && config_ptr->max_decrement <= 0) ||
                 config_ptr->upper_hr_threshold >= 1.0)
-<<<<<<< HEAD
-                cache_ptr->size_decrease_possible = FALSE;
-=======
                 cache_ptr->size_decrease_possible = false;
->>>>>>> 07347cc5
             break;
 
         default: /* should be unreachable */
@@ -991,15 +895,9 @@
     } /* end switch */
 
     if (config_ptr->max_size == config_ptr->min_size) {
-<<<<<<< HEAD
-        cache_ptr->size_increase_possible       = FALSE;
-        cache_ptr->flash_size_increase_possible = FALSE;
-        cache_ptr->size_decrease_possible       = FALSE;
-=======
         cache_ptr->size_increase_possible       = false;
         cache_ptr->flash_size_increase_possible = false;
         cache_ptr->size_decrease_possible       = false;
->>>>>>> 07347cc5
     } /* end if */
 
     /* flash_size_increase_possible is intentionally omitted from the
@@ -1038,11 +936,7 @@
     assert(new_max_cache_size <= cache_ptr->resize_ctl.max_size);
 
     if (new_max_cache_size < cache_ptr->max_cache_size)
-<<<<<<< HEAD
-        cache_ptr->size_decreased = TRUE;
-=======
         cache_ptr->size_decreased = true;
->>>>>>> 07347cc5
 
     cache_ptr->max_cache_size = new_max_cache_size;
     cache_ptr->min_clean_size = new_min_clean_size;
@@ -1073,19 +967,11 @@
     if (cache_ptr->flash_size_increase_possible) {
         switch (config_ptr->flash_incr_mode) {
             case H5C_flash_incr__off:
-<<<<<<< HEAD
-                cache_ptr->flash_size_increase_possible = FALSE;
-                break;
-
-            case H5C_flash_incr__add_space:
-                cache_ptr->flash_size_increase_possible = TRUE;
-=======
                 cache_ptr->flash_size_increase_possible = false;
                 break;
 
             case H5C_flash_incr__add_space:
                 cache_ptr->flash_size_increase_possible = true;
->>>>>>> 07347cc5
                 cache_ptr->flash_size_increase_threshold =
                     (size_t)(((double)(cache_ptr->max_cache_size)) * (cache_ptr->resize_ctl.flash_threshold));
                 break;
@@ -1111,11 +997,7 @@
  *-------------------------------------------------------------------------
  */
 herr_t
-<<<<<<< HEAD
-H5C_set_evictions_enabled(H5C_t *cache_ptr, hbool_t evictions_enabled)
-=======
 H5C_set_evictions_enabled(H5C_t *cache_ptr, bool evictions_enabled)
->>>>>>> 07347cc5
 {
     herr_t ret_value = SUCCEED; /* Return value */
 
@@ -1129,11 +1011,7 @@
      * However, allowing it would greatly complicate testing
      * the feature.  Hence the following:
      */
-<<<<<<< HEAD
-    if ((evictions_enabled != TRUE) && ((cache_ptr->resize_ctl.incr_mode != H5C_incr__off) ||
-=======
     if ((evictions_enabled != true) && ((cache_ptr->resize_ctl.incr_mode != H5C_incr__off) ||
->>>>>>> 07347cc5
                                         (cache_ptr->resize_ctl.decr_mode != H5C_decr__off)))
         HGOTO_ERROR(H5E_CACHE, H5E_SYSTEM, FAIL, "Can't disable evictions when auto resize enabled");
 
@@ -1160,34 +1038,6 @@
  *              slist when it is not needed.
  *
  *
-<<<<<<< HEAD
- *              If the slist_enabled parameter is TRUE, the function
- *
- *              1) Verifies that the slist is empty.
- *
- *              2) Scans the index list, and inserts all dirty entries
- *                 into the slist.
- *
- *              3) Sets cache_ptr->slist_enabled = TRUE.
- *
- *              Note that the clear_slist parameter is ignored if
- *              the slist_enabed parameter is TRUE.
- *
- *
- *              If the slist_enabled_parameter is FALSE, the function
- *              shuts down the slist.
- *
- *              Normally the slist will be empty at this point, however
- *              that need not be the case if H5C_flush_cache() has been
- *              called with the H5C__FLUSH_MARKED_ENTRIES_FLAG.
- *
- *              Thus shutdown proceeds as follows:
- *
- *              1) Test to see if the slist is empty.  If it is, proceed
- *                 to step 3.
- *
- *              2) Test to see if the clear_slist parameter is TRUE.
-=======
  *              If the slist_enabled parameter is true, the function
  *
  *              1) Verifies that the slist is empty.
@@ -1362,156 +1212,6 @@
  *
  *        Do nothing and return SUCCEED if no errors are detected,
  *        and flag an error and return FAIL otherwise.
->>>>>>> 07347cc5
- *
- *                 If it is, remove all entries from the slist.
- *
- *                 If it isn't, throw an error.
- *
- *              3) set cache_ptr->slist_enabled = FALSE.
- *
-<<<<<<< HEAD
- * Return:      SUCCEED on success, and FAIL on failure.
- *
- *-------------------------------------------------------------------------
- */
-herr_t
-H5C_set_slist_enabled(H5C_t *cache_ptr, hbool_t slist_enabled, hbool_t clear_slist)
-{
-    H5C_cache_entry_t *entry_ptr;
-    herr_t             ret_value = SUCCEED; /* Return value */
-
-    FUNC_ENTER_NOAPI(FAIL)
-
-    if (cache_ptr == NULL)
-        HGOTO_ERROR(H5E_CACHE, H5E_SYSTEM, FAIL, "Bad cache_ptr on entry");
-
-    if (slist_enabled) {
-        if (cache_ptr->slist_enabled)
-            HGOTO_ERROR(H5E_CACHE, H5E_SYSTEM, FAIL, "slist already enabled?");
-        if ((cache_ptr->slist_len != 0) || (cache_ptr->slist_size != 0))
-            HGOTO_ERROR(H5E_CACHE, H5E_SYSTEM, FAIL, "slist not empty?");
-
-        /* set cache_ptr->slist_enabled to TRUE so that the slist
-         * maintenance macros will be enabled.
-         */
-        cache_ptr->slist_enabled = TRUE;
-
-        /* scan the index list and insert all dirty entries in the slist */
-        entry_ptr = cache_ptr->il_head;
-        while (entry_ptr != NULL) {
-            if (entry_ptr->is_dirty)
-                H5C__INSERT_ENTRY_IN_SLIST(cache_ptr, entry_ptr, FAIL);
-            entry_ptr = entry_ptr->il_next;
-        }
-
-        /* we don't maintain a dirty index len, so we can't do a cross
-         * check against it.  Note that there is no point in cross checking
-         * against the dirty LRU size, as the dirty LRU may not be maintained,
-         * and in any case, there is no requirement that all dirty entries
-         * will reside on the dirty LRU.
-         */
-        assert(cache_ptr->dirty_index_size == cache_ptr->slist_size);
-    }
-    else { /* take down the skip list */
-        if (!cache_ptr->slist_enabled)
-            HGOTO_ERROR(H5E_CACHE, H5E_SYSTEM, FAIL, "slist already disabled?");
-
-        if ((cache_ptr->slist_len != 0) || (cache_ptr->slist_size != 0)) {
-            if (clear_slist) {
-                H5SL_node_t *node_ptr;
-
-                node_ptr = H5SL_first(cache_ptr->slist_ptr);
-                while (node_ptr != NULL) {
-                    entry_ptr = (H5C_cache_entry_t *)H5SL_item(node_ptr);
-                    H5C__REMOVE_ENTRY_FROM_SLIST(cache_ptr, entry_ptr, FALSE, FAIL);
-                    node_ptr = H5SL_first(cache_ptr->slist_ptr);
-                }
-            }
-            else
-                HGOTO_ERROR(H5E_CACHE, H5E_SYSTEM, FAIL, "slist not empty?");
-        }
-
-        cache_ptr->slist_enabled = FALSE;
-
-        assert(0 == cache_ptr->slist_len);
-        assert(0 == cache_ptr->slist_size);
-    }
-
-done:
-    FUNC_LEAVE_NOAPI(ret_value)
-} /* H5C_set_slist_enabled() */
-
-/*-------------------------------------------------------------------------
- * Function:    H5C_unsettle_ring()
- *
- * Purpose:     Advise the metadata cache that the specified free space
- *              manager ring is no longer settled (if it was on entry).
- *
- *              If the target free space manager ring is already
- *              unsettled, do nothing, and return SUCCEED.
- *
- *              If the target free space manager ring is settled, and
- *              we are not in the process of a file shutdown, mark
- *              the ring as unsettled, and return SUCCEED.
- *
- *              If the target free space manager is settled, and we
- *              are in the process of a file shutdown, post an error
- *              message, and return FAIL.
- *
- * Return:      Non-negative on success/Negative on failure
- *
- *-------------------------------------------------------------------------
- */
-herr_t
-H5C_unsettle_ring(H5F_t *f, H5C_ring_t ring)
-{
-    H5C_t *cache_ptr;
-    herr_t ret_value = SUCCEED; /* Return value */
-
-    FUNC_ENTER_NOAPI(FAIL)
-
-    /* Sanity checks */
-    assert(f);
-    assert(f->shared);
-    assert(f->shared->cache);
-    assert((H5C_RING_RDFSM == ring) || (H5C_RING_MDFSM == ring));
-    cache_ptr = f->shared->cache;
-
-    switch (ring) {
-        case H5C_RING_RDFSM:
-            if (cache_ptr->rdfsm_settled) {
-                if (cache_ptr->close_warning_received)
-                    HGOTO_ERROR(H5E_CACHE, H5E_SYSTEM, FAIL, "unexpected rdfsm ring unsettle");
-                cache_ptr->rdfsm_settled = FALSE;
-            } /* end if */
-            break;
-
-        case H5C_RING_MDFSM:
-            if (cache_ptr->mdfsm_settled) {
-                if (cache_ptr->close_warning_received)
-                    HGOTO_ERROR(H5E_CACHE, H5E_SYSTEM, FAIL, "unexpected mdfsm ring unsettle");
-                cache_ptr->mdfsm_settled = FALSE;
-            } /* end if */
-            break;
-
-        default:
-            assert(FALSE); /* this should be un-reachable */
-            break;
-    } /* end switch */
-
-done:
-    FUNC_LEAVE_NOAPI(ret_value)
-} /* H5C_unsettle_ring() */
-
-/*-------------------------------------------------------------------------
- * Function:    H5C_validate_resize_config()
- *
- * Purpose:    Run a sanity check on the specified sections of the
- *             provided instance of struct H5C_auto_size_ctl_t.
- *
- *        Do nothing and return SUCCEED if no errors are detected,
- *        and flag an error and return FAIL otherwise.
  *
  * Return:      Non-negative on success/Negative on failure
  *
@@ -1524,17 +1224,6 @@
 
     FUNC_ENTER_NOAPI(FAIL)
 
-=======
- *-------------------------------------------------------------------------
- */
-herr_t
-H5C_validate_resize_config(H5C_auto_size_ctl_t *config_ptr, unsigned int tests)
-{
-    herr_t ret_value = SUCCEED; /* Return value */
-
-    FUNC_ENTER_NOAPI(FAIL)
-
->>>>>>> 07347cc5
     if (config_ptr == NULL)
         HGOTO_ERROR(H5E_CACHE, H5E_SYSTEM, FAIL, "NULL config_ptr on entry");
 
@@ -1667,11 +1356,7 @@
  *-------------------------------------------------------------------------
  */
 herr_t
-<<<<<<< HEAD
-H5C_cork(H5C_t *cache_ptr, haddr_t obj_addr, unsigned action, hbool_t *corked)
-=======
 H5C_cork(H5C_t *cache_ptr, haddr_t obj_addr, unsigned action, bool *corked)
->>>>>>> 07347cc5
 {
     H5C_tag_info_t *tag_info  = NULL;
     herr_t          ret_value = SUCCEED;
@@ -1689,15 +1374,9 @@
     if (H5C__GET_CORKED == action) {
         assert(corked);
         if (tag_info != NULL && tag_info->corked)
-<<<<<<< HEAD
-            *corked = TRUE;
-        else
-            *corked = FALSE;
-=======
             *corked = true;
         else
             *corked = false;
->>>>>>> 07347cc5
     }
     else {
         /* Sanity check */
@@ -1725,11 +1404,7 @@
             }
 
             /* Set the corked status for the entire object */
-<<<<<<< HEAD
-            tag_info->corked = TRUE;
-=======
             tag_info->corked = true;
->>>>>>> 07347cc5
             cache_ptr->num_objs_corked++;
         }
         else {
@@ -1742,11 +1417,7 @@
                 HGOTO_ERROR(H5E_CACHE, H5E_CANTUNCORK, FAIL, "object already uncorked");
 
             /* Set the corked status for the entire object */
-<<<<<<< HEAD
-            tag_info->corked = FALSE;
-=======
             tag_info->corked = false;
->>>>>>> 07347cc5
             cache_ptr->num_objs_corked--;
 
             /* Remove the tag info from the tag list, if there's no more entries with this tag */
