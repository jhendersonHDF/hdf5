--- conflicted
+++ resolved
@@ -192,11 +192,7 @@
         HGOTO_ERROR(H5E_PLIST, H5E_CANTCREATE, H5I_INVALID_HID, "unable to create property list class");
 
     /* Get an ID for the class */
-<<<<<<< HEAD
-    if ((ret_value = H5I_register(H5I_GENPROP_CLS, pclass, TRUE)) < 0)
-=======
     if ((ret_value = H5I_register(H5I_GENPROP_CLS, pclass, true)) < 0)
->>>>>>> 07347cc5
         HGOTO_ERROR(H5E_PLIST, H5E_CANTREGISTER, H5I_INVALID_HID, "unable to register property list class");
 
 done:
@@ -833,11 +829,7 @@
         HGOTO_ERROR(H5E_ARGS, H5E_BADTYPE, FAIL, "not a property list");
 
     /* Verify access property list and set up collective metadata if appropriate */
-<<<<<<< HEAD
-    if (H5CX_set_apl(&fapl_id, H5P_CLS_FACC, H5I_INVALID_HID, TRUE) < 0)
-=======
     if (H5CX_set_apl(&fapl_id, H5P_CLS_FACC, H5I_INVALID_HID, true) < 0)
->>>>>>> 07347cc5
         HGOTO_ERROR(H5E_FILE, H5E_CANTSET, H5I_INVALID_HID, "can't set access property list info");
 
     /* Call the internal encode routine */
@@ -1584,11 +1576,7 @@
         HGOTO_ERROR(H5E_PLIST, H5E_CANTINIT, H5I_INVALID_HID, "Can't increment class ID ref count");
 
     /* Get an ID for the class */
-<<<<<<< HEAD
-    if ((ret_value = H5I_register(H5I_GENPROP_CLS, parent, TRUE)) < 0)
-=======
     if ((ret_value = H5I_register(H5I_GENPROP_CLS, parent, true)) < 0)
->>>>>>> 07347cc5
         HGOTO_ERROR(H5E_PLIST, H5E_CANTREGISTER, H5I_INVALID_HID, "unable to register property list class");
 
 done:
