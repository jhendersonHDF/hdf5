--- conflicted
+++ resolved
@@ -283,11 +283,7 @@
     } /* end switch */
 
     /* Start with "all" selection */
-<<<<<<< HEAD
-    if (H5S_select_all(new_ds, FALSE) < 0)
-=======
     if (H5S_select_all(new_ds, false) < 0)
->>>>>>> 07347cc5
         HGOTO_ERROR(H5E_DATASPACE, H5E_CANTSET, NULL, "unable to set all selection");
 
     /* Reset common selection info pointer */
@@ -343,11 +339,7 @@
         HGOTO_ERROR(H5E_DATASPACE, H5E_CANTCREATE, FAIL, "unable to create dataspace");
 
     /* Register */
-<<<<<<< HEAD
-    if ((ret_value = H5I_register(H5I_DATASPACE, new_ds, TRUE)) < 0)
-=======
     if ((ret_value = H5I_register(H5I_DATASPACE, new_ds, true)) < 0)
->>>>>>> 07347cc5
         HGOTO_ERROR(H5E_ID, H5E_CANTREGISTER, FAIL, "unable to register dataspace ID");
 
 done:
@@ -480,19 +472,11 @@
         HGOTO_ERROR(H5E_ARGS, H5E_BADTYPE, H5I_INVALID_HID, "not a dataspace");
 
     /* Copy */
-<<<<<<< HEAD
-    if (NULL == (dst = H5S_copy(src, FALSE, TRUE)))
-        HGOTO_ERROR(H5E_DATASPACE, H5E_CANTINIT, H5I_INVALID_HID, "unable to copy dataspace");
-
-    /* Register */
-    if ((ret_value = H5I_register(H5I_DATASPACE, dst, TRUE)) < 0)
-=======
     if (NULL == (dst = H5S_copy(src, false, true)))
         HGOTO_ERROR(H5E_DATASPACE, H5E_CANTINIT, H5I_INVALID_HID, "unable to copy dataspace");
 
     /* Register */
     if ((ret_value = H5I_register(H5I_DATASPACE, dst, true)) < 0)
->>>>>>> 07347cc5
         HGOTO_ERROR(H5E_ID, H5E_CANTREGISTER, H5I_INVALID_HID, "unable to register dataspace ID");
 
 done:
@@ -556,21 +540,13 @@
     assert(src);
 
     /* Copy extent */
-<<<<<<< HEAD
-    if (H5S__extent_copy_real(&(dst->extent), &(src->extent), TRUE) < 0)
-=======
     if (H5S__extent_copy_real(&(dst->extent), &(src->extent), true) < 0)
->>>>>>> 07347cc5
         HGOTO_ERROR(H5E_DATASPACE, H5E_CANTCOPY, FAIL, "can't copy extent");
 
     /* If the selection is 'all', update the number of elements selected in the
      * destination space */
     if (H5S_SEL_ALL == H5S_GET_SELECT_TYPE(dst))
-<<<<<<< HEAD
-        if (H5S_select_all(dst, FALSE) < 0)
-=======
         if (H5S_select_all(dst, false) < 0)
->>>>>>> 07347cc5
             HGOTO_ERROR(H5E_DATASPACE, H5E_CANTDELETE, FAIL, "can't change selection");
 
 done:
@@ -1082,11 +1058,7 @@
         HGOTO_ERROR(H5E_DATASPACE, H5E_CANTINIT, NULL, "unable to load dataspace info from dataset header");
 
     /* Default to entire dataspace being selected */
-<<<<<<< HEAD
-    if (H5S_select_all(ds, FALSE) < 0)
-=======
     if (H5S_select_all(ds, false) < 0)
->>>>>>> 07347cc5
         HGOTO_ERROR(H5E_DATASPACE, H5E_CANTSET, NULL, "unable to set all selection");
 
     /* Set the value for successful return */
@@ -1288,19 +1260,11 @@
 
     /* Set offset to zeros */
     memset(space->select.offset, 0, sizeof(hsize_t) * space->extent.rank);
-<<<<<<< HEAD
-    space->select.offset_changed = FALSE;
-
-    /* If the selection is 'all', update the number of elements selected */
-    if (H5S_GET_SELECT_TYPE(space) == H5S_SEL_ALL)
-        if (H5S_select_all(space, FALSE) < 0)
-=======
     space->select.offset_changed = false;
 
     /* If the selection is 'all', update the number of elements selected */
     if (H5S_GET_SELECT_TYPE(space) == H5S_SEL_ALL)
         if (H5S_select_all(space, false) < 0)
->>>>>>> 07347cc5
             HGOTO_ERROR(H5E_DATASPACE, H5E_CANTDELETE, FAIL, "can't change selection");
 
 done:
@@ -1361,11 +1325,7 @@
         HGOTO_ERROR(H5E_DATASPACE, H5E_CANTCREATE, H5I_INVALID_HID, "can't create simple dataspace");
 
     /* Register */
-<<<<<<< HEAD
-    if ((ret_value = H5I_register(H5I_DATASPACE, space, TRUE)) < 0)
-=======
     if ((ret_value = H5I_register(H5I_DATASPACE, space, true)) < 0)
->>>>>>> 07347cc5
         HGOTO_ERROR(H5E_ID, H5E_CANTREGISTER, H5I_INVALID_HID, "unable to register dataspace ID");
 
 done:
@@ -1433,11 +1393,7 @@
         HGOTO_ERROR(H5E_ARGS, H5E_BADTYPE, FAIL, "not a dataspace");
 
     /* Verify access property list and set up collective metadata if appropriate */
-<<<<<<< HEAD
-    if (H5CX_set_apl(&fapl_id, H5P_CLS_FACC, H5I_INVALID_HID, TRUE) < 0)
-=======
     if (H5CX_set_apl(&fapl_id, H5P_CLS_FACC, H5I_INVALID_HID, true) < 0)
->>>>>>> 07347cc5
         HGOTO_ERROR(H5E_FILE, H5E_CANTSET, H5I_INVALID_HID, "can't set access property list info");
 
     if (H5S_encode(dspace, (unsigned char **)&buf, nalloc) < 0)
@@ -1474,11 +1430,7 @@
         HGOTO_ERROR(H5E_DATASPACE, H5E_CANTALLOC, FAIL, "can't allocate fake file struct");
 
     /* Find out the size of buffer needed for extent */
-<<<<<<< HEAD
-    if ((extent_size = H5O_msg_raw_size(f, H5O_SDSPACE_ID, TRUE, obj)) == 0)
-=======
     if ((extent_size = H5O_msg_raw_size(f, H5O_SDSPACE_ID, true, obj)) == 0)
->>>>>>> 07347cc5
         HGOTO_ERROR(H5E_DATASPACE, H5E_BADSIZE, FAIL, "can't find dataspace size");
 
     /* Find out the size of buffer needed for selection */
@@ -1506,11 +1458,7 @@
         UINT32ENCODE(pp, extent_size);
 
         /* Encode the extent part of dataspace */
-<<<<<<< HEAD
-        if (H5O_msg_encode(f, H5O_SDSPACE_ID, TRUE, pp, obj) < 0)
-=======
         if (H5O_msg_encode(f, H5O_SDSPACE_ID, true, pp, obj) < 0)
->>>>>>> 07347cc5
             HGOTO_ERROR(H5E_DATASPACE, H5E_CANTENCODE, FAIL, "can't encode extent space");
         pp += extent_size;
 
@@ -1556,11 +1504,7 @@
         HGOTO_ERROR(H5E_DATASPACE, H5E_CANTDECODE, H5I_INVALID_HID, "can't decode object");
 
     /* Register the type and return the ID */
-<<<<<<< HEAD
-    if ((ret_value = H5I_register(H5I_DATASPACE, ds, TRUE)) < 0)
-=======
     if ((ret_value = H5I_register(H5I_DATASPACE, ds, true)) < 0)
->>>>>>> 07347cc5
         HGOTO_ERROR(H5E_DATASPACE, H5E_CANTREGISTER, H5I_INVALID_HID, "unable to register dataspace");
 
 done:
@@ -1627,11 +1571,7 @@
     extent = H5FL_FREE(H5S_extent_t, extent);
 
     /* Initialize to "all" selection. Deserialization relies on valid existing selection. */
-<<<<<<< HEAD
-    if (H5S_select_all(ds, FALSE) < 0)
-=======
     if (H5S_select_all(ds, false) < 0)
->>>>>>> 07347cc5
         HGOTO_ERROR(H5E_DATASPACE, H5E_CANTSET, NULL, "unable to set all selection");
 
     /* Decode the select part of dataspace.
@@ -1752,11 +1692,7 @@
  *
  * Purpose:     Modify the dimensions of a dataspace.
  *
-<<<<<<< HEAD
- * Return:      TRUE/FALSE/FAIL
-=======
  * Return:      true/false/FAIL
->>>>>>> 07347cc5
  *
  *-------------------------------------------------------------------------
  */
@@ -1800,13 +1736,8 @@
  * Purpose: Determines if a simple dataspace's extent has been set (e.g.,
  *          by H5Sset_extent_simple() ).  Helps avoid write errors.
  *
-<<<<<<< HEAD
- * Return: TRUE if dataspace has extent set
- *         FALSE if dataspace's extent is uninitialized
-=======
  * Return: true if dataspace has extent set
  *         false if dataspace's extent is uninitialized
->>>>>>> 07347cc5
  *
  *-------------------------------------------------------------------------
  */
@@ -1859,11 +1790,7 @@
 
     /* If the selection is 'all', update the number of elements selected */
     if (H5S_SEL_ALL == H5S_GET_SELECT_TYPE(space))
-<<<<<<< HEAD
-        if (H5S_select_all(space, FALSE) < 0)
-=======
         if (H5S_select_all(space, false) < 0)
->>>>>>> 07347cc5
             HGOTO_ERROR(H5E_DATASPACE, H5E_CANTDELETE, FAIL, "can't change selection");
 
     /* Mark the dataspace as no longer shared if it was before */
@@ -1935,19 +1862,11 @@
 
     /* Make certain the dataspaces are the same type */
     if (ds1->extent.type != ds2->extent.type)
-<<<<<<< HEAD
-        HGOTO_DONE(FALSE);
-
-    /* Make certain the dataspaces are the same rank */
-    if (ds1->extent.rank != ds2->extent.rank)
-        HGOTO_DONE(FALSE);
-=======
         HGOTO_DONE(false);
 
     /* Make certain the dataspaces are the same rank */
     if (ds1->extent.rank != ds2->extent.rank)
         HGOTO_DONE(false);
->>>>>>> 07347cc5
 
     /* Make certain the dataspaces' current dimensions are the same size */
     if (ds1->extent.rank > 0) {
@@ -1955,11 +1874,7 @@
         assert(ds2->extent.size);
         for (u = 0; u < ds1->extent.rank; u++)
             if (ds1->extent.size[u] != ds2->extent.size[u])
-<<<<<<< HEAD
-                HGOTO_DONE(FALSE);
-=======
                 HGOTO_DONE(false);
->>>>>>> 07347cc5
     } /* end if */
 
     /* Make certain the dataspaces' maximum dimensions are the same size */
@@ -1968,19 +1883,11 @@
         if (ds1->extent.max != NULL && ds2->extent.max != NULL) {
             for (u = 0; u < ds1->extent.rank; u++)
                 if (ds1->extent.max[u] != ds2->extent.max[u])
-<<<<<<< HEAD
-                    HGOTO_DONE(FALSE);
-        } /* end if */
-        else if ((ds1->extent.max == NULL && ds2->extent.max != NULL) ||
-                 (ds1->extent.max != NULL && ds2->extent.max == NULL))
-            HGOTO_DONE(FALSE);
-=======
                     HGOTO_DONE(false);
         } /* end if */
         else if ((ds1->extent.max == NULL && ds2->extent.max != NULL) ||
                  (ds1->extent.max != NULL && ds2->extent.max == NULL))
             HGOTO_DONE(false);
->>>>>>> 07347cc5
     } /* end if */
 
 done:
