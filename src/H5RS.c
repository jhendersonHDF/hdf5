--- conflicted
+++ resolved
@@ -124,11 +124,7 @@
         if (NULL == (rs->s = (char *)H5FL_BLK_MALLOC(str_buf, rs->max)))
             HGOTO_ERROR(H5E_RS, H5E_CANTALLOC, FAIL, "memory allocation failed");
         if (len)
-<<<<<<< HEAD
-            memcpy(rs->s, s, len);
-=======
             H5MM_memcpy(rs->s, s, len);
->>>>>>> 07347cc5
         rs->end  = rs->s + len;
         *rs->end = '\0';
         rs->len  = len;
@@ -195,11 +191,7 @@
         if (rs->wrapped) {
             if (H5RS__xstrdup(rs, rs->s) < 0)
                 HGOTO_ERROR(H5E_RS, H5E_CANTCOPY, FAIL, "can't copy string");
-<<<<<<< HEAD
-            rs->wrapped = FALSE;
-=======
             rs->wrapped = false;
->>>>>>> 07347cc5
         } /* end if */
     }     /* end else */
 
@@ -380,11 +372,7 @@
     /* Attempt to write formatted output into the managed string */
     va_start(args1, fmt);
     va_copy(args2, args1);
-<<<<<<< HEAD
-    while ((out_len = (size_t)HDvsnprintf(rs->end, (rs->max - rs->len), fmt, args1)) >= (rs->max - rs->len)) {
-=======
     while ((out_len = (size_t)vsnprintf(rs->end, (rs->max - rs->len), fmt, args1)) >= (rs->max - rs->len)) {
->>>>>>> 07347cc5
         /* Allocate a large enough buffer */
         if (H5RS__resize_for_append(rs, out_len) < 0)
             HGOTO_ERROR(H5E_RS, H5E_CANTRESIZE, FAIL, "can't resize ref-counted string buffer");
@@ -442,11 +430,7 @@
                 HGOTO_ERROR(H5E_RS, H5E_CANTRESIZE, FAIL, "can't resize ref-counted string buffer");
 
         /* Append the string */
-<<<<<<< HEAD
-        memcpy(rs->end, s, len);
-=======
         H5MM_memcpy(rs->end, s, len);
->>>>>>> 07347cc5
         rs->end += len;
         *rs->end = '\0';
         rs->len += len;
@@ -495,11 +479,7 @@
                 HGOTO_ERROR(H5E_RS, H5E_CANTRESIZE, FAIL, "can't resize ref-counted string buffer");
 
         /* Append the string */
-<<<<<<< HEAD
-        memcpy(rs->end, s, n);
-=======
         H5MM_memcpy(rs->end, s, n);
->>>>>>> 07347cc5
         rs->end += n;
         *rs->end = '\0';
         rs->len += n;
@@ -622,11 +602,7 @@
     if (rs->wrapped) {
         if (H5RS__xstrdup(rs, rs->s) < 0)
             HGOTO_ERROR(H5E_RS, H5E_CANTCOPY, FAIL, "can't copy string");
-<<<<<<< HEAD
-        rs->wrapped = FALSE;
-=======
         rs->wrapped = false;
->>>>>>> 07347cc5
     } /* end if */
 
     /* Increment reference count for string */
