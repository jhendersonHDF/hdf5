/* * * * * * * * * * * * * * * * * * * * * * * * * * * * * * * * * * * * * * *
 * Copyright by The HDF Group.                                               *
 * All rights reserved.                                                      *
 *                                                                           *
 * This file is part of HDF5.  The full HDF5 copyright notice, including     *
 * terms governing use, modification, and redistribution, is contained in    *
 * the COPYING file, which can be found at the root of the source code       *
 * distribution tree, or in https://www.hdfgroup.org/licenses.               *
 * If you do not have access to either file, you may request a copy from     *
 * help@hdfgroup.org.                                                        *
 * * * * * * * * * * * * * * * * * * * * * * * * * * * * * * * * * * * * * * */

/****************/
/* Module Setup */
/****************/

#include "H5Dmodule.h" /* This source code file is part of the H5D module */

/***********/
/* Headers */
/***********/
#include "H5private.h"   /* Generic Functions			*/
#include "H5CXprivate.h" /* API Contexts                         */
#include "H5Dpkg.h"      /* Dataset functions			*/
#include "H5Eprivate.h"  /* Error handling		  	*/
#include "H5FLprivate.h" /* Free Lists                           */
#include "H5Iprivate.h"  /* IDs                                  */
#include "H5MMprivate.h" /* Memory management			*/

/****************/
/* Local Macros */
/****************/

/* Macro to determine if we're using H5D__compound_opt_read() */
#define H5D__SCATGATH_USE_CMPD_OPT_READ(DSET_INFO, IN_PLACE_TCONV)                                           \
    ((DSET_INFO)->type_info.cmpd_subset && H5T_SUBSET_FALSE != (DSET_INFO)->type_info.cmpd_subset->subset && \
     !(IN_PLACE_TCONV))

/* Macro to determine if we're using H5D__compound_opt_write() */
#define H5D__SCATGATH_USE_CMPD_OPT_WRITE(DSET_INFO, IN_PLACE_TCONV)                                          \
    ((DSET_INFO)->type_info.cmpd_subset && H5T_SUBSET_DST == (DSET_INFO)->type_info.cmpd_subset->subset &&   \
     (DSET_INFO)->type_info.dst_type_size == (DSET_INFO)->type_info.cmpd_subset->copy_size &&                \
     !(IN_PLACE_TCONV))

/******************/
/* Local Typedefs */
/******************/

/********************/
/* Local Prototypes */
/********************/
static herr_t H5D__scatter_file(const H5D_io_info_t *io_info, const H5D_dset_io_info_t *dset_info,
                                H5S_sel_iter_t *file_iter, size_t nelmts, const void *buf);
static size_t H5D__gather_file(const H5D_io_info_t *io_info, const H5D_dset_io_info_t *dset_info,
                               H5S_sel_iter_t *file_iter, size_t nelmts, void *buf);
static herr_t H5D__compound_opt_read(size_t nelmts, H5S_sel_iter_t *iter, const H5D_type_info_t *type_info,
                                     uint8_t *tconv_buf, void *user_buf /*out*/);
static herr_t H5D__compound_opt_write(size_t nelmts, const H5D_type_info_t *type_info, void *tconv_buf);

/*********************/
/* Package Variables */
/*********************/

/*******************/
/* Local Variables */
/*******************/

/* Declare extern free list to manage the H5S_sel_iter_t struct */
H5FL_EXTERN(H5S_sel_iter_t);

/* Declare extern free list to manage sequences of size_t */
H5FL_SEQ_EXTERN(size_t);

/* Declare extern free list to manage sequences of hsize_t */
H5FL_SEQ_EXTERN(hsize_t);

/*-------------------------------------------------------------------------
 * Function:	H5D__scatter_file
 *
 * Purpose:	Scatters dataset elements from the type conversion buffer BUF
 *		to the file F where the data points are arranged according to
 *		the file dataspace FILE_SPACE and stored according to
 *		LAYOUT and EFL. Each element is ELMT_SIZE bytes.
 *		The caller is requesting that NELMTS elements are copied.
 *
 * Return:	Non-negative on success/Negative on failure
 *
 *-------------------------------------------------------------------------
 */
static herr_t
H5D__scatter_file(const H5D_io_info_t *_io_info, const H5D_dset_io_info_t *_dset_info, H5S_sel_iter_t *iter,
                  size_t nelmts, const void *_buf)
{
    H5D_io_info_t      tmp_io_info;           /* Temporary I/O info object */
    H5D_dset_io_info_t tmp_dset_info;         /* Temporary I/O info object */
    hsize_t           *off = NULL;            /* Pointer to sequence offsets */
    hsize_t            mem_off;               /* Offset in memory */
    size_t             mem_curr_seq;          /* "Current sequence" in memory */
    size_t             dset_curr_seq;         /* "Current sequence" in dataset */
    size_t            *len = NULL;            /* Array to store sequence lengths */
    size_t             orig_mem_len, mem_len; /* Length of sequence in memory */
    size_t             nseq;                  /* Number of sequences generated */
    size_t             nelem;                 /* Number of elements used in sequences */
    size_t             dxpl_vec_size;         /* Vector length from API context's DXPL */
    size_t             vec_size;              /* Vector length */
    herr_t             ret_value = SUCCEED;   /* Return value */

    FUNC_ENTER_PACKAGE

    /* Check args */
    assert(_io_info);
    assert(_dset_info);
    assert(_dset_info->dset);
    assert(_dset_info->store);
    assert(iter);
    assert(nelmts > 0);
    assert(_buf);

    /* Set up temporary I/O info object */
    H5MM_memcpy(&tmp_io_info, _io_info, sizeof(*_io_info));
<<<<<<< HEAD
    memcpy(&tmp_dset_info, _dset_info, sizeof(*_dset_info));
=======
    H5MM_memcpy(&tmp_dset_info, _dset_info, sizeof(*_dset_info));
>>>>>>> 07347cc5
    tmp_io_info.op_type    = H5D_IO_OP_WRITE;
    tmp_dset_info.buf.cvp  = _buf;
    tmp_io_info.dsets_info = &tmp_dset_info;

    /* Get info from API context */
    if (H5CX_get_vec_size(&dxpl_vec_size) < 0)
        HGOTO_ERROR(H5E_DATASET, H5E_CANTGET, FAIL, "can't retrieve I/O vector size");

    /* Allocate the vector I/O arrays */
    if (dxpl_vec_size > H5D_IO_VECTOR_SIZE)
        vec_size = dxpl_vec_size;
    else
        vec_size = H5D_IO_VECTOR_SIZE;
    if (NULL == (len = H5FL_SEQ_MALLOC(size_t, vec_size)))
        HGOTO_ERROR(H5E_DATASET, H5E_CANTALLOC, FAIL, "can't allocate I/O length vector array");
    if (NULL == (off = H5FL_SEQ_MALLOC(hsize_t, vec_size)))
        HGOTO_ERROR(H5E_DATASET, H5E_CANTALLOC, FAIL, "can't allocate I/O offset vector array");

    /* Loop until all elements are written */
    while (nelmts > 0) {
        /* Get list of sequences for selection to write */
        if (H5S_SELECT_ITER_GET_SEQ_LIST(iter, vec_size, nelmts, &nseq, &nelem, off, len) < 0)
            HGOTO_ERROR(H5E_INTERNAL, H5E_UNSUPPORTED, FAIL, "sequence length generation failed");

        /* Reset the current sequence information */
        mem_curr_seq = dset_curr_seq = 0;
        orig_mem_len = mem_len = nelem * iter->elmt_size;
        mem_off                = 0;

        /* Write sequence list out */
        if ((*tmp_dset_info.layout_ops.writevv)(&tmp_io_info, &tmp_dset_info, nseq, &dset_curr_seq, len, off,
                                                (size_t)1, &mem_curr_seq, &mem_len, &mem_off) < 0)
            HGOTO_ERROR(H5E_DATASPACE, H5E_WRITEERROR, FAIL, "write error");

        /* Update buffer */
        tmp_dset_info.buf.cvp = (const uint8_t *)tmp_dset_info.buf.cvp + orig_mem_len;

        /* Decrement number of elements left to process */
        nelmts -= nelem;
    } /* end while */

done:
    /* Release resources, if allocated */
    if (len)
        len = H5FL_SEQ_FREE(size_t, len);
    if (off)
        off = H5FL_SEQ_FREE(hsize_t, off);

    FUNC_LEAVE_NOAPI(ret_value)
} /* H5D__scatter_file() */

/*-------------------------------------------------------------------------
 * Function:	H5D__gather_file
 *
 * Purpose:	Gathers data points from file F and accumulates them in the
 *		type conversion buffer BUF.  The LAYOUT argument describes
 *		how the data is stored on disk and EFL describes how the data
 *		is organized in external files.  ELMT_SIZE is the size in
 *		bytes of a datum which this function treats as opaque.
 *		FILE_SPACE describes the dataspace of the dataset on disk
 *		and the elements that have been selected for reading (via
 *		hyperslab, etc).  This function will copy at most NELMTS
 *		elements.
 *
 * Return:	Success:	Number of elements copied.
 *		Failure:	0
 *
 *-------------------------------------------------------------------------
 */
static size_t
H5D__gather_file(const H5D_io_info_t *_io_info, const H5D_dset_io_info_t *_dset_info, H5S_sel_iter_t *iter,
                 size_t nelmts, void *_buf /*out*/)
{
    H5D_io_info_t      tmp_io_info;           /* Temporary I/O info object */
    H5D_dset_io_info_t tmp_dset_info;         /* Temporary I/O info object */
    hsize_t           *off = NULL;            /* Pointer to sequence offsets */
    hsize_t            mem_off;               /* Offset in memory */
    size_t             mem_curr_seq;          /* "Current sequence" in memory */
    size_t             dset_curr_seq;         /* "Current sequence" in dataset */
    size_t            *len = NULL;            /* Pointer to sequence lengths */
    size_t             orig_mem_len, mem_len; /* Length of sequence in memory */
    size_t             nseq;                  /* Number of sequences generated */
    size_t             nelem;                 /* Number of elements used in sequences */
    size_t             dxpl_vec_size;         /* Vector length from API context's DXPL */
    size_t             vec_size;              /* Vector length */
    size_t             ret_value = nelmts;    /* Return value */

    FUNC_ENTER_PACKAGE

    /* Check args */
    assert(_io_info);
    assert(_dset_info);
    assert(_dset_info->dset);
    assert(_dset_info->store);
    assert(iter);
    assert(nelmts > 0);
    assert(_buf);

    /* Set up temporary I/O info object */
    H5MM_memcpy(&tmp_io_info, _io_info, sizeof(*_io_info));
<<<<<<< HEAD
    memcpy(&tmp_dset_info, _dset_info, sizeof(*_dset_info));
=======
    H5MM_memcpy(&tmp_dset_info, _dset_info, sizeof(*_dset_info));
>>>>>>> 07347cc5
    tmp_io_info.op_type    = H5D_IO_OP_READ;
    tmp_dset_info.buf.vp   = _buf;
    tmp_io_info.dsets_info = &tmp_dset_info;

    /* Get info from API context */
    if (H5CX_get_vec_size(&dxpl_vec_size) < 0)
        HGOTO_ERROR(H5E_DATASET, H5E_CANTGET, 0, "can't retrieve I/O vector size");

    /* Allocate the vector I/O arrays */
    if (dxpl_vec_size > H5D_IO_VECTOR_SIZE)
        vec_size = dxpl_vec_size;
    else
        vec_size = H5D_IO_VECTOR_SIZE;
    if (NULL == (len = H5FL_SEQ_MALLOC(size_t, vec_size)))
        HGOTO_ERROR(H5E_DATASET, H5E_CANTALLOC, 0, "can't allocate I/O length vector array");
    if (NULL == (off = H5FL_SEQ_MALLOC(hsize_t, vec_size)))
        HGOTO_ERROR(H5E_DATASET, H5E_CANTALLOC, 0, "can't allocate I/O offset vector array");

    /* Loop until all elements are read */
    while (nelmts > 0) {
        /* Get list of sequences for selection to read */
        if (H5S_SELECT_ITER_GET_SEQ_LIST(iter, vec_size, nelmts, &nseq, &nelem, off, len) < 0)
            HGOTO_ERROR(H5E_INTERNAL, H5E_UNSUPPORTED, 0, "sequence length generation failed");

        /* Reset the current sequence information */
        mem_curr_seq = dset_curr_seq = 0;
        orig_mem_len = mem_len = nelem * iter->elmt_size;
        mem_off                = 0;

        /* Read sequence list in */
        if ((*tmp_dset_info.layout_ops.readvv)(&tmp_io_info, &tmp_dset_info, nseq, &dset_curr_seq, len, off,
                                               (size_t)1, &mem_curr_seq, &mem_len, &mem_off) < 0)
            HGOTO_ERROR(H5E_DATASPACE, H5E_READERROR, 0, "read error");

        /* Update buffer */
        tmp_dset_info.buf.vp = (uint8_t *)tmp_dset_info.buf.vp + orig_mem_len;

        /* Decrement number of elements left to process */
        nelmts -= nelem;
    } /* end while */

done:
    /* Release resources, if allocated */
    if (len)
        len = H5FL_SEQ_FREE(size_t, len);
    if (off)
        off = H5FL_SEQ_FREE(hsize_t, off);

    FUNC_LEAVE_NOAPI(ret_value)
} /* H5D__gather_file() */

/*-------------------------------------------------------------------------
 * Function:	H5D__scatter_mem
 *
 * Purpose:	Scatters NELMTS data points from the scatter buffer
 *		TSCAT_BUF to the application buffer BUF.  Each element is
 *		ELMT_SIZE bytes and they are organized in application memory
 *		according to SPACE.
 *
 * Return:	Non-negative on success/Negative on failure
 *
 *-------------------------------------------------------------------------
 */
herr_t
H5D__scatter_mem(const void *_tscat_buf, H5S_sel_iter_t *iter, size_t nelmts, void *_buf /*out*/)
{
    uint8_t       *buf       = (uint8_t *)_buf; /* Get local copies for address arithmetic */
    const uint8_t *tscat_buf = (const uint8_t *)_tscat_buf;
    hsize_t       *off       = NULL;    /* Pointer to sequence offsets */
    size_t        *len       = NULL;    /* Pointer to sequence lengths */
    size_t         curr_len;            /* Length of bytes left to process in sequence */
    size_t         nseq;                /* Number of sequences generated */
    size_t         curr_seq;            /* Current sequence being processed */
    size_t         nelem;               /* Number of elements used in sequences */
    size_t         dxpl_vec_size;       /* Vector length from API context's DXPL */
    size_t         vec_size;            /* Vector length */
    herr_t         ret_value = SUCCEED; /* Number of elements scattered */

    FUNC_ENTER_PACKAGE

    /* Check args */
    assert(tscat_buf);
    assert(iter);
    assert(nelmts > 0);
    assert(buf);

    /* Get info from API context */
    if (H5CX_get_vec_size(&dxpl_vec_size) < 0)
        HGOTO_ERROR(H5E_DATASET, H5E_CANTGET, FAIL, "can't retrieve I/O vector size");

    /* Allocate the vector I/O arrays */
    if (dxpl_vec_size > H5D_IO_VECTOR_SIZE)
        vec_size = dxpl_vec_size;
    else
        vec_size = H5D_IO_VECTOR_SIZE;
    if (NULL == (len = H5FL_SEQ_MALLOC(size_t, vec_size)))
        HGOTO_ERROR(H5E_DATASET, H5E_CANTALLOC, FAIL, "can't allocate I/O length vector array");
    if (NULL == (off = H5FL_SEQ_MALLOC(hsize_t, vec_size)))
        HGOTO_ERROR(H5E_DATASET, H5E_CANTALLOC, FAIL, "can't allocate I/O offset vector array");

    /* Loop until all elements are written */
    while (nelmts > 0) {
        /* Get list of sequences for selection to write */
        if (H5S_SELECT_ITER_GET_SEQ_LIST(iter, vec_size, nelmts, &nseq, &nelem, off, len) < 0)
            HGOTO_ERROR(H5E_INTERNAL, H5E_UNSUPPORTED, 0, "sequence length generation failed");

        /* Loop, while sequences left to process */
        for (curr_seq = 0; curr_seq < nseq; curr_seq++) {
            /* Get the number of bytes in sequence */
            curr_len = len[curr_seq];

            H5MM_memcpy(buf + off[curr_seq], tscat_buf, curr_len);

            /* Advance offset in destination buffer */
            tscat_buf += curr_len;
        } /* end for */

        /* Decrement number of elements left to process */
        nelmts -= nelem;
    } /* end while */

done:
    /* Release resources, if allocated */
    if (len)
        len = H5FL_SEQ_FREE(size_t, len);
    if (off)
        off = H5FL_SEQ_FREE(hsize_t, off);

    FUNC_LEAVE_NOAPI(ret_value)
} /* H5D__scatter_mem() */

/*-------------------------------------------------------------------------
 * Function:	H5D__gather_mem
 *
 * Purpose:	Gathers dataset elements from application memory BUF and
 *		copies them into the gather buffer TGATH_BUF.
 *		Each element is ELMT_SIZE bytes and arranged in application
 *		memory according to SPACE.
 *		The caller is requesting that exactly NELMTS be gathered.
 *
 * Return:	Success:	Number of elements copied.
 *		Failure:	0
 *
 *-------------------------------------------------------------------------
 */
size_t
H5D__gather_mem(const void *_buf, H5S_sel_iter_t *iter, size_t nelmts, void *_tgath_buf /*out*/)
{
    const uint8_t *buf       = (const uint8_t *)_buf; /* Get local copies for address arithmetic */
    uint8_t       *tgath_buf = (uint8_t *)_tgath_buf;
    hsize_t       *off       = NULL;   /* Pointer to sequence offsets */
    size_t        *len       = NULL;   /* Pointer to sequence lengths */
    size_t         curr_len;           /* Length of bytes left to process in sequence */
    size_t         nseq;               /* Number of sequences generated */
    size_t         curr_seq;           /* Current sequence being processed */
    size_t         nelem;              /* Number of elements used in sequences */
    size_t         dxpl_vec_size;      /* Vector length from API context's DXPL */
    size_t         vec_size;           /* Vector length */
    size_t         ret_value = nelmts; /* Number of elements gathered */

    FUNC_ENTER_PACKAGE

    /* Check args */
    assert(buf);
    assert(iter);
    assert(nelmts > 0);
    assert(tgath_buf);

    /* Get info from API context */
    if (H5CX_get_vec_size(&dxpl_vec_size) < 0)
        HGOTO_ERROR(H5E_DATASET, H5E_CANTGET, 0, "can't retrieve I/O vector size");

    /* Allocate the vector I/O arrays */
    if (dxpl_vec_size > H5D_IO_VECTOR_SIZE)
        vec_size = dxpl_vec_size;
    else
        vec_size = H5D_IO_VECTOR_SIZE;
    if (NULL == (len = H5FL_SEQ_MALLOC(size_t, vec_size)))
        HGOTO_ERROR(H5E_DATASET, H5E_CANTALLOC, 0, "can't allocate I/O length vector array");
    if (NULL == (off = H5FL_SEQ_MALLOC(hsize_t, vec_size)))
        HGOTO_ERROR(H5E_DATASET, H5E_CANTALLOC, 0, "can't allocate I/O offset vector array");

    /* Loop until all elements are written */
    while (nelmts > 0) {
        /* Get list of sequences for selection to write */
        if (H5S_SELECT_ITER_GET_SEQ_LIST(iter, vec_size, nelmts, &nseq, &nelem, off, len) < 0)
            HGOTO_ERROR(H5E_INTERNAL, H5E_UNSUPPORTED, 0, "sequence length generation failed");

        /* Loop, while sequences left to process */
        for (curr_seq = 0; curr_seq < nseq; curr_seq++) {
            /* Get the number of bytes in sequence */
            curr_len = len[curr_seq];

            H5MM_memcpy(tgath_buf, buf + off[curr_seq], curr_len);

            /* Advance offset in gather buffer */
            tgath_buf += curr_len;
        } /* end for */

        /* Decrement number of elements left to process */
        nelmts -= nelem;
    } /* end while */

done:
    /* Release resources, if allocated */
    if (len)
        len = H5FL_SEQ_FREE(size_t, len);
    if (off)
        off = H5FL_SEQ_FREE(hsize_t, off);

    FUNC_LEAVE_NOAPI(ret_value)
} /* H5D__gather_mem() */

/*-------------------------------------------------------------------------
 * Function:	H5D__scatgath_read
 *
 * Purpose:	Perform scatter/gather ead from a contiguous [piece of a] dataset.
 *
 * Return:	Non-negative on success/Negative on failure
 *
 *-------------------------------------------------------------------------
 */
herr_t
H5D__scatgath_read(const H5D_io_info_t *io_info, const H5D_dset_io_info_t *dset_info)
{
    void           *buf;                    /* Local pointer to application buffer */
    void           *tmp_buf;                /* Buffer to use for type conversion */
    H5S_sel_iter_t *mem_iter       = NULL;  /* Memory selection iteration info*/
    bool            mem_iter_init  = false; /* Memory selection iteration info has been initialized */
    H5S_sel_iter_t *bkg_iter       = NULL;  /* Background iteration info*/
    bool            bkg_iter_init  = false; /* Background iteration info has been initialized */
    H5S_sel_iter_t *file_iter      = NULL;  /* File selection iteration info*/
    bool            file_iter_init = false; /* File selection iteration info has been initialized */
    hsize_t         smine_start;            /* Strip mine start loc	*/
    size_t          smine_nelmts;           /* Elements per strip	*/
<<<<<<< HEAD
    hbool_t         in_place_tconv;         /* Whether to perform in-place type_conversion */
=======
    bool            in_place_tconv;         /* Whether to perform in-place type_conversion */
>>>>>>> 07347cc5
    herr_t          ret_value = SUCCEED;    /* Return value		*/

    FUNC_ENTER_PACKAGE

    /* Sanity check */
    assert(io_info);
    assert(dset_info);
    assert(dset_info->mem_space);
    assert(dset_info->file_space);
    assert(dset_info->buf.vp);

    /* Set buf pointer */
    buf = dset_info->buf.vp;

    /* Check for NOOP read */
    if (dset_info->nelmts == 0)
        HGOTO_DONE(SUCCEED);

    /* Check for in-place type conversion */
    in_place_tconv = dset_info->layout_io_info.contig_piece_info &&
                     dset_info->layout_io_info.contig_piece_info->in_place_tconv;

    /* Check if we should disable in-place type conversion for performance.  Do so if we can use the optimized
     * compound read function, if this is not a selection I/O operation (so we have normal size conversion
     * buffers), and the either entire I/O operation can fit in the type conversion buffer or we need to use a
     * background buffer (and therefore could not do the I/O in one operation with in-place conversion
     * anyways). */
<<<<<<< HEAD
    if (in_place_tconv && H5D__SCATGATH_USE_CMPD_OPT_READ(dset_info, FALSE) &&
        (io_info->use_select_io != H5D_SELECTION_IO_MODE_ON) &&
        (dset_info->type_info.need_bkg || (dset_info->nelmts <= dset_info->type_info.request_nelmts)))
        in_place_tconv = FALSE;
=======
    if (in_place_tconv && H5D__SCATGATH_USE_CMPD_OPT_READ(dset_info, false) &&
        (io_info->use_select_io != H5D_SELECTION_IO_MODE_ON) &&
        (dset_info->type_info.need_bkg || (dset_info->nelmts <= dset_info->type_info.request_nelmts)))
        in_place_tconv = false;
>>>>>>> 07347cc5

    /* Allocate the iterators */
    if (NULL == (mem_iter = H5FL_MALLOC(H5S_sel_iter_t)))
        HGOTO_ERROR(H5E_DATASET, H5E_CANTALLOC, FAIL, "can't allocate memory iterator");
    if (NULL == (bkg_iter = H5FL_MALLOC(H5S_sel_iter_t)))
        HGOTO_ERROR(H5E_DATASET, H5E_CANTALLOC, FAIL, "can't allocate background iterator");
    if (NULL == (file_iter = H5FL_MALLOC(H5S_sel_iter_t)))
        HGOTO_ERROR(H5E_DATASET, H5E_CANTALLOC, FAIL, "can't allocate file iterator");

    /* Figure out the strip mine size. */
    if (H5S_select_iter_init(file_iter, dset_info->file_space, dset_info->type_info.src_type_size,
                             H5S_SEL_ITER_GET_SEQ_LIST_SORTED) < 0)
        HGOTO_ERROR(H5E_DATASET, H5E_CANTINIT, FAIL, "unable to initialize file selection information");
<<<<<<< HEAD
    file_iter_init = TRUE; /*file selection iteration info has been initialized */
    if (H5S_select_iter_init(mem_iter, dset_info->mem_space, dset_info->type_info.dst_type_size, 0) < 0)
        HGOTO_ERROR(H5E_DATASET, H5E_CANTINIT, FAIL, "unable to initialize memory selection information");
    mem_iter_init = TRUE; /*file selection iteration info has been initialized */
    if (H5S_select_iter_init(bkg_iter, dset_info->mem_space, dset_info->type_info.dst_type_size, 0) < 0)
        HGOTO_ERROR(H5E_DATASET, H5E_CANTINIT, FAIL, "unable to initialize background selection information");
    bkg_iter_init = TRUE; /*file selection iteration info has been initialized */
=======
    file_iter_init = true; /*file selection iteration info has been initialized */
    if (H5S_select_iter_init(mem_iter, dset_info->mem_space, dset_info->type_info.dst_type_size, 0) < 0)
        HGOTO_ERROR(H5E_DATASET, H5E_CANTINIT, FAIL, "unable to initialize memory selection information");
    mem_iter_init = true; /*file selection iteration info has been initialized */
    if (H5S_select_iter_init(bkg_iter, dset_info->mem_space, dset_info->type_info.dst_type_size, 0) < 0)
        HGOTO_ERROR(H5E_DATASET, H5E_CANTINIT, FAIL, "unable to initialize background selection information");
    bkg_iter_init = true; /*file selection iteration info has been initialized */
>>>>>>> 07347cc5

    /* Start strip mining... */
    for (smine_start = 0; smine_start < dset_info->nelmts; smine_start += smine_nelmts) {
        size_t n; /* Elements operated on */

        assert(H5S_SELECT_ITER_NELMTS(file_iter) == (dset_info->nelmts - smine_start));

        /* Determine strip mine size. First check if we're doing in-place type conversion */
        if (in_place_tconv) {
            /* If this is not a selection I/O operation and there is a background buffer, we cannot exceed
             * request_nelmts.  It could be part of a selection I/O operation if this read is used to fill in
             * a nonexistent chunk */
            assert(!H5D__SCATGATH_USE_CMPD_OPT_READ(dset_info, in_place_tconv));
            if (dset_info->type_info.need_bkg && (io_info->use_select_io != H5D_SELECTION_IO_MODE_ON))
                smine_nelmts =
                    (size_t)MIN(dset_info->type_info.request_nelmts, (dset_info->nelmts - smine_start));
            else {
                assert(smine_start == 0);
                smine_nelmts = dset_info->nelmts;
            }

            /* Calculate buffer position in user buffer */
            tmp_buf = (uint8_t *)buf + dset_info->layout_io_info.contig_piece_info->buf_off +
                      (smine_start * dset_info->type_info.dst_type_size);
        }
        else {
            /* Do type conversion using intermediate buffer */
            tmp_buf = io_info->tconv_buf;

            /* Go figure out how many elements to read from the file */
            smine_nelmts =
                (size_t)MIN(dset_info->type_info.request_nelmts, (dset_info->nelmts - smine_start));
        }

        /*
         * Gather the data from disk into the datatype conversion
         * buffer. Also gather data from application to background buffer
         * if necessary.
         */

        /* Fill background buffer here unless we will use H5D__compound_opt_read().  Must do this before
         * the read so the read buffer doesn't get wiped out if we're using in-place type conversion */
        if ((H5T_BKG_YES == dset_info->type_info.need_bkg) &&
            !H5D__SCATGATH_USE_CMPD_OPT_READ(dset_info, in_place_tconv)) {
            n = H5D__gather_mem(buf, bkg_iter, smine_nelmts, io_info->bkg_buf /*out*/);
            if (n != smine_nelmts)
                HGOTO_ERROR(H5E_IO, H5E_READERROR, FAIL, "mem gather failed");
        }

        /*
         * Gather data
         */
        n = H5D__gather_file(io_info, dset_info, file_iter, smine_nelmts, tmp_buf /*out*/);
        if (n != smine_nelmts)
            HGOTO_ERROR(H5E_IO, H5E_READERROR, FAIL, "file gather failed");

        /* If the source and destination are compound types and subset of each other
         * and no conversion is needed, copy the data directly into user's buffer and
         * bypass the rest of steps.
         */
        if (H5D__SCATGATH_USE_CMPD_OPT_READ(dset_info, in_place_tconv)) {
            if (H5D__compound_opt_read(smine_nelmts, mem_iter, &dset_info->type_info, tmp_buf, buf /*out*/) <
                0)
                HGOTO_ERROR(H5E_DATASET, H5E_CANTINIT, FAIL, "datatype conversion failed");
        } /* end if */
        else {
            /*
             * Perform datatype conversion.
             */
            if (H5T_convert(dset_info->type_info.tpath, dset_info->type_info.src_type_id,
                            dset_info->type_info.dst_type_id, smine_nelmts, (size_t)0, (size_t)0, tmp_buf,
                            io_info->bkg_buf) < 0)
                HGOTO_ERROR(H5E_DATASET, H5E_CANTCONVERT, FAIL, "datatype conversion failed");

            /* Do the data transform after the conversion (since we're using type mem_type) */
            if (!dset_info->type_info.is_xform_noop) {
                H5Z_data_xform_t *data_transform; /* Data transform info */

                /* Retrieve info from API context */
                if (H5CX_get_data_transform(&data_transform) < 0)
                    HGOTO_ERROR(H5E_DATASET, H5E_CANTGET, FAIL, "can't get data transform info");

                if (H5Z_xform_eval(data_transform, tmp_buf, smine_nelmts, dset_info->type_info.mem_type) < 0)
                    HGOTO_ERROR(H5E_DATASET, H5E_BADVALUE, FAIL, "Error performing data transform");
            }

            /* Scatter the data into memory if this was not an in-place conversion */
            if (!in_place_tconv)
                if (H5D__scatter_mem(tmp_buf, mem_iter, smine_nelmts, buf /*out*/) < 0)
                    HGOTO_ERROR(H5E_DATASET, H5E_READERROR, FAIL, "scatter failed");
        } /* end else */
    }     /* end for */

done:
    /* Release selection iterators */
    if (file_iter_init && H5S_SELECT_ITER_RELEASE(file_iter) < 0)
        HDONE_ERROR(H5E_DATASET, H5E_CANTFREE, FAIL, "Can't release selection iterator");
    if (file_iter)
        file_iter = H5FL_FREE(H5S_sel_iter_t, file_iter);
    if (mem_iter_init && H5S_SELECT_ITER_RELEASE(mem_iter) < 0)
        HDONE_ERROR(H5E_DATASET, H5E_CANTFREE, FAIL, "Can't release selection iterator");
    if (mem_iter)
        mem_iter = H5FL_FREE(H5S_sel_iter_t, mem_iter);
    if (bkg_iter_init && H5S_SELECT_ITER_RELEASE(bkg_iter) < 0)
        HDONE_ERROR(H5E_DATASET, H5E_CANTFREE, FAIL, "Can't release selection iterator");
    if (bkg_iter)
        bkg_iter = H5FL_FREE(H5S_sel_iter_t, bkg_iter);

    FUNC_LEAVE_NOAPI(ret_value)
} /* end H5D__scatgath_read() */

/*-------------------------------------------------------------------------
 * Function:	H5D__scatgath_write
 *
 * Purpose:	Perform scatter/gather write to a contiguous [piece of a] dataset.
 *
 * Return:	Non-negative on success/Negative on failure
 *
 *-------------------------------------------------------------------------
 */
herr_t
H5D__scatgath_write(const H5D_io_info_t *io_info, const H5D_dset_io_info_t *dset_info)
{
    const void     *buf;                    /* Local pointer to application buffer */
    void           *tmp_buf;                /* Buffer to use for type conversion */
    H5S_sel_iter_t *mem_iter       = NULL;  /* Memory selection iteration info*/
    bool            mem_iter_init  = false; /* Memory selection iteration info has been initialized */
    H5S_sel_iter_t *bkg_iter       = NULL;  /* Background iteration info*/
    bool            bkg_iter_init  = false; /* Background iteration info has been initialized */
    H5S_sel_iter_t *file_iter      = NULL;  /* File selection iteration info*/
    bool            file_iter_init = false; /* File selection iteration info has been initialized */
    hsize_t         smine_start;            /* Strip mine start loc	*/
    size_t          smine_nelmts;           /* Elements per strip	*/
<<<<<<< HEAD
    hbool_t         in_place_tconv;         /* Whether to perform in-place type_conversion */
=======
    bool            in_place_tconv;         /* Whether to perform in-place type_conversion */
>>>>>>> 07347cc5
    herr_t          ret_value = SUCCEED;    /* Return value		*/

    FUNC_ENTER_PACKAGE

    /* Sanity check */
    assert(io_info);
    assert(dset_info);
    assert(dset_info->mem_space);
    assert(dset_info->file_space);
    assert(dset_info->buf.cvp);

    /* Set buf pointer */
    buf = dset_info->buf.cvp;

    /* Check for NOOP write */
    if (dset_info->nelmts == 0)
        HGOTO_DONE(SUCCEED);

    /* Check for in-place type conversion */
    in_place_tconv = dset_info->layout_io_info.contig_piece_info &&
                     dset_info->layout_io_info.contig_piece_info->in_place_tconv;

    /* Check if we should disable in-place type conversion for performance.  Do so if we can use the optimized
     * compound write function, if this is not a selection I/O operation (so we have normal size conversion
     * buffers), and the either entire I/O operation can fit in the type conversion buffer or we need to use a
     * background buffer (and therefore could not do the I/O in one operation with in-place conversion
     * anyways). */
<<<<<<< HEAD
    if (in_place_tconv && H5D__SCATGATH_USE_CMPD_OPT_WRITE(dset_info, FALSE) &&
        (io_info->use_select_io != H5D_SELECTION_IO_MODE_ON) &&
        (dset_info->type_info.need_bkg || (dset_info->nelmts <= dset_info->type_info.request_nelmts)))
        in_place_tconv = FALSE;
=======
    if (in_place_tconv && H5D__SCATGATH_USE_CMPD_OPT_WRITE(dset_info, false) &&
        (io_info->use_select_io != H5D_SELECTION_IO_MODE_ON) &&
        (dset_info->type_info.need_bkg || (dset_info->nelmts <= dset_info->type_info.request_nelmts)))
        in_place_tconv = false;
>>>>>>> 07347cc5

    /* Allocate the iterators */
    if (NULL == (mem_iter = H5FL_MALLOC(H5S_sel_iter_t)))
        HGOTO_ERROR(H5E_DATASET, H5E_CANTALLOC, FAIL, "can't allocate memory iterator");
    if (NULL == (bkg_iter = H5FL_MALLOC(H5S_sel_iter_t)))
        HGOTO_ERROR(H5E_DATASET, H5E_CANTALLOC, FAIL, "can't allocate background iterator");
    if (NULL == (file_iter = H5FL_MALLOC(H5S_sel_iter_t)))
        HGOTO_ERROR(H5E_DATASET, H5E_CANTALLOC, FAIL, "can't allocate file iterator");

    /* Figure out the strip mine size. */
    if (H5S_select_iter_init(file_iter, dset_info->file_space, dset_info->type_info.dst_type_size,
                             H5S_SEL_ITER_GET_SEQ_LIST_SORTED) < 0)
        HGOTO_ERROR(H5E_DATASET, H5E_CANTINIT, FAIL, "unable to initialize file selection information");
<<<<<<< HEAD
    file_iter_init = TRUE; /*file selection iteration info has been initialized */
    if (H5S_select_iter_init(mem_iter, dset_info->mem_space, dset_info->type_info.src_type_size, 0) < 0)
        HGOTO_ERROR(H5E_DATASET, H5E_CANTINIT, FAIL, "unable to initialize memory selection information");
    mem_iter_init = TRUE; /*file selection iteration info has been initialized */
    if (H5S_select_iter_init(bkg_iter, dset_info->file_space, dset_info->type_info.dst_type_size,
                             H5S_SEL_ITER_GET_SEQ_LIST_SORTED) < 0)
        HGOTO_ERROR(H5E_DATASET, H5E_CANTINIT, FAIL, "unable to initialize background selection information");
    bkg_iter_init = TRUE; /*file selection iteration info has been initialized */
=======
    file_iter_init = true; /*file selection iteration info has been initialized */
    if (H5S_select_iter_init(mem_iter, dset_info->mem_space, dset_info->type_info.src_type_size, 0) < 0)
        HGOTO_ERROR(H5E_DATASET, H5E_CANTINIT, FAIL, "unable to initialize memory selection information");
    mem_iter_init = true; /*file selection iteration info has been initialized */
    if (H5S_select_iter_init(bkg_iter, dset_info->file_space, dset_info->type_info.dst_type_size,
                             H5S_SEL_ITER_GET_SEQ_LIST_SORTED) < 0)
        HGOTO_ERROR(H5E_DATASET, H5E_CANTINIT, FAIL, "unable to initialize background selection information");
    bkg_iter_init = true; /*file selection iteration info has been initialized */
>>>>>>> 07347cc5

    /* Start strip mining... */
    for (smine_start = 0; smine_start < dset_info->nelmts; smine_start += smine_nelmts) {
        size_t n; /* Elements operated on */

        assert(H5S_SELECT_ITER_NELMTS(file_iter) == (dset_info->nelmts - smine_start));

        /* Determine strip mine size. First check if we're doing in-place type conversion */
        if (in_place_tconv) {
            /* If this is not a selection I/O operation and there is a background buffer, we cannot exceed
             * request_nelmts.  It could be part of a selection I/O operation if this is used to write the
             * fill value to a cached chunk that will immediately be evicted. */
            assert(!H5D__SCATGATH_USE_CMPD_OPT_WRITE(dset_info, in_place_tconv));
            if (dset_info->type_info.need_bkg && (io_info->use_select_io != H5D_SELECTION_IO_MODE_ON))
                smine_nelmts =
                    (size_t)MIN(dset_info->type_info.request_nelmts, (dset_info->nelmts - smine_start));
            else {
                assert(smine_start == 0);
                smine_nelmts = dset_info->nelmts;
            }

            /* Calculate buffer position in user buffer */
            /* Use "vp" field of union to twiddle away const.  OK because if we're doing this it means the
             * user explicitly allowed us to modify this buffer via H5Pset_modify_write_buf(). */
            tmp_buf = (uint8_t *)dset_info->buf.vp + dset_info->layout_io_info.contig_piece_info->buf_off +
                      (smine_start * dset_info->type_info.dst_type_size);
        }
        else {
            /* Do type conversion using intermediate buffer */
            tmp_buf = io_info->tconv_buf;

            /* Go figure out how many elements to read from the file */
            smine_nelmts =
                (size_t)MIN(dset_info->type_info.request_nelmts, (dset_info->nelmts - smine_start));

            /*
             * Gather data from application buffer into the datatype conversion
             * buffer. Also gather data from the file into the background buffer
             * if necessary.
             */
            n = H5D__gather_mem(buf, mem_iter, smine_nelmts, tmp_buf /*out*/);
            if (n != smine_nelmts)
                HGOTO_ERROR(H5E_IO, H5E_WRITEERROR, FAIL, "mem gather failed");
        }

        /* If the source and destination are compound types and the destination is
         * is a subset of the source and no conversion is needed, copy the data
         * directly from user's buffer and bypass the rest of steps.  If the source
         * is a subset of the destination, the optimization is done in conversion
         * function H5T_conv_struct_opt to protect the background data.
         */
        if (H5D__SCATGATH_USE_CMPD_OPT_WRITE(dset_info, in_place_tconv)) {
            if (H5D__compound_opt_write(smine_nelmts, &dset_info->type_info, tmp_buf) < 0)
                HGOTO_ERROR(H5E_DATASET, H5E_CANTINIT, FAIL, "datatype conversion failed");

        } /* end if */
        else {
            if (H5T_BKG_YES == dset_info->type_info.need_bkg) {
                n = H5D__gather_file(io_info, dset_info, bkg_iter, smine_nelmts, io_info->bkg_buf /*out*/);
                if (n != smine_nelmts)
                    HGOTO_ERROR(H5E_IO, H5E_READERROR, FAIL, "file gather failed");
            } /* end if */

            /* Do the data transform before the type conversion (since
             * transforms must be done in the memory type). */
            if (!dset_info->type_info.is_xform_noop) {
                H5Z_data_xform_t *data_transform; /* Data transform info */

                /* Retrieve info from API context */
                if (H5CX_get_data_transform(&data_transform) < 0)
                    HGOTO_ERROR(H5E_DATASET, H5E_CANTGET, FAIL, "can't get data transform info");

                if (H5Z_xform_eval(data_transform, tmp_buf, smine_nelmts, dset_info->type_info.mem_type) < 0)
                    HGOTO_ERROR(H5E_DATASET, H5E_BADVALUE, FAIL, "Error performing data transform");
            }

            /*
             * Perform datatype conversion.
             */
            if (H5T_convert(dset_info->type_info.tpath, dset_info->type_info.src_type_id,
                            dset_info->type_info.dst_type_id, smine_nelmts, (size_t)0, (size_t)0, tmp_buf,
                            io_info->bkg_buf) < 0)
                HGOTO_ERROR(H5E_DATASET, H5E_CANTCONVERT, FAIL, "datatype conversion failed");
        } /* end else */

        /*
         * Scatter the data out to the file.
         */
        if (H5D__scatter_file(io_info, dset_info, file_iter, smine_nelmts, tmp_buf) < 0)
            HGOTO_ERROR(H5E_DATASET, H5E_WRITEERROR, FAIL, "scatter failed");
    } /* end for */

done:
    /* Release selection iterators */
    if (file_iter_init && H5S_SELECT_ITER_RELEASE(file_iter) < 0)
        HDONE_ERROR(H5E_DATASET, H5E_CANTFREE, FAIL, "Can't release selection iterator");
    if (file_iter)
        file_iter = H5FL_FREE(H5S_sel_iter_t, file_iter);
    if (mem_iter_init && H5S_SELECT_ITER_RELEASE(mem_iter) < 0)
        HDONE_ERROR(H5E_DATASET, H5E_CANTFREE, FAIL, "Can't release selection iterator");
    if (mem_iter)
        mem_iter = H5FL_FREE(H5S_sel_iter_t, mem_iter);
    if (bkg_iter_init && H5S_SELECT_ITER_RELEASE(bkg_iter) < 0)
        HDONE_ERROR(H5E_DATASET, H5E_CANTFREE, FAIL, "Can't release selection iterator");
    if (bkg_iter)
        bkg_iter = H5FL_FREE(H5S_sel_iter_t, bkg_iter);

    FUNC_LEAVE_NOAPI(ret_value)
} /* end H5D__scatgath_write() */

/*-------------------------------------------------------------------------
 * Function:	H5D__scatgath_read_select
 *
 * Purpose:	Perform scatter/gather read from a list of dataset pieces
 *
 * Return:	Non-negative on success/Negative on failure
 *
 *-------------------------------------------------------------------------
 */
herr_t
H5D__scatgath_read_select(H5D_io_info_t *io_info)
{
    H5S_t         **tmp_mem_spaces   = NULL;  /* Memory spaces to use for read from disk */
    H5S_sel_iter_t *mem_iter         = NULL;  /* Memory selection iteration info */
<<<<<<< HEAD
    hbool_t         mem_iter_init    = FALSE; /* Memory selection iteration info has been initialized */
=======
    bool            mem_iter_init    = false; /* Memory selection iteration info has been initialized */
>>>>>>> 07347cc5
    void          **tmp_bufs         = NULL;  /* Buffers to use for read from disk */
    void           *tmp_bkg_buf      = NULL;  /* Temporary background buffer pointer */
    size_t          tconv_bytes_used = 0;     /* Number of bytes used so far in conversion buffer */
    size_t          bkg_bytes_used   = 0;     /* Number of bytes used so far in background buffer */
    size_t          i;                        /* Local index variable */
    herr_t          ret_value = SUCCEED;      /* Return value		*/

    FUNC_ENTER_PACKAGE

    /* Sanity check */
    assert(io_info);
    assert(io_info->count > 0);
    assert(io_info->mem_spaces || io_info->pieces_added == 0);
    assert(io_info->file_spaces || io_info->pieces_added == 0);
    assert(io_info->addrs || io_info->pieces_added == 0);
    assert(io_info->element_sizes || io_info->pieces_added == 0);
    assert(io_info->rbufs || io_info->pieces_added == 0);

    /* Allocate list of buffers (within the tconv buf) */
    if (NULL == (tmp_bufs = H5MM_malloc(io_info->pieces_added * sizeof(void *))))
        HGOTO_ERROR(H5E_RESOURCE, H5E_CANTALLOC, FAIL, "memory allocation failed for temporary buffer list");

    /* Allocate the iterator */
    if (NULL == (mem_iter = H5FL_MALLOC(H5S_sel_iter_t)))
        HGOTO_ERROR(H5E_DATASET, H5E_CANTALLOC, FAIL, "can't allocate memory iterator");

    /* Allocate list of block memory spaces */
    /*!FIXME delay doing this until we find the first mem space that is non-contiguous or doesn't start at 0
     */
    if (NULL == (tmp_mem_spaces = H5MM_malloc(io_info->pieces_added * sizeof(H5S_t *))))
        HGOTO_ERROR(H5E_RESOURCE, H5E_CANTALLOC, FAIL,
                    "memory allocation failed for temporary memory space list");

    /* Build read operation to tconv buffer */
    for (i = 0; i < io_info->pieces_added; i++) {
        H5D_dset_io_info_t *dset_info = io_info->sel_pieces[i]->dset_info;

        assert(io_info->sel_pieces[i]->piece_points > 0);

        /* Check if this piece is involved in type conversion */
        if (dset_info->type_info.is_xform_noop && dset_info->type_info.is_conv_noop) {
            /* No type conversion, just copy the mem space and buffer */
            tmp_mem_spaces[i] = io_info->mem_spaces[i];
            tmp_bufs[i]       = io_info->rbufs[i];
        }
        else {
            /* Create block memory space */
            if (NULL ==
                (tmp_mem_spaces[i] = H5S_create_simple(1, &io_info->sel_pieces[i]->piece_points, NULL))) {
                memset(&tmp_mem_spaces[i], 0, (io_info->pieces_added - i) * sizeof(tmp_mem_spaces[0]));
                HGOTO_ERROR(H5E_DATASET, H5E_CANTCREATE, FAIL, "unable to create simple memory dataspace");
            }

            /* Check for in-place type conversion */
            if (io_info->sel_pieces[i]->in_place_tconv)
                /* Set buffer to point to read buffer + offset */
                tmp_bufs[i] = (uint8_t *)(io_info->rbufs[i]) + io_info->sel_pieces[i]->buf_off;
            else {
                /* Set buffer to point into type conversion buffer */
                tmp_bufs[i] = io_info->tconv_buf + tconv_bytes_used;
                tconv_bytes_used +=
                    io_info->sel_pieces[i]->piece_points *
                    MAX(dset_info->type_info.src_type_size, dset_info->type_info.dst_type_size);
                assert(tconv_bytes_used <= io_info->tconv_buf_size);
            }

            /* Fill background buffer here unless we will use H5D__compound_opt_read().  Must do this before
             * the read so the read buffer doesn't get wiped out if we're using in-place type conversion */
            if (!H5D__SCATGATH_USE_CMPD_OPT_READ(dset_info, io_info->sel_pieces[i]->in_place_tconv)) {
                /* Check for background buffer */
                if (dset_info->type_info.need_bkg) {
                    assert(io_info->bkg_buf);

                    /* Calculate background buffer position */
                    tmp_bkg_buf = io_info->bkg_buf + bkg_bytes_used;
                    bkg_bytes_used +=
                        io_info->sel_pieces[i]->piece_points * dset_info->type_info.dst_type_size;
                    assert(bkg_bytes_used <= io_info->bkg_buf_size);

                    /* Gather data from read buffer to background buffer if necessary */
                    if (H5T_BKG_YES == dset_info->type_info.need_bkg) {
                        /* Initialize memory iterator */
                        assert(!mem_iter_init);
                        if (H5S_select_iter_init(mem_iter, io_info->mem_spaces[i],
                                                 dset_info->type_info.dst_type_size, 0) < 0)
                            HGOTO_ERROR(H5E_DATASET, H5E_CANTINIT, FAIL,
                                        "unable to initialize memory selection information");
<<<<<<< HEAD
                        mem_iter_init = TRUE; /* Memory selection iteration info has been initialized */
=======
                        mem_iter_init = true; /* Memory selection iteration info has been initialized */
>>>>>>> 07347cc5

                        if ((size_t)io_info->sel_pieces[i]->piece_points !=
                            H5D__gather_mem(io_info->rbufs[i], mem_iter,
                                            (size_t)io_info->sel_pieces[i]->piece_points,
                                            tmp_bkg_buf /*out*/))
                            HGOTO_ERROR(H5E_IO, H5E_READERROR, FAIL, "mem gather failed");

                        /* Reset selection iterator */
                        assert(mem_iter_init);
                        if (H5S_SELECT_ITER_RELEASE(mem_iter) < 0)
                            HGOTO_ERROR(H5E_DATASET, H5E_CANTFREE, FAIL, "Can't release selection iterator");
<<<<<<< HEAD
                        mem_iter_init = FALSE;
=======
                        mem_iter_init = false;
>>>>>>> 07347cc5
                    }
                }
            }
        }
    }

    /* Read data from all pieces */
    H5_CHECK_OVERFLOW(io_info->pieces_added, size_t, uint32_t);
    if (H5F_shared_select_read(io_info->f_sh, H5FD_MEM_DRAW, (uint32_t)io_info->pieces_added, tmp_mem_spaces,
                               io_info->file_spaces, io_info->addrs, io_info->element_sizes, tmp_bufs) < 0)
        HGOTO_ERROR(H5E_DATASET, H5E_READERROR, FAIL, "selection read failed");

    /* Reset bkg_bytes_used */
    bkg_bytes_used = 0;

    /* Perform type conversion and scatter data to memory buffers for datasets that need this */
    for (i = 0; i < io_info->pieces_added; i++) {
        H5D_dset_io_info_t *dset_info = io_info->sel_pieces[i]->dset_info;

        assert(tmp_mem_spaces[i]);

        /* Check if this piece is involved in type conversion */
        if (tmp_mem_spaces[i] != io_info->mem_spaces[i]) {
            H5_CHECK_OVERFLOW(io_info->sel_pieces[i]->piece_points, hsize_t, size_t);

            /* Initialize memory iterator */
            assert(!mem_iter_init);
            if (H5S_select_iter_init(mem_iter, io_info->mem_spaces[i], dset_info->type_info.dst_type_size,
                                     0) < 0)
                HGOTO_ERROR(H5E_DATASET, H5E_CANTINIT, FAIL,
                            "unable to initialize memory selection information");
<<<<<<< HEAD
            mem_iter_init = TRUE; /* Memory selection iteration info has been initialized */
=======
            mem_iter_init = true; /* Memory selection iteration info has been initialized */
>>>>>>> 07347cc5

            /* If the source and destination are compound types and subset of each other
             * and no conversion is needed, copy the data directly into user's buffer and
             * bypass the rest of steps.
             */
            if (H5D__SCATGATH_USE_CMPD_OPT_READ(dset_info, io_info->sel_pieces[i]->in_place_tconv)) {
                if (H5D__compound_opt_read((size_t)io_info->sel_pieces[i]->piece_points, mem_iter,
                                           &dset_info->type_info, tmp_bufs[i], io_info->rbufs[i] /*out*/) < 0)
                    HGOTO_ERROR(H5E_DATASET, H5E_CANTINIT, FAIL, "datatype conversion failed");
            }
            else {
                /* Check for background buffer */
                if (dset_info->type_info.need_bkg) {
                    assert(io_info->bkg_buf);

                    /* Calculate background buffer position */
                    tmp_bkg_buf = io_info->bkg_buf + bkg_bytes_used;
                    bkg_bytes_used +=
                        io_info->sel_pieces[i]->piece_points * dset_info->type_info.dst_type_size;
                    assert(bkg_bytes_used <= io_info->bkg_buf_size);
                }

                /*
                 * Perform datatype conversion.
                 */
                if (H5T_convert(dset_info->type_info.tpath, dset_info->type_info.src_type_id,
                                dset_info->type_info.dst_type_id,
                                (size_t)io_info->sel_pieces[i]->piece_points, (size_t)0, (size_t)0,
                                tmp_bufs[i], tmp_bkg_buf) < 0)
                    HGOTO_ERROR(H5E_DATASET, H5E_CANTCONVERT, FAIL, "datatype conversion failed");

                /* Do the data transform after the conversion (since we're using type mem_type) */
                if (!dset_info->type_info.is_xform_noop) {
                    H5Z_data_xform_t *data_transform; /* Data transform info */

                    /* Retrieve info from API context */
                    if (H5CX_get_data_transform(&data_transform) < 0)
                        HGOTO_ERROR(H5E_DATASET, H5E_CANTGET, FAIL, "can't get data transform info");

                    if (H5Z_xform_eval(data_transform, tmp_bufs[i],
                                       (size_t)io_info->sel_pieces[i]->piece_points,
                                       dset_info->type_info.mem_type) < 0)
                        HGOTO_ERROR(H5E_DATASET, H5E_BADVALUE, FAIL, "Error performing data transform");
                }

                /* Scatter the data into memory if this was not an in-place conversion */
                if (!io_info->sel_pieces[i]->in_place_tconv)
                    if (H5D__scatter_mem(tmp_bufs[i], mem_iter, (size_t)io_info->sel_pieces[i]->piece_points,
                                         io_info->rbufs[i] /*out*/) < 0)
                        HGOTO_ERROR(H5E_DATASET, H5E_READERROR, FAIL, "scatter failed");
            }

            /* Release selection iterator */
            assert(mem_iter_init);
            if (H5S_SELECT_ITER_RELEASE(mem_iter) < 0)
                HGOTO_ERROR(H5E_DATASET, H5E_CANTFREE, FAIL, "Can't release selection iterator");
<<<<<<< HEAD
            mem_iter_init = FALSE;
=======
            mem_iter_init = false;
>>>>>>> 07347cc5
        }
    }

done:
    /* Release and free selection iterator */
    if (mem_iter_init && H5S_SELECT_ITER_RELEASE(mem_iter) < 0)
        HDONE_ERROR(H5E_DATASET, H5E_CANTFREE, FAIL, "Can't release selection iterator");
    if (mem_iter)
        mem_iter = H5FL_FREE(H5S_sel_iter_t, mem_iter);

    /* Free tmp_bufs */
    H5MM_free(tmp_bufs);
    tmp_bufs = NULL;

    /* Clear and free tmp_mem_spaces */
    if (tmp_mem_spaces) {
        for (i = 0; i < io_info->pieces_added; i++)
            if (tmp_mem_spaces[i] != io_info->mem_spaces[i] && tmp_mem_spaces[i] &&
                H5S_close(tmp_mem_spaces[i]) < 0)
                HDONE_ERROR(H5E_DATASET, H5E_CLOSEERROR, FAIL, "Can't close dataspace");
        H5MM_free(tmp_mem_spaces);
        tmp_mem_spaces = NULL;
    }

    FUNC_LEAVE_NOAPI(ret_value)
} /* end H5D__scatgath_read_select() */

/*-------------------------------------------------------------------------
 * Function:	H5D__scatgath_write_select
 *
 * Purpose:	Perform scatter/gather write to a list of dataset pieces.
 *
 * Return:	Non-negative on success/Negative on failure
 *
 *-------------------------------------------------------------------------
 */
herr_t
H5D__scatgath_write_select(H5D_io_info_t *io_info)
{
    H5S_t         **write_mem_spaces  = NULL;  /* Memory spaces to use for write to disk */
    size_t          spaces_added      = 0;     /* Number of spaces added to write_mem_spaces */
    H5S_sel_iter_t *mem_iter          = NULL;  /* Memory selection iteration info */
<<<<<<< HEAD
    hbool_t         mem_iter_init     = FALSE; /* Memory selection iteration info has been initialized */
=======
    bool            mem_iter_init     = false; /* Memory selection iteration info has been initialized */
>>>>>>> 07347cc5
    const void    **write_bufs        = NULL;  /* Buffers to use for write to disk */
    size_t          tconv_bytes_used  = 0;     /* Number of bytes used so far in conversion buffer */
    size_t          bkg_bytes_used    = 0;     /* Number of bytes used so far in background buffer */
    H5S_t         **bkg_mem_spaces    = NULL;  /* Array of memory spaces for read to background buffer */
    H5S_t         **bkg_file_spaces   = NULL;  /* Array of file spaces for read to background buffer */
    haddr_t        *bkg_addrs         = NULL;  /* Array of file addresses for read to background buffer */
    size_t         *bkg_element_sizes = NULL;  /* Array of element sizes for read to background buffer */
    void          **bkg_bufs   = NULL; /* Array background buffers for read of existing file contents */
    size_t          bkg_pieces = 0;    /* Number of pieces that need to read the background data from disk */
    size_t          i;                 /* Local index variable */
    herr_t          ret_value = SUCCEED; /* Return value		*/

    FUNC_ENTER_PACKAGE

    /* Sanity check */
    assert(io_info);
    assert(io_info->count > 0);
    assert(io_info->mem_spaces || io_info->pieces_added == 0);
    assert(io_info->file_spaces || io_info->pieces_added == 0);
    assert(io_info->addrs || io_info->pieces_added == 0);
    assert(io_info->element_sizes || io_info->pieces_added == 0);
    assert(io_info->wbufs || io_info->pieces_added == 0);

    /* Allocate list of buffers (within the tconv buf) */
    if (NULL == (write_bufs = (const void **)H5MM_malloc(io_info->pieces_added * sizeof(const void *))))
        HGOTO_ERROR(H5E_RESOURCE, H5E_CANTALLOC, FAIL, "memory allocation failed for temporary buffer list");

    /* Allocate the iterator */
    if (NULL == (mem_iter = H5FL_MALLOC(H5S_sel_iter_t)))
        HGOTO_ERROR(H5E_DATASET, H5E_CANTALLOC, FAIL, "can't allocate memory iterator");

    /* Allocate list of block memory spaces */
    /*!FIXME delay doing this until we find the first mem space that is non-contiguous or doesn't start at 0
     */
    if (NULL == (write_mem_spaces = H5MM_malloc(io_info->pieces_added * sizeof(H5S_t *))))
        HGOTO_ERROR(H5E_RESOURCE, H5E_CANTALLOC, FAIL,
                    "memory allocation failed for temporary memory space list");

    /* Build operations to read data to background buffer and to write data */
    for (i = 0; i < io_info->pieces_added; i++) {
        H5D_dset_io_info_t *dset_info = io_info->sel_pieces[i]->dset_info;

        assert(io_info->sel_pieces[i]->piece_points > 0);

        /* Check if this piece is involved in type conversion */
        if (dset_info->type_info.is_xform_noop && dset_info->type_info.is_conv_noop) {
            /* No type conversion, just copy the mem space and buffer */
            write_mem_spaces[i] = io_info->mem_spaces[i];
            spaces_added++;
            write_bufs[i] = io_info->wbufs[i];
        }
        else {
            void *tmp_write_buf; /* To sidestep const warnings */
            void *tmp_bkg_buf = NULL;

            H5_CHECK_OVERFLOW(io_info->sel_pieces[i]->piece_points, hsize_t, size_t);

            /* Initialize memory iterator */
            assert(!mem_iter_init);
            if (H5S_select_iter_init(mem_iter, io_info->mem_spaces[i], dset_info->type_info.src_type_size,
                                     0) < 0)
                HGOTO_ERROR(H5E_DATASET, H5E_CANTINIT, FAIL,
                            "unable to initialize memory selection information");
<<<<<<< HEAD
            mem_iter_init = TRUE; /* Memory selection iteration info has been initialized */
=======
            mem_iter_init = true; /* Memory selection iteration info has been initialized */
>>>>>>> 07347cc5

            /* Create block memory space */
            if (NULL ==
                (write_mem_spaces[i] = H5S_create_simple(1, &io_info->sel_pieces[i]->piece_points, NULL)))
                HGOTO_ERROR(H5E_DATASET, H5E_CANTCREATE, FAIL, "unable to create simple memory dataspace");
            spaces_added++;

            /* Check for in-place type conversion */
            if (io_info->sel_pieces[i]->in_place_tconv) {
                H5_flexible_const_ptr_t flex_buf;

                /* Set buffer to point to write buffer + offset */
                /* Use cast to union to twiddle away const.  OK because if we're doing this it means the user
                 * explicitly allowed us to modify this buffer via H5Pset_modify_write_buf(). */
                flex_buf.cvp  = io_info->wbufs[i];
                tmp_write_buf = (uint8_t *)flex_buf.vp + io_info->sel_pieces[i]->buf_off;
            }
            else {
                /* Set buffer to point into type conversion buffer */
                tmp_write_buf = io_info->tconv_buf + tconv_bytes_used;
                tconv_bytes_used +=
                    io_info->sel_pieces[i]->piece_points *
                    MAX(dset_info->type_info.src_type_size, dset_info->type_info.dst_type_size);
                assert(tconv_bytes_used <= io_info->tconv_buf_size);

                /* Gather data from application buffer into the datatype conversion buffer */
                if ((size_t)io_info->sel_pieces[i]->piece_points !=
                    H5D__gather_mem(io_info->wbufs[i], mem_iter, (size_t)io_info->sel_pieces[i]->piece_points,
                                    tmp_write_buf /*out*/))
                    HGOTO_ERROR(H5E_IO, H5E_WRITEERROR, FAIL, "mem gather failed");
            }

            /* Set buffer for writing to disk (from type conversion buffer) */
            write_bufs[i] = (const void *)tmp_write_buf;

            /* If the source and destination are compound types and the destination is a subset of
             * the source and no conversion is needed, copy the data directly into the type
             * conversion buffer and bypass the rest of steps.  If the source is a subset of the
             * destination, the optimization is done in conversion function H5T_conv_struct_opt to
             * protect the background data.
             */
            if (H5D__SCATGATH_USE_CMPD_OPT_WRITE(dset_info, io_info->sel_pieces[i]->in_place_tconv)) {
                if (H5D__compound_opt_write((size_t)io_info->sel_pieces[i]->piece_points,
                                            &dset_info->type_info, tmp_write_buf) < 0)
                    HGOTO_ERROR(H5E_DATASET, H5E_CANTINIT, FAIL, "datatype conversion failed");

            } /* end if */
            else {
                /* Check for background buffer */
                if (dset_info->type_info.need_bkg) {
                    assert(io_info->bkg_buf);

                    /* Calculate background buffer position */
                    tmp_bkg_buf = io_info->bkg_buf + bkg_bytes_used;
                    bkg_bytes_used +=
                        io_info->sel_pieces[i]->piece_points * dset_info->type_info.dst_type_size;
                    assert(bkg_bytes_used <= io_info->bkg_buf_size);
                }

                /* Set up background buffer read operation if necessary */
                if (H5T_BKG_YES == dset_info->type_info.need_bkg) {
                    assert(io_info->must_fill_bkg);

                    /* Allocate arrays of parameters for selection read to background buffer if necessary */
                    if (!bkg_mem_spaces) {
                        assert(!bkg_file_spaces && !bkg_addrs && !bkg_element_sizes && !bkg_bufs);
                        if (NULL == (bkg_mem_spaces = H5MM_malloc(io_info->pieces_added * sizeof(H5S_t *))))
                            HGOTO_ERROR(H5E_RESOURCE, H5E_CANTALLOC, FAIL,
                                        "memory allocation failed for memory space list");
                        if (NULL == (bkg_file_spaces = H5MM_malloc(io_info->pieces_added * sizeof(H5S_t *))))
                            HGOTO_ERROR(H5E_RESOURCE, H5E_CANTALLOC, FAIL,
                                        "memory allocation failed for file space list");
                        if (NULL == (bkg_addrs = H5MM_malloc(io_info->pieces_added * sizeof(haddr_t))))
                            HGOTO_ERROR(H5E_RESOURCE, H5E_CANTALLOC, FAIL,
                                        "memory allocation failed for piece address list");
                        if (NULL == (bkg_element_sizes = H5MM_malloc(io_info->pieces_added * sizeof(size_t))))
                            HGOTO_ERROR(H5E_RESOURCE, H5E_CANTALLOC, FAIL,
                                        "memory allocation failed for element size list");
                        if (NULL == (bkg_bufs = H5MM_malloc(io_info->pieces_added * sizeof(const void *))))
                            HGOTO_ERROR(H5E_RESOURCE, H5E_CANTALLOC, FAIL,
                                        "memory allocation failed for write buffer list");
                    }

                    /* Use same (block) memory space, file space, address, and element size as write operation
                     */
                    assert(bkg_mem_spaces && bkg_file_spaces && bkg_addrs && bkg_element_sizes && bkg_bufs);
                    bkg_mem_spaces[bkg_pieces]    = write_mem_spaces[i];
                    bkg_file_spaces[bkg_pieces]   = io_info->file_spaces[i];
                    bkg_addrs[bkg_pieces]         = io_info->addrs[i];
                    bkg_element_sizes[bkg_pieces] = io_info->element_sizes[i];

                    /* Use previously calculated background buffer position */
                    bkg_bufs[bkg_pieces] = tmp_bkg_buf;

                    /* Add piece */
                    bkg_pieces++;
                }
                else {
                    /* Perform type conversion here to avoid second loop if no dsets use the background buffer
                     */
                    /* Do the data transform before the type conversion (since
                     * transforms must be done in the memory type). */
                    if (!dset_info->type_info.is_xform_noop) {
                        H5Z_data_xform_t *data_transform; /* Data transform info */

                        /* Retrieve info from API context */
                        if (H5CX_get_data_transform(&data_transform) < 0)
                            HGOTO_ERROR(H5E_DATASET, H5E_CANTGET, FAIL, "can't get data transform info");

                        if (H5Z_xform_eval(data_transform, tmp_write_buf,
                                           (size_t)io_info->sel_pieces[i]->piece_points,
                                           dset_info->type_info.mem_type) < 0)
                            HGOTO_ERROR(H5E_DATASET, H5E_BADVALUE, FAIL, "Error performing data transform");
                    }

                    /*
                     * Perform datatype conversion.
                     */
                    if (H5T_convert(dset_info->type_info.tpath, dset_info->type_info.src_type_id,
                                    dset_info->type_info.dst_type_id,
                                    (size_t)io_info->sel_pieces[i]->piece_points, (size_t)0, (size_t)0,
                                    tmp_write_buf, tmp_bkg_buf) < 0)
                        HGOTO_ERROR(H5E_DATASET, H5E_CANTCONVERT, FAIL, "datatype conversion failed");
                }
            }

            /* Release selection iterator */
            assert(mem_iter_init);
            if (H5S_SELECT_ITER_RELEASE(mem_iter) < 0)
                HGOTO_ERROR(H5E_DATASET, H5E_CANTFREE, FAIL, "Can't release selection iterator");
<<<<<<< HEAD
            mem_iter_init = FALSE;
=======
            mem_iter_init = false;
>>>>>>> 07347cc5
        }
    }

    assert(spaces_added == io_info->pieces_added);

    /* Gather data to background buffer if necessary */
    if (io_info->must_fill_bkg) {
        size_t j = 0; /* Index into array of background buffers */

        /* Read data */
        H5_CHECK_OVERFLOW(bkg_pieces, size_t, uint32_t);
        if (H5F_shared_select_read(io_info->f_sh, H5FD_MEM_DRAW, (uint32_t)bkg_pieces, bkg_mem_spaces,
                                   bkg_file_spaces, bkg_addrs, bkg_element_sizes, bkg_bufs) < 0)
            HGOTO_ERROR(H5E_DATASET, H5E_READERROR, FAIL, "selection read to background buffer failed");

        /* Perform type conversion on pieces with background buffers that were just read */
        for (i = 0; i < io_info->pieces_added; i++) {
            H5D_dset_io_info_t *dset_info = io_info->sel_pieces[i]->dset_info;

            if ((H5T_BKG_YES == dset_info->type_info.need_bkg) &&
                !H5D__SCATGATH_USE_CMPD_OPT_WRITE(dset_info, io_info->sel_pieces[i]->in_place_tconv)) {
                /* Non-const write_buf[i].  Use pointer math here to avoid const warnings.  When
                 * there's a background buffer write_buf[i] always points inside the non-const tconv
                 * buf so this is OK. */
                void *tmp_write_buf =
                    (void *)((uint8_t *)io_info->tconv_buf +
                             ((const uint8_t *)write_bufs[i] - (const uint8_t *)io_info->tconv_buf));

                /* Do the data transform before the type conversion (since
                 * transforms must be done in the memory type). */
                if (!dset_info->type_info.is_xform_noop) {
                    H5Z_data_xform_t *data_transform; /* Data transform info */

                    /* Retrieve info from API context */
                    if (H5CX_get_data_transform(&data_transform) < 0)
                        HGOTO_ERROR(H5E_DATASET, H5E_CANTGET, FAIL, "can't get data transform info");

                    if (H5Z_xform_eval(data_transform, tmp_write_buf,
                                       (size_t)io_info->sel_pieces[i]->piece_points,
                                       dset_info->type_info.mem_type) < 0)
                        HGOTO_ERROR(H5E_DATASET, H5E_BADVALUE, FAIL, "Error performing data transform");
                }

                /*
                 * Perform datatype conversion.
                 */
                assert(j < bkg_pieces);
                if (H5T_convert(dset_info->type_info.tpath, dset_info->type_info.src_type_id,
                                dset_info->type_info.dst_type_id,
                                (size_t)io_info->sel_pieces[i]->piece_points, (size_t)0, (size_t)0,
                                tmp_write_buf, bkg_bufs[j]) < 0)
                    HGOTO_ERROR(H5E_DATASET, H5E_CANTCONVERT, FAIL, "datatype conversion failed");

                /* Advance to next background buffer */
                j++;
            }
        }

        assert(j == bkg_pieces);
    }

    /* Write data to disk */
    H5_CHECK_OVERFLOW(io_info->pieces_added, size_t, uint32_t);
    if (H5F_shared_select_write(io_info->f_sh, H5FD_MEM_DRAW, (uint32_t)io_info->pieces_added,
                                write_mem_spaces, io_info->file_spaces, io_info->addrs,
                                io_info->element_sizes, write_bufs) < 0)
        HGOTO_ERROR(H5E_DATASET, H5E_WRITEERROR, FAIL, "selection write failed");

done:
    /* Release and free selection iterator */
    if (mem_iter_init && H5S_SELECT_ITER_RELEASE(mem_iter) < 0)
        HDONE_ERROR(H5E_DATASET, H5E_CANTFREE, FAIL, "Can't release selection iterator");
    if (mem_iter)
        mem_iter = H5FL_FREE(H5S_sel_iter_t, mem_iter);

    /* Free write_bufs */
    H5MM_free(write_bufs);
    write_bufs = NULL;

    /* Clear and free write_mem_spaces */
    if (write_mem_spaces) {
        for (i = 0; i < spaces_added; i++) {
            assert(write_mem_spaces[i]);
            if (write_mem_spaces[i] != io_info->mem_spaces[i] && H5S_close(write_mem_spaces[i]) < 0)
                HDONE_ERROR(H5E_DATASET, H5E_CLOSEERROR, FAIL, "Can't close dataspace");
        }
        H5MM_free(write_mem_spaces);
        write_mem_spaces = NULL;
    }

    /* Free background buffer parameter arrays */
    H5MM_free(bkg_mem_spaces);
    bkg_mem_spaces = NULL;
    H5MM_free(bkg_file_spaces);
    bkg_file_spaces = NULL;
    H5MM_free(bkg_addrs);
    bkg_addrs = NULL;
    H5MM_free(bkg_element_sizes);
    bkg_element_sizes = NULL;
    H5MM_free(bkg_bufs);
    bkg_bufs = NULL;

    FUNC_LEAVE_NOAPI(ret_value)
} /* end H5D__scatgath_write_select() */

/*-------------------------------------------------------------------------
 * Function:	H5D__compound_opt_read
 *
 * Purpose:	A special optimization case when the source and
 *              destination members are a subset of each other, and
 *              the order is the same, and no conversion is needed.
 *              For example:
 *                  struct source {            struct destination {
 *                      TYPE1 A;      -->          TYPE1 A;
 *                      TYPE2 B;      -->          TYPE2 B;
 *                      TYPE3 C;      -->          TYPE3 C;
 *                  };                             TYPE4 D;
 *                                                 TYPE5 E;
 *                                             };
 *              or
 *                  struct destination {       struct source {
 *                      TYPE1 A;      <--          TYPE1 A;
 *                      TYPE2 B;      <--          TYPE2 B;
 *                      TYPE3 C;      <--          TYPE3 C;
 *                  };                             TYPE4 D;
 *                                                 TYPE5 E;
 *                                             };
 *              The optimization is simply moving data to the appropriate
 *              places in the buffer.
 *
 * Return:	Non-negative on success/Negative on failure
 *
 *-------------------------------------------------------------------------
 */
static herr_t
H5D__compound_opt_read(size_t nelmts, H5S_sel_iter_t *iter, const H5D_type_info_t *type_info,
                       uint8_t *tconv_buf, void *user_buf /*out*/)
{
    uint8_t *ubuf = (uint8_t *)user_buf; /* Cast for pointer arithmetic	*/
    uint8_t *xdbuf;                      /* Pointer into dataset buffer */
    hsize_t *off = NULL;                 /* Pointer to sequence offsets */
    size_t  *len = NULL;                 /* Pointer to sequence lengths */
    size_t   src_stride, dst_stride, copy_size;
    size_t   dxpl_vec_size;       /* Vector length from API context's DXPL */
    size_t   vec_size;            /* Vector length */
    herr_t   ret_value = SUCCEED; /* Return value		*/

    FUNC_ENTER_PACKAGE

    /* Check args */
    assert(nelmts > 0);
    assert(iter);
    assert(type_info);
    assert(type_info->cmpd_subset);
    assert(H5T_SUBSET_SRC == type_info->cmpd_subset->subset ||
           H5T_SUBSET_DST == type_info->cmpd_subset->subset);
    assert(user_buf);

    /* Get info from API context */
    if (H5CX_get_vec_size(&dxpl_vec_size) < 0)
        HGOTO_ERROR(H5E_DATASET, H5E_CANTGET, FAIL, "can't retrieve I/O vector size");

    /* Allocate the vector I/O arrays */
    if (dxpl_vec_size > H5D_IO_VECTOR_SIZE)
        vec_size = dxpl_vec_size;
    else
        vec_size = H5D_IO_VECTOR_SIZE;
    if (NULL == (len = H5FL_SEQ_MALLOC(size_t, vec_size)))
        HGOTO_ERROR(H5E_DATASET, H5E_CANTALLOC, FAIL, "can't allocate I/O length vector array");
    if (NULL == (off = H5FL_SEQ_MALLOC(hsize_t, vec_size)))
        HGOTO_ERROR(H5E_DATASET, H5E_CANTALLOC, FAIL, "can't allocate I/O offset vector array");

    /* Get source & destination strides */
    src_stride = type_info->src_type_size;
    dst_stride = type_info->dst_type_size;

    /* Get the size, in bytes, to copy for each element */
    copy_size = type_info->cmpd_subset->copy_size;

    /* Loop until all elements are written */
    xdbuf = tconv_buf;
    while (nelmts > 0) {
        size_t nseq;     /* Number of sequences generated */
        size_t curr_seq; /* Current sequence being processed */
        size_t elmtno;   /* Element counter */

        /* Get list of sequences for selection to write */
        if (H5S_SELECT_ITER_GET_SEQ_LIST(iter, vec_size, nelmts, &nseq, &elmtno, off, len) < 0)
            HGOTO_ERROR(H5E_INTERNAL, H5E_UNSUPPORTED, 0, "sequence length generation failed");

        /* Loop, while sequences left to process */
        for (curr_seq = 0; curr_seq < nseq; curr_seq++) {
            size_t   curr_off;    /* Offset of bytes left to process in sequence */
            size_t   curr_len;    /* Length of bytes left to process in sequence */
            size_t   curr_nelmts; /* Number of elements to process in sequence   */
            uint8_t *xubuf;
            size_t   i; /* Local index variable */

            /* Get the number of bytes and offset in sequence */
            curr_len = len[curr_seq];
            H5_CHECK_OVERFLOW(off[curr_seq], hsize_t, size_t);
            curr_off = (size_t)off[curr_seq];

            /* Decide the number of elements and position in the buffer. */
            curr_nelmts = curr_len / dst_stride;
            xubuf       = ubuf + curr_off;

            /* Copy the data into the right place. */
            for (i = 0; i < curr_nelmts; i++) {
                memmove(xubuf, xdbuf, copy_size);

                /* Update pointers */
                xdbuf += src_stride;
                xubuf += dst_stride;
            } /* end for */
        }     /* end for */

        /* Decrement number of elements left to process */
        nelmts -= elmtno;
    } /* end while */

done:
    /* Release resources, if allocated */
    if (len)
        len = H5FL_SEQ_FREE(size_t, len);
    if (off)
        off = H5FL_SEQ_FREE(hsize_t, off);

    FUNC_LEAVE_NOAPI(ret_value)
} /* end H5D__compound_opt_read() */

/*-------------------------------------------------------------------------
 * Function:	H5D__compound_opt_write
 *
 * Purpose:	A special optimization case when the source and
 *              destination members are a subset of each other, and
 *              the order is the same, and no conversion is needed.
 *              For example:
 *                  struct source {            struct destination {
 *                      TYPE1 A;      -->          TYPE1 A;
 *                      TYPE2 B;      -->          TYPE2 B;
 *                      TYPE3 C;      -->          TYPE3 C;
 *                  };                             TYPE4 D;
 *                                                 TYPE5 E;
 *                                             };
 *              or
 *                  struct destination {       struct source {
 *                      TYPE1 A;      <--          TYPE1 A;
 *                      TYPE2 B;      <--          TYPE2 B;
 *                      TYPE3 C;      <--          TYPE3 C;
 *                  };                             TYPE4 D;
 *                                                 TYPE5 E;
 *                                             };
 *              The optimization is simply moving data to the appropriate
 *              places in the buffer.
 *
 *
 * Return:	Non-negative on success/Negative on failure
 *
 *-------------------------------------------------------------------------
 */
static herr_t
H5D__compound_opt_write(size_t nelmts, const H5D_type_info_t *type_info, void *tconv_buf)
{
    uint8_t *xsbuf, *xdbuf;          /* Source & destination pointers into dataset buffer */
    size_t   src_stride, dst_stride; /* Strides through source & destination datatypes */
    size_t   i;                      /* Local index variable */

    FUNC_ENTER_PACKAGE_NOERR

    /* Check args */
    assert(nelmts > 0);
    assert(type_info);

    /* Initialize values for loop */
    src_stride = type_info->src_type_size;
    dst_stride = type_info->dst_type_size;

    /* Loop until all elements are written */
    xsbuf = tconv_buf;
    xdbuf = tconv_buf;
    for (i = 0; i < nelmts; i++) {
        memmove(xdbuf, xsbuf, dst_stride);

        /* Update pointers */
        xsbuf += src_stride;
        xdbuf += dst_stride;
    } /* end for */

    FUNC_LEAVE_NOAPI(SUCCEED)
} /* end H5D__compound_opt_write() */<|MERGE_RESOLUTION|>--- conflicted
+++ resolved
@@ -118,11 +118,7 @@
 
     /* Set up temporary I/O info object */
     H5MM_memcpy(&tmp_io_info, _io_info, sizeof(*_io_info));
-<<<<<<< HEAD
-    memcpy(&tmp_dset_info, _dset_info, sizeof(*_dset_info));
-=======
     H5MM_memcpy(&tmp_dset_info, _dset_info, sizeof(*_dset_info));
->>>>>>> 07347cc5
     tmp_io_info.op_type    = H5D_IO_OP_WRITE;
     tmp_dset_info.buf.cvp  = _buf;
     tmp_io_info.dsets_info = &tmp_dset_info;
@@ -223,11 +219,7 @@
 
     /* Set up temporary I/O info object */
     H5MM_memcpy(&tmp_io_info, _io_info, sizeof(*_io_info));
-<<<<<<< HEAD
-    memcpy(&tmp_dset_info, _dset_info, sizeof(*_dset_info));
-=======
     H5MM_memcpy(&tmp_dset_info, _dset_info, sizeof(*_dset_info));
->>>>>>> 07347cc5
     tmp_io_info.op_type    = H5D_IO_OP_READ;
     tmp_dset_info.buf.vp   = _buf;
     tmp_io_info.dsets_info = &tmp_dset_info;
@@ -463,11 +455,7 @@
     bool            file_iter_init = false; /* File selection iteration info has been initialized */
     hsize_t         smine_start;            /* Strip mine start loc	*/
     size_t          smine_nelmts;           /* Elements per strip	*/
-<<<<<<< HEAD
-    hbool_t         in_place_tconv;         /* Whether to perform in-place type_conversion */
-=======
     bool            in_place_tconv;         /* Whether to perform in-place type_conversion */
->>>>>>> 07347cc5
     herr_t          ret_value = SUCCEED;    /* Return value		*/
 
     FUNC_ENTER_PACKAGE
@@ -495,17 +483,10 @@
      * buffers), and the either entire I/O operation can fit in the type conversion buffer or we need to use a
      * background buffer (and therefore could not do the I/O in one operation with in-place conversion
      * anyways). */
-<<<<<<< HEAD
-    if (in_place_tconv && H5D__SCATGATH_USE_CMPD_OPT_READ(dset_info, FALSE) &&
-        (io_info->use_select_io != H5D_SELECTION_IO_MODE_ON) &&
-        (dset_info->type_info.need_bkg || (dset_info->nelmts <= dset_info->type_info.request_nelmts)))
-        in_place_tconv = FALSE;
-=======
     if (in_place_tconv && H5D__SCATGATH_USE_CMPD_OPT_READ(dset_info, false) &&
         (io_info->use_select_io != H5D_SELECTION_IO_MODE_ON) &&
         (dset_info->type_info.need_bkg || (dset_info->nelmts <= dset_info->type_info.request_nelmts)))
         in_place_tconv = false;
->>>>>>> 07347cc5
 
     /* Allocate the iterators */
     if (NULL == (mem_iter = H5FL_MALLOC(H5S_sel_iter_t)))
@@ -519,15 +500,6 @@
     if (H5S_select_iter_init(file_iter, dset_info->file_space, dset_info->type_info.src_type_size,
                              H5S_SEL_ITER_GET_SEQ_LIST_SORTED) < 0)
         HGOTO_ERROR(H5E_DATASET, H5E_CANTINIT, FAIL, "unable to initialize file selection information");
-<<<<<<< HEAD
-    file_iter_init = TRUE; /*file selection iteration info has been initialized */
-    if (H5S_select_iter_init(mem_iter, dset_info->mem_space, dset_info->type_info.dst_type_size, 0) < 0)
-        HGOTO_ERROR(H5E_DATASET, H5E_CANTINIT, FAIL, "unable to initialize memory selection information");
-    mem_iter_init = TRUE; /*file selection iteration info has been initialized */
-    if (H5S_select_iter_init(bkg_iter, dset_info->mem_space, dset_info->type_info.dst_type_size, 0) < 0)
-        HGOTO_ERROR(H5E_DATASET, H5E_CANTINIT, FAIL, "unable to initialize background selection information");
-    bkg_iter_init = TRUE; /*file selection iteration info has been initialized */
-=======
     file_iter_init = true; /*file selection iteration info has been initialized */
     if (H5S_select_iter_init(mem_iter, dset_info->mem_space, dset_info->type_info.dst_type_size, 0) < 0)
         HGOTO_ERROR(H5E_DATASET, H5E_CANTINIT, FAIL, "unable to initialize memory selection information");
@@ -535,7 +507,6 @@
     if (H5S_select_iter_init(bkg_iter, dset_info->mem_space, dset_info->type_info.dst_type_size, 0) < 0)
         HGOTO_ERROR(H5E_DATASET, H5E_CANTINIT, FAIL, "unable to initialize background selection information");
     bkg_iter_init = true; /*file selection iteration info has been initialized */
->>>>>>> 07347cc5
 
     /* Start strip mining... */
     for (smine_start = 0; smine_start < dset_info->nelmts; smine_start += smine_nelmts) {
@@ -669,11 +640,7 @@
     bool            file_iter_init = false; /* File selection iteration info has been initialized */
     hsize_t         smine_start;            /* Strip mine start loc	*/
     size_t          smine_nelmts;           /* Elements per strip	*/
-<<<<<<< HEAD
-    hbool_t         in_place_tconv;         /* Whether to perform in-place type_conversion */
-=======
     bool            in_place_tconv;         /* Whether to perform in-place type_conversion */
->>>>>>> 07347cc5
     herr_t          ret_value = SUCCEED;    /* Return value		*/
 
     FUNC_ENTER_PACKAGE
@@ -701,17 +668,10 @@
      * buffers), and the either entire I/O operation can fit in the type conversion buffer or we need to use a
      * background buffer (and therefore could not do the I/O in one operation with in-place conversion
      * anyways). */
-<<<<<<< HEAD
-    if (in_place_tconv && H5D__SCATGATH_USE_CMPD_OPT_WRITE(dset_info, FALSE) &&
-        (io_info->use_select_io != H5D_SELECTION_IO_MODE_ON) &&
-        (dset_info->type_info.need_bkg || (dset_info->nelmts <= dset_info->type_info.request_nelmts)))
-        in_place_tconv = FALSE;
-=======
     if (in_place_tconv && H5D__SCATGATH_USE_CMPD_OPT_WRITE(dset_info, false) &&
         (io_info->use_select_io != H5D_SELECTION_IO_MODE_ON) &&
         (dset_info->type_info.need_bkg || (dset_info->nelmts <= dset_info->type_info.request_nelmts)))
         in_place_tconv = false;
->>>>>>> 07347cc5
 
     /* Allocate the iterators */
     if (NULL == (mem_iter = H5FL_MALLOC(H5S_sel_iter_t)))
@@ -725,16 +685,6 @@
     if (H5S_select_iter_init(file_iter, dset_info->file_space, dset_info->type_info.dst_type_size,
                              H5S_SEL_ITER_GET_SEQ_LIST_SORTED) < 0)
         HGOTO_ERROR(H5E_DATASET, H5E_CANTINIT, FAIL, "unable to initialize file selection information");
-<<<<<<< HEAD
-    file_iter_init = TRUE; /*file selection iteration info has been initialized */
-    if (H5S_select_iter_init(mem_iter, dset_info->mem_space, dset_info->type_info.src_type_size, 0) < 0)
-        HGOTO_ERROR(H5E_DATASET, H5E_CANTINIT, FAIL, "unable to initialize memory selection information");
-    mem_iter_init = TRUE; /*file selection iteration info has been initialized */
-    if (H5S_select_iter_init(bkg_iter, dset_info->file_space, dset_info->type_info.dst_type_size,
-                             H5S_SEL_ITER_GET_SEQ_LIST_SORTED) < 0)
-        HGOTO_ERROR(H5E_DATASET, H5E_CANTINIT, FAIL, "unable to initialize background selection information");
-    bkg_iter_init = TRUE; /*file selection iteration info has been initialized */
-=======
     file_iter_init = true; /*file selection iteration info has been initialized */
     if (H5S_select_iter_init(mem_iter, dset_info->mem_space, dset_info->type_info.src_type_size, 0) < 0)
         HGOTO_ERROR(H5E_DATASET, H5E_CANTINIT, FAIL, "unable to initialize memory selection information");
@@ -743,7 +693,6 @@
                              H5S_SEL_ITER_GET_SEQ_LIST_SORTED) < 0)
         HGOTO_ERROR(H5E_DATASET, H5E_CANTINIT, FAIL, "unable to initialize background selection information");
     bkg_iter_init = true; /*file selection iteration info has been initialized */
->>>>>>> 07347cc5
 
     /* Start strip mining... */
     for (smine_start = 0; smine_start < dset_info->nelmts; smine_start += smine_nelmts) {
@@ -868,11 +817,7 @@
 {
     H5S_t         **tmp_mem_spaces   = NULL;  /* Memory spaces to use for read from disk */
     H5S_sel_iter_t *mem_iter         = NULL;  /* Memory selection iteration info */
-<<<<<<< HEAD
-    hbool_t         mem_iter_init    = FALSE; /* Memory selection iteration info has been initialized */
-=======
     bool            mem_iter_init    = false; /* Memory selection iteration info has been initialized */
->>>>>>> 07347cc5
     void          **tmp_bufs         = NULL;  /* Buffers to use for read from disk */
     void           *tmp_bkg_buf      = NULL;  /* Temporary background buffer pointer */
     size_t          tconv_bytes_used = 0;     /* Number of bytes used so far in conversion buffer */
@@ -960,11 +905,7 @@
                                                  dset_info->type_info.dst_type_size, 0) < 0)
                             HGOTO_ERROR(H5E_DATASET, H5E_CANTINIT, FAIL,
                                         "unable to initialize memory selection information");
-<<<<<<< HEAD
-                        mem_iter_init = TRUE; /* Memory selection iteration info has been initialized */
-=======
                         mem_iter_init = true; /* Memory selection iteration info has been initialized */
->>>>>>> 07347cc5
 
                         if ((size_t)io_info->sel_pieces[i]->piece_points !=
                             H5D__gather_mem(io_info->rbufs[i], mem_iter,
@@ -976,11 +917,7 @@
                         assert(mem_iter_init);
                         if (H5S_SELECT_ITER_RELEASE(mem_iter) < 0)
                             HGOTO_ERROR(H5E_DATASET, H5E_CANTFREE, FAIL, "Can't release selection iterator");
-<<<<<<< HEAD
-                        mem_iter_init = FALSE;
-=======
                         mem_iter_init = false;
->>>>>>> 07347cc5
                     }
                 }
             }
@@ -1012,11 +949,7 @@
                                      0) < 0)
                 HGOTO_ERROR(H5E_DATASET, H5E_CANTINIT, FAIL,
                             "unable to initialize memory selection information");
-<<<<<<< HEAD
-            mem_iter_init = TRUE; /* Memory selection iteration info has been initialized */
-=======
             mem_iter_init = true; /* Memory selection iteration info has been initialized */
->>>>>>> 07347cc5
 
             /* If the source and destination are compound types and subset of each other
              * and no conversion is needed, copy the data directly into user's buffer and
@@ -1073,11 +1006,7 @@
             assert(mem_iter_init);
             if (H5S_SELECT_ITER_RELEASE(mem_iter) < 0)
                 HGOTO_ERROR(H5E_DATASET, H5E_CANTFREE, FAIL, "Can't release selection iterator");
-<<<<<<< HEAD
-            mem_iter_init = FALSE;
-=======
             mem_iter_init = false;
->>>>>>> 07347cc5
         }
     }
 
@@ -1120,11 +1049,7 @@
     H5S_t         **write_mem_spaces  = NULL;  /* Memory spaces to use for write to disk */
     size_t          spaces_added      = 0;     /* Number of spaces added to write_mem_spaces */
     H5S_sel_iter_t *mem_iter          = NULL;  /* Memory selection iteration info */
-<<<<<<< HEAD
-    hbool_t         mem_iter_init     = FALSE; /* Memory selection iteration info has been initialized */
-=======
     bool            mem_iter_init     = false; /* Memory selection iteration info has been initialized */
->>>>>>> 07347cc5
     const void    **write_bufs        = NULL;  /* Buffers to use for write to disk */
     size_t          tconv_bytes_used  = 0;     /* Number of bytes used so far in conversion buffer */
     size_t          bkg_bytes_used    = 0;     /* Number of bytes used so far in background buffer */
@@ -1188,11 +1113,7 @@
                                      0) < 0)
                 HGOTO_ERROR(H5E_DATASET, H5E_CANTINIT, FAIL,
                             "unable to initialize memory selection information");
-<<<<<<< HEAD
-            mem_iter_init = TRUE; /* Memory selection iteration info has been initialized */
-=======
             mem_iter_init = true; /* Memory selection iteration info has been initialized */
->>>>>>> 07347cc5
 
             /* Create block memory space */
             if (NULL ==
@@ -1323,11 +1244,7 @@
             assert(mem_iter_init);
             if (H5S_SELECT_ITER_RELEASE(mem_iter) < 0)
                 HGOTO_ERROR(H5E_DATASET, H5E_CANTFREE, FAIL, "Can't release selection iterator");
-<<<<<<< HEAD
-            mem_iter_init = FALSE;
-=======
             mem_iter_init = false;
->>>>>>> 07347cc5
         }
     }
 
