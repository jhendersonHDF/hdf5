/* * * * * * * * * * * * * * * * * * * * * * * * * * * * * * * * * * * * * * *
 * Copyright by The HDF Group.                                               *
 * All rights reserved.                                                      *
 *                                                                           *
 * This file is part of HDF5.  The full HDF5 copyright notice, including     *
 * terms governing use, modification, and redistribution, is contained in    *
 * the COPYING file, which can be found at the root of the source code       *
 * distribution tree, or in https://www.hdfgroup.org/licenses.               *
 * If you do not have access to either file, you may request a copy from     *
 * help@hdfgroup.org.                                                        *
 * * * * * * * * * * * * * * * * * * * * * * * * * * * * * * * * * * * * * * */

/*
 * Purpose: Code to implement a path table which stores plugin search paths.
 *
 *          The path table is implemented as a dynamic, global array which
 *          will grow as new paths are inserted. The capacity of the path
 *          table never shrinks (though given the low number of paths
 *          expected and the low likelihood of paths being removed, this
 *          seems unlikely to be a problem). Inserts and removals rework
 *          the array so that there are no 'holes' in the in-use part
 *          of the array.
 *
 *          Note that it's basically up to the user to manage the indexes
 *          when a complicated series of insert, overwrite, and, remove
 *          operations take place.
 */

/****************/
/* Module Setup */
/****************/

#include "H5PLmodule.h" /* This source code file is part of the H5PL module */

/***********/
/* Headers */
/***********/
#include "H5private.h"   /* Generic Functions            */
#include "H5Eprivate.h"  /* Error handling               */
#include "H5MMprivate.h" /* Memory management            */
#include "H5PLpkg.h"     /* Plugin                       */

/****************/
/* Local Macros */
/****************/

/* Initial capacity of the path table */
#define H5PL_INITIAL_PATH_CAPACITY 16

/* The amount to add to the capacity when the table is full */
#define H5PL_PATH_CAPACITY_ADD 16

/******************/
/* Local Typedefs */
/******************/

/********************/
/* Local Prototypes */
/********************/

static herr_t H5PL__insert_at(const char *path, unsigned int idx);
static herr_t H5PL__make_space_at(unsigned int idx);
static herr_t H5PL__replace_at(const char *path, unsigned int idx);
static herr_t H5PL__expand_path_table(void);
static herr_t H5PL__path_table_iterate_process_path(const char *plugin_path, H5PL_iterate_type_t iter_type,
                                                    H5PL_iterate_t iter_op, void *op_data);
static herr_t H5PL__find_plugin_in_path(const H5PL_search_params_t *search_params, bool *found,
                                        const char *dir, const void **plugin_info);

/*********************/
/* Package Variables */
/*********************/

/*****************************/
/* Library Private Variables */
/*****************************/

/*******************/
/* Local Variables */
/*******************/

/* Stored plugin paths to search */
static char **H5PL_paths_g = NULL;

/* The number of stored paths */
static unsigned H5PL_num_paths_g = 0;

/* The capacity of the path table */
static unsigned H5PL_path_capacity_g = H5PL_INITIAL_PATH_CAPACITY;

/*-------------------------------------------------------------------------
 * Function:    H5PL__insert_at()
 *
 * Purpose:     Insert a path at a particular index in the path table.
 *              Does not clobber! Will move existing paths up to make
 *              room. Use H5PL__replace_at(index) if you want to clobber.
 *
 * Return:      SUCCEED/FAIL
 *
 *-------------------------------------------------------------------------
 */
static herr_t
H5PL__insert_at(const char *path, unsigned int idx)
{
    char  *path_copy = NULL;    /* copy of path string (for storing) */
    herr_t ret_value = SUCCEED; /* Return value */

    FUNC_ENTER_PACKAGE

    /* Check args - Just assert on package functions */
    assert(path);
<<<<<<< HEAD
    assert(HDstrlen(path));
=======
    assert(strlen(path));
>>>>>>> 07347cc5

    /* Expand the table if it is full */
    if (H5PL_num_paths_g == H5PL_path_capacity_g)
        if (H5PL__expand_path_table() < 0)
            HGOTO_ERROR(H5E_PLUGIN, H5E_CANTALLOC, FAIL, "can't expand path table");

    /* Copy the path for storage so the caller can dispose of theirs */
    if (NULL == (path_copy = H5MM_strdup(path)))
        HGOTO_ERROR(H5E_PLUGIN, H5E_CANTALLOC, FAIL, "can't make internal copy of path");

#ifdef H5_HAVE_WIN32_API
    /* Clean up Microsoft Windows environment variables in the path string */
    if (H5_expand_windows_env_vars(&path_copy))
        HGOTO_ERROR(H5E_PLUGIN, H5E_CANTCONVERT, FAIL, "can't expand environment variable string");
#endif /* H5_HAVE_WIN32_API */

    /* If the table entry is in use, make some space */
    if (H5PL_paths_g[idx])
        if (H5PL__make_space_at(idx) < 0)
            HGOTO_ERROR(H5E_PLUGIN, H5E_NOSPACE, FAIL, "unable to make space in the table for the new entry");

    /* Insert the copy of the search path into the table at the specified index */
    H5PL_paths_g[idx] = path_copy;
    H5PL_num_paths_g++;

done:
    FUNC_LEAVE_NOAPI(ret_value)
} /* end H5PL__insert_at() */

/*-------------------------------------------------------------------------
 * Function:    H5PL__make_space_at()
 *
 * Purpose:     Free up a slot in the path table, moving existing path
 *              entries as necessary.
 *
 * Return:      SUCCEED/FAIL
 *
 *-------------------------------------------------------------------------
 */
static herr_t
H5PL__make_space_at(unsigned int idx)
{
    unsigned u;                   /* iterator */
    herr_t   ret_value = SUCCEED; /* Return value */

    FUNC_ENTER_PACKAGE_NOERR

    /* Check args - Just assert on package functions */
    assert(idx < H5PL_path_capacity_g);

    /* Copy the paths back to make a space  */
    for (u = H5PL_num_paths_g; u > idx; u--)
        H5PL_paths_g[u] = H5PL_paths_g[u - 1];

    H5PL_paths_g[idx] = NULL;

    FUNC_LEAVE_NOAPI(ret_value)
} /* end H5PL__make_space_at() */

/*-------------------------------------------------------------------------
 * Function:    H5PL__replace_at()
 *
 * Purpose:     Replace a path at a particular index in the path table.
 *              The path in the table must exist and will be freed by this
 *              function.
 *
 * Return:      SUCCEED/FAIL
 *
 *-------------------------------------------------------------------------
 */
static herr_t
H5PL__replace_at(const char *path, unsigned int idx)
{
    char  *path_copy = NULL;    /* copy of path string (for storing) */
    herr_t ret_value = SUCCEED; /* Return value */

    FUNC_ENTER_PACKAGE

    /* Check args - Just assert on package functions */
    assert(path);
<<<<<<< HEAD
    assert(HDstrlen(path));
=======
    assert(strlen(path));
>>>>>>> 07347cc5

    /* Check that the table entry is in use */
    if (!H5PL_paths_g[idx])
        HGOTO_ERROR(H5E_PLUGIN, H5E_CANTFREE, FAIL, "path entry at index %u in the table is NULL", idx);

    /* Copy the path for storage so the caller can dispose of theirs */
    if (NULL == (path_copy = H5MM_strdup(path)))
        HGOTO_ERROR(H5E_PLUGIN, H5E_CANTALLOC, FAIL, "can't make internal copy of path");

#ifdef H5_HAVE_WIN32_API
    /* Clean up Microsoft Windows environment variables in the path string */
    if (H5_expand_windows_env_vars(&path_copy))
        HGOTO_ERROR(H5E_PLUGIN, H5E_CANTCONVERT, FAIL, "can't expand environment variable string");
#endif /* H5_HAVE_WIN32_API */

    /* Free the existing path entry */
    H5PL_paths_g[idx] = (char *)H5MM_xfree(H5PL_paths_g[idx]);

    /* Copy the search path into the table at the specified index */
    H5PL_paths_g[idx] = path_copy;

done:
    FUNC_LEAVE_NOAPI(ret_value)
} /* end H5PL__replace_at() */

/*-------------------------------------------------------------------------
 * Function:    H5PL__create_path_table
 *
 * Purpose:     Create the collection of paths that will be searched
 *              when loading plugins.
 *
 * Return:      SUCCEED/FAIL
 *
 *-------------------------------------------------------------------------
 */
herr_t
H5PL__create_path_table(void)
{
    char *env_var = NULL;       /* Path string from environment variable */
    char *paths   = NULL;       /* Delimited paths string. Either from the
                                 * environment variable or the default.
                                 */
    char  *next_path = NULL;    /* A path tokenized from the paths string */
    char  *lasts     = NULL;    /* Context pointer for strtok_r() call */
    herr_t ret_value = SUCCEED; /* Return value */

    FUNC_ENTER_PACKAGE

    /* Allocate memory for the path table */
    H5PL_num_paths_g     = 0;
    H5PL_path_capacity_g = H5PL_INITIAL_PATH_CAPACITY;
    if (NULL == (H5PL_paths_g = (char **)H5MM_calloc((size_t)H5PL_path_capacity_g * sizeof(char *))))
        HGOTO_ERROR(H5E_PLUGIN, H5E_CANTALLOC, FAIL, "can't allocate memory for path table");

    /* Retrieve paths from HDF5_PLUGIN_PATH if the user sets it
     * or from the default paths if it isn't set.
     */
    env_var = getenv(HDF5_PLUGIN_PATH);
    if (NULL == env_var)
        paths = H5MM_strdup(H5PL_DEFAULT_PATH);
    else
        paths = H5MM_strdup(env_var);

    if (NULL == paths)
        HGOTO_ERROR(H5E_PLUGIN, H5E_CANTALLOC, FAIL, "can't allocate memory for path copy");

    /* Separate the paths and store them */
    next_path = HDstrtok_r(paths, H5PL_PATH_SEPARATOR, &lasts);
    while (next_path) {

        /* Insert the path into the table */
        if (H5PL__append_path(next_path) < 0)
            HGOTO_ERROR(H5E_PLUGIN, H5E_CANTALLOC, FAIL, "can't insert path: %s", next_path);

        /* Get the next path from the environment string */
        next_path = HDstrtok_r(NULL, H5PL_PATH_SEPARATOR, &lasts);
    } /* end while */

done:
    if (paths)
        paths = (char *)H5MM_xfree(paths);

    /* Try to clean up on errors */
    if (FAIL == ret_value) {
        if (H5PL_paths_g)
            H5PL_paths_g = (char **)H5MM_xfree(H5PL_paths_g);
        H5PL_path_capacity_g = 0;
    }

    FUNC_LEAVE_NOAPI(ret_value)
} /* end H5PL__create_path_table() */

/*-------------------------------------------------------------------------
 * Function:    H5PL__close_path_table
 *
 * Purpose:     Close the collection of paths that will be searched
 *              when loading plugins.
 *
 * Return:      SUCCEED/FAIL
 *
 *-------------------------------------------------------------------------
 */
herr_t
H5PL__close_path_table(void)
{
    unsigned u;                   /* iterator */
    herr_t   ret_value = SUCCEED; /* Return value */

    FUNC_ENTER_PACKAGE_NOERR

    /* Free paths */
    for (u = 0; u < H5PL_num_paths_g; u++)
        if (H5PL_paths_g[u])
            H5PL_paths_g[u] = (char *)H5MM_xfree(H5PL_paths_g[u]);

    /* Free path table */
    H5PL_paths_g = (char **)H5MM_xfree(H5PL_paths_g);

    /* Reset values */
    H5PL_num_paths_g = 0;

    FUNC_LEAVE_NOAPI(ret_value)

} /* end H5PL__close_path_table() */

/*-------------------------------------------------------------------------
 * Function:    H5PL__get_num_paths
 *
 * Purpose:     Gets the number of plugin paths that have been stored.
 *
 * Return:      Success:    The number of paths
 *              Failure:   Can't fail
 *-------------------------------------------------------------------------
 */
unsigned
H5PL__get_num_paths(void)
{
    FUNC_ENTER_PACKAGE_NOERR

    FUNC_LEAVE_NOAPI(H5PL_num_paths_g)

} /* end H5PL__get_num_paths() */

/*-------------------------------------------------------------------------
 * Function:    H5PL__expand_path_table
 *
 * Purpose:     Expand the path table when it's full.
 *
 * Return:      SUCCEED/FAIL
 *
 *-------------------------------------------------------------------------
 */
static herr_t
H5PL__expand_path_table(void)
{
    herr_t ret_value = SUCCEED;

    FUNC_ENTER_PACKAGE

    /* Update the capacity */
    H5PL_path_capacity_g += H5PL_PATH_CAPACITY_ADD;

    /* Resize the array */
    if (NULL ==
        (H5PL_paths_g = (char **)H5MM_realloc(H5PL_paths_g, (size_t)H5PL_path_capacity_g * sizeof(char *))))
        HGOTO_ERROR(H5E_PLUGIN, H5E_CANTALLOC, FAIL, "allocating additional memory for path table failed");

    /* Initialize the new memory */
    memset(H5PL_paths_g + H5PL_num_paths_g, 0, (size_t)H5PL_PATH_CAPACITY_ADD * sizeof(char *));

done:
    /* Set the path capacity back if there were problems */
    if (FAIL == ret_value)
        H5PL_path_capacity_g -= H5PL_PATH_CAPACITY_ADD;

    FUNC_LEAVE_NOAPI(ret_value)
} /* end H5PL__expand_path_table() */

/*-------------------------------------------------------------------------
 * Function:    H5PL__append_path
 *
 * Purpose:     Insert a path at the end of the table.
 *
 * Return:      SUCCEED/FAIL
 *
 *-------------------------------------------------------------------------
 */
herr_t
H5PL__append_path(const char *path)
{
    herr_t ret_value = SUCCEED; /* Return value */

    FUNC_ENTER_PACKAGE

    /* Check args - Just assert on package functions */
    assert(path);
<<<<<<< HEAD
    assert(HDstrlen(path));
=======
    assert(strlen(path));
>>>>>>> 07347cc5

    /* Insert the path at the end of the table */
    if (H5PL__insert_at(path, H5PL_num_paths_g) < 0)
        HGOTO_ERROR(H5E_PLUGIN, H5E_CANTINSERT, FAIL, "unable to append search path");

done:
    FUNC_LEAVE_NOAPI(ret_value)
} /* end H5PL__append_path() */

/*-------------------------------------------------------------------------
 * Function:    H5PL__prepend_path
 *
 * Purpose:     Insert a path at the beginning of the table.
 *
 * Return:      SUCCEED/FAIL
 *
 *-------------------------------------------------------------------------
 */
herr_t
H5PL__prepend_path(const char *path)
{
    herr_t ret_value = SUCCEED; /* Return value */

    FUNC_ENTER_PACKAGE

    /* Check args - Just assert on package functions */
    assert(path);
<<<<<<< HEAD
    assert(HDstrlen(path));
=======
    assert(strlen(path));
>>>>>>> 07347cc5

    /* Insert the path at the beginning of the table */
    if (H5PL__insert_at(path, 0) < 0)
        HGOTO_ERROR(H5E_PLUGIN, H5E_CANTINSERT, FAIL, "unable to prepend search path");

done:
    FUNC_LEAVE_NOAPI(ret_value)
} /* end H5PL__prepend_path() */

/*-------------------------------------------------------------------------
 * Function:    H5PL__replace_path
 *
 * Purpose:     Replace a path at particular index in the table.
 *
 * Return:      SUCCEED/FAIL
 *
 *-------------------------------------------------------------------------
 */
herr_t
H5PL__replace_path(const char *path, unsigned int idx)
{
    herr_t ret_value = SUCCEED; /* Return value */

    FUNC_ENTER_PACKAGE

    /* Check args - Just assert on package functions */
    assert(path);
<<<<<<< HEAD
    assert(HDstrlen(path));
=======
    assert(strlen(path));
>>>>>>> 07347cc5
    assert(idx < H5PL_path_capacity_g);

    /* Insert the path at the requested index */
    if (H5PL__replace_at(path, idx) < 0)
        HGOTO_ERROR(H5E_PLUGIN, H5E_CANTINSERT, FAIL, "unable to replace search path");

done:
    FUNC_LEAVE_NOAPI(ret_value)
} /* end H5PL__replace_path() */

/*-------------------------------------------------------------------------
 * Function:    H5PL__insert_path
 *
 * Purpose:     Insert a path at particular index in the table, moving
 *              any existing paths back to make space.
 *
 * Return:      SUCCEED/FAIL
 *
 *-------------------------------------------------------------------------
 */
herr_t
H5PL__insert_path(const char *path, unsigned int idx)
{
    herr_t ret_value = SUCCEED; /* Return value */

    FUNC_ENTER_PACKAGE

    /* Check args - Just assert on package functions */
    assert(path);
<<<<<<< HEAD
    assert(HDstrlen(path));
=======
    assert(strlen(path));
>>>>>>> 07347cc5
    assert(idx < H5PL_path_capacity_g);

    /* Insert the path at the requested index */
    if (H5PL__insert_at(path, idx) < 0)
        HGOTO_ERROR(H5E_PLUGIN, H5E_CANTINSERT, FAIL, "unable to insert search path");

done:
    FUNC_LEAVE_NOAPI(ret_value)
} /* end H5PL__insert_path() */

/*-------------------------------------------------------------------------
 * Function:    H5PL__remove_path
 *
 * Purpose:     Remove a path at particular index in the table, freeing
 *              the path string and moving the paths down to close the gap.
 *
 * Return:      SUCCEED/FAIL
 *
 *-------------------------------------------------------------------------
 */
herr_t
H5PL__remove_path(unsigned int idx)
{
    unsigned u;                   /* iterator */
    herr_t   ret_value = SUCCEED; /* Return value */

    FUNC_ENTER_PACKAGE

    /* Check args - Just assert on package functions */
    assert(idx < H5PL_path_capacity_g);

    /* Check if the path at that index is set */
    if (!H5PL_paths_g[idx])
        HGOTO_ERROR(H5E_PLUGIN, H5E_CANTDELETE, FAIL, "search path at index %u is NULL", idx);

    /* Delete the path */
    H5PL_num_paths_g--;
    H5PL_paths_g[idx] = (char *)H5MM_xfree(H5PL_paths_g[idx]);

    /* Shift the paths down to close the gap */
    for (u = idx; u < H5PL_num_paths_g; u++)
        H5PL_paths_g[u] = H5PL_paths_g[u + 1];

    /* Set the (former) last path to NULL */
    H5PL_paths_g[H5PL_num_paths_g] = NULL;

done:
    FUNC_LEAVE_NOAPI(ret_value)
} /* end H5PL__remove_path() */

/*-------------------------------------------------------------------------
 * Function:    H5PL__get_path
 *
 * Purpose:     Get a pointer to a path at particular index in the table.
 *
 * Return:      Success:    A pointer to a path string stored in the table
 *              Failure:    NULL
 *
 *-------------------------------------------------------------------------
 */
const char *
H5PL__get_path(unsigned int idx)
{
    char *ret_value = NULL; /* Return value */

    FUNC_ENTER_PACKAGE

    /* Get the path at the requested index */
    if (idx >= H5PL_num_paths_g)
        HGOTO_ERROR(H5E_ARGS, H5E_BADRANGE, NULL, "path index %u is out of range in table", idx);

    return H5PL_paths_g[idx];
done:
    FUNC_LEAVE_NOAPI(ret_value)
} /* end H5PL__get_path() */

/*-------------------------------------------------------------------------
 * Function:    H5PL__path_table_iterate
 *
 * Purpose:     Iterates over all the plugins in the plugin path table and
 *              calls the specified callback function on each plugin found.
 *
 * Return:      H5_ITER_CONT if all plugins are processed successfully
 *              H5_ITER_STOP if short-circuit success occurs while
 *                  processing plugins
 *              H5_ITER_ERROR if an error occurs while processing plugins
 *
 *-------------------------------------------------------------------------
 */
herr_t
H5PL__path_table_iterate(H5PL_iterate_type_t iter_type, H5PL_iterate_t iter_op, void *op_data)
{
    unsigned int u;
    herr_t       ret_value = H5_ITER_CONT;

    FUNC_ENTER_PACKAGE

    for (u = 0; (u < H5PL_num_paths_g) && (ret_value == H5_ITER_CONT); u++) {
        if ((ret_value =
                 H5PL__path_table_iterate_process_path(H5PL_paths_g[u], iter_type, iter_op, op_data)) < 0)
            HGOTO_ERROR(H5E_PLUGIN, H5E_BADITER, H5_ITER_ERROR,
                        "can't iterate over plugins in plugin path '%s'", H5PL_paths_g[u]);
    }

done:
    FUNC_LEAVE_NOAPI(ret_value)
} /* end H5PL__path_table_iterate() */

/*-------------------------------------------------------------------------
 * Function:    H5PL__path_table_iterate_process_path
 *
 * Purpose:     Iterates over all the plugins within a single plugin path
 *              entry in the plugin path table and calls the specified
 *              callback function on each plugin found. Two function
 *              definitions are for Unix and Windows.
 *
 * Return:      H5_ITER_CONT if all plugins are processed successfully
 *              H5_ITER_STOP if short-circuit success occurs while
 *                  processing plugins
 *              H5_ITER_ERROR if an error occurs while processing plugins
 *
 *-------------------------------------------------------------------------
 */
#ifndef H5_HAVE_WIN32_API
static herr_t
H5PL__path_table_iterate_process_path(const char *plugin_path, H5PL_iterate_type_t iter_type,
                                      H5PL_iterate_t iter_op, void *op_data)
{
    H5PL_type_t    plugin_type;
    const void    *plugin_info = NULL;
    bool           plugin_loaded;
    char          *path      = NULL;
    DIR           *dirp      = NULL; /* Directory stream */
    struct dirent *dp        = NULL; /* Directory entry */
    herr_t         ret_value = H5_ITER_CONT;

    FUNC_ENTER_PACKAGE

    assert(plugin_path);
    assert(iter_op);

    /* Open the directory - skip the path if the directory can't be opened */
    if (!(dirp = HDopendir(plugin_path)))
        HGOTO_DONE(H5_ITER_CONT);

    /* Iterate through all entries in the directory */
    while (NULL != (dp = HDreaddir(dirp))) {
        /* The library we are looking for should be called libxxx.so... on Unix
         * or libxxx.xxx.dylib on Mac.
         */
#ifndef __CYGWIN__
        if (!strncmp(dp->d_name, "lib", (size_t)3) &&
            (strstr(dp->d_name, ".so") || strstr(dp->d_name, ".dylib"))) {
#else
        if (!strncmp(dp->d_name, "cyg", (size_t)3) && strstr(dp->d_name, ".dll")) {
#endif

            bool      plugin_matches;
            h5_stat_t my_stat;
            size_t    len;

            /* Allocate & initialize the path name */
            len = strlen(plugin_path) + strlen(H5PL_PATH_SEPARATOR) + strlen(dp->d_name) + 1 /*\0*/ +
                  4; /* Extra "+4" to quiet GCC warning - 2019/07/05, QAK */

            if (NULL == (path = (char *)H5MM_calloc(len)))
                HGOTO_ERROR(H5E_PLUGIN, H5E_CANTALLOC, H5_ITER_ERROR, "can't allocate memory for path");

            snprintf(path, len, "%s/%s", plugin_path, dp->d_name);

            /* Get info for directory entry */
            if (HDstat(path, &my_stat) == -1)
                HGOTO_ERROR(H5E_FILE, H5E_CANTGET, H5_ITER_ERROR, "can't stat file %s -- error was: %s", path,
<<<<<<< HEAD
                            HDstrerror(errno));
=======
                            strerror(errno));
>>>>>>> 07347cc5

            /* If it is a directory, skip it */
            if (S_ISDIR(my_stat.st_mode))
                continue;

            /* Attempt to open the dynamic library */
            plugin_type   = H5PL_TYPE_ERROR;
            plugin_info   = NULL;
            plugin_loaded = false;
            if (H5PL__open(path, H5PL_TYPE_NONE, NULL, &plugin_loaded, &plugin_type, &plugin_info) < 0)
                HGOTO_ERROR(H5E_PLUGIN, H5E_CANTGET, H5_ITER_ERROR, "failed to open plugin '%s'", path);

            /* Determine if we should process this plugin */
            plugin_matches = (iter_type == H5PL_ITER_TYPE_ALL) ||
                             ((iter_type == H5PL_ITER_TYPE_FILTER) && (plugin_type == H5PL_TYPE_FILTER)) ||
                             ((iter_type == H5PL_ITER_TYPE_VOL) && (plugin_type == H5PL_TYPE_VOL)) ||
                             ((iter_type == H5PL_ITER_TYPE_VFD) && (plugin_type == H5PL_TYPE_VFD));

            /* If the plugin was successfully loaded, call supplied callback function on plugin */
            if (plugin_loaded && plugin_matches && (ret_value = iter_op(plugin_type, plugin_info, op_data)))
                break;

            path = (char *)H5MM_xfree(path);
        } /* end if */
    }     /* end while */

    if (ret_value < 0)
        HERROR(H5E_PLUGIN, H5E_CALLBACK, "callback operator function returned failure");

done:
    if (dirp)
        if (HDclosedir(dirp) < 0)
            HDONE_ERROR(H5E_FILE, H5E_CLOSEERROR, H5_ITER_ERROR, "can't close directory: %s",
<<<<<<< HEAD
                        HDstrerror(errno));
=======
                        strerror(errno));
>>>>>>> 07347cc5

    path = (char *)H5MM_xfree(path);

    FUNC_LEAVE_NOAPI(ret_value)
} /* end H5PL__path_table_iterate_process_path() */
#else  /* H5_HAVE_WIN32_API */
static herr_t
H5PL__path_table_iterate_process_path(const char *plugin_path, H5PL_iterate_type_t iter_type,
                                      H5PL_iterate_t iter_op, void *op_data)
{
    WIN32_FIND_DATAA fdFile;
    HANDLE           hFind = INVALID_HANDLE_VALUE;
    H5PL_type_t      plugin_type;
    const void      *plugin_info = NULL;
    bool             plugin_loaded;
    char            *path = NULL;
    char             service[2048];
    herr_t           ret_value = H5_ITER_CONT;

    FUNC_ENTER_PACKAGE

    /* Check args - Just assert on package functions */
    assert(plugin_path);
    assert(iter_op);

    /* Specify a file mask. *.* = We want everything! -
     * skip the path if the directory can't be opened */
    snprintf(service, sizeof(service), "%s\\*.dll", plugin_path);
    if ((hFind = FindFirstFileA(service, &fdFile)) == INVALID_HANDLE_VALUE)
        HGOTO_DONE(H5_ITER_CONT);

    /* Loop over all the files */
    do {
        /* Ignore '.' and '..' */
        if (strcmp(fdFile.cFileName, ".") != 0 && strcmp(fdFile.cFileName, "..") != 0) {
            bool   plugin_matches;
            size_t len;

            /* Allocate & initialize the path name */
            len = strlen(plugin_path) + strlen(H5PL_PATH_SEPARATOR) + strlen(fdFile.cFileName) + 1;

            if (NULL == (path = (char *)H5MM_calloc(len)))
                HGOTO_ERROR(H5E_PLUGIN, H5E_CANTALLOC, H5_ITER_ERROR, "can't allocate memory for path");

            snprintf(path, len, "%s\\%s", plugin_path, fdFile.cFileName);

            /* Ignore directories */
            if (fdFile.dwFileAttributes & FILE_ATTRIBUTE_DIRECTORY)
                continue;

            /* Attempt to open the dynamic library */
            plugin_type   = H5PL_TYPE_ERROR;
            plugin_info   = NULL;
            plugin_loaded = false;
            if (H5PL__open(path, H5PL_TYPE_NONE, NULL, &plugin_loaded, &plugin_type, &plugin_info) < 0)
                HGOTO_ERROR(H5E_PLUGIN, H5E_CANTGET, H5_ITER_ERROR, "failed to open plugin '%s'", path);

            /* Determine if we should process this plugin */
            plugin_matches = (iter_type == H5PL_ITER_TYPE_ALL) ||
                             ((iter_type == H5PL_ITER_TYPE_FILTER) && (plugin_type == H5PL_TYPE_FILTER)) ||
                             ((iter_type == H5PL_ITER_TYPE_VOL) && (plugin_type == H5PL_TYPE_VOL)) ||
                             ((iter_type == H5PL_ITER_TYPE_VFD) && (plugin_type == H5PL_TYPE_VFD));

            /* If the plugin was successfully loaded, call supplied callback function on plugin */
            if (plugin_loaded && plugin_matches && (ret_value = iter_op(plugin_type, plugin_info, op_data)))
                break;

            path = (char *)H5MM_xfree(path);
        }
    } while (FindNextFileA(hFind, &fdFile));

    if (ret_value < 0)
        HERROR(H5E_PLUGIN, H5E_CALLBACK, "callback operator function returned failure");

done:
    if (hFind != INVALID_HANDLE_VALUE)
        FindClose(hFind);

    path = (char *)H5MM_xfree(path);

    FUNC_LEAVE_NOAPI(ret_value)
} /* end H5PL__path_table_iterate_process_path() */
#endif /* H5_HAVE_WIN32_API */

/*-------------------------------------------------------------------------
 * Function:    H5PL__find_plugin_in_path_table
 *
 * Purpose:     Attempts to find a matching plugin in the file system
 *              using the paths stored in the path table.
 *.
 *              The 'found' parameter will be set appropriately.
 *
 * Return:      SUCCEED/FAIL
 *
 *-------------------------------------------------------------------------
 */
herr_t
H5PL__find_plugin_in_path_table(const H5PL_search_params_t *search_params, bool *found,
                                const void **plugin_info)
{
    unsigned int u; /* iterator */
    herr_t       ret_value = SUCCEED;

    FUNC_ENTER_PACKAGE

    /* Check args - Just assert on package functions */
    assert(search_params);
    assert(found);
    assert(plugin_info);

    /* Initialize output parameters */
    *found       = false;
    *plugin_info = NULL;

    /* Loop over the paths in the table, checking for an appropriate plugin */
    for (u = 0; u < H5PL_num_paths_g; u++) {

        /* Search for the plugin in this path */
        if (H5PL__find_plugin_in_path(search_params, found, H5PL_paths_g[u], plugin_info) < 0)
            HERROR(H5E_PLUGIN, H5E_CANTGET, "search in path %s encountered an error", H5PL_paths_g[u]);

        /* Break out if found */
        if (*found) {
            if (!plugin_info)
                HGOTO_ERROR(H5E_PLUGIN, H5E_BADVALUE, FAIL, "plugin info should not be NULL");
            break;
        }
    }

done:
    FUNC_LEAVE_NOAPI(ret_value)
} /* end H5PL__find_plugin_in_path_table() */

/*-------------------------------------------------------------------------
 * Function:    H5PL__find_plugin_in_path
 *
 * Purpose:     Given a path, this function opens the directory and invokes
 *              another function to go through all files to find the right
 *              plugin library. Two function definitions are for Unix and
 *              Windows.
 *
 *              The found parameter will be set to true and the info
 *              parameter will be filled in on success.
 *
 * Return:      SUCCEED/FAIL
 *
 *-------------------------------------------------------------------------
 */
#ifndef H5_HAVE_WIN32_API
static herr_t
H5PL__find_plugin_in_path(const H5PL_search_params_t *search_params, bool *found, const char *dir,
                          const void **plugin_info)
{
    char          *path      = NULL;
    DIR           *dirp      = NULL; /* Directory stream */
    struct dirent *dp        = NULL; /* Directory entry */
    herr_t         ret_value = SUCCEED;

    FUNC_ENTER_PACKAGE

    /* Check args - Just assert on package functions */
    assert(search_params);
    assert(found);
    assert(dir);
    assert(plugin_info);

    /* Initialize the found parameter */
    *found = false;

    /* Open the directory */
    if (!(dirp = HDopendir(dir)))
        HGOTO_ERROR(H5E_PLUGIN, H5E_OPENERROR, FAIL, "can't open directory (%s). Please verify its existence",
                    dir);

    /* Iterate through all entries in the directory */
    while (NULL != (dp = HDreaddir(dirp))) {

        /* The library we are looking for should be called libxxx.so... on Unix
         * or libxxx.xxx.dylib on Mac.
         */
#ifndef __CYGWIN__
        if (!strncmp(dp->d_name, "lib", (size_t)3) &&
            (strstr(dp->d_name, ".so") || strstr(dp->d_name, ".dylib"))) {
#else
        if (!strncmp(dp->d_name, "cyg", (size_t)3) && strstr(dp->d_name, ".dll")) {
#endif

            h5_stat_t my_stat;
            size_t    len;

            /* Allocate & initialize the path name */
            len = strlen(dir) + strlen(H5PL_PATH_SEPARATOR) + strlen(dp->d_name) + 1 /*\0*/ +
                  4; /* Extra "+4" to quiet GCC warning - 2019/07/05, QAK */

            if (NULL == (path = (char *)H5MM_calloc(len)))
                HGOTO_ERROR(H5E_PLUGIN, H5E_CANTALLOC, FAIL, "can't allocate memory for path");

            snprintf(path, len, "%s/%s", dir, dp->d_name);

            /* Get info for directory entry */
            if (HDstat(path, &my_stat) == -1)
                HGOTO_ERROR(H5E_FILE, H5E_CANTGET, FAIL, "can't stat file %s -- error was: %s", path,
<<<<<<< HEAD
                            HDstrerror(errno));
=======
                            strerror(errno));
>>>>>>> 07347cc5

            /* If it is a directory, skip it */
            if (S_ISDIR(my_stat.st_mode)) {
                path = (char *)H5MM_xfree(path);
                continue;
            }

            /* attempt to open the dynamic library */
            if (H5PL__open(path, search_params->type, search_params->key, found, NULL, plugin_info) < 0)
                HGOTO_ERROR(H5E_PLUGIN, H5E_CANTGET, FAIL, "search in directory failed");
            if (*found)
                HGOTO_DONE(SUCCEED);

            path = (char *)H5MM_xfree(path);
        } /* end if */
    }     /* end while */

done:
    if (dirp)
        if (HDclosedir(dirp) < 0)
<<<<<<< HEAD
            HDONE_ERROR(H5E_FILE, H5E_CLOSEERROR, FAIL, "can't close directory: %s", HDstrerror(errno));
=======
            HDONE_ERROR(H5E_FILE, H5E_CLOSEERROR, FAIL, "can't close directory: %s", strerror(errno));
>>>>>>> 07347cc5

    path = (char *)H5MM_xfree(path);

    FUNC_LEAVE_NOAPI(ret_value)
} /* end H5PL__find_plugin_in_path() */
#else  /* H5_HAVE_WIN32_API */
static herr_t
H5PL__find_plugin_in_path(const H5PL_search_params_t *search_params, bool *found, const char *dir,
                          const void **plugin_info)
{
    WIN32_FIND_DATAA fdFile;
    HANDLE           hFind = INVALID_HANDLE_VALUE;
    char            *path  = NULL;
    char             service[2048];
    herr_t           ret_value = SUCCEED;

    FUNC_ENTER_PACKAGE

    /* Check args - Just assert on package functions */
    assert(search_params);
    assert(found);
    assert(dir);
    assert(plugin_info);

    /* Initialize the found parameter */
    *found = false;

    /* Specify a file mask. *.* = We want everything! */
    snprintf(service, sizeof(service), "%s\\*.dll", dir);
    if ((hFind = FindFirstFileA(service, &fdFile)) == INVALID_HANDLE_VALUE)
        HGOTO_ERROR(H5E_PLUGIN, H5E_OPENERROR, FAIL, "can't open directory");

    /* Loop over all the files */
    do {
        /* Ignore '.' and '..' */
        if (strcmp(fdFile.cFileName, ".") != 0 && strcmp(fdFile.cFileName, "..") != 0) {

            /* XXX: Probably just continue here and move the code below over one tab */

            size_t len;

            /* Allocate & initialize the path name */
            len = strlen(dir) + strlen(H5PL_PATH_SEPARATOR) + strlen(fdFile.cFileName) + 1;

            if (NULL == (path = (char *)H5MM_calloc(len)))
                HGOTO_ERROR(H5E_PLUGIN, H5E_CANTALLOC, FAIL, "can't allocate memory for path");

            snprintf(path, len, "%s\\%s", dir, fdFile.cFileName);

            /* Ignore directories */
            if (fdFile.dwFileAttributes & FILE_ATTRIBUTE_DIRECTORY)
                continue;

            /* attempt to open the dynamic library */
            if (H5PL__open(path, search_params->type, search_params->key, found, NULL, plugin_info) < 0)
                HGOTO_ERROR(H5E_PLUGIN, H5E_CANTGET, FAIL, "search in directory failed");
            if (*found)
                HGOTO_DONE(SUCCEED);

            path = (char *)H5MM_xfree(path);
        }
    } while (FindNextFileA(hFind, &fdFile));

done:
    if (hFind != INVALID_HANDLE_VALUE)
        FindClose(hFind);
    if (path)
        path = (char *)H5MM_xfree(path);

    FUNC_LEAVE_NOAPI(ret_value)
} /* end H5PL__find_plugin_in_path() */
#endif /* H5_HAVE_WIN32_API */<|MERGE_RESOLUTION|>--- conflicted
+++ resolved
@@ -109,11 +109,7 @@
 
     /* Check args - Just assert on package functions */
     assert(path);
-<<<<<<< HEAD
-    assert(HDstrlen(path));
-=======
     assert(strlen(path));
->>>>>>> 07347cc5
 
     /* Expand the table if it is full */
     if (H5PL_num_paths_g == H5PL_path_capacity_g)
@@ -194,11 +190,7 @@
 
     /* Check args - Just assert on package functions */
     assert(path);
-<<<<<<< HEAD
-    assert(HDstrlen(path));
-=======
     assert(strlen(path));
->>>>>>> 07347cc5
 
     /* Check that the table entry is in use */
     if (!H5PL_paths_g[idx])
@@ -395,11 +387,7 @@
 
     /* Check args - Just assert on package functions */
     assert(path);
-<<<<<<< HEAD
-    assert(HDstrlen(path));
-=======
     assert(strlen(path));
->>>>>>> 07347cc5
 
     /* Insert the path at the end of the table */
     if (H5PL__insert_at(path, H5PL_num_paths_g) < 0)
@@ -427,11 +415,7 @@
 
     /* Check args - Just assert on package functions */
     assert(path);
-<<<<<<< HEAD
-    assert(HDstrlen(path));
-=======
     assert(strlen(path));
->>>>>>> 07347cc5
 
     /* Insert the path at the beginning of the table */
     if (H5PL__insert_at(path, 0) < 0)
@@ -459,11 +443,7 @@
 
     /* Check args - Just assert on package functions */
     assert(path);
-<<<<<<< HEAD
-    assert(HDstrlen(path));
-=======
     assert(strlen(path));
->>>>>>> 07347cc5
     assert(idx < H5PL_path_capacity_g);
 
     /* Insert the path at the requested index */
@@ -493,11 +473,7 @@
 
     /* Check args - Just assert on package functions */
     assert(path);
-<<<<<<< HEAD
-    assert(HDstrlen(path));
-=======
     assert(strlen(path));
->>>>>>> 07347cc5
     assert(idx < H5PL_path_capacity_g);
 
     /* Insert the path at the requested index */
@@ -671,11 +647,7 @@
             /* Get info for directory entry */
             if (HDstat(path, &my_stat) == -1)
                 HGOTO_ERROR(H5E_FILE, H5E_CANTGET, H5_ITER_ERROR, "can't stat file %s -- error was: %s", path,
-<<<<<<< HEAD
-                            HDstrerror(errno));
-=======
                             strerror(errno));
->>>>>>> 07347cc5
 
             /* If it is a directory, skip it */
             if (S_ISDIR(my_stat.st_mode))
@@ -709,11 +681,7 @@
     if (dirp)
         if (HDclosedir(dirp) < 0)
             HDONE_ERROR(H5E_FILE, H5E_CLOSEERROR, H5_ITER_ERROR, "can't close directory: %s",
-<<<<<<< HEAD
-                        HDstrerror(errno));
-=======
                         strerror(errno));
->>>>>>> 07347cc5
 
     path = (char *)H5MM_xfree(path);
 
@@ -916,11 +884,7 @@
             /* Get info for directory entry */
             if (HDstat(path, &my_stat) == -1)
                 HGOTO_ERROR(H5E_FILE, H5E_CANTGET, FAIL, "can't stat file %s -- error was: %s", path,
-<<<<<<< HEAD
-                            HDstrerror(errno));
-=======
                             strerror(errno));
->>>>>>> 07347cc5
 
             /* If it is a directory, skip it */
             if (S_ISDIR(my_stat.st_mode)) {
@@ -941,11 +905,7 @@
 done:
     if (dirp)
         if (HDclosedir(dirp) < 0)
-<<<<<<< HEAD
-            HDONE_ERROR(H5E_FILE, H5E_CLOSEERROR, FAIL, "can't close directory: %s", HDstrerror(errno));
-=======
             HDONE_ERROR(H5E_FILE, H5E_CLOSEERROR, FAIL, "can't close directory: %s", strerror(errno));
->>>>>>> 07347cc5
 
     path = (char *)H5MM_xfree(path);
 
