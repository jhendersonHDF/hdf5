--- conflicted
+++ resolved
@@ -576,162 +576,26 @@
 hid_t
 H5Dget_create_plist(hid_t dset_id)
 {
-<<<<<<< HEAD
     H5VL_t     *vol_plugin;
     void       *dset;
-    hid_t		ret_value = FAIL;              /* Return value */
-=======
-    H5D_t		*dataset;                  /* Dataset structure */
-    H5P_genplist_t      *dcpl_plist;            /* Dataset's DCPL */
-    H5P_genplist_t      *new_plist;             /* Copy of dataset's DCPL */
-    H5O_fill_t          copied_fill;            /* Fill value to tweak */
-    hid_t		new_dcpl_id = FAIL;
-    hid_t		ret_value = SUCCEED;    /* Return value */
->>>>>>> 5ecebe5b
+    hid_t       ret_value = FAIL;              /* Return value */
 
     FUNC_ENTER_API(FAIL)
     H5TRACE1("i", "i", dset_id);
 
-<<<<<<< HEAD
     /* get the plugin pointer */
     if (NULL == (vol_plugin = (H5VL_t *)H5I_get_aux(dset_id)))
         HGOTO_ERROR(H5E_ARGS, H5E_BADTYPE, FAIL, "ID does not contain VOL information")
     /* get the dataset object */
     if(NULL == (dset = (void *)H5I_object(dset_id)))
         HGOTO_ERROR(H5E_ARGS, H5E_BADTYPE, FAIL, "invalid dataset identifier")
-=======
-    /* Check args */
-    if(NULL == (dataset = (H5D_t *)H5I_object_verify(dset_id, H5I_DATASET)))
-	HGOTO_ERROR(H5E_ARGS, H5E_BADTYPE, FAIL, "not a dataset")
-
-    if((ret_value = H5D_get_create_plist(dataset)) < 0)
-	HGOTO_ERROR(H5E_ARGS, H5E_BADTYPE, FAIL, "not a dataset")
-
-done:
-    FUNC_LEAVE_API(ret_value)
-} /* end H5Dget_create_plist() */
-
--
-/*-------------------------------------------------------------------------
- * Function:	H5D_get_create_plist
- *
- * Purpose:	Private function for H5Dget_create_plist
- *
- * Return:	Success:	ID for a copy of the dataset creation
- *				property list.  The template should be
- *				released by calling H5P_close().
- *
- *		Failure:	FAIL
- *
- * Programmer:	Robb Matzke
- *		Tuesday, February  3, 1998
- *
- *-------------------------------------------------------------------------
- */
-hid_t
-H5D_get_create_plist(H5D_t *dset)
-{
-    H5P_genplist_t      *dcpl_plist;            /* Dataset's DCPL */
-    H5P_genplist_t      *new_plist;             /* Copy of dataset's DCPL */
-    H5O_fill_t          copied_fill;            /* Fill value to tweak */
-    hid_t		new_dcpl_id = FAIL;
-    hid_t		ret_value;              /* Return value */
-
-    FUNC_ENTER_NOAPI(FAIL)
-
-    /* Check args */
-    if(NULL == (dcpl_plist = (H5P_genplist_t *)H5I_object(dset->shared->dcpl_id)))
-        HGOTO_ERROR(H5E_ARGS, H5E_BADTYPE, FAIL, "can't get property list")
-
-    /* Copy the creation property list */
-    if((new_dcpl_id = H5P_copy_plist(dcpl_plist, TRUE)) < 0)
-        HGOTO_ERROR(H5E_DATASET, H5E_CANTGET, FAIL, "unable to copy the creation property list")
-    if(NULL == (new_plist = (H5P_genplist_t *)H5I_object(new_dcpl_id)))
-        HGOTO_ERROR(H5E_ARGS, H5E_BADTYPE, FAIL, "can't get property list")
-
-    /* Retrieve any object creation properties */
-    if(H5O_get_create_plist(&dset->oloc, H5AC_ind_dxpl_id, new_plist) < 0)
-        HGOTO_ERROR(H5E_DATASET, H5E_CANTGET, FAIL, "can't get object creation info")
-
-    /* Get the fill value property */
-    if(H5P_get(new_plist, H5D_CRT_FILL_VALUE_NAME, &copied_fill) < 0)
-        HGOTO_ERROR(H5E_PLIST, H5E_CANTGET, FAIL, "can't get fill value")
-
-    /* Check if there is a fill value, but no type yet */
-    if(copied_fill.buf != NULL && copied_fill.type == NULL) {
-        H5T_path_t *tpath;      /* Conversion information*/
-
-        /* Copy the dataset type into the fill value message */
-        if(NULL == (copied_fill.type = H5T_copy(dset->shared->type, H5T_COPY_TRANSIENT)))
-            HGOTO_ERROR(H5E_DATASET, H5E_CANTINIT, FAIL, "unable to copy dataset datatype for fill value")
-
-        /* Set up type conversion function */
-        if(NULL == (tpath = H5T_path_find(dset->shared->type, copied_fill.type, NULL, NULL, H5AC_ind_dxpl_id, FALSE)))
-            HGOTO_ERROR(H5E_DATASET, H5E_UNSUPPORTED, FAIL, "unable to convert between src and dest data types")
-
-        /* Convert disk form of fill value into memory form */
-        if(!H5T_path_noop(tpath)) {
-            hid_t dst_id, src_id;       /* Source & destination datatypes for type conversion */
-            uint8_t *bkg_buf = NULL;    /* Background conversion buffer */
-            size_t bkg_size;            /* Size of background buffer */
-
-            /* Wrap copies of types to convert */
-            dst_id = H5I_register(H5I_DATATYPE, H5T_copy(copied_fill.type, H5T_COPY_TRANSIENT), FALSE);
-            if(dst_id < 0)
-                HGOTO_ERROR(H5E_DATATYPE, H5E_CANTINIT, FAIL, "unable to copy/register datatype")
-            src_id = H5I_register(H5I_DATATYPE, H5T_copy(dset->shared->type, H5T_COPY_ALL), FALSE);
-            if(src_id < 0) {
-                H5I_dec_ref(dst_id);
-                HGOTO_ERROR(H5E_DATATYPE, H5E_CANTINIT, FAIL, "unable to copy/register datatype")
-            } /* end if */
-
-            /* Allocate a background buffer */
-            bkg_size = MAX(H5T_GET_SIZE(copied_fill.type), H5T_GET_SIZE(dset->shared->type));
-            if(H5T_path_bkg(tpath) && NULL == (bkg_buf = H5FL_BLK_CALLOC(type_conv, bkg_size))) {
-                H5I_dec_ref(src_id);
-                H5I_dec_ref(dst_id);
-                HGOTO_ERROR(H5E_RESOURCE, H5E_NOSPACE, FAIL, "memory allocation failed")
-            } /* end if */
-
-            /* Convert fill value */
-            if(H5T_convert(tpath, src_id, dst_id, (size_t)1, (size_t)0, (size_t)0, copied_fill.buf, bkg_buf, H5AC_ind_dxpl_id) < 0) {
-                H5I_dec_ref(src_id);
-                H5I_dec_ref(dst_id);
-                if(bkg_buf)
-                    bkg_buf = H5FL_BLK_FREE(type_conv, bkg_buf);
-                HGOTO_ERROR(H5E_DATASET, H5E_CANTCONVERT, FAIL, "datatype conversion failed")
-            } /* end if */
-
-            /* Release local resources */
-            if(H5I_dec_ref(src_id) < 0)
-                HGOTO_ERROR(H5E_DATASET, H5E_CANTDEC, FAIL, "unable to close temporary object")
-            if(H5I_dec_ref(dst_id) < 0)
-                HGOTO_ERROR(H5E_DATASET, H5E_CANTDEC, FAIL, "unable to close temporary object")
-            if(bkg_buf)
-                bkg_buf = H5FL_BLK_FREE(type_conv, bkg_buf);
-        } /* end if */
-    } /* end if */
-
-    /* Set back the fill value property to property list */
-    if(H5P_set(new_plist, H5D_CRT_FILL_VALUE_NAME, &copied_fill) < 0)
-        HGOTO_ERROR(H5E_DATASET, H5E_CANTSET, FAIL, "unable to set property list fill value")
-
-    /* Set the return value */
-    ret_value = new_dcpl_id;
->>>>>>> 5ecebe5b
 
     if(H5VL_dataset_get(dset, vol_plugin, H5VL_DATASET_GET_DCPL, H5AC_dxpl_id, H5_EVENT_QUEUE_NULL, &ret_value) < 0)
         HGOTO_ERROR(H5E_INTERNAL, H5E_CANTGET, FAIL, "unable to get dataset creation properties")
 
-<<<<<<< HEAD
 done:
     FUNC_LEAVE_API(ret_value)
 } /* end H5Dget_create_plist() */
-=======
-    FUNC_LEAVE_NOAPI(ret_value)
-} /* end H5D_get_create_plist() */
->>>>>>> 5ecebe5b
 
  
