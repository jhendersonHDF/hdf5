--- conflicted
+++ resolved
@@ -113,11 +113,7 @@
 #endif /* NDEBUG */
 
     /* Get the file for the object */
-<<<<<<< HEAD
-    if ((file_id = H5F_get_file_id(vol_obj, type, FALSE)) < 0)
-=======
     if ((file_id = H5F_get_file_id(vol_obj, type, false)) < 0)
->>>>>>> 07347cc5
         HGOTO_ERROR(H5E_ARGS, H5E_BADTYPE, FAIL, "not a file or file object");
 
     /* Retrieve VOL object */
@@ -353,11 +349,7 @@
         HGOTO_ERROR(H5E_REFERENCE, H5E_CANTOPENOBJ, H5I_INVALID_HID, "unable to open object by token");
 
     /* Register object */
-<<<<<<< HEAD
-    if ((ret_value = H5VL_register(opened_type, opened_obj, vol_obj->connector, TRUE)) < 0)
-=======
     if ((ret_value = H5VL_register(opened_type, opened_obj, vol_obj->connector, true)) < 0)
->>>>>>> 07347cc5
         HGOTO_ERROR(H5E_REFERENCE, H5E_CANTREGISTER, H5I_INVALID_HID, "unable to register object handle");
 
 done:
@@ -445,11 +437,7 @@
         HGOTO_ERROR(H5E_REFERENCE, H5E_CANTGET, FAIL, "unable to retrieve object token");
 
     /* Get the file for the object */
-<<<<<<< HEAD
-    if ((file_id = H5F_get_file_id(vol_obj, vol_obj_type, FALSE)) < 0)
-=======
     if ((file_id = H5F_get_file_id(vol_obj, vol_obj_type, false)) < 0)
->>>>>>> 07347cc5
         HGOTO_ERROR(H5E_ARGS, H5E_BADTYPE, FAIL, "not a file or file object");
 
     /* Retrieve VOL object */
@@ -593,11 +581,7 @@
         HGOTO_ERROR(H5E_ARGS, H5E_BADVALUE, H5I_INVALID_HID, "invalid reference type");
 
     /* Verify access property list and set up collective metadata if appropriate */
-<<<<<<< HEAD
-    if (H5CX_set_apl(&oapl_id, H5P_CLS_DACC, obj_id, FALSE) < 0)
-=======
     if (H5CX_set_apl(&oapl_id, H5P_CLS_DACC, obj_id, false) < 0)
->>>>>>> 07347cc5
         HGOTO_ERROR(H5E_REFERENCE, H5E_CANTSET, H5I_INVALID_HID, "can't set access property list info");
 
     /* Get the VOL object */
@@ -623,11 +607,7 @@
         HGOTO_ERROR(H5E_REFERENCE, H5E_CANTOPENOBJ, H5I_INVALID_HID, "unable to open object by token");
 
     /* Register object */
-<<<<<<< HEAD
-    if ((ret_value = H5VL_register(opened_type, opened_obj, vol_obj->connector, TRUE)) < 0)
-=======
     if ((ret_value = H5VL_register(opened_type, opened_obj, vol_obj->connector, true)) < 0)
->>>>>>> 07347cc5
         HGOTO_ERROR(H5E_REFERENCE, H5E_CANTREGISTER, H5I_INVALID_HID, "unable to register object handle");
 
 done:
@@ -693,11 +673,7 @@
         HGOTO_ERROR(H5E_ARGS, H5E_BADTYPE, H5I_INVALID_HID, "invalid location identifier");
 
     /* Get the file for the object */
-<<<<<<< HEAD
-    if ((file_id = H5F_get_file_id(vol_obj, vol_obj_type, FALSE)) < 0)
-=======
     if ((file_id = H5F_get_file_id(vol_obj, vol_obj_type, false)) < 0)
->>>>>>> 07347cc5
         HGOTO_ERROR(H5E_ARGS, H5E_BADTYPE, H5I_INVALID_HID, "not a file or file object");
 
     /* Retrieve VOL object */
@@ -721,11 +697,7 @@
         HGOTO_ERROR(H5E_REFERENCE, H5E_CANTGET, H5I_INVALID_HID, "unable to get dataspace");
 
     /* Register */
-<<<<<<< HEAD
-    if ((ret_value = H5I_register(H5I_DATASPACE, space, TRUE)) < 0)
-=======
     if ((ret_value = H5I_register(H5I_DATASPACE, space, true)) < 0)
->>>>>>> 07347cc5
         HGOTO_ERROR(H5E_REFERENCE, H5E_CANTREGISTER, H5I_INVALID_HID, "unable to register dataspace ID");
 
 done:
