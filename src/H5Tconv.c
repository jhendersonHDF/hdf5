/* * * * * * * * * * * * * * * * * * * * * * * * * * * * * * * * * * * * * * *
 * Copyright by The HDF Group.                                               *
 * All rights reserved.                                                      *
 *                                                                           *
 * This file is part of HDF5.  The full HDF5 copyright notice, including     *
 * terms governing use, modification, and redistribution, is contained in    *
 * the COPYING file, which can be found at the root of the source code       *
 * distribution tree, or in https://www.hdfgroup.org/licenses.               *
 * If you do not have access to either file, you may request a copy from     *
 * help@hdfgroup.org.                                                        *
 * * * * * * * * * * * * * * * * * * * * * * * * * * * * * * * * * * * * * * */

/*
 * Module Info:    Datatype conversions for the H5T interface.
 */

/****************/
/* Module Setup */
/****************/

#include "H5Tmodule.h" /* This source code file is part of the H5T module */

/***********/
/* Headers */
/***********/
#include "H5private.h"   /* Generic Functions            */
#include "H5CXprivate.h" /* API Contexts                         */
#include "H5Dprivate.h"  /* Datasets                */
#include "H5Eprivate.h"  /* Error handling              */
#include "H5FLprivate.h" /* Free Lists                           */
#include "H5Iprivate.h"  /* IDs                      */
#include "H5MMprivate.h" /* Memory management            */
#include "H5Pprivate.h"  /* Property lists            */
#include "H5Tpkg.h"      /* Datatypes                */

/****************/
/* Local Macros */
/****************/

/*
 * These macros are for the bodies of functions that convert buffers of one
 * atomic type to another using hardware.
 *
 * They all start with `H5T_CONV_' and end with two letters that represent the
 * source and destination types, respectively. The letters `s' and `S' refer to
 * signed integers while the letters `u' and `U' refer to unsigned integers, and
 * the letters `f' and `F' refer to floating-point values.
 *
 * The letter which is capitalized indicates that the corresponding type
 * (source or destination) is at least as large as the other type.
 *
 * Certain conversions may experience overflow conditions which arise when the
 * source value has a magnitude that cannot be represented by the destination
 * type.
 *
 * Suffix    Description
 * ------    -----------
 * sS:        Signed integers to signed integers where the destination is
 *        at least as wide as the source.     This case cannot generate
 *        overflows.
 *
 * sU:        Signed integers to unsigned integers where the destination is
 *        at least as wide as the source.     This case experiences
 *        overflows when the source value is negative.
 *
 * uS:        Unsigned integers to signed integers where the destination is
 *        at least as wide as the source.     This case can experience
 *        overflows when the source and destination are the same size.
 *
 * uU:        Unsigned integers to unsigned integers where the destination
 *        is at least as wide as the source.  Overflows are not
 *        possible in this case.
 *
 * Ss:        Signed integers to signed integers where the source is at
 *        least as large as the destination.  Overflows can occur when
 *        the destination is narrower than the source.
 *
 * Su:        Signed integers to unsigned integers where the source is at
 *        least as large as the destination.  Overflows occur when the
 *        source value is negative and can also occur if the
 *        destination is narrower than the source.
 *
 * Us:        Unsigned integers to signed integers where the source is at
 *        least as large as the destination.  Overflows can occur for
 *        all sizes.
 *
 * Uu:        Unsigned integers to unsigned integers where the source is at
 *        least as large as the destination. Overflows can occur if the
 *        destination is narrower than the source.
 *
 * su:        Conversion from signed integers to unsigned integers where
 *        the source and destination are the same size. Overflow occurs
 *        when the source value is negative.
 *
 * us:        Conversion from unsigned integers to signed integers where
 *        the source and destination are the same size.  Overflow
 *        occurs when the source magnitude is too large for the
 *        destination.
 *
 * fF:        Floating-point values to floating-point values where the
 *              destination is at least as wide as the source.     This case
 *              cannot generate overflows.
 *
 * Ff:        Floating-point values to floating-point values the source is at
 *        least as large as the destination.  Overflows can occur when
 *        the destination is narrower than the source.
 *
 * xF:          Integers to float-point(float or double) values where the destination
 *              is at least as wide as the source.  This case cannot generate
 *              overflows.
 *
 * Fx:          Float-point(float or double) values to integer where the source is
 *              at least as wide as the destination.  Overflow can occur
 *              when the source magnitude is too large for the destination.
 *
 * The macros take a subset of these arguments in the order listed here:
 *
 * CDATA:    A pointer to the H5T_cdata_t structure that was passed to the
 *           conversion function.
 *
 * STYPE:    The hid_t value for the source datatype.
 *
 * DTYPE:    The hid_t value for the destination datatype.
 *
 * BUF:      A pointer to the conversion buffer.
 *
 * NELMTS:   The number of values to be converted.
 *
 * ST:       The C name for source datatype (e.g., int)
 *
 * DT:       The C name for the destination datatype (e.g., signed char)
 *
 * D_MIN:    The minimum possible destination value.     For unsigned
 *        destination types this should be zero.    For signed
 *        destination types it's a negative value with a magnitude that
 *        is usually one greater than D_MAX.  Source values which are
 *        smaller than D_MIN generate overflows.
 *
 * D_MAX:    The maximum possible destination value. Source values which
 *        are larger than D_MAX generate overflows.
 *
 * The macros are implemented with a generic programming technique, similar
 * to templates in C++.  The macro which defines the "core" part of the
 * conversion (which actually moves the data from the source to the destination)
 * is invoked inside the H5T_CONV "template" macro by "gluing" it together,
 * which allows the core conversion macro to be invoked as necessary.
 *
 * "Core" macros come in two flavors: one which calls the exception handling
 * routine and one which doesn't (the "_NOEX" variant).  The presence of the
 * exception handling routine is detected before the loop over the values and
 * the appropriate core routine loop is executed.
 *
 * The generic "core" macros are: (others are specific to particular conversion)
 *
 * Suffix    Description
 * ------    -----------
 * xX:        Generic Conversion where the destination is at least as
 *              wide as the source.  This case cannot generate overflows.
 *
 * Xx:        Generic signed conversion where the source is at least as large
 *              as the destination.  Overflows can occur when the destination is
 *              narrower than the source.
 *
 * Ux:        Generic conversion for the `Us', `Uu' & `us' cases
 *        Overflow occurs when the source magnitude is too large for the
 *        destination.
 *
 */
#define H5T_CONV_xX_CORE(STYPE, DTYPE, S, D, ST, DT, D_MIN, D_MAX)                                           \
    {                                                                                                        \
        *(D) = (DT)(*(S));                                                                                   \
    }
#define H5T_CONV_xX_NOEX_CORE(STYPE, DTYPE, S, D, ST, DT, D_MIN, D_MAX)                                      \
    {                                                                                                        \
        *(D) = (DT)(*(S));                                                                                   \
    }

/* Added a condition branch(else if (*(S) == (DT)(D_MAX))) which seems redundant.
 * It handles a special situation when the source is "float" and assigned the value
 * of "INT_MAX".  A compiler may do roundup making this value "INT_MAX+1".  However,
 * when do comparison "if (*(S) > (DT)(D_MAX))", the compiler may consider them
 * equal. In this case, do not return exception but make sure the maximum is assigned
 * to the destination.   SLU - 2005/06/29
 */
#define H5T_CONV_Xx_CORE(STYPE, DTYPE, S, D, ST, DT, D_MIN, D_MAX)                                           \
    {                                                                                                        \
        if (*(S) > (ST)(D_MAX)) {                                                                            \
            H5T_conv_ret_t except_ret =                                                                      \
                (cb_struct.func)(H5T_CONV_EXCEPT_RANGE_HI, src_id, dst_id, S, D, cb_struct.user_data);       \
            if (except_ret == H5T_CONV_UNHANDLED)                                                            \
                /* Let compiler convert if case is ignored by user handler*/                                 \
                *(D) = (DT)(D_MAX);                                                                          \
            else if (except_ret == H5T_CONV_ABORT)                                                           \
                HGOTO_ERROR(H5E_DATATYPE, H5E_CANTCONVERT, FAIL, "can't handle conversion exception");       \
            /* if(except_ret==H5T_CONV_HANDLED): Fall through, user handled it */                            \
        }                                                                                                    \
        else if (*(S) < (ST)(D_MIN)) {                                                                       \
            H5T_conv_ret_t except_ret =                                                                      \
                (cb_struct.func)(H5T_CONV_EXCEPT_RANGE_LOW, src_id, dst_id, S, D, cb_struct.user_data);      \
            if (except_ret == H5T_CONV_UNHANDLED)                                                            \
                /* Let compiler convert if case is ignored by user handler*/                                 \
                *(D) = (DT)(D_MIN);                                                                          \
            else if (except_ret == H5T_CONV_ABORT)                                                           \
                HGOTO_ERROR(H5E_DATATYPE, H5E_CANTCONVERT, FAIL, "can't handle conversion exception");       \
            /* if(except_ret==H5T_CONV_HANDLED): Fall through, user handled it */                            \
        }                                                                                                    \
        else                                                                                                 \
            *(D) = (DT)(*(S));                                                                               \
    }
#define H5T_CONV_Xx_NOEX_CORE(STYPE, DTYPE, S, D, ST, DT, D_MIN, D_MAX)                                      \
    {                                                                                                        \
        if (*(S) > (ST)(D_MAX)) {                                                                            \
            *(D) = (DT)(D_MAX);                                                                              \
        }                                                                                                    \
        else if (*(S) < (ST)(D_MIN)) {                                                                       \
            *(D) = (DT)(D_MIN);                                                                              \
        }                                                                                                    \
        else                                                                                                 \
            *(D) = (DT)(*(S));                                                                               \
    }

#define H5T_CONV_Ux_CORE(STYPE, DTYPE, S, D, ST, DT, D_MIN, D_MAX)                                           \
    {                                                                                                        \
        if (*(S) > (ST)(D_MAX)) {                                                                            \
            H5T_conv_ret_t except_ret =                                                                      \
                (cb_struct.func)(H5T_CONV_EXCEPT_RANGE_HI, src_id, dst_id, S, D, cb_struct.user_data);       \
            if (except_ret == H5T_CONV_UNHANDLED)                                                            \
                /* Let compiler convert if case is ignored by user handler*/                                 \
                *(D) = (DT)(D_MAX);                                                                          \
            else if (except_ret == H5T_CONV_ABORT)                                                           \
                HGOTO_ERROR(H5E_DATATYPE, H5E_CANTCONVERT, FAIL, "can't handle conversion exception");       \
            /* if(except_ret==H5T_CONV_HANDLED): Fall through, user handled it */                            \
        }                                                                                                    \
        else                                                                                                 \
            *(D) = (DT)(*(S));                                                                               \
    }
#define H5T_CONV_Ux_NOEX_CORE(STYPE, DTYPE, S, D, ST, DT, D_MIN, D_MAX)                                      \
    {                                                                                                        \
        if (*(S) > (ST)(D_MAX)) {                                                                            \
            *(D) = (DT)(D_MAX);                                                                              \
        }                                                                                                    \
        else                                                                                                 \
            *(D) = (DT)(*(S));                                                                               \
    }

#define H5T_CONV_sS(STYPE, DTYPE, ST, DT, D_MIN, D_MAX)                                                      \
    do {                                                                                                     \
        HDcompile_assert(sizeof(ST) <= sizeof(DT));                                                          \
        H5T_CONV(H5T_CONV_xX, STYPE, DTYPE, ST, DT, D_MIN, D_MAX, N)                                         \
    } while (0)

#define H5T_CONV_sU_CORE(STYPE, DTYPE, S, D, ST, DT, D_MIN, D_MAX)                                           \
    {                                                                                                        \
        if (*(S) < 0) {                                                                                      \
            H5T_conv_ret_t except_ret =                                                                      \
                (cb_struct.func)(H5T_CONV_EXCEPT_RANGE_LOW, src_id, dst_id, S, D, cb_struct.user_data);      \
            if (except_ret == H5T_CONV_UNHANDLED)                                                            \
                /* Let compiler convert if case is ignored by user handler*/                                 \
                *(D) = 0;                                                                                    \
            else if (except_ret == H5T_CONV_ABORT)                                                           \
                HGOTO_ERROR(H5E_DATATYPE, H5E_CANTCONVERT, FAIL, "can't handle conversion exception");       \
            /* if(except_ret==H5T_CONV_HANDLED): Fall through, user handled it */                            \
        }                                                                                                    \
        else                                                                                                 \
            *(D) = (DT)(*(S));                                                                               \
    }
#define H5T_CONV_sU_NOEX_CORE(STYPE, DTYPE, S, D, ST, DT, D_MIN, D_MAX)                                      \
    {                                                                                                        \
        if (*(S) < 0)                                                                                        \
            *(D) = 0;                                                                                        \
        else                                                                                                 \
            *(D) = (DT)(*(S));                                                                               \
    }

#define H5T_CONV_sU(STYPE, DTYPE, ST, DT, D_MIN, D_MAX)                                                      \
    do {                                                                                                     \
        HDcompile_assert(sizeof(ST) <= sizeof(DT));                                                          \
        H5T_CONV(H5T_CONV_sU, STYPE, DTYPE, ST, DT, D_MIN, D_MAX, N)                                         \
    } while (0)

/* Define to 1 if overflow is possible during conversion, 0 otherwise
 * Because destination is at least as wide as the source, this should only
 * occur between types of equal size */
#define H5T_CONV_uS_UCHAR_SHORT 0
#define H5T_CONV_uS_UCHAR_INT   0
#define H5T_CONV_uS_UCHAR_LONG  0
#define H5T_CONV_uS_UCHAR_LLONG 0
#if H5_SIZEOF_SHORT == H5_SIZEOF_INT
#define H5T_CONV_uS_USHORT_INT 1
#else
#define H5T_CONV_uS_USHORT_INT 0
#endif
#define H5T_CONV_uS_USHORT_LONG  0
#define H5T_CONV_uS_USHORT_LLONG 0
#if H5_SIZEOF_INT == H5_SIZEOF_LONG
#define H5T_CONV_uS_UINT_LONG 1
#else
#define H5T_CONV_uS_UINT_LONG 0
#endif
#define H5T_CONV_uS_UINT_LLONG 0
#if H5_SIZEOF_LONG == H5_SIZEOF_LONG_LONG
#define H5T_CONV_uS_ULONG_LLONG 1
#else
#define H5T_CONV_uS_ULONG_LLONG 0
#endif

/* Note. If an argument is stringified or concatenated, the prescan does not
 * occur. To expand the macro, then stringify or concatenate its expansion,
 * one macro must call another macro that does the stringification or
 * concatenation. */
#define H5T_CONV_uS_EVAL_TYPES(STYPE, DTYPE) H5_GLUE4(H5T_CONV_uS_, STYPE, _, DTYPE)

/* Called if overflow is possible */
#define H5T_CONV_uS_CORE_1(S, D, ST, DT, D_MIN, D_MAX)                                                       \
    if (*(S) > (DT)(D_MAX)) {                                                                                \
        H5T_conv_ret_t except_ret =                                                                          \
            (cb_struct.func)(H5T_CONV_EXCEPT_RANGE_HI, src_id, dst_id, S, D, cb_struct.user_data);           \
        if (except_ret == H5T_CONV_UNHANDLED)                                                                \
            /* Let compiler convert if case is ignored by user handler */                                    \
            *(D) = (DT)(D_MAX);                                                                              \
        else if (except_ret == H5T_CONV_ABORT)                                                               \
            HGOTO_ERROR(H5E_DATATYPE, H5E_CANTCONVERT, FAIL, "can't handle conversion exception");           \
        /* if (except_ret==H5T_CONV_HANDLED): Fall through, user handled it */                               \
    }                                                                                                        \
    else                                                                                                     \
        *(D) = (DT)(*(S));

/* Called if no overflow is possible */
#define H5T_CONV_uS_CORE_0(S, D, ST, DT, D_MIN, D_MAX) *(D) = (DT)(*(S));

#define H5T_CONV_uS_CORE_I(over, S, D, ST, DT, D_MIN, D_MAX)                                                 \
    H5_GLUE(H5T_CONV_uS_CORE_, over)(S, D, ST, DT, D_MIN, D_MAX)

#define H5T_CONV_uS_CORE(STYPE, DTYPE, S, D, ST, DT, D_MIN, D_MAX)                                           \
    {                                                                                                        \
        H5T_CONV_uS_CORE_I(H5T_CONV_uS_EVAL_TYPES(STYPE, DTYPE), S, D, ST, DT, D_MIN, D_MAX)                 \
    }

/* Called if overflow is possible */
#define H5T_CONV_uS_NOEX_CORE_1(S, D, ST, DT, D_MIN, D_MAX)                                                  \
    if (*(S) > (DT)(D_MAX))                                                                                  \
        *(D) = (D_MAX);                                                                                      \
    else                                                                                                     \
        *(D) = (DT)(*(S));

/* Called if no overflow is possible */
#define H5T_CONV_uS_NOEX_CORE_0(S, D, ST, DT, D_MIN, D_MAX) *(D) = (DT)(*(S));

#define H5T_CONV_uS_NOEX_CORE_I(over, S, D, ST, DT, D_MIN, D_MAX)                                            \
    H5_GLUE(H5T_CONV_uS_NOEX_CORE_, over)(S, D, ST, DT, D_MIN, D_MAX)

#define H5T_CONV_uS_NOEX_CORE(STYPE, DTYPE, S, D, ST, DT, D_MIN, D_MAX)                                      \
    {                                                                                                        \
        H5T_CONV_uS_NOEX_CORE_I(H5T_CONV_uS_EVAL_TYPES(STYPE, DTYPE), S, D, ST, DT, D_MIN, D_MAX)            \
    }

#define H5T_CONV_uS(STYPE, DTYPE, ST, DT, D_MIN, D_MAX)                                                      \
    do {                                                                                                     \
        HDcompile_assert(sizeof(ST) <= sizeof(DT));                                                          \
        H5T_CONV(H5T_CONV_uS, STYPE, DTYPE, ST, DT, D_MIN, D_MAX, N)                                         \
    } while (0)

#define H5T_CONV_uU(STYPE, DTYPE, ST, DT, D_MIN, D_MAX)                                                      \
    do {                                                                                                     \
        HDcompile_assert(sizeof(ST) <= sizeof(DT));                                                          \
        H5T_CONV(H5T_CONV_xX, STYPE, DTYPE, ST, DT, D_MIN, D_MAX, N)                                         \
    } while (0)

#define H5T_CONV_Ss(STYPE, DTYPE, ST, DT, D_MIN, D_MAX)                                                      \
    do {                                                                                                     \
        HDcompile_assert(sizeof(ST) >= sizeof(DT));                                                          \
        H5T_CONV(H5T_CONV_Xx, STYPE, DTYPE, ST, DT, D_MIN, D_MAX, N)                                         \
    } while (0)

#define H5T_CONV_Su_CORE(STYPE, DTYPE, S, D, ST, DT, D_MIN, D_MAX)                                           \
    {                                                                                                        \
        if (*(S) < 0) {                                                                                      \
            H5T_conv_ret_t except_ret =                                                                      \
                (cb_struct.func)(H5T_CONV_EXCEPT_RANGE_LOW, src_id, dst_id, S, D, cb_struct.user_data);      \
            if (except_ret == H5T_CONV_UNHANDLED)                                                            \
                /* Let compiler convert if case is ignored by user handler*/                                 \
                *(D) = 0;                                                                                    \
            else if (except_ret == H5T_CONV_ABORT)                                                           \
                HGOTO_ERROR(H5E_DATATYPE, H5E_CANTCONVERT, FAIL, "can't handle conversion exception");       \
            /* if(except_ret==H5T_CONV_HANDLED): Fall through, user handled it */                            \
        }                                                                                                    \
        else if (sizeof(ST) > sizeof(DT) && *(S) > (ST)(D_MAX)) {                                            \
            H5T_conv_ret_t except_ret =                                                                      \
                (cb_struct.func)(H5T_CONV_EXCEPT_RANGE_HI, src_id, dst_id, S, D, cb_struct.user_data);       \
            if (except_ret == H5T_CONV_UNHANDLED)                                                            \
                /* Let compiler convert if case is ignored by user handler*/                                 \
                *(D) = (DT)(D_MAX);                                                                          \
            else if (except_ret == H5T_CONV_ABORT)                                                           \
                HGOTO_ERROR(H5E_DATATYPE, H5E_CANTCONVERT, FAIL, "can't handle conversion exception");       \
            /* if(except_ret==H5T_CONV_HANDLED): Fall through, user handled it */                            \
        }                                                                                                    \
        else                                                                                                 \
            *(D) = (DT)(*(S));                                                                               \
    }
#define H5T_CONV_Su_NOEX_CORE(STYPE, DTYPE, S, D, ST, DT, D_MIN, D_MAX)                                      \
    {                                                                                                        \
        if (*(S) < 0)                                                                                        \
            *(D) = 0;                                                                                        \
        else if (sizeof(ST) > sizeof(DT) && *(S) > (ST)(D_MAX))                                              \
            *(D) = (DT)(D_MAX);                                                                              \
        else                                                                                                 \
            *(D) = (DT)(*(S));                                                                               \
    }

#define H5T_CONV_Su(STYPE, DTYPE, ST, DT, D_MIN, D_MAX)                                                      \
    do {                                                                                                     \
        HDcompile_assert(sizeof(ST) >= sizeof(DT));                                                          \
        H5T_CONV(H5T_CONV_Su, STYPE, DTYPE, ST, DT, D_MIN, D_MAX, N)                                         \
    } while (0)

#define H5T_CONV_Us(STYPE, DTYPE, ST, DT, D_MIN, D_MAX)                                                      \
    do {                                                                                                     \
        HDcompile_assert(sizeof(ST) >= sizeof(DT));                                                          \
        H5T_CONV(H5T_CONV_Ux, STYPE, DTYPE, ST, DT, D_MIN, D_MAX, N)                                         \
    } while (0)

#define H5T_CONV_Uu(STYPE, DTYPE, ST, DT, D_MIN, D_MAX)                                                      \
    do {                                                                                                     \
        HDcompile_assert(sizeof(ST) >= sizeof(DT));                                                          \
        H5T_CONV(H5T_CONV_Ux, STYPE, DTYPE, ST, DT, D_MIN, D_MAX, N)                                         \
    } while (0)

#define H5T_CONV_su_CORE(STYPE, DTYPE, S, D, ST, DT, D_MIN, D_MAX)                                           \
    {                                                                                                        \
        /* Assumes memory format of unsigned & signed integers is same */                                    \
        if (*(S) < 0) {                                                                                      \
            H5T_conv_ret_t except_ret =                                                                      \
                (cb_struct.func)(H5T_CONV_EXCEPT_RANGE_LOW, src_id, dst_id, S, D, cb_struct.user_data);      \
            if (except_ret == H5T_CONV_UNHANDLED)                                                            \
                /* Let compiler convert if case is ignored by user handler*/                                 \
                *(D) = 0;                                                                                    \
            else if (except_ret == H5T_CONV_ABORT)                                                           \
                HGOTO_ERROR(H5E_DATATYPE, H5E_CANTCONVERT, FAIL, "can't handle conversion exception");       \
            /* if(except_ret==H5T_CONV_HANDLED): Fall through, user handled it */                            \
        }                                                                                                    \
        else                                                                                                 \
            *(D) = (DT)(*(S));                                                                               \
    }
#define H5T_CONV_su_NOEX_CORE(STYPE, DTYPE, S, D, ST, DT, D_MIN, D_MAX)                                      \
    {                                                                                                        \
        /* Assumes memory format of unsigned & signed integers is same */                                    \
        if (*(S) < 0)                                                                                        \
            *(D) = 0;                                                                                        \
        else                                                                                                 \
            *(D) = (DT)(*(S));                                                                               \
    }

#define H5T_CONV_su(STYPE, DTYPE, ST, DT, D_MIN, D_MAX)                                                      \
    do {                                                                                                     \
        HDcompile_assert(sizeof(ST) == sizeof(DT));                                                          \
        H5T_CONV(H5T_CONV_su, STYPE, DTYPE, ST, DT, D_MIN, D_MAX, N)                                         \
    } while (0)

#define H5T_CONV_us_CORE(STYPE, DTYPE, S, D, ST, DT, D_MIN, D_MAX)                                           \
    {                                                                                                        \
        /* Assumes memory format of unsigned & signed integers is same */                                    \
        if (*(S) > (ST)(D_MAX)) {                                                                            \
            H5T_conv_ret_t except_ret =                                                                      \
                (cb_struct.func)(H5T_CONV_EXCEPT_RANGE_HI, src_id, dst_id, S, D, cb_struct.user_data);       \
            if (except_ret == H5T_CONV_UNHANDLED)                                                            \
                /* Let compiler convert if case is ignored by user handler*/                                 \
                *(D) = (DT)(D_MAX);                                                                          \
            else if (except_ret == H5T_CONV_ABORT)                                                           \
                HGOTO_ERROR(H5E_DATATYPE, H5E_CANTCONVERT, FAIL, "can't handle conversion exception");       \
            /* if(except_ret==H5T_CONV_HANDLED): Fall through, user handled it */                            \
        }                                                                                                    \
        else                                                                                                 \
            *(D) = (DT)(*(S));                                                                               \
    }
#define H5T_CONV_us_NOEX_CORE(STYPE, DTYPE, S, D, ST, DT, D_MIN, D_MAX)                                      \
    {                                                                                                        \
        /* Assumes memory format of unsigned & signed integers is same */                                    \
        if (*(S) > (ST)(D_MAX))                                                                              \
            *(D) = (DT)(D_MAX);                                                                              \
        else                                                                                                 \
            *(D) = (DT)(*(S));                                                                               \
    }

#define H5T_CONV_us(STYPE, DTYPE, ST, DT, D_MIN, D_MAX)                                                      \
    do {                                                                                                     \
        HDcompile_assert(sizeof(ST) == sizeof(DT));                                                          \
        H5T_CONV(H5T_CONV_us, STYPE, DTYPE, ST, DT, D_MIN, D_MAX, N)                                         \
    } while (0)

#define H5T_CONV_fF(STYPE, DTYPE, ST, DT, D_MIN, D_MAX)                                                      \
    do {                                                                                                     \
        HDcompile_assert(sizeof(ST) <= sizeof(DT));                                                          \
        H5T_CONV(H5T_CONV_xX, STYPE, DTYPE, ST, DT, D_MIN, D_MAX, N)                                         \
    } while (0)

/* Same as H5T_CONV_Xx_CORE, except that instead of using D_MAX and D_MIN
 * when an overflow occurs, use the 'float' infinity values.
 */
#define H5T_CONV_Ff_CORE(STYPE, DTYPE, S, D, ST, DT, D_MIN, D_MAX)                                           \
    {                                                                                                        \
        if (*(S) > (ST)(D_MAX)) {                                                                            \
            H5T_conv_ret_t except_ret =                                                                      \
                (cb_struct.func)(H5T_CONV_EXCEPT_RANGE_HI, src_id, dst_id, S, D, cb_struct.user_data);       \
            if (except_ret == H5T_CONV_UNHANDLED)                                                            \
                /* Let compiler convert if case is ignored by user handler*/                                 \
                *(D) = H5_GLUE3(H5T_NATIVE_, DTYPE, _POS_INF_g);                                             \
            else if (except_ret == H5T_CONV_ABORT)                                                           \
                HGOTO_ERROR(H5E_DATATYPE, H5E_CANTCONVERT, FAIL, "can't handle conversion exception");       \
            /* if(except_ret==H5T_CONV_HANDLED): Fall through, user handled it */                            \
        }                                                                                                    \
        else if (*(S) < (ST)(D_MIN)) {                                                                       \
            H5T_conv_ret_t except_ret =                                                                      \
                (cb_struct.func)(H5T_CONV_EXCEPT_RANGE_LOW, src_id, dst_id, S, D, cb_struct.user_data);      \
            if (except_ret == H5T_CONV_UNHANDLED)                                                            \
                /* Let compiler convert if case is ignored by user handler*/                                 \
                *(D) = H5_GLUE3(H5T_NATIVE_, DTYPE, _NEG_INF_g);                                             \
            else if (except_ret == H5T_CONV_ABORT)                                                           \
                HGOTO_ERROR(H5E_DATATYPE, H5E_CANTCONVERT, FAIL, "can't handle conversion exception");       \
            /* if(except_ret==H5T_CONV_HANDLED): Fall through, user handled it */                            \
        }                                                                                                    \
        else                                                                                                 \
            *(D) = (DT)(*(S));                                                                               \
    }
#define H5T_CONV_Ff_NOEX_CORE(STYPE, DTYPE, S, D, ST, DT, D_MIN, D_MAX)                                      \
    {                                                                                                        \
        if (*(S) > (ST)(D_MAX))                                                                              \
            *(D) = H5_GLUE3(H5T_NATIVE_, DTYPE, _POS_INF_g);                                                 \
        else if (*(S) < (ST)(D_MIN))                                                                         \
            *(D) = H5_GLUE3(H5T_NATIVE_, DTYPE, _NEG_INF_g);                                                 \
        else                                                                                                 \
            *(D) = (DT)(*(S));                                                                               \
    }

#define H5T_CONV_Ff(STYPE, DTYPE, ST, DT, D_MIN, D_MAX)                                                      \
    do {                                                                                                     \
        HDcompile_assert(sizeof(ST) >= sizeof(DT));                                                          \
        H5T_CONV(H5T_CONV_Ff, STYPE, DTYPE, ST, DT, D_MIN, D_MAX, N)                                         \
    } while (0)

#define H5T_HI_LO_BIT_SET(TYP, V, LO, HI)                                                                    \
    {                                                                                                        \
        unsigned      count;                                                                                 \
        unsigned char p;                                                                                     \
        unsigned      u;                                                                                     \
                                                                                                             \
        count = 0;                                                                                           \
        for (u = 0; u < sizeof(TYP); u++) {                                                                  \
            count = (((unsigned)sizeof(TYP) - 1) - u) * 8;                                                   \
            p     = (unsigned char)((V) >> count);                                                           \
            if (p > 0) {                                                                                     \
                if (p & 0x80)                                                                                \
                    count += 7;                                                                              \
                else if (p & 0x40)                                                                           \
                    count += 6;                                                                              \
                else if (p & 0x20)                                                                           \
                    count += 5;                                                                              \
                else if (p & 0x10)                                                                           \
                    count += 4;                                                                              \
                else if (p & 0x08)                                                                           \
                    count += 3;                                                                              \
                else if (p & 0x04)                                                                           \
                    count += 2;                                                                              \
                else if (p & 0x02)                                                                           \
                    count += 1;                                                                              \
                break;                                                                                       \
            } /* end if */                                                                                   \
        }     /* end for */                                                                                  \
                                                                                                             \
        HI = count;                                                                                          \
                                                                                                             \
        count = 0;                                                                                           \
        for (u = 0; u < sizeof(TYP); u++) {                                                                  \
            p = (unsigned char)((V) >> (u * 8));                                                             \
            if (p > 0) {                                                                                     \
                count = u * 8;                                                                               \
                                                                                                             \
                if (p & 0x01)                                                                                \
                    ;                                                                                        \
                else if (p & 0x02)                                                                           \
                    count += 1;                                                                              \
                else if (p & 0x04)                                                                           \
                    count += 2;                                                                              \
                else if (p & 0x08)                                                                           \
                    count += 3;                                                                              \
                else if (p & 0x10)                                                                           \
                    count += 4;                                                                              \
                else if (p & 0x20)                                                                           \
                    count += 5;                                                                              \
                else if (p & 0x40)                                                                           \
                    count += 6;                                                                              \
                else if (p & 0x80)                                                                           \
                    count += 7;                                                                              \
                break;                                                                                       \
            } /* end if */                                                                                   \
        }     /* end for */                                                                                  \
                                                                                                             \
        LO = count;                                                                                          \
    }

#define H5T_CONV_xF_CORE(STYPE, DTYPE, S, D, ST, DT, D_MIN, D_MAX)                                           \
    {                                                                                                        \
        if (sprec > dprec) {                                                                                 \
            unsigned low_bit_pos, high_bit_pos;                                                              \
                                                                                                             \
            /* Detect high & low bits set in source */                                                       \
            H5T_HI_LO_BIT_SET(ST, *(S), low_bit_pos, high_bit_pos)                                           \
                                                                                                             \
            /* Check for more bits of precision in src than available in dst */                              \
            if ((high_bit_pos - low_bit_pos) >= dprec) {                                                     \
                H5T_conv_ret_t except_ret =                                                                  \
                    (cb_struct.func)(H5T_CONV_EXCEPT_PRECISION, src_id, dst_id, S, D, cb_struct.user_data);  \
                if (except_ret == H5T_CONV_UNHANDLED)                                                        \
                    /* Let compiler convert if case is ignored by user handler*/                             \
                    *(D) = (DT)(*(S));                                                                       \
                else if (except_ret == H5T_CONV_ABORT)                                                       \
                    HGOTO_ERROR(H5E_DATATYPE, H5E_CANTCONVERT, FAIL, "can't handle conversion exception");   \
                /* if(except_ret==H5T_CONV_HANDLED): Fall through, user handled it */                        \
            }                                                                                                \
            else                                                                                             \
                *(D) = (DT)(*(S));                                                                           \
        }                                                                                                    \
        else                                                                                                 \
            *(D) = (DT)(*(S));                                                                               \
    }
#define H5T_CONV_xF_NOEX_CORE(STYPE, DTYPE, S, D, ST, DT, D_MIN, D_MAX)                                      \
    {                                                                                                        \
        *(D) = (DT)(*(S));                                                                                   \
    }

#define H5T_CONV_xF(STYPE, DTYPE, ST, DT, D_MIN, D_MAX)                                                      \
    do {                                                                                                     \
        H5T_CONV(H5T_CONV_xF, STYPE, DTYPE, ST, DT, D_MIN, D_MAX, Y)                                         \
    } while (0)

/* Quincey added the condition branch (else if (*(S) != (ST)((DT)(*(S))))).
 * It handles a special situation when the source is "float" and assigned the value
 * of "INT_MAX".  Compilers do roundup making this value "INT_MAX+1".  This branch
 * is to check that situation and return exception for some compilers, mainly GCC.
 * The branch if (*(S) > (DT)(D_MAX) || (sprec < dprec && *(S) ==
 * (ST)(D_MAX))) is for some compilers like Sun, HP, IBM, and SGI where under
 * the same situation the "int" doesn't overflow.  SLU - 2005/9/12
 */
#define H5T_CONV_Fx_CORE(STYPE, DTYPE, S, D, ST, DT, D_MIN, D_MAX)                                           \
    {                                                                                                        \
        if (*(S) > (ST)(D_MAX) || (sprec < dprec && *(S) == (ST)(D_MAX))) {                                  \
            H5T_conv_ret_t except_ret =                                                                      \
                (cb_struct.func)(H5T_CONV_EXCEPT_RANGE_HI, src_id, dst_id, S, D, cb_struct.user_data);       \
            if (except_ret == H5T_CONV_UNHANDLED)                                                            \
                /* Let compiler convert if case is ignored by user handler*/                                 \
                *(D) = (DT)(D_MAX);                                                                          \
            else if (except_ret == H5T_CONV_ABORT)                                                           \
                HGOTO_ERROR(H5E_DATATYPE, H5E_CANTCONVERT, FAIL, "can't handle conversion exception");       \
            /* if(except_ret==H5T_CONV_HANDLED): Fall through, user handled it */                            \
        }                                                                                                    \
        else if (*(S) < (ST)(D_MIN)) {                                                                       \
            H5T_conv_ret_t except_ret =                                                                      \
                (cb_struct.func)(H5T_CONV_EXCEPT_RANGE_LOW, src_id, dst_id, S, D, cb_struct.user_data);      \
            if (except_ret == H5T_CONV_UNHANDLED)                                                            \
                /* Let compiler convert if case is ignored by user handler*/                                 \
                *(D) = (DT)(D_MIN);                                                                          \
            else if (except_ret == H5T_CONV_ABORT)                                                           \
                HGOTO_ERROR(H5E_DATATYPE, H5E_CANTCONVERT, FAIL, "can't handle conversion exception");       \
            /* if(except_ret==H5T_CONV_HANDLED): Fall through, user handled it */                            \
        }                                                                                                    \
        else if (*(S) != (ST)((DT)(*(S)))) {                                                                 \
            H5T_conv_ret_t except_ret =                                                                      \
                (cb_struct.func)(H5T_CONV_EXCEPT_TRUNCATE, src_id, dst_id, S, D, cb_struct.user_data);       \
            if (except_ret == H5T_CONV_UNHANDLED)                                                            \
                /* Let compiler convert if case is ignored by user handler*/                                 \
                *(D) = (DT)(*(S));                                                                           \
            else if (except_ret == H5T_CONV_ABORT)                                                           \
                HGOTO_ERROR(H5E_DATATYPE, H5E_CANTCONVERT, FAIL, "can't handle conversion exception");       \
            /* if(except_ret==H5T_CONV_HANDLED): Fall through, user handled it */                            \
        }                                                                                                    \
        else                                                                                                 \
            *(D) = (DT)(*(S));                                                                               \
    }
#define H5T_CONV_Fx_NOEX_CORE(STYPE, DTYPE, S, D, ST, DT, D_MIN, D_MAX)                                      \
    {                                                                                                        \
        if (*(S) > (ST)(D_MAX))                                                                              \
            *(D) = (DT)(D_MAX);                                                                              \
        else if (*(S) < (ST)(D_MIN))                                                                         \
            *(D) = (DT)(D_MIN);                                                                              \
        else                                                                                                 \
            *(D) = (DT)(*(S));                                                                               \
    }

#define H5T_CONV_Fx(STYPE, DTYPE, ST, DT, D_MIN, D_MAX)                                                      \
    do {                                                                                                     \
        H5T_CONV(H5T_CONV_Fx, STYPE, DTYPE, ST, DT, D_MIN, D_MAX, Y)                                         \
    } while (0)

/* Since all "no exception" cores do the same thing (assign the value in the
 * source location to the destination location, using casting), use one "core"
 * to do them all.
 */
#ifndef H5_WANT_DCONV_EXCEPTION
#define H5T_CONV_NO_EXCEPT_CORE(STYPE, DTYPE, S, D, ST, DT, D_MIN, D_MAX)                                    \
    {                                                                                                        \
        *(D) = (DT)(*(S));                                                                                   \
    }
#endif /* H5_WANT_DCONV_EXCEPTION */

/* The main part of every integer hardware conversion macro */
#define H5T_CONV(GUTS, STYPE, DTYPE, ST, DT, D_MIN, D_MAX, PREC)                                             \
    {                                                                                                        \
        herr_t ret_value = SUCCEED; /* Return value         */                                               \
                                                                                                             \
        FUNC_ENTER_PACKAGE                                                                                   \
                                                                                                             \
        {                                                                                                    \
            size_t elmtno;                    /*element number        */                                     \
            H5T_CONV_DECL_PREC(PREC)          /*declare precision variables, or not */                       \
            void         *src_buf;            /*'raw' source buffer        */                                \
            void         *dst_buf;            /*'raw' destination buffer    */                               \
            ST           *src, *s;            /*source buffer            */                                  \
            DT           *dst, *d;            /*destination buffer        */                                 \
            H5T_t        *st, *dt;            /*datatype descriptors        */                               \
            ST            src_aligned;        /*source aligned type        */                                \
            DT            dst_aligned;        /*destination aligned type    */                               \
            bool          s_mv, d_mv;         /*move data to align it?    */                                 \
            ssize_t       s_stride, d_stride; /*src and dst strides        */                                \
            size_t        safe;               /*how many elements are safe to process in each pass */        \
            H5T_conv_cb_t cb_struct;          /*conversion callback structure */                             \
                                                                                                             \
            switch (cdata->command) {                                                                        \
                case H5T_CONV_INIT:                                                                          \
                    /* Sanity check and initialize statistics */                                             \
                    cdata->need_bkg = H5T_BKG_NO;                                                            \
                    if (NULL == (st = (H5T_t *)H5I_object(src_id)) ||                                        \
                        NULL == (dt = (H5T_t *)H5I_object(dst_id)))                                          \
                        HGOTO_ERROR(H5E_DATATYPE, H5E_CANTINIT, FAIL,                                        \
                                    "unable to dereference datatype object ID");                             \
                    if (st->shared->size != sizeof(ST) || dt->shared->size != sizeof(DT))                    \
                        HGOTO_ERROR(H5E_DATATYPE, H5E_CANTINIT, FAIL, "disagreement about datatype size");   \
                    CI_ALLOC_PRIV                                                                            \
                    break;                                                                                   \
                                                                                                             \
                case H5T_CONV_FREE:                                                                          \
                    /* Print and free statistics */                                                          \
                    CI_PRINT_STATS(STYPE, DTYPE);                                                            \
                    CI_FREE_PRIV                                                                             \
                    break;                                                                                   \
                                                                                                             \
                case H5T_CONV_CONV:                                                                          \
                    /* Initialize source & destination strides */                                            \
                    if (buf_stride) {                                                                        \
                        assert(buf_stride >= sizeof(ST));                                                    \
                        assert(buf_stride >= sizeof(DT));                                                    \
                        s_stride = d_stride = (ssize_t)buf_stride;                                           \
                    }                                                                                        \
                    else {                                                                                   \
                        s_stride = sizeof(ST);                                                               \
                        d_stride = sizeof(DT);                                                               \
                    }                                                                                        \
                                                                                                             \
                    /* Is alignment required for source or dest? */                                          \
                    s_mv = H5T_NATIVE_##STYPE##_ALIGN_g > 1 &&                                               \
                           ((size_t)buf % H5T_NATIVE_##STYPE##_ALIGN_g ||                                    \
                            /* Cray */ ((size_t)((ST *)buf) != (size_t)buf) ||                               \
                            (size_t)s_stride % H5T_NATIVE_##STYPE##_ALIGN_g);                                \
                    d_mv = H5T_NATIVE_##DTYPE##_ALIGN_g > 1 &&                                               \
                           ((size_t)buf % H5T_NATIVE_##DTYPE##_ALIGN_g ||                                    \
                            /* Cray */ ((size_t)((DT *)buf) != (size_t)buf) ||                               \
                            (size_t)d_stride % H5T_NATIVE_##DTYPE##_ALIGN_g);                                \
                    CI_INC_SRC(s_mv)                                                                         \
                    CI_INC_DST(d_mv)                                                                         \
                                                                                                             \
                    /* Get conversion exception callback property */                                         \
                    if (H5CX_get_dt_conv_cb(&cb_struct) < 0)                                                 \
                        HGOTO_ERROR(H5E_DATATYPE, H5E_CANTGET, FAIL,                                         \
                                    "unable to get conversion exception callback");                          \
                                                                                                             \
                    /* Get source and destination datatypes */                                               \
                    if (NULL == (st = (H5T_t *)H5I_object(src_id)) ||                                        \
                        NULL == (dt = (H5T_t *)H5I_object(dst_id)))                                          \
                        HGOTO_ERROR(H5E_DATATYPE, H5E_CANTINIT, FAIL,                                        \
                                    "unable to dereference datatype object ID");                             \
                                                                                                             \
                    H5T_CONV_SET_PREC(PREC) /*init precision variables, or not */                            \
                                                                                                             \
                    /* The outer loop of the type conversion macro, controlling which */                     \
                    /* direction the buffer is walked */                                                     \
                    while (nelmts > 0) {                                                                     \
                        /* Check if we need to go backwards through the buffer */                            \
                        if (d_stride > s_stride) {                                                           \
                            /* Compute the number of "safe" destination elements at */                       \
                            /* the end of the buffer (Those which don't overlap with */                      \
                            /* any source elements at the beginning of the buffer) */                        \
                            safe = nelmts - (((nelmts * (size_t)s_stride) + (size_t)(d_stride - 1)) /        \
                                             (size_t)d_stride);                                              \
                                                                                                             \
                            /* If we're down to the last few elements, just wrap up */                       \
                            /* with a "real" reverse copy */                                                 \
                            if (safe < 2) {                                                                  \
                                src      = (ST *)(src_buf = (void *)((uint8_t *)buf +                        \
                                                                (nelmts - 1) * (size_t)s_stride));      \
                                dst      = (DT *)(dst_buf = (void *)((uint8_t *)buf +                        \
                                                                (nelmts - 1) * (size_t)d_stride));      \
                                s_stride = -s_stride;                                                        \
                                d_stride = -d_stride;                                                        \
                                                                                                             \
                                safe = nelmts;                                                               \
                            } /* end if */                                                                   \
                            else {                                                                           \
                                src = (ST *)(src_buf = (void *)((uint8_t *)buf +                             \
                                                                (nelmts - safe) * (size_t)s_stride));        \
                                dst = (DT *)(dst_buf = (void *)((uint8_t *)buf +                             \
                                                                (nelmts - safe) * (size_t)d_stride));        \
                            } /* end else */                                                                 \
                        }     /* end if */                                                                   \
                        else {                                                                               \
                            /* Single forward pass over all data */                                          \
                            src  = (ST *)(src_buf = buf);                                                    \
                            dst  = (DT *)(dst_buf = buf);                                                    \
                            safe = nelmts;                                                                   \
                        } /* end else */                                                                     \
                                                                                                             \
                        /* Perform loop over elements to convert */                                          \
                        if (s_mv && d_mv) {                                                                  \
                            /* Alignment is required for both source and dest */                             \
                            s = &src_aligned;                                                                \
                            H5T_CONV_LOOP_OUTER(PRE_SALIGN, PRE_DALIGN, POST_SALIGN, POST_DALIGN, GUTS,      \
                                                STYPE, DTYPE, s, d, ST, DT, D_MIN, D_MAX)                    \
                        }                                                                                    \
                        else if (s_mv) {                                                                     \
                            /* Alignment is required only for source */                                      \
                            s = &src_aligned;                                                                \
                            H5T_CONV_LOOP_OUTER(PRE_SALIGN, PRE_DNOALIGN, POST_SALIGN, POST_DNOALIGN, GUTS,  \
                                                STYPE, DTYPE, s, dst, ST, DT, D_MIN, D_MAX)                  \
                        }                                                                                    \
                        else if (d_mv) {                                                                     \
                            /* Alignment is required only for destination */                                 \
                            H5T_CONV_LOOP_OUTER(PRE_SNOALIGN, PRE_DALIGN, POST_SNOALIGN, POST_DALIGN, GUTS,  \
                                                STYPE, DTYPE, src, d, ST, DT, D_MIN, D_MAX)                  \
                        }                                                                                    \
                        else {                                                                               \
                            /* Alignment is not required for both source and destination */                  \
                            H5T_CONV_LOOP_OUTER(PRE_SNOALIGN, PRE_DNOALIGN, POST_SNOALIGN, POST_DNOALIGN,    \
                                                GUTS, STYPE, DTYPE, src, dst, ST, DT, D_MIN, D_MAX)          \
                        }                                                                                    \
                                                                                                             \
                        /* Decrement number of elements left to convert */                                   \
                        nelmts -= safe;                                                                      \
                    } /* end while */                                                                        \
                    break;                                                                                   \
                                                                                                             \
                default:                                                                                     \
                    HGOTO_ERROR(H5E_DATATYPE, H5E_UNSUPPORTED, FAIL, "unknown conversion command");          \
            }                                                                                                \
        }                                                                                                    \
                                                                                                             \
done:                                                                                                        \
        FUNC_LEAVE_NOAPI(ret_value)                                                                          \
    }

/* Declare the source & destination precision variables */
#define H5T_CONV_DECL_PREC(PREC) H5_GLUE(H5T_CONV_DECL_PREC_, PREC)

#define H5T_CONV_DECL_PREC_Y                                                                                 \
    size_t      sprec;  /*source precision        */                                                         \
    size_t      dprec;  /*destination precision        */                                                    \
    H5T_class_t tclass; /*datatype's class        */

#define H5T_CONV_DECL_PREC_N /*no precision variables        */

/* Initialize the source & destination precision variables */
#define H5T_CONV_SET_PREC(PREC) H5_GLUE(H5T_CONV_SET_PREC_, PREC)

#define H5T_CONV_SET_PREC_Y                                                                                  \
    /* Get source & destination precisions into a variable */                                                \
    tclass = st->shared->type;                                                                               \
    assert(tclass == H5T_INTEGER || tclass == H5T_FLOAT);                                                    \
    if (tclass == H5T_INTEGER)                                                                               \
        sprec = st->shared->u.atomic.prec;                                                                   \
    else                                                                                                     \
        sprec = 1 + st->shared->u.atomic.u.f.msize;                                                          \
    tclass = dt->shared->type;                                                                               \
    assert(tclass == H5T_INTEGER || tclass == H5T_FLOAT);                                                    \
    if (tclass == H5T_INTEGER)                                                                               \
        dprec = dt->shared->u.atomic.prec;                                                                   \
    else                                                                                                     \
        dprec = 1 + dt->shared->u.atomic.u.f.msize;

#define H5T_CONV_SET_PREC_N /*don't init precision variables */

/* Macro defining action on source data which needs to be aligned (before main action) */
#define H5T_CONV_LOOP_PRE_SALIGN(ST)                                                                         \
    {                                                                                                        \
        /* The uint8_t * cast is required to avoid tripping over undefined behavior.                         \
         *                                                                                                   \
         * The typed pointer arrives via a void pointer, which may have any alignment.                       \
         * We then cast it to a pointer to a type that is assumed to be aligned, which                       \
         * is undefined behavior (section 6.3.2.3 paragraph 7 of the C99 standard).                          \
         * In the past this hasn't caused many problems, but in some cases (e.g.                             \
         * converting long doubles on macOS), an optimizing compiler might do the                            \
         * wrong thing (in the macOS case, the conversion uses SSE, which has stricter                       \
         * requirements about alignment).                                                                    \
         */                                                                                                  \
        H5MM_memcpy(&src_aligned, (const uint8_t *)src, sizeof(ST));                                         \
    }

/* Macro defining action on source data which doesn't need to be aligned (before main action) */
#define H5T_CONV_LOOP_PRE_SNOALIGN(ST)                                                                       \
    {                                                                                                        \
    }

/* Macro defining action on destination data which needs to be aligned (before main action) */
#define H5T_CONV_LOOP_PRE_DALIGN(DT)                                                                         \
    {                                                                                                        \
        d = &dst_aligned;                                                                                    \
    }

/* Macro defining action on destination data which doesn't need to be aligned (before main action) */
#define H5T_CONV_LOOP_PRE_DNOALIGN(DT)                                                                       \
    {                                                                                                        \
    }

/* Macro defining action on source data which needs to be aligned (after main action) */
#define H5T_CONV_LOOP_POST_SALIGN(ST)                                                                        \
    {                                                                                                        \
    }

/* Macro defining action on source data which doesn't need to be aligned (after main action) */
#define H5T_CONV_LOOP_POST_SNOALIGN(ST)                                                                      \
    {                                                                                                        \
    }

/* Macro defining action on destination data which needs to be aligned (after main action) */
#define H5T_CONV_LOOP_POST_DALIGN(DT)                                                                        \
    {                                                                                                        \
        /* The uint8_t * cast is required to avoid tripping over undefined behavior.                         \
         *                                                                                                   \
         * The typed pointer arrives via a void pointer, which may have any alignment.                       \
         * We then cast it to a pointer to a type that is assumed to be aligned, which                       \
         * is undefined behavior (section 6.3.2.3 paragraph 7 of the C99 standard).                          \
         * In the past this hasn't caused many problems, but in some cases (e.g.                             \
         * converting long doubles on macOS), an optimizing compiler might do the                            \
         * wrong thing (in the macOS case, the conversion uses SSE, which has stricter                       \
         * requirements about alignment).                                                                    \
         */                                                                                                  \
        H5MM_memcpy((uint8_t *)dst, &dst_aligned, sizeof(DT));                                               \
    }

/* Macro defining action on destination data which doesn't need to be aligned (after main action) */
#define H5T_CONV_LOOP_POST_DNOALIGN(DT)                                                                      \
    {                                                                                                        \
    }

/* The outer wrapper for the type conversion loop, to check for an exception handling routine */
#define H5T_CONV_LOOP_OUTER(PRE_SALIGN_GUTS, PRE_DALIGN_GUTS, POST_SALIGN_GUTS, POST_DALIGN_GUTS, GUTS,      \
                            STYPE, DTYPE, S, D, ST, DT, D_MIN, D_MAX)                                        \
    if (cb_struct.func) {                                                                                    \
        H5T_CONV_LOOP(PRE_SALIGN_GUTS, PRE_DALIGN_GUTS, POST_SALIGN_GUTS, POST_DALIGN_GUTS, GUTS, STYPE,     \
                      DTYPE, S, D, ST, DT, D_MIN, D_MAX)                                                     \
    }                                                                                                        \
    else {                                                                                                   \
        H5T_CONV_LOOP(PRE_SALIGN_GUTS, PRE_DALIGN_GUTS, POST_SALIGN_GUTS, POST_DALIGN_GUTS,                  \
                      H5_GLUE(GUTS, _NOEX), STYPE, DTYPE, S, D, ST, DT, D_MIN, D_MAX)                        \
    }

/* The inner loop of the type conversion macro, actually converting the elements */
#define H5T_CONV_LOOP(PRE_SALIGN_GUTS, PRE_DALIGN_GUTS, POST_SALIGN_GUTS, POST_DALIGN_GUTS, GUTS, STYPE,     \
                      DTYPE, S, D, ST, DT, D_MIN, D_MAX)                                                     \
    for (elmtno = 0; elmtno < safe; elmtno++) {                                                              \
        /* Handle source pre-alignment */                                                                    \
        H5_GLUE(H5T_CONV_LOOP_, PRE_SALIGN_GUTS)                                                             \
        (ST)                                                                                                 \
                                                                                                             \
            /* Handle destination pre-alignment */                                                           \
            H5_GLUE(H5T_CONV_LOOP_, PRE_DALIGN_GUTS)(DT)                                                     \
                                                                                                             \
            /* ... user-defined stuff here -- the conversion ... */                                          \
            H5T_CONV_LOOP_GUTS(GUTS, STYPE, DTYPE, S, D, ST, DT, D_MIN, D_MAX)                               \
                                                                                                             \
            /* Handle source post-alignment */                                                               \
            H5_GLUE(H5T_CONV_LOOP_, POST_SALIGN_GUTS)(ST)                                                    \
                                                                                                             \
            /* Handle destination post-alignment */                                                          \
            H5_GLUE(H5T_CONV_LOOP_, POST_DALIGN_GUTS)(DT)                                                    \
                                                                                                             \
            /* Advance pointers */                                                                           \
            src_buf = (void *)((uint8_t *)src_buf + s_stride);                                               \
        src         = (ST *)src_buf;                                                                         \
        dst_buf     = (void *)((uint8_t *)dst_buf + d_stride);                                               \
        dst         = (DT *)dst_buf;                                                                         \
    }

/* Macro to call the actual "guts" of the type conversion, or call the "no exception" guts */
#ifdef H5_WANT_DCONV_EXCEPTION
#define H5T_CONV_LOOP_GUTS(GUTS, STYPE, DTYPE, S, D, ST, DT, D_MIN, D_MAX)                                   \
    /* ... user-defined stuff here -- the conversion ... */                                                  \
    H5_GLUE(GUTS, _CORE)(STYPE, DTYPE, S, D, ST, DT, D_MIN, D_MAX)
#else /* H5_WANT_DCONV_EXCEPTION */
#define H5T_CONV_LOOP_GUTS(GUTS, STYPE, DTYPE, S, D, ST, DT, D_MIN, D_MAX)                                   \
    H5_GLUE(H5T_CONV_NO_EXCEPT, _CORE)(STYPE, DTYPE, S, D, ST, DT, D_MIN, D_MAX)
#endif /* H5_WANT_DCONV_EXCEPTION */

#ifdef H5T_DEBUG

/* Print alignment statistics */
#define CI_PRINT_STATS(STYPE, DTYPE)                                                                         \
    do {                                                                                                     \
        if (H5DEBUG(T) && ((H5T_conv_hw_t *)cdata->priv)->s_aligned) {                                       \
            fprintf(H5DEBUG(T), "      %zu src elements aligned on %zu-byte boundaries\n",                   \
                    ((H5T_conv_hw_t *)cdata->priv)->s_aligned, H5T_NATIVE_##STYPE##_ALIGN_g);                \
        }                                                                                                    \
        if (H5DEBUG(T) && ((H5T_conv_hw_t *)cdata->priv)->d_aligned) {                                       \
            fprintf(H5DEBUG(T), "      %zu dst elements aligned on %zu-byte boundaries\n",                   \
                    ((H5T_conv_hw_t *)cdata->priv)->d_aligned, H5T_NATIVE_##DTYPE##_ALIGN_g);                \
        }                                                                                                    \
    } while (0)

/* Allocate private alignment structure for atomic types */
#define CI_ALLOC_PRIV                                                                                        \
    if (NULL == (cdata->priv = H5MM_calloc(sizeof(H5T_conv_hw_t)))) {                                        \
        HGOTO_ERROR(H5E_RESOURCE, H5E_NOSPACE, FAIL, "memory allocation failed");                            \
    }

/* Free private alignment structure for atomic types */
#define CI_FREE_PRIV                                                                                         \
    if (cdata->priv != NULL)                                                                                 \
        cdata->priv = H5MM_xfree(cdata->priv);

/* Increment source alignment counter */
#define CI_INC_SRC(s)                                                                                        \
    if (s)                                                                                                   \
        ((H5T_conv_hw_t *)cdata->priv)->s_aligned += nelmts;

/* Increment destination alignment counter */
#define CI_INC_DST(d)                                                                                        \
    if (d)                                                                                                   \
        ((H5T_conv_hw_t *)cdata->priv)->d_aligned += nelmts;
#else                                /* H5T_DEBUG */
#define CI_PRINT_STATS(STYPE, DTYPE) /*void*/
#define CI_ALLOC_PRIV                cdata->priv = NULL;
#define CI_FREE_PRIV                 /* void */
#define CI_INC_SRC(s)                /* void */
#define CI_INC_DST(d)                /* void */
#endif                               /* H5T_DEBUG */

/* Swap two elements (I & J) of an array using a temporary variable */
#define H5_SWAP_BYTES(ARRAY, I, J)                                                                           \
    do {                                                                                                     \
        uint8_t _tmp;                                                                                        \
        _tmp     = ARRAY[I];                                                                                 \
        ARRAY[I] = ARRAY[J];                                                                                 \
        ARRAY[J] = _tmp;                                                                                     \
    } while (0)

/* Minimum size of variable-length conversion buffer */
#define H5T_VLEN_MIN_CONF_BUF_SIZE 4096

/******************/
/* Local Typedefs */
/******************/

/* Conversion data for H5T__conv_struct() */
typedef struct H5T_conv_struct_t {
    int              *src2dst;     /*mapping from src to dst member num */
    hid_t            *src_memb_id; /*source member type ID's         */
    hid_t            *dst_memb_id; /*destination member type ID's         */
    H5T_path_t      **memb_path;   /*conversion path for each member    */
    H5T_subset_info_t subset_info; /*info related to compound subsets   */
    unsigned          src_nmembs;  /*needed by free function            */
} H5T_conv_struct_t;

/* Conversion data for H5T__conv_enum() */
typedef struct H5T_enum_struct_t {
    int      base;    /*lowest `in' value             */
    unsigned length;  /*num elements in arrays         */
    int     *src2dst; /*map from src to dst index         */
} H5T_enum_struct_t;

/* Conversion data for the hardware conversion functions */
typedef struct H5T_conv_hw_t {
    size_t s_aligned; /*number source elements aligned     */
    size_t d_aligned; /*number destination elements aligned*/
} H5T_conv_hw_t;

/********************/
/* Package Typedefs */
/********************/

/********************/
/* Local Prototypes */
/********************/

static herr_t H5T__reverse_order(uint8_t *rev, uint8_t *s, size_t size, H5T_order_t order);

/*********************/
/* Public Variables */
/*********************/

/*********************/
/* Package Variables */
/*********************/

/*****************************/
/* Library Private Variables */
/*****************************/

/*******************/
/* Local Variables */
/*******************/

/* Declare a free list to manage pieces of vlen data */
H5FL_BLK_DEFINE_STATIC(vlen_seq);

/* Declare a free list to manage pieces of array data */
H5FL_BLK_DEFINE_STATIC(array_seq);

/* Declare a free list to manage pieces of reference data */
H5FL_BLK_DEFINE_STATIC(ref_seq);

/*-------------------------------------------------------------------------
 * Function:    H5T__conv_noop
 *
 * Purpose:    The no-op conversion.  The library knows about this
 *        conversion without it being registered.
 *
 * Return:     Non-negative on success/Negative on failure
 *
 *-------------------------------------------------------------------------
 */
herr_t
H5T__conv_noop(hid_t H5_ATTR_UNUSED src_id, hid_t H5_ATTR_UNUSED dst_id, H5T_cdata_t *cdata,
               size_t H5_ATTR_UNUSED nelmts, size_t H5_ATTR_UNUSED buf_stride,
               size_t H5_ATTR_UNUSED bkg_stride, void H5_ATTR_UNUSED *buf, void H5_ATTR_UNUSED *background)
{
    herr_t ret_value = SUCCEED; /* Return value */

    FUNC_ENTER_PACKAGE

    switch (cdata->command) {
        case H5T_CONV_INIT:
            cdata->need_bkg = H5T_BKG_NO;
            break;

        case H5T_CONV_CONV:
            /* Nothing to convert */
            break;

        case H5T_CONV_FREE:
            break;

        default:
            HGOTO_ERROR(H5E_DATATYPE, H5E_UNSUPPORTED, FAIL, "unknown conversion command");
    } /* end switch */

done:
    FUNC_LEAVE_NOAPI(ret_value)
} /* end H5T__conv_noop() */

/*-------------------------------------------------------------------------
 * Function:    H5T__conv_order_opt
 *
 * Purpose:    Convert one type to another when byte order is the only
 *        difference. This is the optimized version of H5T__conv_order()
 *              for a handful of different sizes.
 *
 * Note:    This is a soft conversion function.
 *
 * Return:    Non-negative on success/Negative on failure
 *
 *-------------------------------------------------------------------------
 */
herr_t
H5T__conv_order_opt(hid_t src_id, hid_t dst_id, H5T_cdata_t *cdata, size_t nelmts, size_t buf_stride,
                    size_t H5_ATTR_UNUSED bkg_stride, void *_buf, void H5_ATTR_UNUSED *background)
{
    uint8_t *buf = (uint8_t *)_buf;
    H5T_t   *src = NULL;
    H5T_t   *dst = NULL;
    size_t   i;
    herr_t   ret_value = SUCCEED; /* Return value */

    FUNC_ENTER_PACKAGE

    switch (cdata->command) {
        case H5T_CONV_INIT:
            /* Capability query */
            if (NULL == (src = (H5T_t *)H5I_object(src_id)) || NULL == (dst = (H5T_t *)H5I_object(dst_id)))
                HGOTO_ERROR(H5E_ARGS, H5E_BADTYPE, FAIL, "not a datatype");
            if (src->shared->size != dst->shared->size || 0 != src->shared->u.atomic.offset ||
                0 != dst->shared->u.atomic.offset)
                HGOTO_ERROR(H5E_DATATYPE, H5E_UNSUPPORTED, FAIL, "conversion not supported");
            if ((src->shared->type == H5T_REFERENCE && dst->shared->type != H5T_REFERENCE) ||
                (dst->shared->type == H5T_REFERENCE && src->shared->type != H5T_REFERENCE))
                HGOTO_ERROR(H5E_DATATYPE, H5E_UNSUPPORTED, FAIL, "conversion not supported");
            if (src->shared->type != H5T_REFERENCE && !((H5T_ORDER_BE == src->shared->u.atomic.order &&
                                                         H5T_ORDER_LE == dst->shared->u.atomic.order) ||
                                                        (H5T_ORDER_LE == src->shared->u.atomic.order &&
                                                         H5T_ORDER_BE == dst->shared->u.atomic.order)))
                HGOTO_ERROR(H5E_DATATYPE, H5E_UNSUPPORTED, FAIL, "conversion not supported");
            if (src->shared->size != 1 && src->shared->size != 2 && src->shared->size != 4 &&
                src->shared->size != 8 && src->shared->size != 16)
                HGOTO_ERROR(H5E_DATATYPE, H5E_UNSUPPORTED, FAIL, "conversion not supported");
            switch (src->shared->type) {
                case H5T_INTEGER:
                case H5T_BITFIELD:
                case H5T_REFERENCE:
                    /* nothing to check */
                    break;

                case H5T_FLOAT:
                    if (src->shared->u.atomic.u.f.sign != dst->shared->u.atomic.u.f.sign ||
                        src->shared->u.atomic.u.f.epos != dst->shared->u.atomic.u.f.epos ||
                        src->shared->u.atomic.u.f.esize != dst->shared->u.atomic.u.f.esize ||
                        src->shared->u.atomic.u.f.ebias != dst->shared->u.atomic.u.f.ebias ||
                        src->shared->u.atomic.u.f.mpos != dst->shared->u.atomic.u.f.mpos ||
                        src->shared->u.atomic.u.f.msize != dst->shared->u.atomic.u.f.msize ||
                        src->shared->u.atomic.u.f.norm != dst->shared->u.atomic.u.f.norm ||
                        src->shared->u.atomic.u.f.pad != dst->shared->u.atomic.u.f.pad)
                        HGOTO_ERROR(H5E_DATATYPE, H5E_UNSUPPORTED, FAIL, "conversion not supported");
                    break;

                case H5T_NO_CLASS:
                case H5T_TIME:
                case H5T_STRING:
                case H5T_OPAQUE:
                case H5T_COMPOUND:
                case H5T_ENUM:
                case H5T_VLEN:
                case H5T_ARRAY:
                case H5T_NCLASSES:
                default:
                    HGOTO_ERROR(H5E_DATATYPE, H5E_UNSUPPORTED, FAIL, "conversion not supported");
            }
            cdata->need_bkg = H5T_BKG_NO;
            break;

        case H5T_CONV_CONV:
            /* The conversion */
            if (NULL == (src = (H5T_t *)H5I_object(src_id)) || NULL == (dst = (H5T_t *)H5I_object(dst_id)))
                HGOTO_ERROR(H5E_ARGS, H5E_BADTYPE, FAIL, "not a datatype");

            /* Check for "no op" reference conversion */
            if (src->shared->type == H5T_REFERENCE) {
                /* Sanity check */
                if (dst->shared->type != H5T_REFERENCE)
                    HGOTO_ERROR(H5E_DATATYPE, H5E_BADTYPE, FAIL, "not a H5T_REFERENCE datatype");

                /* Check if we are on a little-endian machine (the order that
                 * the addresses in the file must be) and just get out now, there
                 * is no need to convert the object reference.  Yes, this is
                 * icky and non-portable, but I can't think of a better way to
                 * support allowing the objno in the H5O_info_t struct and the
                 * hobj_ref_t type to be compared directly without introducing a
                 * "native" hobj_ref_t datatype and I think that would break a
                 * lot of existing programs.  -QAK
                 */
                if (H5T_native_order_g == H5T_ORDER_LE)
                    break;
            } /* end if */

            buf_stride = buf_stride ? buf_stride : src->shared->size;
            switch (src->shared->size) {
                case 1:
                    /*no-op*/
                    break;

                case 2:
                    for (/*void*/; nelmts >= 20; nelmts -= 20) {
                        H5_SWAP_BYTES(buf, 0, 1); /*  0 */
                        buf += buf_stride;
                        H5_SWAP_BYTES(buf, 0, 1); /*  1 */
                        buf += buf_stride;
                        H5_SWAP_BYTES(buf, 0, 1); /*  2 */
                        buf += buf_stride;
                        H5_SWAP_BYTES(buf, 0, 1); /*  3 */
                        buf += buf_stride;
                        H5_SWAP_BYTES(buf, 0, 1); /*  4 */
                        buf += buf_stride;
                        H5_SWAP_BYTES(buf, 0, 1); /*  5 */
                        buf += buf_stride;
                        H5_SWAP_BYTES(buf, 0, 1); /*  6 */
                        buf += buf_stride;
                        H5_SWAP_BYTES(buf, 0, 1); /*  7 */
                        buf += buf_stride;
                        H5_SWAP_BYTES(buf, 0, 1); /*  8 */
                        buf += buf_stride;
                        H5_SWAP_BYTES(buf, 0, 1); /*  9 */
                        buf += buf_stride;
                        H5_SWAP_BYTES(buf, 0, 1); /* 10 */
                        buf += buf_stride;
                        H5_SWAP_BYTES(buf, 0, 1); /* 11 */
                        buf += buf_stride;
                        H5_SWAP_BYTES(buf, 0, 1); /* 12 */
                        buf += buf_stride;
                        H5_SWAP_BYTES(buf, 0, 1); /* 13 */
                        buf += buf_stride;
                        H5_SWAP_BYTES(buf, 0, 1); /* 14 */
                        buf += buf_stride;
                        H5_SWAP_BYTES(buf, 0, 1); /* 15 */
                        buf += buf_stride;
                        H5_SWAP_BYTES(buf, 0, 1); /* 16 */
                        buf += buf_stride;
                        H5_SWAP_BYTES(buf, 0, 1); /* 17 */
                        buf += buf_stride;
                        H5_SWAP_BYTES(buf, 0, 1); /* 18 */
                        buf += buf_stride;
                        H5_SWAP_BYTES(buf, 0, 1); /* 19 */
                        buf += buf_stride;
                    } /* end for */
                    for (i = 0; i < nelmts; i++, buf += buf_stride)
                        H5_SWAP_BYTES(buf, 0, 1);
                    break;

                case 4:
                    for (/*void*/; nelmts >= 20; nelmts -= 20) {
                        H5_SWAP_BYTES(buf, 0, 3); /*  0 */
                        H5_SWAP_BYTES(buf, 1, 2);
                        buf += buf_stride;
                        H5_SWAP_BYTES(buf, 0, 3); /*  1 */
                        H5_SWAP_BYTES(buf, 1, 2);
                        buf += buf_stride;
                        H5_SWAP_BYTES(buf, 0, 3); /*  2 */
                        H5_SWAP_BYTES(buf, 1, 2);
                        buf += buf_stride;
                        H5_SWAP_BYTES(buf, 0, 3); /*  3 */
                        H5_SWAP_BYTES(buf, 1, 2);
                        buf += buf_stride;
                        H5_SWAP_BYTES(buf, 0, 3); /*  4 */
                        H5_SWAP_BYTES(buf, 1, 2);
                        buf += buf_stride;
                        H5_SWAP_BYTES(buf, 0, 3); /*  5 */
                        H5_SWAP_BYTES(buf, 1, 2);
                        buf += buf_stride;
                        H5_SWAP_BYTES(buf, 0, 3); /*  6 */
                        H5_SWAP_BYTES(buf, 1, 2);
                        buf += buf_stride;
                        H5_SWAP_BYTES(buf, 0, 3); /*  7 */
                        H5_SWAP_BYTES(buf, 1, 2);
                        buf += buf_stride;
                        H5_SWAP_BYTES(buf, 0, 3); /*  8 */
                        H5_SWAP_BYTES(buf, 1, 2);
                        buf += buf_stride;
                        H5_SWAP_BYTES(buf, 0, 3); /*  9 */
                        H5_SWAP_BYTES(buf, 1, 2);
                        buf += buf_stride;
                        H5_SWAP_BYTES(buf, 0, 3); /* 10 */
                        H5_SWAP_BYTES(buf, 1, 2);
                        buf += buf_stride;
                        H5_SWAP_BYTES(buf, 0, 3); /* 11 */
                        H5_SWAP_BYTES(buf, 1, 2);
                        buf += buf_stride;
                        H5_SWAP_BYTES(buf, 0, 3); /* 12 */
                        H5_SWAP_BYTES(buf, 1, 2);
                        buf += buf_stride;
                        H5_SWAP_BYTES(buf, 0, 3); /* 13 */
                        H5_SWAP_BYTES(buf, 1, 2);
                        buf += buf_stride;
                        H5_SWAP_BYTES(buf, 0, 3); /* 14 */
                        H5_SWAP_BYTES(buf, 1, 2);
                        buf += buf_stride;
                        H5_SWAP_BYTES(buf, 0, 3); /* 15 */
                        H5_SWAP_BYTES(buf, 1, 2);
                        buf += buf_stride;
                        H5_SWAP_BYTES(buf, 0, 3); /* 16 */
                        H5_SWAP_BYTES(buf, 1, 2);
                        buf += buf_stride;
                        H5_SWAP_BYTES(buf, 0, 3); /* 17 */
                        H5_SWAP_BYTES(buf, 1, 2);
                        buf += buf_stride;
                        H5_SWAP_BYTES(buf, 0, 3); /* 18 */
                        H5_SWAP_BYTES(buf, 1, 2);
                        buf += buf_stride;
                        H5_SWAP_BYTES(buf, 0, 3); /* 19 */
                        H5_SWAP_BYTES(buf, 1, 2);
                        buf += buf_stride;
                    } /* end for */
                    for (i = 0; i < nelmts; i++, buf += buf_stride) {
                        H5_SWAP_BYTES(buf, 0, 3);
                        H5_SWAP_BYTES(buf, 1, 2);
                    } /* end for */
                    break;

                case 8:
                    for (/*void*/; nelmts >= 10; nelmts -= 10) {
                        H5_SWAP_BYTES(buf, 0, 7); /*  0 */
                        H5_SWAP_BYTES(buf, 1, 6);
                        H5_SWAP_BYTES(buf, 2, 5);
                        H5_SWAP_BYTES(buf, 3, 4);
                        buf += buf_stride;
                        H5_SWAP_BYTES(buf, 0, 7); /*  1 */
                        H5_SWAP_BYTES(buf, 1, 6);
                        H5_SWAP_BYTES(buf, 2, 5);
                        H5_SWAP_BYTES(buf, 3, 4);
                        buf += buf_stride;
                        H5_SWAP_BYTES(buf, 0, 7); /*  2 */
                        H5_SWAP_BYTES(buf, 1, 6);
                        H5_SWAP_BYTES(buf, 2, 5);
                        H5_SWAP_BYTES(buf, 3, 4);
                        buf += buf_stride;
                        H5_SWAP_BYTES(buf, 0, 7); /*  3 */
                        H5_SWAP_BYTES(buf, 1, 6);
                        H5_SWAP_BYTES(buf, 2, 5);
                        H5_SWAP_BYTES(buf, 3, 4);
                        buf += buf_stride;
                        H5_SWAP_BYTES(buf, 0, 7); /*  4 */
                        H5_SWAP_BYTES(buf, 1, 6);
                        H5_SWAP_BYTES(buf, 2, 5);
                        H5_SWAP_BYTES(buf, 3, 4);
                        buf += buf_stride;
                        H5_SWAP_BYTES(buf, 0, 7); /*  5 */
                        H5_SWAP_BYTES(buf, 1, 6);
                        H5_SWAP_BYTES(buf, 2, 5);
                        H5_SWAP_BYTES(buf, 3, 4);
                        buf += buf_stride;
                        H5_SWAP_BYTES(buf, 0, 7); /*  6 */
                        H5_SWAP_BYTES(buf, 1, 6);
                        H5_SWAP_BYTES(buf, 2, 5);
                        H5_SWAP_BYTES(buf, 3, 4);
                        buf += buf_stride;
                        H5_SWAP_BYTES(buf, 0, 7); /*  7 */
                        H5_SWAP_BYTES(buf, 1, 6);
                        H5_SWAP_BYTES(buf, 2, 5);
                        H5_SWAP_BYTES(buf, 3, 4);
                        buf += buf_stride;
                        H5_SWAP_BYTES(buf, 0, 7); /*  8 */
                        H5_SWAP_BYTES(buf, 1, 6);
                        H5_SWAP_BYTES(buf, 2, 5);
                        H5_SWAP_BYTES(buf, 3, 4);
                        buf += buf_stride;
                        H5_SWAP_BYTES(buf, 0, 7); /*  9 */
                        H5_SWAP_BYTES(buf, 1, 6);
                        H5_SWAP_BYTES(buf, 2, 5);
                        H5_SWAP_BYTES(buf, 3, 4);
                        buf += buf_stride;
                    } /* end for */
                    for (i = 0; i < nelmts; i++, buf += buf_stride) {
                        H5_SWAP_BYTES(buf, 0, 7);
                        H5_SWAP_BYTES(buf, 1, 6);
                        H5_SWAP_BYTES(buf, 2, 5);
                        H5_SWAP_BYTES(buf, 3, 4);
                    } /* end for */
                    break;

                case 16:
                    for (/*void*/; nelmts >= 10; nelmts -= 10) {
                        H5_SWAP_BYTES(buf, 0, 15); /*  0 */
                        H5_SWAP_BYTES(buf, 1, 14);
                        H5_SWAP_BYTES(buf, 2, 13);
                        H5_SWAP_BYTES(buf, 3, 12);
                        H5_SWAP_BYTES(buf, 4, 11);
                        H5_SWAP_BYTES(buf, 5, 10);
                        H5_SWAP_BYTES(buf, 6, 9);
                        H5_SWAP_BYTES(buf, 7, 8);
                        buf += buf_stride;
                        H5_SWAP_BYTES(buf, 0, 15); /*  1 */
                        H5_SWAP_BYTES(buf, 1, 14);
                        H5_SWAP_BYTES(buf, 2, 13);
                        H5_SWAP_BYTES(buf, 3, 12);
                        H5_SWAP_BYTES(buf, 4, 11);
                        H5_SWAP_BYTES(buf, 5, 10);
                        H5_SWAP_BYTES(buf, 6, 9);
                        H5_SWAP_BYTES(buf, 7, 8);
                        buf += buf_stride;
                        H5_SWAP_BYTES(buf, 0, 15); /*  2 */
                        H5_SWAP_BYTES(buf, 1, 14);
                        H5_SWAP_BYTES(buf, 2, 13);
                        H5_SWAP_BYTES(buf, 3, 12);
                        H5_SWAP_BYTES(buf, 4, 11);
                        H5_SWAP_BYTES(buf, 5, 10);
                        H5_SWAP_BYTES(buf, 6, 9);
                        H5_SWAP_BYTES(buf, 7, 8);
                        buf += buf_stride;
                        H5_SWAP_BYTES(buf, 0, 15); /*  3 */
                        H5_SWAP_BYTES(buf, 1, 14);
                        H5_SWAP_BYTES(buf, 2, 13);
                        H5_SWAP_BYTES(buf, 3, 12);
                        H5_SWAP_BYTES(buf, 4, 11);
                        H5_SWAP_BYTES(buf, 5, 10);
                        H5_SWAP_BYTES(buf, 6, 9);
                        H5_SWAP_BYTES(buf, 7, 8);
                        buf += buf_stride;
                        H5_SWAP_BYTES(buf, 0, 15); /*  4 */
                        H5_SWAP_BYTES(buf, 1, 14);
                        H5_SWAP_BYTES(buf, 2, 13);
                        H5_SWAP_BYTES(buf, 3, 12);
                        H5_SWAP_BYTES(buf, 4, 11);
                        H5_SWAP_BYTES(buf, 5, 10);
                        H5_SWAP_BYTES(buf, 6, 9);
                        H5_SWAP_BYTES(buf, 7, 8);
                        buf += buf_stride;
                        H5_SWAP_BYTES(buf, 0, 15); /*  5 */
                        H5_SWAP_BYTES(buf, 1, 14);
                        H5_SWAP_BYTES(buf, 2, 13);
                        H5_SWAP_BYTES(buf, 3, 12);
                        H5_SWAP_BYTES(buf, 4, 11);
                        H5_SWAP_BYTES(buf, 5, 10);
                        H5_SWAP_BYTES(buf, 6, 9);
                        H5_SWAP_BYTES(buf, 7, 8);
                        buf += buf_stride;
                        H5_SWAP_BYTES(buf, 0, 15); /*  6 */
                        H5_SWAP_BYTES(buf, 1, 14);
                        H5_SWAP_BYTES(buf, 2, 13);
                        H5_SWAP_BYTES(buf, 3, 12);
                        H5_SWAP_BYTES(buf, 4, 11);
                        H5_SWAP_BYTES(buf, 5, 10);
                        H5_SWAP_BYTES(buf, 6, 9);
                        H5_SWAP_BYTES(buf, 7, 8);
                        buf += buf_stride;
                        H5_SWAP_BYTES(buf, 0, 15); /*  7 */
                        H5_SWAP_BYTES(buf, 1, 14);
                        H5_SWAP_BYTES(buf, 2, 13);
                        H5_SWAP_BYTES(buf, 3, 12);
                        H5_SWAP_BYTES(buf, 4, 11);
                        H5_SWAP_BYTES(buf, 5, 10);
                        H5_SWAP_BYTES(buf, 6, 9);
                        H5_SWAP_BYTES(buf, 7, 8);
                        buf += buf_stride;
                        H5_SWAP_BYTES(buf, 0, 15); /*  8 */
                        H5_SWAP_BYTES(buf, 1, 14);
                        H5_SWAP_BYTES(buf, 2, 13);
                        H5_SWAP_BYTES(buf, 3, 12);
                        H5_SWAP_BYTES(buf, 4, 11);
                        H5_SWAP_BYTES(buf, 5, 10);
                        H5_SWAP_BYTES(buf, 6, 9);
                        H5_SWAP_BYTES(buf, 7, 8);
                        buf += buf_stride;
                        H5_SWAP_BYTES(buf, 0, 15); /*  9 */
                        H5_SWAP_BYTES(buf, 1, 14);
                        H5_SWAP_BYTES(buf, 2, 13);
                        H5_SWAP_BYTES(buf, 3, 12);
                        H5_SWAP_BYTES(buf, 4, 11);
                        H5_SWAP_BYTES(buf, 5, 10);
                        H5_SWAP_BYTES(buf, 6, 9);
                        H5_SWAP_BYTES(buf, 7, 8);
                        buf += buf_stride;
                    } /* end for */
                    for (i = 0; i < nelmts; i++, buf += buf_stride) {
                        H5_SWAP_BYTES(buf, 0, 15);
                        H5_SWAP_BYTES(buf, 1, 14);
                        H5_SWAP_BYTES(buf, 2, 13);
                        H5_SWAP_BYTES(buf, 3, 12);
                        H5_SWAP_BYTES(buf, 4, 11);
                        H5_SWAP_BYTES(buf, 5, 10);
                        H5_SWAP_BYTES(buf, 6, 9);
                        H5_SWAP_BYTES(buf, 7, 8);
                    } /* end for */
                    break;

                default:
                    HGOTO_ERROR(H5E_DATATYPE, H5E_UNSUPPORTED, FAIL, "invalid conversion size");
            } /* end switch */
            break;

        case H5T_CONV_FREE:
            /* Free private data */
            break;

        default:
            HGOTO_ERROR(H5E_DATATYPE, H5E_UNSUPPORTED, FAIL, "unknown conversion command");
    } /* end switch */

done:
    FUNC_LEAVE_NOAPI(ret_value)
} /* end H5T__conv_order_opt() */

/*-------------------------------------------------------------------------
 * Function:    H5T__conv_order
 *
 * Purpose:    Convert one type to another when byte order is the only
 *        difference.
 *
 * Note:    This is a soft conversion function.
 *
 * Return:    Non-negative on success/Negative on failure
 *
 *-------------------------------------------------------------------------
 */
herr_t
H5T__conv_order(hid_t src_id, hid_t dst_id, H5T_cdata_t *cdata, size_t nelmts, size_t buf_stride,
                size_t H5_ATTR_UNUSED bkg_stride, void *_buf, void H5_ATTR_UNUSED *background)
{
    uint8_t *buf = (uint8_t *)_buf;
    H5T_t   *src = NULL;
    H5T_t   *dst = NULL;
    size_t   i;
    size_t   j, md;
    herr_t   ret_value = SUCCEED; /* Return value */

    FUNC_ENTER_PACKAGE

    switch (cdata->command) {
        case H5T_CONV_INIT:
            /* Capability query */
            if (NULL == (src = (H5T_t *)H5I_object(src_id)) || NULL == (dst = (H5T_t *)H5I_object(dst_id)))
                HGOTO_ERROR(H5E_ARGS, H5E_BADTYPE, FAIL, "not a datatype");
            if (src->shared->size != dst->shared->size || 0 != src->shared->u.atomic.offset ||
                0 != dst->shared->u.atomic.offset ||
                !((H5T_ORDER_BE == src->shared->u.atomic.order &&
                   H5T_ORDER_LE == dst->shared->u.atomic.order) ||
                  (H5T_ORDER_LE == src->shared->u.atomic.order &&
                   H5T_ORDER_BE == dst->shared->u.atomic.order)))
                HGOTO_ERROR(H5E_DATATYPE, H5E_UNSUPPORTED, FAIL, "conversion not supported");
            switch (src->shared->type) {
                case H5T_INTEGER:
                case H5T_BITFIELD:
                    /* nothing to check */
                    break;

                case H5T_FLOAT:
                    if (src->shared->u.atomic.u.f.sign != dst->shared->u.atomic.u.f.sign ||
                        src->shared->u.atomic.u.f.epos != dst->shared->u.atomic.u.f.epos ||
                        src->shared->u.atomic.u.f.esize != dst->shared->u.atomic.u.f.esize ||
                        src->shared->u.atomic.u.f.ebias != dst->shared->u.atomic.u.f.ebias ||
                        src->shared->u.atomic.u.f.mpos != dst->shared->u.atomic.u.f.mpos ||
                        src->shared->u.atomic.u.f.msize != dst->shared->u.atomic.u.f.msize ||
                        src->shared->u.atomic.u.f.norm != dst->shared->u.atomic.u.f.norm ||
                        src->shared->u.atomic.u.f.pad != dst->shared->u.atomic.u.f.pad) {
                        HGOTO_ERROR(H5E_DATATYPE, H5E_UNSUPPORTED, FAIL, "conversion not supported");
                    } /* end if */
                    break;

                case H5T_NO_CLASS:
                case H5T_TIME:
                case H5T_STRING:
                case H5T_OPAQUE:
                case H5T_COMPOUND:
                case H5T_REFERENCE:
                case H5T_ENUM:
                case H5T_VLEN:
                case H5T_ARRAY:
                case H5T_NCLASSES:
                default:
                    HGOTO_ERROR(H5E_DATATYPE, H5E_UNSUPPORTED, FAIL, "conversion not supported");
            } /* end switch */
            cdata->need_bkg = H5T_BKG_NO;
            break;

        case H5T_CONV_CONV:
            /* The conversion */
            if (NULL == (src = (H5T_t *)H5I_object(src_id)))
                HGOTO_ERROR(H5E_ARGS, H5E_BADTYPE, FAIL, "not a datatype");

            buf_stride = buf_stride ? buf_stride : src->shared->size;
            md         = src->shared->size / 2;
            for (i = 0; i < nelmts; i++, buf += buf_stride)
                for (j = 0; j < md; j++)
                    H5_SWAP_BYTES(buf, j, src->shared->size - (j + 1));
            break;

        case H5T_CONV_FREE:
            /* Free private data */
            break;

        default:
            HGOTO_ERROR(H5E_DATATYPE, H5E_UNSUPPORTED, FAIL, "unknown conversion command");
    } /* end switch */

done:
    FUNC_LEAVE_NOAPI(ret_value)
} /* end H5T__conv_order() */

/*-------------------------------------------------------------------------
 * Function:    H5T__conv_b_b
 *
 * Purpose:    Convert from one bitfield to any other bitfield.
 *
 * Return:    Non-negative on success/Negative on failure
 *
 *-------------------------------------------------------------------------
 */
herr_t
H5T__conv_b_b(hid_t src_id, hid_t dst_id, H5T_cdata_t *cdata, size_t nelmts, size_t buf_stride,
              size_t H5_ATTR_UNUSED bkg_stride, void *_buf, void H5_ATTR_UNUSED *background)
{
    uint8_t       *buf = (uint8_t *)_buf;
    H5T_t         *src = NULL, *dst = NULL; /*source and dest datatypes    */
    ssize_t        direction;               /*direction of traversal    */
    size_t         elmtno;                  /*element number        */
    size_t         olap;                    /*num overlapping elements    */
    size_t         half_size;               /*1/2 of total size for swapping*/
    uint8_t       *s, *sp, *d, *dp;         /*source and dest traversal ptrs*/
    uint8_t        dbuf[256] = {0};         /*temp destination buffer    */
    size_t         msb_pad_offset;          /*offset for dest MSB padding    */
    size_t         i;
    uint8_t       *src_rev   = NULL;         /*order-reversed source buffer  */
    H5T_conv_cb_t  cb_struct = {NULL, NULL}; /*conversion callback structure */
    H5T_conv_ret_t except_ret;               /*return of callback function   */
    bool           reverse;                  /*if reverse the order of destination        */
    herr_t         ret_value = SUCCEED;      /* Return value */

    FUNC_ENTER_PACKAGE

    switch (cdata->command) {
        case H5T_CONV_INIT:
            /* Capability query */
            if (NULL == (src = (H5T_t *)H5I_object(src_id)) || NULL == (dst = (H5T_t *)H5I_object(dst_id)))
                HGOTO_ERROR(H5E_ARGS, H5E_BADTYPE, FAIL, "not a datatype");
            if (H5T_ORDER_LE != src->shared->u.atomic.order && H5T_ORDER_BE != src->shared->u.atomic.order)
                HGOTO_ERROR(H5E_DATATYPE, H5E_UNSUPPORTED, FAIL, "unsupported byte order");
            if (H5T_ORDER_LE != dst->shared->u.atomic.order && H5T_ORDER_BE != dst->shared->u.atomic.order)
                HGOTO_ERROR(H5E_DATATYPE, H5E_UNSUPPORTED, FAIL, "unsupported byte order");
            cdata->need_bkg = H5T_BKG_NO;
            break;

        case H5T_CONV_FREE:
            break;

        case H5T_CONV_CONV:
            /* Get the datatypes */
            if (NULL == (src = (H5T_t *)H5I_object(src_id)) || NULL == (dst = (H5T_t *)H5I_object(dst_id)))
                HGOTO_ERROR(H5E_ARGS, H5E_BADTYPE, FAIL, "not a datatype");

            /*
             * Do we process the values from beginning to end or vice versa? Also,
             * how many of the elements have the source and destination areas
             * overlapping?
             */
            if (src->shared->size == dst->shared->size || buf_stride) {
                sp = dp   = (uint8_t *)buf;
                direction = 1;
                olap      = nelmts;
            }
            else if (src->shared->size >= dst->shared->size) {
                double olap_d =
                    ceil((double)(dst->shared->size) / (double)(src->shared->size - dst->shared->size));

                olap = (size_t)olap_d;
                sp = dp   = (uint8_t *)buf;
                direction = 1;
            }
            else {
                double olap_d =
                    ceil((double)(src->shared->size) / (double)(dst->shared->size - src->shared->size));
                olap      = (size_t)olap_d;
                sp        = (uint8_t *)buf + (nelmts - 1) * src->shared->size;
                dp        = (uint8_t *)buf + (nelmts - 1) * dst->shared->size;
                direction = -1;
            }

            /* Get conversion exception callback property */
            if (H5CX_get_dt_conv_cb(&cb_struct) < 0)
                HGOTO_ERROR(H5E_DATATYPE, H5E_CANTGET, FAIL, "unable to get conversion exception callback");

            /* Allocate space for order-reversed source buffer */
            src_rev = (uint8_t *)H5MM_calloc(src->shared->size);

            /* The conversion loop */
            H5_CHECK_OVERFLOW(buf_stride, size_t, ssize_t);
            H5_CHECK_OVERFLOW(src->shared->size, size_t, ssize_t);
            H5_CHECK_OVERFLOW(dst->shared->size, size_t, ssize_t);
            for (elmtno = 0; elmtno < nelmts; elmtno++) {

                /*
                 * If the source and destination buffers overlap then use a
                 * temporary buffer for the destination.
                 */
                if (direction > 0) {
                    s = sp;
                    d = elmtno < olap ? dbuf : dp;
                } /* end if */
                else {
                    s = sp;
                    d = (elmtno + olap) >= nelmts ? dbuf : dp;
                } /* end else */
#ifndef NDEBUG
                /* I don't quite trust the overlap calculations yet --rpm */
                if (d == dbuf)
                    assert((dp >= sp && dp < sp + src->shared->size) ||
                           (sp >= dp && sp < dp + dst->shared->size));
                else
                    assert((dp < sp && dp + dst->shared->size <= sp) ||
                           (sp < dp && sp + src->shared->size <= dp));
#endif

                /*
                 * Put the data in little endian order so our loops aren't so
                 * complicated.  We'll do all the conversion stuff assuming
                 * little endian and then we'll fix the order at the end.
                 */
                if (H5T_ORDER_BE == src->shared->u.atomic.order) {
                    half_size = src->shared->size / 2;
                    for (i = 0; i < half_size; i++) {
                        uint8_t tmp                    = s[src->shared->size - (i + 1)];
                        s[src->shared->size - (i + 1)] = s[i];
                        s[i]                           = tmp;
                    } /* end for */
                }     /* end if */

                /* Initiate these variables */
                except_ret = H5T_CONV_UNHANDLED;
                reverse    = true;

                /*
                 * Copy the significant part of the value. If the source is larger
                 * than the destination then invoke the overflow function or copy
                 * as many bits as possible. Zero extra bits in the destination.
                 */
                if (src->shared->u.atomic.prec > dst->shared->u.atomic.prec) {
                    /*overflow*/
                    if (cb_struct.func) { /*If user's exception handler is present, use it*/
                        H5T__reverse_order(src_rev, s, src->shared->size,
                                           src->shared->u.atomic.order); /*reverse order first*/
                        except_ret = (cb_struct.func)(H5T_CONV_EXCEPT_RANGE_HI, src_id, dst_id, src_rev, d,
                                                      cb_struct.user_data);
                    } /* end if */

                    if (except_ret == H5T_CONV_UNHANDLED) {
                        H5T__bit_copy(d, dst->shared->u.atomic.offset, s, src->shared->u.atomic.offset,
                                      dst->shared->u.atomic.prec);
                    }
                    else if (except_ret == H5T_CONV_ABORT)
                        HGOTO_ERROR(H5E_DATATYPE, H5E_CANTCONVERT, FAIL, "can't handle conversion exception");
                    else if (except_ret == H5T_CONV_HANDLED)
                        /*Don't reverse because user handles it*/
                        reverse = false;
                }
                else {
                    H5T__bit_copy(d, dst->shared->u.atomic.offset, s, src->shared->u.atomic.offset,
                                  src->shared->u.atomic.prec);
                    H5T__bit_set(d, dst->shared->u.atomic.offset + src->shared->u.atomic.prec,
                                 dst->shared->u.atomic.prec - src->shared->u.atomic.prec, false);
                }

                /*
                 * Fill the destination padding areas.
                 */
                switch (dst->shared->u.atomic.lsb_pad) {
                    case H5T_PAD_ZERO:
                        H5T__bit_set(d, (size_t)0, dst->shared->u.atomic.offset, false);
                        break;

                    case H5T_PAD_ONE:
                        H5T__bit_set(d, (size_t)0, dst->shared->u.atomic.offset, true);
                        break;

                    case H5T_PAD_ERROR:
                    case H5T_PAD_BACKGROUND:
                    case H5T_NPAD:
                    default:
                        HGOTO_ERROR(H5E_DATATYPE, H5E_UNSUPPORTED, FAIL, "unsupported LSB padding");
                } /* end switch */
                msb_pad_offset = dst->shared->u.atomic.offset + dst->shared->u.atomic.prec;
                switch (dst->shared->u.atomic.msb_pad) {
                    case H5T_PAD_ZERO:
                        H5T__bit_set(d, msb_pad_offset, 8 * dst->shared->size - msb_pad_offset, false);
                        break;

                    case H5T_PAD_ONE:
                        H5T__bit_set(d, msb_pad_offset, 8 * dst->shared->size - msb_pad_offset, true);
                        break;

                    case H5T_PAD_ERROR:
                    case H5T_PAD_BACKGROUND:
                    case H5T_NPAD:
                    default:
                        HGOTO_ERROR(H5E_DATATYPE, H5E_UNSUPPORTED, FAIL, "unsupported MSB padding");
                } /* end switch */

                /*
                 * Put the destination in the correct byte order.  See note at
                 * beginning of loop.
                 */
                if (H5T_ORDER_BE == dst->shared->u.atomic.order && reverse) {
                    half_size = dst->shared->size / 2;
                    for (i = 0; i < half_size; i++) {
                        uint8_t tmp                    = d[dst->shared->size - (i + 1)];
                        d[dst->shared->size - (i + 1)] = d[i];
                        d[i]                           = tmp;
                    } /* end for */
                }     /* end if */

                /*
                 * If we had used a temporary buffer for the destination then we
                 * should copy the value to the true destination buffer.
                 */
                if (d == dbuf)
                    H5MM_memcpy(dp, d, dst->shared->size);
                if (buf_stride) {
                    sp += direction *
                          (ssize_t)buf_stride; /* Note that cast is checked with H5_CHECK_OVERFLOW, above */
                    dp += direction *
                          (ssize_t)buf_stride; /* Note that cast is checked with H5_CHECK_OVERFLOW, above */
                }                              /* end if */
                else {
                    sp += direction *
                          (ssize_t)
                              src->shared->size; /* Note that cast is checked with H5_CHECK_OVERFLOW, above */
                    dp += direction *
                          (ssize_t)
                              dst->shared->size; /* Note that cast is checked with H5_CHECK_OVERFLOW, above */
                }                                /* end else */
            }                                    /* end for */

            break;

        default:
            HGOTO_ERROR(H5E_DATATYPE, H5E_UNSUPPORTED, FAIL, "unknown conversion command");
    } /* end switch */

done:
    if (src_rev)
        H5MM_free(src_rev);
    FUNC_LEAVE_NOAPI(ret_value)
} /* end H5T__conv_b_b() */

/*-------------------------------------------------------------------------
 * Function:    H5T__conv_struct_free
 *
 * Purpose:    Free the private data structure used by the compound
 *      conversion functions.
 *
 * Return:    The result of H5MM_xfree(priv) (NULL)
 *
 *-------------------------------------------------------------------------
 */
static H5T_conv_struct_t *
H5T__conv_struct_free(H5T_conv_struct_t *priv)
{
    int     *src2dst     = priv->src2dst;
    hid_t   *src_memb_id = priv->src_memb_id, *dst_memb_id = priv->dst_memb_id;
    unsigned i;

    FUNC_ENTER_PACKAGE_NOERR

    for (i = 0; i < priv->src_nmembs; i++)
        if (src2dst[i] >= 0) {
            int H5_ATTR_NDEBUG_UNUSED status;

            status = H5I_dec_ref(src_memb_id[i]);
            assert(status >= 0);
            status = H5I_dec_ref(dst_memb_id[src2dst[i]]);
            assert(status >= 0);
        } /* end if */

    H5MM_xfree(src2dst);
    H5MM_xfree(src_memb_id);
    H5MM_xfree(dst_memb_id);
    H5MM_xfree(priv->memb_path);

    FUNC_LEAVE_NOAPI((H5T_conv_struct_t *)H5MM_xfree(priv))
} /* end H5T__conv_struct_free() */

/*-------------------------------------------------------------------------
 * Function:    H5T__conv_struct_init
 *
 * Purpose:    Initialize the `priv' field of `cdata' with conversion
 *        information that is relatively constant.  If `priv' is
 *        already initialized then the member conversion functions
 *        are recalculated.
 *
 *        Priv fields are indexed by source member number or
 *        destination member number depending on whether the field
 *        contains information about the source datatype or the
 *        destination datatype (fields that contains the same
 *        information for both source and destination are indexed by
 *        source member number).  The src2dst[] priv array maps source
 *        member numbers to destination member numbers, but if the
 *        source member doesn't have a corresponding destination member
 *        then the src2dst[i]=-1.
 *
 *              Special optimization case when the source and destination
 *              members are a subset of each other, and the order is the same,
 *              and no conversion is needed.  For example:
 *                  struct source {            struct destination {
 *                      TYPE1 A;      -->          TYPE1 A;
 *                      TYPE2 B;      -->          TYPE2 B;
 *                      TYPE3 C;      -->          TYPE3 C;
 *                  };                             TYPE4 D;
 *                                                 TYPE5 E;
 *                                             };
 *              or
 *                  struct destination {       struct source {
 *                      TYPE1 A;      <--          TYPE1 A;
 *                      TYPE2 B;      <--          TYPE2 B;
 *                      TYPE3 C;      <--          TYPE3 C;
 *                  };                             TYPE4 D;
 *                                                 TYPE5 E;
 *                                             };
 *              The optimization is simply moving data to the appropriate
 *              places in the buffer.
 *
 * Return:    Non-negative on success/Negative on failure
 *
 *-------------------------------------------------------------------------
 */
static herr_t
H5T__conv_struct_init(H5T_t *src, H5T_t *dst, H5T_cdata_t *cdata)
{
    H5T_conv_struct_t *priv    = (H5T_conv_struct_t *)(cdata->priv);
    int               *src2dst = NULL;
    unsigned           src_nmembs, dst_nmembs;
    unsigned           i, j;
    herr_t             ret_value = SUCCEED; /* Return value */

    FUNC_ENTER_PACKAGE

    src_nmembs = src->shared->u.compnd.nmembs;
    dst_nmembs = dst->shared->u.compnd.nmembs;

    if (!priv) {
        /*
         * Allocate private data structure and arrays.
         */
        if (NULL == (priv = (H5T_conv_struct_t *)(cdata->priv = H5MM_calloc(sizeof(H5T_conv_struct_t)))) ||
            NULL == (priv->src2dst = (int *)H5MM_malloc(src_nmembs * sizeof(int))) ||
            NULL == (priv->src_memb_id = (hid_t *)H5MM_malloc(src_nmembs * sizeof(hid_t))) ||
            NULL == (priv->dst_memb_id = (hid_t *)H5MM_malloc(dst_nmembs * sizeof(hid_t))))
            HGOTO_ERROR(H5E_RESOURCE, H5E_NOSPACE, FAIL, "memory allocation failed");
        src2dst          = priv->src2dst;
        priv->src_nmembs = src_nmembs;

        /* The flag of special optimization to indicate if source members and destination
         * members are a subset of each other.  Initialize it to false */
        priv->subset_info.subset    = H5T_SUBSET_FALSE;
        priv->subset_info.copy_size = 0;

        /*
         * Ensure that members are sorted.
         */
        H5T__sort_value(src, NULL);
        H5T__sort_value(dst, NULL);

        /*
         * Build a mapping from source member number to destination member
         * number. If some source member is not a destination member then that
         * mapping element will be negative.  Also create atoms for each
         * source and destination member datatype so we can look up the
         * member datatype conversion functions later.
         */
        for (i = 0; i < src_nmembs; i++) {
            src2dst[i] = -1;
            for (j = 0; j < dst_nmembs; j++) {
                if (!strcmp(src->shared->u.compnd.memb[i].name, dst->shared->u.compnd.memb[j].name)) {
                    H5_CHECKED_ASSIGN(src2dst[i], int, j, unsigned);
                    break;
                } /* end if */
            }     /* end for */
            if (src2dst[i] >= 0) {
                hid_t  tid;
                H5T_t *type;

                type = H5T_copy(src->shared->u.compnd.memb[i].type, H5T_COPY_ALL);
<<<<<<< HEAD
                tid  = H5I_register(H5I_DATATYPE, type, FALSE);
=======
                tid  = H5I_register(H5I_DATATYPE, type, false);
>>>>>>> 07347cc5
                assert(tid >= 0);
                priv->src_memb_id[i] = tid;

                type = H5T_copy(dst->shared->u.compnd.memb[src2dst[i]].type, H5T_COPY_ALL);
<<<<<<< HEAD
                tid  = H5I_register(H5I_DATATYPE, type, FALSE);
=======
                tid  = H5I_register(H5I_DATATYPE, type, false);
>>>>>>> 07347cc5
                assert(tid >= 0);
                priv->dst_memb_id[src2dst[i]] = tid;
            } /* end if */
        }     /* end for */
    }         /* end if */
    else {
        /* Restore sorted conditions for the datatypes */
        /* (Required for the src2dst array to be valid) */
        H5T__sort_value(src, NULL);
        H5T__sort_value(dst, NULL);
    } /* end else */

    /*
     * (Re)build the cache of member conversion functions and pointers to
     * their cdata entries.
     */
    src2dst = priv->src2dst;
    H5MM_xfree(priv->memb_path);
    if (NULL ==
        (priv->memb_path = (H5T_path_t **)H5MM_malloc(src->shared->u.compnd.nmembs * sizeof(H5T_path_t *))))
        HGOTO_ERROR(H5E_RESOURCE, H5E_NOSPACE, FAIL, "memory allocation failed");

    for (i = 0; i < src_nmembs; i++) {
        if (src2dst[i] >= 0) {
            H5T_path_t *tpath = H5T_path_find(src->shared->u.compnd.memb[i].type,
                                              dst->shared->u.compnd.memb[src2dst[i]].type);

            if (NULL == (priv->memb_path[i] = tpath)) {
                cdata->priv = H5T__conv_struct_free(priv);
                HGOTO_ERROR(H5E_DATATYPE, H5E_UNSUPPORTED, FAIL, "unable to convert member datatype");
            } /* end if */
        }     /* end if */
    }         /* end for */

    /* The compound conversion functions need a background buffer */
    cdata->need_bkg = H5T_BKG_YES;

    if (src_nmembs < dst_nmembs) {
        priv->subset_info.subset = H5T_SUBSET_SRC;
        for (i = 0; i < src_nmembs; i++) {
            /* If any of source members doesn't have counterpart in the same
             * order or there's conversion between members, don't do the
             * optimization.
             */
            if (src2dst[i] != (int)i ||
                (src->shared->u.compnd.memb[i].offset != dst->shared->u.compnd.memb[i].offset) ||
                (priv->memb_path[i])->is_noop == false) {
                priv->subset_info.subset = H5T_SUBSET_FALSE;
                break;
            } /* end if */
        }     /* end for */
        /* Compute the size of the data to be copied for each element.  It
         * may be smaller than either src or dst if there is extra space at
         * the end of src.
         */
        if (priv->subset_info.subset == H5T_SUBSET_SRC)
            priv->subset_info.copy_size = src->shared->u.compnd.memb[src_nmembs - 1].offset +
                                          src->shared->u.compnd.memb[src_nmembs - 1].size;
    }
    else if (dst_nmembs < src_nmembs) {
        priv->subset_info.subset = H5T_SUBSET_DST;
        for (i = 0; i < dst_nmembs; i++) {
            /* If any of source members doesn't have counterpart in the same order or
             * there's conversion between members, don't do the optimization. */
            if (src2dst[i] != (int)i ||
                (src->shared->u.compnd.memb[i].offset != dst->shared->u.compnd.memb[i].offset) ||
                (priv->memb_path[i])->is_noop == false) {
                priv->subset_info.subset = H5T_SUBSET_FALSE;
                break;
            }
        } /* end for */
        /* Compute the size of the data to be copied for each element.  It
         * may be smaller than either src or dst if there is extra space at
         * the end of dst.
         */
        if (priv->subset_info.subset == H5T_SUBSET_DST)
            priv->subset_info.copy_size = dst->shared->u.compnd.memb[dst_nmembs - 1].offset +
                                          dst->shared->u.compnd.memb[dst_nmembs - 1].size;
    }
    else /* If the numbers of source and dest members are equal and no conversion is needed,
          * the case should have been handled as noop earlier in H5Dio.c. */
    {
    }

    cdata->recalc = false;

done:
    FUNC_LEAVE_NOAPI(ret_value)
} /* end H5T__conv_struct_init() */

/*-------------------------------------------------------------------------
 * Function:    H5T__conv_struct_subset
 *
 * Purpose:     A quick way to return a field in a struct private in this
 *              file.  The flag SMEMBS_SUBSET indicates whether the source
 *              members are a subset of destination or the destination
 *              members are a subset of the source, and the order is the
 *              same, and no conversion is needed.  For example:
 *                  struct source {            struct destination {
 *                      TYPE1 A;      -->          TYPE1 A;
 *                      TYPE2 B;      -->          TYPE2 B;
 *                      TYPE3 C;      -->          TYPE3 C;
 *                  };                             TYPE4 D;
 *                                                 TYPE5 E;
 *                                             };
 *
 * Return:      A pointer to the subset info struct in p.  Points directly
 *              into the structure.
 *
 *-------------------------------------------------------------------------
 */
H5T_subset_info_t *
H5T__conv_struct_subset(const H5T_cdata_t *cdata)
{
    H5T_conv_struct_t *priv = NULL;

    FUNC_ENTER_PACKAGE_NOERR

    assert(cdata);
    assert(cdata->priv);

    priv = (H5T_conv_struct_t *)(cdata->priv);

    FUNC_LEAVE_NOAPI((H5T_subset_info_t *)&priv->subset_info)
} /* end H5T__conv_struct_subset() */

/*-------------------------------------------------------------------------
 * Function:    H5T__conv_struct
 *
 * Purpose:    Converts between compound datatypes.  This is a soft
 *        conversion function.  The algorithm is basically:
 *
 *         For each element do
 *          For I=1..NELMTS do
 *            If sizeof destination type <= sizeof source type then
 *              Convert member to destination type;
 *            Move member as far left as possible;
 *
 *          For I=NELMTS..1 do
 *            If not destination type then
 *              Convert member to destination type;
 *            Move member to correct position in BKG
 *
 *          Copy BKG to BUF
 *
 * Return:    Non-negative on success/Negative on failure
 *
 *-------------------------------------------------------------------------
 */
herr_t
H5T__conv_struct(hid_t src_id, hid_t dst_id, H5T_cdata_t *cdata, size_t nelmts, size_t buf_stride,
                 size_t bkg_stride, void *_buf, void *_bkg)
{
    uint8_t           *buf  = (uint8_t *)_buf;  /*cast for pointer arithmetic    */
    uint8_t           *bkg  = (uint8_t *)_bkg;  /*background pointer arithmetic    */
    uint8_t           *xbuf = buf, *xbkg = bkg; /*temp pointers into buf and bkg*/
    H5T_t             *src      = NULL;         /*source datatype        */
    H5T_t             *dst      = NULL;         /*destination datatype        */
    int               *src2dst  = NULL;         /*maps src member to dst member    */
    H5T_cmemb_t       *src_memb = NULL;         /*source struct member descript.*/
    H5T_cmemb_t       *dst_memb = NULL;         /*destination struct memb desc.    */
    size_t             offset;                  /*byte offset wrt struct    */
    ssize_t            src_delta;               /*source stride    */
    ssize_t            bkg_delta;               /*background stride    */
    size_t             elmtno;
    unsigned           u; /*counters            */
    int                i; /*counters            */
    H5T_conv_struct_t *priv      = (H5T_conv_struct_t *)(cdata->priv);
    herr_t             ret_value = SUCCEED; /* Return value */

    FUNC_ENTER_PACKAGE

    switch (cdata->command) {
        case H5T_CONV_INIT:
            /*
             * First, determine if this conversion function applies to the
             * conversion path SRC_ID-->DST_ID.  If not, return failure;
             * otherwise initialize the `priv' field of `cdata' with information
             * that remains (almost) constant for this conversion path.
             */
            if (NULL == (src = (H5T_t *)H5I_object(src_id)) || NULL == (dst = (H5T_t *)H5I_object(dst_id)))
                HGOTO_ERROR(H5E_DATATYPE, H5E_BADTYPE, FAIL, "not a datatype");
            if (H5T_COMPOUND != src->shared->type)
                HGOTO_ERROR(H5E_DATATYPE, H5E_BADTYPE, FAIL, "not a H5T_COMPOUND datatype");
            if (H5T_COMPOUND != dst->shared->type)
                HGOTO_ERROR(H5E_DATATYPE, H5E_BADTYPE, FAIL, "not a H5T_COMPOUND datatype");

            if (H5T__conv_struct_init(src, dst, cdata) < 0)
                HGOTO_ERROR(H5E_DATATYPE, H5E_CANTINIT, FAIL, "unable to initialize conversion data");
            break;

        case H5T_CONV_FREE:
            /*
             * Free the private conversion data.
             */
            cdata->priv = H5T__conv_struct_free(priv);
            break;

        case H5T_CONV_CONV:
            /*
             * Conversion.
             */
            if (NULL == (src = (H5T_t *)H5I_object(src_id)) || NULL == (dst = (H5T_t *)H5I_object(dst_id)))
                HGOTO_ERROR(H5E_DATATYPE, H5E_BADTYPE, FAIL, "not a datatype");
            assert(priv);
            assert(bkg && cdata->need_bkg);

            if (cdata->recalc && H5T__conv_struct_init(src, dst, cdata) < 0)
                HGOTO_ERROR(H5E_DATATYPE, H5E_CANTINIT, FAIL, "unable to initialize conversion data");

            /*
             * Insure that members are sorted.
             */
            H5T__sort_value(src, NULL);
            H5T__sort_value(dst, NULL);
            src2dst = priv->src2dst;

            /*
             * Direction of conversion and striding through background.
             */
            if (buf_stride) {
                H5_CHECKED_ASSIGN(src_delta, ssize_t, buf_stride, size_t);
                if (!bkg_stride) {
                    H5_CHECKED_ASSIGN(bkg_delta, ssize_t, dst->shared->size, size_t);
                } /* end if */
                else
                    H5_CHECKED_ASSIGN(bkg_delta, ssize_t, bkg_stride, size_t);
            } /* end if */
            else if (dst->shared->size <= src->shared->size) {
                H5_CHECKED_ASSIGN(src_delta, ssize_t, src->shared->size, size_t);
                H5_CHECKED_ASSIGN(bkg_delta, ssize_t, dst->shared->size, size_t);
            } /* end else-if */
            else {
                H5_CHECK_OVERFLOW(src->shared->size, size_t, ssize_t);
                src_delta = -(ssize_t)src->shared->size;
                H5_CHECK_OVERFLOW(dst->shared->size, size_t, ssize_t);
                bkg_delta = -(ssize_t)dst->shared->size;
                xbuf += (nelmts - 1) * src->shared->size;
                xbkg += (nelmts - 1) * dst->shared->size;
            } /* end else */

            /* Conversion loop... */
            for (elmtno = 0; elmtno < nelmts; elmtno++) {
                /*
                 * For each source member which will be present in the
                 * destination, convert the member to the destination type unless
                 * it is larger than the source type.  Then move the member to the
                 * left-most unoccupied position in the buffer.  This makes the
                 * data point as small as possible with all the free space on the
                 * right side.
                 */
                for (u = 0, offset = 0; u < src->shared->u.compnd.nmembs; u++) {
                    if (src2dst[u] < 0)
                        continue; /*subsetting*/
                    src_memb = src->shared->u.compnd.memb + u;
                    dst_memb = dst->shared->u.compnd.memb + src2dst[u];

                    if (dst_memb->size <= src_memb->size) {
                        if (H5T_convert(priv->memb_path[u], priv->src_memb_id[u],
                                        priv->dst_memb_id[src2dst[u]], (size_t)1, (size_t)0,
                                        (size_t)0, /*no striding (packed array)*/
                                        xbuf + src_memb->offset, xbkg + dst_memb->offset) < 0)
                            HGOTO_ERROR(H5E_DATATYPE, H5E_CANTINIT, FAIL,
                                        "unable to convert compound datatype member");
                        memmove(xbuf + offset, xbuf + src_memb->offset, dst_memb->size);
                        offset += dst_memb->size;
                    } /* end if */
                    else {
                        memmove(xbuf + offset, xbuf + src_memb->offset, src_memb->size);
                        offset += src_memb->size;
                    } /* end else */
                }     /* end for */

                /*
                 * For each source member which will be present in the
                 * destination, convert the member to the destination type if it
                 * is larger than the source type (that is, has not been converted
                 * yet).  Then copy the member to the destination offset in the
                 * background buffer.
                 */
                H5_CHECK_OVERFLOW(src->shared->u.compnd.nmembs, size_t, int);
                for (i = (int)src->shared->u.compnd.nmembs - 1; i >= 0; --i) {
                    if (src2dst[i] < 0)
                        continue; /*subsetting*/
                    src_memb = src->shared->u.compnd.memb + i;
                    dst_memb = dst->shared->u.compnd.memb + src2dst[i];

                    if (dst_memb->size > src_memb->size) {
                        offset -= src_memb->size;
                        if (H5T_convert(priv->memb_path[i], priv->src_memb_id[i],
                                        priv->dst_memb_id[src2dst[i]], (size_t)1, (size_t)0,
                                        (size_t)0, /*no striding (packed array)*/
                                        xbuf + offset, xbkg + dst_memb->offset) < 0)
                            HGOTO_ERROR(H5E_DATATYPE, H5E_CANTINIT, FAIL,
                                        "unable to convert compound datatype member");
                    } /* end if */
                    else
                        offset -= dst_memb->size;
                    memmove(xbkg + dst_memb->offset, xbuf + offset, dst_memb->size);
                } /* end for */
                assert(0 == offset);

                /*
                 * Update pointers
                 */
                xbuf += src_delta;
                xbkg += bkg_delta;
            } /* end for */

            /* If the bkg_delta was set to -(dst->shared->size), make it positive now */
            if (buf_stride == 0 && dst->shared->size > src->shared->size)
                H5_CHECKED_ASSIGN(bkg_delta, ssize_t, dst->shared->size, size_t);

            /*
             * Copy the background buffer back into the in-place conversion
             * buffer.
             */
            for (xbuf = buf, xbkg = bkg, elmtno = 0; elmtno < nelmts; elmtno++) {
                memmove(xbuf, xbkg, dst->shared->size);
                xbuf += buf_stride ? buf_stride : dst->shared->size;
                xbkg += bkg_delta;
            } /* end for */
            break;

        default:
            /* Some other command we don't know about yet.*/
            HGOTO_ERROR(H5E_DATATYPE, H5E_UNSUPPORTED, FAIL, "unknown conversion command");
    } /* end switch */

done:
    FUNC_LEAVE_NOAPI(ret_value)
} /* end H5T__conv_struct() */

/*-------------------------------------------------------------------------
 * Function:    H5T__conv_struct_opt
 *
 * Purpose:    Converts between compound datatypes in a manner more
 *        efficient than the general-purpose H5T__conv_struct()
 *        function.  This function isn't applicable if the destination
 *        is larger than the source type. This is a soft conversion
 *        function.  The algorithm is basically:
 *
 *         For each member of the struct
 *          If sizeof destination type <= sizeof source type then
 *            Convert member to destination type for all elements
 *            Move memb to BKG buffer for all elements
 *          Else
 *            Move member as far left as possible for all elements
 *
 *        For each member of the struct (in reverse order)
 *          If not destination type then
 *            Convert member to destination type for all elements
 *            Move member to correct position in BKG for all elements
 *
 *        Copy BKG to BUF for all elements
 *
 *              Special case when the source and destination members
 *              are a subset of each other, and the order is the same, and no
 *              conversion is needed.  For example:
 *                  struct source {            struct destination {
 *                      TYPE1 A;      -->          TYPE1 A;
 *                      TYPE2 B;      -->          TYPE2 B;
 *                      TYPE3 C;      -->          TYPE3 C;
 *                  };                             TYPE4 D;
 *                                                 TYPE5 E;
 *                                             };
 *              The optimization is simply moving data to the appropriate
 *              places in the buffer.
 *
 * Return:    Non-negative on success/Negative on failure
 *
 *-------------------------------------------------------------------------
 */
herr_t
H5T__conv_struct_opt(hid_t src_id, hid_t dst_id, H5T_cdata_t *cdata, size_t nelmts, size_t buf_stride,
                     size_t bkg_stride, void *_buf, void *_bkg)
{
    uint8_t           *buf      = (uint8_t *)_buf; /*cast for pointer arithmetic    */
    uint8_t           *bkg      = (uint8_t *)_bkg; /*background pointer arithmetic    */
    uint8_t           *xbuf     = NULL;            /*temporary pointer into `buf'    */
    uint8_t           *xbkg     = NULL;            /*temporary pointer into `bkg'    */
    H5T_t             *src      = NULL;            /*source datatype        */
    H5T_t             *dst      = NULL;            /*destination datatype        */
    int               *src2dst  = NULL;            /*maps src member to dst member    */
    H5T_cmemb_t       *src_memb = NULL;            /*source struct member descript.*/
    H5T_cmemb_t       *dst_memb = NULL;            /*destination struct memb desc.    */
    size_t             offset;                     /*byte offset wrt struct    */
    size_t             elmtno;                     /*element counter        */
    size_t             copy_size;                  /*size of element for copying   */
    H5T_conv_struct_t *priv      = NULL;           /*private data            */
    bool               no_stride = false;          /*flag to indicate no stride    */
    unsigned           u;                          /*counters            */
    int                i;                          /*counters            */
    herr_t             ret_value = SUCCEED;        /* Return value */

    FUNC_ENTER_PACKAGE

    switch (cdata->command) {
        case H5T_CONV_INIT:
            /*
             * First, determine if this conversion function applies to the
             * conversion path SRC_ID-->DST_ID.  If not, return failure;
             * otherwise initialize the `priv' field of `cdata' with information
             * that remains (almost) constant for this conversion path.
             */
            if (NULL == (src = (H5T_t *)H5I_object(src_id)) || NULL == (dst = (H5T_t *)H5I_object(dst_id)))
                HGOTO_ERROR(H5E_ARGS, H5E_BADTYPE, FAIL, "not a datatype");
            if (H5T_COMPOUND != src->shared->type)
                HGOTO_ERROR(H5E_DATATYPE, H5E_BADTYPE, FAIL, "not a H5T_COMPOUND datatype");
            if (H5T_COMPOUND != dst->shared->type)
                HGOTO_ERROR(H5E_DATATYPE, H5E_BADTYPE, FAIL, "not a H5T_COMPOUND datatype");

            /* Initialize data which is relatively constant */
            if (H5T__conv_struct_init(src, dst, cdata) < 0)
                HGOTO_ERROR(H5E_DATATYPE, H5E_CANTINIT, FAIL, "unable to initialize conversion data");
            priv    = (H5T_conv_struct_t *)(cdata->priv);
            src2dst = priv->src2dst;

            /*
             * If the destination type is not larger than the source type then
             * this conversion function is guaranteed to work (provided all
             * members can be converted also). Otherwise the determination is
             * quite a bit more complicated. Essentially we have to make sure
             * that there is always room in the source buffer to do the
             * conversion of a member in place. This is basically the same pair
             * of loops as in the actual conversion except it checks that there
             * is room for each conversion instead of actually doing anything.
             */
            if (dst->shared->size > src->shared->size) {
                for (u = 0, offset = 0; u < src->shared->u.compnd.nmembs; u++) {
                    if (src2dst[u] < 0)
                        continue;
                    src_memb = src->shared->u.compnd.memb + u;
                    dst_memb = dst->shared->u.compnd.memb + src2dst[u];
                    if (dst_memb->size > src_memb->size)
                        offset += src_memb->size;
                } /* end for */
                H5_CHECK_OVERFLOW(src->shared->u.compnd.nmembs, size_t, int);
                for (i = (int)src->shared->u.compnd.nmembs - 1; i >= 0; --i) {
                    if (src2dst[i] < 0)
                        continue;
                    src_memb = src->shared->u.compnd.memb + i;
                    dst_memb = dst->shared->u.compnd.memb + src2dst[i];
                    if (dst_memb->size > src_memb->size) {
                        offset -= src_memb->size;
                        if (dst_memb->size > src->shared->size - offset) {
                            cdata->priv = H5T__conv_struct_free(priv);
                            HGOTO_ERROR(H5E_DATATYPE, H5E_UNSUPPORTED, FAIL,
                                        "conversion is unsupported by this function");
                        } /* end if */
                    }     /* end if */
                }         /* end for */
            }             /* end if */
            break;

        case H5T_CONV_FREE:
            /*
             * Free the private conversion data.
             */
            cdata->priv = H5T__conv_struct_free((H5T_conv_struct_t *)(cdata->priv));
            break;

        case H5T_CONV_CONV:
            /*
             * Conversion.
             */
            if (NULL == (src = (H5T_t *)H5I_object(src_id)) || NULL == (dst = (H5T_t *)H5I_object(dst_id)))
                HGOTO_ERROR(H5E_ARGS, H5E_BADTYPE, FAIL, "not a datatype");

            /* Update cached data if necessary */
            if (cdata->recalc && H5T__conv_struct_init(src, dst, cdata) < 0)
                HGOTO_ERROR(H5E_DATATYPE, H5E_CANTINIT, FAIL, "unable to initialize conversion data");
            priv = (H5T_conv_struct_t *)(cdata->priv);
            assert(priv);
            src2dst = priv->src2dst;
            assert(bkg && cdata->need_bkg);

            /*
             * Insure that members are sorted.
             */
            H5T__sort_value(src, NULL);
            H5T__sort_value(dst, NULL);

            /*
             * Calculate strides. If BUF_STRIDE is non-zero then convert one
             * data element at every BUF_STRIDE bytes through the main buffer
             * (BUF), leaving the result of each conversion at the same
             * location; otherwise assume the source and destination data are
             * packed tightly based on src->shared->size and dst->shared->size.  Also, if
             * BUF_STRIDE and BKG_STRIDE are both non-zero then place
             * background data into the BKG buffer at multiples of BKG_STRIDE;
             * otherwise assume BKG buffer is the packed destination datatype.
             */
            if (!buf_stride || !bkg_stride)
                bkg_stride = dst->shared->size;
            if (!buf_stride) {
                no_stride  = true;
                buf_stride = src->shared->size;
            } /* end if */

            if (priv->subset_info.subset == H5T_SUBSET_SRC || priv->subset_info.subset == H5T_SUBSET_DST) {
                /* If the optimization flag is set to indicate source members are a subset and
                 * in the top of the destination, simply copy the source members to background buffer.
                 */
                xbuf      = buf;
                xbkg      = bkg;
                copy_size = priv->subset_info.copy_size;

                for (elmtno = 0; elmtno < nelmts; elmtno++) {
                    memmove(xbkg, xbuf, copy_size);

                    /* Update pointers */
                    xbuf += buf_stride;
                    xbkg += bkg_stride;
                } /* end for */
            }     /* end if */
            else {
                /*
                 * For each member where the destination is not larger than the
                 * source, stride through all the elements converting only that member
                 * in each element and then copying the element to its final
                 * destination in the bkg buffer. Otherwise move the element as far
                 * left as possible in the buffer.
                 */
                for (u = 0, offset = 0; u < src->shared->u.compnd.nmembs; u++) {
                    if (src2dst[u] < 0)
                        continue; /*subsetting*/
                    src_memb = src->shared->u.compnd.memb + u;
                    dst_memb = dst->shared->u.compnd.memb + src2dst[u];

                    if (dst_memb->size <= src_memb->size) {
                        xbuf = buf + src_memb->offset;
                        xbkg = bkg + dst_memb->offset;
                        if (H5T_convert(priv->memb_path[u], priv->src_memb_id[u],
                                        priv->dst_memb_id[src2dst[u]], nelmts, buf_stride, bkg_stride, xbuf,
                                        xbkg) < 0)
                            HGOTO_ERROR(H5E_DATATYPE, H5E_CANTINIT, FAIL,
                                        "unable to convert compound datatype member");
                        for (elmtno = 0; elmtno < nelmts; elmtno++) {
                            memmove(xbkg, xbuf, dst_memb->size);
                            xbuf += buf_stride;
                            xbkg += bkg_stride;
                        } /* end for */
                    }     /* end if */
                    else {
                        for (xbuf = buf, elmtno = 0; elmtno < nelmts; elmtno++) {
                            memmove(xbuf + offset, xbuf + src_memb->offset, src_memb->size);
                            xbuf += buf_stride;
                        } /* end for */
                        offset += src_memb->size;
                    } /* end else */
                }     /* end else */

                /*
                 * Work from right to left, converting those members that weren't
                 * converted in the previous loop (those members where the destination
                 * is larger than the source) and them to their final position in the
                 * bkg buffer.
                 */
                H5_CHECK_OVERFLOW(src->shared->u.compnd.nmembs, size_t, int);
                for (i = (int)src->shared->u.compnd.nmembs - 1; i >= 0; --i) {
                    if (src2dst[i] < 0)
                        continue;
                    src_memb = src->shared->u.compnd.memb + i;
                    dst_memb = dst->shared->u.compnd.memb + src2dst[i];

                    if (dst_memb->size > src_memb->size) {
                        offset -= src_memb->size;
                        xbuf = buf + offset;
                        xbkg = bkg + dst_memb->offset;
                        if (H5T_convert(priv->memb_path[i], priv->src_memb_id[i],
                                        priv->dst_memb_id[src2dst[i]], nelmts, buf_stride, bkg_stride, xbuf,
                                        xbkg) < 0)
                            HGOTO_ERROR(H5E_DATATYPE, H5E_CANTINIT, FAIL,
                                        "unable to convert compound datatype member");
                        for (elmtno = 0; elmtno < nelmts; elmtno++) {
                            memmove(xbkg, xbuf, dst_memb->size);
                            xbuf += buf_stride;
                            xbkg += bkg_stride;
                        } /* end for */
                    }     /* end if */
                }         /* end for */
            }             /* end else */

            if (no_stride)
                buf_stride = dst->shared->size;

            /* Move background buffer into result buffer */
            for (xbuf = buf, xbkg = bkg, elmtno = 0; elmtno < nelmts; elmtno++) {
                memmove(xbuf, xbkg, dst->shared->size);
                xbuf += buf_stride;
                xbkg += bkg_stride;
            } /* end for */
            break;

        default:
            /* Some other command we don't know about yet.*/
            HGOTO_ERROR(H5E_DATATYPE, H5E_UNSUPPORTED, FAIL, "unknown conversion command");
    } /* end switch */

done:
    FUNC_LEAVE_NOAPI(ret_value)
} /* end H5T__conv_struct_opt() */

/*-------------------------------------------------------------------------
 * Function:    H5T__conv_enum_init
 *
 * Purpose:    Initialize information for H5T__conv_enum().
 *
 * Return:    Success:    Non-negative
 *
 *            Failure:    Negative
 *
 *-------------------------------------------------------------------------
 */
static herr_t
H5T__conv_enum_init(H5T_t *src, H5T_t *dst, H5T_cdata_t *cdata)
{
    H5T_enum_struct_t *priv = NULL;         /*private conversion data    */
    int                n;                   /*src value cast as native int    */
    int                domain[2] = {0, 0};  /*min and max source values    */
    int               *map       = NULL;    /*map from src value to dst idx    */
    unsigned           length;              /*nelmts in map array        */
    unsigned           i, j;                /*counters            */
    herr_t             ret_value = SUCCEED; /* Return value */

    FUNC_ENTER_PACKAGE

    cdata->need_bkg = H5T_BKG_NO;
    if (NULL == (priv = (H5T_enum_struct_t *)(cdata->priv = H5MM_calloc(sizeof(*priv)))))
        HGOTO_ERROR(H5E_RESOURCE, H5E_NOSPACE, FAIL, "memory allocation failed");
    if (0 == src->shared->u.enumer.nmembs)
        HGOTO_DONE(SUCCEED);

    /*
     * Check that the source symbol names are a subset of the destination
     * symbol names and build a map from source member index to destination
     * member index.
     */
    H5T__sort_name(src, NULL);
    H5T__sort_name(dst, NULL);
    if (NULL == (priv->src2dst = (int *)H5MM_malloc(src->shared->u.enumer.nmembs * sizeof(int))))
        HGOTO_ERROR(H5E_RESOURCE, H5E_NOSPACE, FAIL, "memory allocation failed");
    for (i = 0, j = 0; i < src->shared->u.enumer.nmembs && j < dst->shared->u.enumer.nmembs; i++, j++) {
        while (j < dst->shared->u.enumer.nmembs &&
               strcmp(src->shared->u.enumer.name[i], dst->shared->u.enumer.name[j]) != 0)
            j++;
        if (j >= dst->shared->u.enumer.nmembs)
            HGOTO_ERROR(H5E_DATATYPE, H5E_UNSUPPORTED, FAIL,
                        "source type is not a subset of destination type");
        priv->src2dst[i] = (int)j;
    } /* end for */

    /*
     * The conversion function will use an O(log N) lookup method for each
     * value converted. However, if all of the following constraints are met
     * then we can build a perfect hash table and use an O(1) lookup method.
     *
     *      A: The source datatype size matches one of our native datatype
     *         sizes.
     *
     *      B: After casting the source value bit pattern to a native type
     *         the size of the range of values is less than 20% larger than
     *         the number of values.
     *
     * If this special case is met then we use the source bit pattern cast as
     * a native integer type as an index into the `val2dst'. The values of
     * that array are the index numbers in the destination type or negative
     * if the entry is unused.
     *
     * (This optimized algorithm doesn't work when the byte orders are different.
     * The code such as "n = *((int*)(src->shared->u.enumer.value+i*src->shared->size));"
     * can change the value significantly. i.g. if the source value is big-endian 0x0000000f,
     * executing the casting on little-endian machine will get a big number 0x0f000000.
     * Then it can't meet the condition
     * "if(src->shared->u.enumer.nmembs<2 || (double)length/src->shared->u.enumer.nmembs<1.2)"
     * Because this is the optimized code, we won't fix it. It should still work in some
     * situations. SLU - 2011/5/24)
     */
    if (1 == src->shared->size || sizeof(short) == src->shared->size || sizeof(int) == src->shared->size) {
        for (i = 0; i < src->shared->u.enumer.nmembs; i++) {
            if (1 == src->shared->size)
                n = *((signed char *)((uint8_t *)src->shared->u.enumer.value + i));
            else if (sizeof(short) == src->shared->size)
                n = *((short *)((void *)((uint8_t *)src->shared->u.enumer.value + (i * src->shared->size))));
            else
                n = *((int *)((void *)((uint8_t *)src->shared->u.enumer.value + (i * src->shared->size))));
            if (0 == i) {
                domain[0] = domain[1] = n;
            }
            else {
                domain[0] = MIN(domain[0], n);
                domain[1] = MAX(domain[1], n);
            }
        } /* end for */

        assert(domain[1] >= domain[0]);
        length = (unsigned)(domain[1] - domain[0]) + 1;
        if (src->shared->u.enumer.nmembs < 2 ||
            (double)length / src->shared->u.enumer.nmembs < (double)(1.2F)) {
            priv->base   = domain[0];
            priv->length = length;
            if (NULL == (map = (int *)H5MM_malloc(length * sizeof(int))))
                HGOTO_ERROR(H5E_RESOURCE, H5E_NOSPACE, FAIL, "memory allocation failed");
            for (i = 0; i < length; i++)
                map[i] = -1; /*entry unused*/
            for (i = 0; i < src->shared->u.enumer.nmembs; i++) {
                if (1 == src->shared->size)
                    n = *((signed char *)((uint8_t *)src->shared->u.enumer.value + i));
                else if (sizeof(short) == src->shared->size)
                    n = *((
                        short *)((void *)((uint8_t *)src->shared->u.enumer.value + (i * src->shared->size))));
                else
                    n = *(
                        (int *)((void *)((uint8_t *)src->shared->u.enumer.value + (i * src->shared->size))));
                n -= priv->base;
                assert(n >= 0 && (unsigned)n < priv->length);
                assert(map[n] < 0);
                map[n] = priv->src2dst[i];
            } /* end for */

            /*
             * Replace original src2dst array with our new one. The original
             * was indexed by source member number while the new one is
             * indexed by source values.
             */
            H5MM_xfree(priv->src2dst);
            priv->src2dst = map;
            HGOTO_DONE(SUCCEED);
        }
    }

    /* Sort source type by value and adjust src2dst[] appropriately */
    H5T__sort_value(src, priv->src2dst);

done:
    if (ret_value < 0 && priv) {
        H5MM_xfree(priv->src2dst);
        H5MM_xfree(priv);
        cdata->priv = NULL;
    }
    FUNC_LEAVE_NOAPI(ret_value)
}

/*-------------------------------------------------------------------------
 * Function:    H5T__conv_enum
 *
 * Purpose:    Converts one type of enumerated data to another.
 *
 * Return:    Success:    Non-negative
 *
 *            Failure:    negative
 *
 *-------------------------------------------------------------------------
 */
herr_t
H5T__conv_enum(hid_t src_id, hid_t dst_id, H5T_cdata_t *cdata, size_t nelmts, size_t buf_stride,
               size_t H5_ATTR_UNUSED bkg_stride, void *_buf, void H5_ATTR_UNUSED *bkg)
{
    uint8_t           *buf = (uint8_t *)_buf;   /*cast for pointer arithmetic    */
    H5T_t             *src = NULL, *dst = NULL; /*src and dst datatypes    */
    uint8_t           *s = NULL, *d = NULL;     /*src and dst BUF pointers    */
    ssize_t            src_delta, dst_delta;    /*conversion strides        */
    int                n;                       /*src value cast as native int    */
    H5T_enum_struct_t *priv = (H5T_enum_struct_t *)(cdata->priv);
    H5T_conv_cb_t      cb_struct;           /*conversion callback structure */
    H5T_conv_ret_t     except_ret;          /*return of callback function   */
    size_t             i;                   /*counters            */
    herr_t             ret_value = SUCCEED; /* Return value                 */

    FUNC_ENTER_PACKAGE

    switch (cdata->command) {
        case H5T_CONV_INIT:
            /*
             * Determine if this conversion function applies to the conversion
             * path SRC_ID->DST_ID.  If not return failure; otherwise initialize
             * the `priv' field of `cdata' with information about the underlying
             * integer conversion.
             */
            if (NULL == (src = (H5T_t *)H5I_object(src_id)) || NULL == (dst = (H5T_t *)H5I_object(dst_id)))
                HGOTO_ERROR(H5E_DATATYPE, H5E_BADTYPE, FAIL, "not a datatype");
            if (H5T_ENUM != src->shared->type)
                HGOTO_ERROR(H5E_DATATYPE, H5E_BADTYPE, FAIL, "not a H5T_ENUM datatype");
            if (H5T_ENUM != dst->shared->type)
                HGOTO_ERROR(H5E_DATATYPE, H5E_BADTYPE, FAIL, "not a H5T_ENUM datatype");

            if (H5T__conv_enum_init(src, dst, cdata) < 0)
                HGOTO_ERROR(H5E_DATATYPE, H5E_CANTINIT, FAIL, "unable to initialize private data");
            break;

        case H5T_CONV_FREE:
#ifdef H5T_DEBUG
            if (H5DEBUG(T)) {
                fprintf(H5DEBUG(T), "      Using %s mapping function%s\n", priv->length ? "O(1)" : "O(log N)",
                        priv->length ? "" : ", where N is the number of enum members");
            }
#endif
            if (priv) {
                H5MM_xfree(priv->src2dst);
                H5MM_xfree(priv);
            }
            cdata->priv = NULL;
            break;

        case H5T_CONV_CONV:
            if (NULL == (src = (H5T_t *)H5I_object(src_id)) || NULL == (dst = (H5T_t *)H5I_object(dst_id)))
                HGOTO_ERROR(H5E_ARGS, H5E_BADTYPE, FAIL, "not a datatype");
            if (H5T_ENUM != src->shared->type)
                HGOTO_ERROR(H5E_DATATYPE, H5E_BADTYPE, FAIL, "not a H5T_ENUM datatype");
            if (H5T_ENUM != dst->shared->type)
                HGOTO_ERROR(H5E_DATATYPE, H5E_BADTYPE, FAIL, "not a H5T_ENUM datatype");

            /* priv->src2dst map was computed for certain sort keys. Make sure those same
             * sort keys are used here during conversion. See H5T__conv_enum_init(). But
             * we actually don't care about the source type's order when doing the O(1)
             * conversion algorithm, which is turned on by non-zero priv->length */
            H5T__sort_name(dst, NULL);
            if (!priv->length)
                H5T__sort_value(src, NULL);

            /*
             * Direction of conversion.
             */
            if (buf_stride) {
                H5_CHECK_OVERFLOW(buf_stride, size_t, ssize_t);
                src_delta = dst_delta = (ssize_t)buf_stride;
                s = d = buf;
            }
            else if (dst->shared->size <= src->shared->size) {
                H5_CHECKED_ASSIGN(src_delta, ssize_t, src->shared->size, size_t);
                H5_CHECKED_ASSIGN(dst_delta, ssize_t, dst->shared->size, size_t);
                s = d = buf;
            }
            else {
                H5_CHECK_OVERFLOW(src->shared->size, size_t, ssize_t);
                H5_CHECK_OVERFLOW(dst->shared->size, size_t, ssize_t);
                src_delta = -(ssize_t)src->shared->size;
                dst_delta = -(ssize_t)dst->shared->size;
                s         = buf + (nelmts - 1) * src->shared->size;
                d         = buf + (nelmts - 1) * dst->shared->size;
            }

            /* Get conversion exception callback property */
            if (H5CX_get_dt_conv_cb(&cb_struct) < 0)
                HGOTO_ERROR(H5E_DATATYPE, H5E_CANTGET, FAIL, "unable to get conversion exception callback");

            for (i = 0; i < nelmts; i++, s += src_delta, d += dst_delta) {
                if (priv->length) {
                    /* Use O(1) lookup */
                    /* (The casting won't work when the byte orders are different. i.g. if the source value
                     * is big-endian 0x0000000f, the direct casting "n = *((int*)s);" will make it a big
                     * number 0x0f000000 on little-endian machine. But we won't fix it because it's an
                     * optimization code. Please also see the comment in the H5T__conv_enum_init() function.
                     * SLU - 2011/5/24)
                     */
                    if (1 == src->shared->size)
                        n = *((signed char *)s);
                    else if (sizeof(short) == src->shared->size)
                        n = *((short *)((void *)s));
                    else
                        n = *((int *)((void *)s));
                    n -= priv->base;
                    if (n < 0 || (unsigned)n >= priv->length || priv->src2dst[n] < 0) {
                        /*overflow*/
                        except_ret = H5T_CONV_UNHANDLED;
                        /*If user's exception handler is present, use it*/
                        if (cb_struct.func)
                            except_ret = (cb_struct.func)(H5T_CONV_EXCEPT_RANGE_HI, src_id, dst_id, s, d,
                                                          cb_struct.user_data);

                        if (except_ret == H5T_CONV_UNHANDLED)
                            memset(d, 0xff, dst->shared->size);
                        else if (except_ret == H5T_CONV_ABORT)
                            HGOTO_ERROR(H5E_DATATYPE, H5E_CANTCONVERT, FAIL,
                                        "can't handle conversion exception");
                    }
                    else
                        H5MM_memcpy(d,
                                    (uint8_t *)dst->shared->u.enumer.value +
                                        ((unsigned)priv->src2dst[n] * dst->shared->size),
                                    dst->shared->size);
                } /* end if */
                else {
                    /* Use O(log N) lookup */
                    unsigned lt = 0;
                    unsigned rt = src->shared->u.enumer.nmembs;
                    unsigned md = 0;
                    int      cmp;

                    while (lt < rt) {
                        md  = (lt + rt) / 2;
                        cmp = memcmp(s, (uint8_t *)src->shared->u.enumer.value + (md * src->shared->size),
                                     src->shared->size);
                        if (cmp < 0)
                            rt = md;
                        else if (cmp > 0)
                            lt = md + 1;
                        else
                            break;
                    } /* end while */
                    if (lt >= rt) {
                        except_ret = H5T_CONV_UNHANDLED;
                        /*If user's exception handler is present, use it*/
                        if (cb_struct.func)
                            except_ret = (cb_struct.func)(H5T_CONV_EXCEPT_RANGE_HI, src_id, dst_id, src, d,
                                                          cb_struct.user_data);

                        if (except_ret == H5T_CONV_UNHANDLED)
                            memset(d, 0xff, dst->shared->size);
                        else if (except_ret == H5T_CONV_ABORT)
                            HGOTO_ERROR(H5E_DATATYPE, H5E_CANTCONVERT, FAIL,
                                        "can't handle conversion exception");
                    } /* end if */
                    else {
                        assert(priv->src2dst[md] >= 0);
                        H5MM_memcpy(d,
                                    (uint8_t *)dst->shared->u.enumer.value +
                                        ((unsigned)priv->src2dst[md] * dst->shared->size),
                                    dst->shared->size);
                    } /* end else */
                }     /* end else */
            }

            break;

        default:
            /* Some other command we don't know about yet.*/
            HGOTO_ERROR(H5E_DATATYPE, H5E_UNSUPPORTED, FAIL, "unknown conversion command");
    } /* end switch */

done:
    FUNC_LEAVE_NOAPI(ret_value)
} /* end H5T__conv_enum() */

/*-------------------------------------------------------------------------
 * Function:    H5T__conv_enum_numeric
 *
 * Purpose:    Converts enumerated data to a numeric type (integer or
 *              floating-point number). This function is registered into
 *              the conversion table twice in H5T_init_interface in H5T.c.
 *              Once for enum-integer conversion. Once for enum-float conversion.
 *
 * Return:    Success:    Non-negative
 *
 *            Failure:    negative
 *
 *-------------------------------------------------------------------------
 */
herr_t
H5T__conv_enum_numeric(hid_t src_id, hid_t dst_id, H5T_cdata_t *cdata, size_t nelmts,
                       size_t H5_ATTR_UNUSED buf_stride, size_t H5_ATTR_UNUSED bkg_stride, void *_buf,
                       void H5_ATTR_UNUSED *bkg)
{
    H5T_t      *src, *dst;           /*src and dst datatypes    */
    H5T_t      *src_parent;          /*parent type for src           */
    hid_t       src_parent_id = -1;  /*ID for parent of the source   */
    H5T_path_t *tpath;               /* Conversion information       */
    herr_t      ret_value = SUCCEED; /* Return value                 */

    FUNC_ENTER_PACKAGE

    switch (cdata->command) {
        case H5T_CONV_INIT:
            /*
             * Determine if this conversion function applies to the conversion
             * path SRC_ID->DST_ID.  If not, return failure.
             */
            if (NULL == (src = (H5T_t *)H5I_object(src_id)) || NULL == (dst = (H5T_t *)H5I_object(dst_id)))
                HGOTO_ERROR(H5E_DATATYPE, H5E_BADTYPE, FAIL, "not a datatype");
            if (H5T_ENUM != src->shared->type)
                HGOTO_ERROR(H5E_DATATYPE, H5E_BADTYPE, FAIL, "source type is not a H5T_ENUM datatype");
            if (H5T_INTEGER != dst->shared->type && H5T_FLOAT != dst->shared->type)
                HGOTO_ERROR(H5E_DATATYPE, H5E_BADTYPE, FAIL, "destination is not an integer type");

            cdata->need_bkg = H5T_BKG_NO;
            break;

        case H5T_CONV_FREE:
            break;

        case H5T_CONV_CONV:
            if (NULL == (src = (H5T_t *)H5I_object(src_id)) || NULL == (dst = (H5T_t *)H5I_object(dst_id)))
                HGOTO_ERROR(H5E_ARGS, H5E_BADTYPE, FAIL, "not a datatype");

            src_parent = src->shared->parent;

            if (NULL == (tpath = H5T_path_find(src_parent, dst))) {
                HGOTO_ERROR(H5E_DATASET, H5E_UNSUPPORTED, FAIL,
                            "unable to convert between src and dest datatype");
            }
            else if (!H5T_path_noop(tpath)) {
                if ((src_parent_id = H5I_register(H5I_DATATYPE, H5T_copy(src_parent, H5T_COPY_ALL), false)) <
                    0)
                    HGOTO_ERROR(H5E_DATASET, H5E_CANTREGISTER, FAIL,
                                "unable to register types for conversion");

                /* Convert the data */
                if (H5T_convert(tpath, src_parent_id, dst_id, nelmts, buf_stride, bkg_stride, _buf, bkg) < 0)
                    HGOTO_ERROR(H5E_DATATYPE, H5E_CANTINIT, FAIL, "datatype conversion failed");
            }
            break;

        default:
            /* Some other command we don't know about yet.*/
            HGOTO_ERROR(H5E_DATATYPE, H5E_UNSUPPORTED, FAIL, "unknown conversion command");
    } /* end switch */

done:
    /* Release the temporary datatype IDs used */
    if (src_parent_id >= 0)
        H5I_dec_ref(src_parent_id);

    FUNC_LEAVE_NOAPI(ret_value)
} /* end H5T__conv_enum_numeric() */

/*-------------------------------------------------------------------------
 * Function:    H5T__conv_vlen
 *
 * Purpose:    Converts between VL datatypes in memory and on disk.
 *        This is a soft conversion function.  The algorithm is
 *        basically:
 *
 *          For every VL struct in the main buffer:
 *          1. Allocate space for temporary dst VL data (reuse buffer
 *             if possible)
 *                2. Copy VL data from src buffer into dst buffer
 *                3. Convert VL data into dst representation
 *                4. Allocate buffer in dst heap
 *          5. Free heap objects storing old data
 *                6. Write dst VL data into dst heap
 *                7. Store (heap ID or pointer) and length in main dst buffer
 *
 * Return:    Non-negative on success/Negative on failure
 *
 *-------------------------------------------------------------------------
 */
herr_t
H5T__conv_vlen(hid_t src_id, hid_t dst_id, H5T_cdata_t *cdata, size_t nelmts, size_t buf_stride,
               size_t bkg_stride, void *buf, void *bkg)
{
    H5T_vlen_alloc_info_t vl_alloc_info;              /* VL allocation info */
    H5T_path_t           *tpath         = NULL;       /* Type conversion path             */
    bool                  noop_conv     = false;      /* Flag to indicate a noop conversion */
    bool                  write_to_file = false;      /* Flag to indicate writing to file */
    htri_t                parent_is_vlen;             /* Flag to indicate parent is vlen datatype */
    size_t                bg_seq_len = 0;             /* The number of elements in the background sequence */
    hid_t                 tsrc_id = -1, tdst_id = -1; /*temporary type atoms         */
    H5T_t                *src = NULL;                 /*source datatype             */
    H5T_t                *dst = NULL;                 /*destination datatype             */
    uint8_t              *s   = NULL;                 /*source buffer            */
    uint8_t              *d   = NULL;                 /*destination buffer        */
    uint8_t              *b   = NULL;                 /*background buffer        */
    ssize_t               s_stride, d_stride;         /*src and dst strides        */
    ssize_t               b_stride;                   /*bkg stride            */
    size_t                safe;                       /*how many elements are safe to process in each pass */
    size_t                src_base_size, dst_base_size; /*source & destination base size*/
    void                 *conv_buf      = NULL;         /*temporary conversion buffer          */
    size_t                conv_buf_size = 0;            /*size of conversion buffer in bytes */
    void                 *tmp_buf       = NULL;         /*temporary background buffer          */
    size_t                tmp_buf_size  = 0;            /*size of temporary bkg buffer         */
    bool                  nested        = false;        /*flag of nested VL case             */
    size_t                elmtno;                       /*element number counter         */
    herr_t                ret_value = SUCCEED;          /* Return value */

    FUNC_ENTER_PACKAGE

    switch (cdata->command) {
        case H5T_CONV_INIT:
            /*
             * First, determine if this conversion function applies to the
             * conversion path SRC_ID-->DST_ID.  If not, return failure;
             * otherwise initialize the `priv' field of `cdata' with
             * information that remains (almost) constant for this
             * conversion path.
             */
            if (NULL == (src = (H5T_t *)H5I_object(src_id)) || NULL == (dst = (H5T_t *)H5I_object(dst_id)))
                HGOTO_ERROR(H5E_DATATYPE, H5E_BADTYPE, FAIL, "not a datatype");
            if (H5T_VLEN != src->shared->type)
                HGOTO_ERROR(H5E_DATATYPE, H5E_BADTYPE, FAIL, "not a H5T_VLEN datatype");
            if (H5T_VLEN != dst->shared->type)
                HGOTO_ERROR(H5E_DATATYPE, H5E_BADTYPE, FAIL, "not a H5T_VLEN datatype");
            if (H5T_VLEN_STRING == src->shared->u.vlen.type && H5T_VLEN_STRING == dst->shared->u.vlen.type) {
                if ((H5T_CSET_ASCII == src->shared->u.vlen.cset &&
                     H5T_CSET_UTF8 == dst->shared->u.vlen.cset) ||
                    (H5T_CSET_ASCII == dst->shared->u.vlen.cset && H5T_CSET_UTF8 == src->shared->u.vlen.cset))
                    HGOTO_ERROR(H5E_ARGS, H5E_BADVALUE, FAIL,
                                "The library doesn't convert between strings of ASCII and UTF");
            } /* end if */

            /* Variable-length types don't need a background buffer */
            cdata->need_bkg = H5T_BKG_NO;

            break;

        case H5T_CONV_FREE:
            /* QAK - Nothing to do currently */
            break;

        case H5T_CONV_CONV:
            /*
             * Conversion.
             */
            if (NULL == (src = (H5T_t *)H5I_object(src_id)) || NULL == (dst = (H5T_t *)H5I_object(dst_id)))
                HGOTO_ERROR(H5E_ARGS, H5E_BADTYPE, FAIL, "not a datatype");

            /* Initialize source & destination strides */
            if (buf_stride) {
                assert(buf_stride >= src->shared->size);
                assert(buf_stride >= dst->shared->size);
                H5_CHECK_OVERFLOW(buf_stride, size_t, ssize_t);
                s_stride = d_stride = (ssize_t)buf_stride;
            } /* end if */
            else {
                H5_CHECK_OVERFLOW(src->shared->size, size_t, ssize_t);
                H5_CHECK_OVERFLOW(dst->shared->size, size_t, ssize_t);
                s_stride = (ssize_t)src->shared->size;
                d_stride = (ssize_t)dst->shared->size;
            } /* end else */
            if (bkg) {
                if (bkg_stride)
                    b_stride = (ssize_t)bkg_stride;
                else
                    b_stride = d_stride;
            } /* end if */
            else
                b_stride = 0;

            /* Get the size of the base types in src & dst */
            src_base_size = H5T_get_size(src->shared->parent);
            dst_base_size = H5T_get_size(dst->shared->parent);

            /* Set up conversion path for base elements */
            if (NULL == (tpath = H5T_path_find(src->shared->parent, dst->shared->parent)))
                HGOTO_ERROR(H5E_DATATYPE, H5E_UNSUPPORTED, FAIL,
                            "unable to convert between src and dest datatypes");
            else if (!H5T_path_noop(tpath)) {
                H5T_t *tsrc_cpy = NULL, *tdst_cpy = NULL;

                if (NULL == (tsrc_cpy = H5T_copy(src->shared->parent, H5T_COPY_ALL)))
                    HGOTO_ERROR(H5E_DATATYPE, H5E_CANTCOPY, FAIL, "unable to copy src type for conversion");
                /* References need to know about the src file */
                if (tsrc_cpy->shared->type == H5T_REFERENCE)
                    if (H5T_set_loc(tsrc_cpy, src->shared->u.vlen.file, src->shared->u.vlen.loc) < 0)
                        HGOTO_ERROR(H5E_DATATYPE, H5E_CANTSET, FAIL, "can't set datatype location");

                if (NULL == (tdst_cpy = H5T_copy(dst->shared->parent, H5T_COPY_ALL)))
                    HGOTO_ERROR(H5E_DATATYPE, H5E_CANTCOPY, FAIL, "unable to copy dst type for conversion");
                /* References need to know about the dst file */
                if (tdst_cpy->shared->type == H5T_REFERENCE)
                    if (H5T_set_loc(tdst_cpy, dst->shared->u.vlen.file, dst->shared->u.vlen.loc) < 0)
                        HGOTO_ERROR(H5E_DATATYPE, H5E_CANTSET, FAIL, "can't set datatype location");

                if (((tsrc_id = H5I_register(H5I_DATATYPE, tsrc_cpy, false)) < 0) ||
                    ((tdst_id = H5I_register(H5I_DATATYPE, tdst_cpy, false)) < 0))
                    HGOTO_ERROR(H5E_DATASET, H5E_CANTREGISTER, FAIL,
                                "unable to register types for conversion");
            } /* end else-if */
            else
                noop_conv = true;

            /* Check if we need a temporary buffer for this conversion */
            if ((parent_is_vlen = H5T_detect_class(dst->shared->parent, H5T_VLEN, false)) < 0)
                HGOTO_ERROR(H5E_DATATYPE, H5E_SYSTEM, FAIL,
                            "internal error when detecting variable-length class");
            if (tpath->cdata.need_bkg || parent_is_vlen) {
                /* Set up initial background buffer */
                tmp_buf_size = MAX(src_base_size, dst_base_size);
                if (NULL == (tmp_buf = H5FL_BLK_CALLOC(vlen_seq, tmp_buf_size)))
                    HGOTO_ERROR(H5E_RESOURCE, H5E_CANTALLOC, FAIL,
                                "memory allocation failed for type conversion");
            } /* end if */

            /* Get the allocation info */
            if (H5CX_get_vlen_alloc_info(&vl_alloc_info) < 0)
                HGOTO_ERROR(H5E_DATATYPE, H5E_CANTGET, FAIL, "unable to retrieve VL allocation info");

            /* Set flags to indicate we are writing to or reading from the file */
            if (dst->shared->u.vlen.file != NULL)
                write_to_file = true;

            /* Set the flag for nested VL case */
            if (write_to_file && parent_is_vlen && bkg != NULL)
                nested = true;

            /* The outer loop of the type conversion macro, controlling which */
            /* direction the buffer is walked */
            while (nelmts > 0) {
                /* Check if we need to go backwards through the buffer */
                if (d_stride > s_stride) {
                    /* Sanity check */
                    assert(s_stride > 0);
                    assert(d_stride > 0);
                    assert(b_stride >= 0);

                    /* Compute the number of "safe" destination elements at */
                    /* the end of the buffer (Those which don't overlap with */
                    /* any source elements at the beginning of the buffer) */
                    safe =
                        nelmts - (((nelmts * (size_t)s_stride) + ((size_t)d_stride - 1)) / (size_t)d_stride);

                    /* If we're down to the last few elements, just wrap up */
                    /* with a "real" reverse copy */
                    if (safe < 2) {
                        s = (uint8_t *)buf + (nelmts - 1) * (size_t)s_stride;
                        d = (uint8_t *)buf + (nelmts - 1) * (size_t)d_stride;
                        if (bkg)
                            b = (uint8_t *)bkg + (nelmts - 1) * (size_t)b_stride;
                        s_stride = -s_stride;
                        d_stride = -d_stride;
                        b_stride = -b_stride;

                        safe = nelmts;
                    } /* end if */
                    else {
                        s = (uint8_t *)buf + (nelmts - safe) * (size_t)s_stride;
                        d = (uint8_t *)buf + (nelmts - safe) * (size_t)d_stride;
                        if (bkg)
                            b = (uint8_t *)bkg + (nelmts - safe) * (size_t)b_stride;
                    } /* end else */
                }     /* end if */
                else {
                    /* Single forward pass over all data */
                    s = d = (uint8_t *)buf;
                    b     = (uint8_t *)bkg;
                    safe  = nelmts;
                } /* end else */

                for (elmtno = 0; elmtno < safe; elmtno++) {
                    bool is_nil; /* Whether sequence is "nil" */

                    /* Check for "nil" source sequence */
                    if ((*(src->shared->u.vlen.cls->isnull))(src->shared->u.vlen.file, s, &is_nil) < 0)
                        HGOTO_ERROR(H5E_DATATYPE, H5E_CANTGET, FAIL, "can't check if VL data is 'nil'");
                    else if (is_nil) {
                        /* Write "nil" sequence to destination location */
                        if ((*(dst->shared->u.vlen.cls->setnull))(dst->shared->u.vlen.file, d, b) < 0)
                            HGOTO_ERROR(H5E_DATATYPE, H5E_WRITEERROR, FAIL, "can't set VL data to 'nil'");
                    } /* end else-if */
                    else {
                        size_t seq_len; /* The number of elements in the current sequence */

                        /* Get length of element sequences */
                        if ((*(src->shared->u.vlen.cls->getlen))(src->shared->u.vlen.file, s, &seq_len) < 0)
                            HGOTO_ERROR(H5E_DATATYPE, H5E_CANTGET, FAIL, "bad sequence length");

                        /* If we are reading from memory and there is no conversion, just get the pointer to
                         * sequence */
                        if (write_to_file && noop_conv) {
                            /* Get direct pointer to sequence */
                            if (NULL == (conv_buf = (*(src->shared->u.vlen.cls->getptr))(s)))
                                HGOTO_ERROR(H5E_ARGS, H5E_BADTYPE, FAIL, "invalid source pointer");
                        } /* end if */
                        else {
                            size_t src_size, dst_size; /*source & destination total size in bytes*/

                            src_size = seq_len * src_base_size;
                            dst_size = seq_len * dst_base_size;

                            /* Check if conversion buffer is large enough, resize if
                             * necessary.  If the SEQ_LEN is 0, allocate a minimal size buffer.
                             */
                            if (!seq_len && !conv_buf) {
                                conv_buf_size = H5T_VLEN_MIN_CONF_BUF_SIZE;
                                if (NULL == (conv_buf = H5FL_BLK_CALLOC(vlen_seq, conv_buf_size)))
                                    HGOTO_ERROR(H5E_RESOURCE, H5E_NOSPACE, FAIL,
                                                "memory allocation failed for type conversion");
                            } /* end if */
                            else if (conv_buf_size < MAX(src_size, dst_size)) {
                                /* Only allocate conversion buffer in H5T_VLEN_MIN_CONF_BUF_SIZE increments */
                                conv_buf_size = ((MAX(src_size, dst_size) / H5T_VLEN_MIN_CONF_BUF_SIZE) + 1) *
                                                H5T_VLEN_MIN_CONF_BUF_SIZE;
                                if (NULL == (conv_buf = H5FL_BLK_REALLOC(vlen_seq, conv_buf, conv_buf_size)))
                                    HGOTO_ERROR(H5E_RESOURCE, H5E_NOSPACE, FAIL,
                                                "memory allocation failed for type conversion");
                                memset(conv_buf, 0, conv_buf_size);
                            } /* end else-if */

                            /* Read in VL sequence */
                            if ((*(src->shared->u.vlen.cls->read))(src->shared->u.vlen.file, s, conv_buf,
                                                                   src_size) < 0)
                                HGOTO_ERROR(H5E_DATATYPE, H5E_READERROR, FAIL, "can't read VL data");
                        } /* end else */

                        if (!noop_conv) {
                            /* Check if temporary buffer is large enough, resize if necessary */
                            /* (Chain off the conversion buffer size) */
                            if (tmp_buf && tmp_buf_size < conv_buf_size) {
                                /* Set up initial background buffer */
                                tmp_buf_size = conv_buf_size;
                                if (NULL == (tmp_buf = H5FL_BLK_REALLOC(vlen_seq, tmp_buf, tmp_buf_size)))
                                    HGOTO_ERROR(H5E_RESOURCE, H5E_NOSPACE, FAIL,
                                                "memory allocation failed for type conversion");
                                memset(tmp_buf, 0, tmp_buf_size);
                            } /* end if */

                            /* If we are writing and there is a nested VL type, read
                             * the sequence into the background buffer */
                            if (nested) {
                                /* Sanity check */
                                assert(write_to_file);

                                /* Get length of background element sequence */
                                if ((*(dst->shared->u.vlen.cls->getlen))(dst->shared->u.vlen.file, b,
                                                                         &bg_seq_len) < 0)
                                    HGOTO_ERROR(H5E_DATATYPE, H5E_CANTGET, FAIL, "bad sequence length");

                                /* Read sequence if length > 0 */
                                if (bg_seq_len > 0) {
                                    if (tmp_buf_size < (bg_seq_len * MAX(src_base_size, dst_base_size))) {
                                        tmp_buf_size = (bg_seq_len * MAX(src_base_size, dst_base_size));
                                        if (NULL ==
                                            (tmp_buf = H5FL_BLK_REALLOC(vlen_seq, tmp_buf, tmp_buf_size)))
                                            HGOTO_ERROR(H5E_RESOURCE, H5E_NOSPACE, FAIL,
                                                        "memory allocation failed for type conversion");
                                        memset(tmp_buf, 0, tmp_buf_size);
                                    } /* end if */

                                    /* Read in background VL sequence */
                                    if ((*(dst->shared->u.vlen.cls->read))(dst->shared->u.vlen.file, b,
                                                                           tmp_buf,
                                                                           bg_seq_len * dst_base_size) < 0)
                                        HGOTO_ERROR(H5E_DATATYPE, H5E_READERROR, FAIL, "can't read VL data");
                                } /* end if */

                                /* If the sequence gets shorter, pad out the original sequence with zeros */
                                if (bg_seq_len < seq_len)
                                    memset((uint8_t *)tmp_buf + dst_base_size * bg_seq_len, 0,
                                           (seq_len - bg_seq_len) * dst_base_size);
                            } /* end if */

                            /* Convert VL sequence */
                            if (H5T_convert(tpath, tsrc_id, tdst_id, seq_len, (size_t)0, (size_t)0, conv_buf,
                                            tmp_buf) < 0)
                                HGOTO_ERROR(H5E_DATATYPE, H5E_CANTINIT, FAIL, "datatype conversion failed");
                        } /* end if */

                        /* Write sequence to destination location */
                        if ((*(dst->shared->u.vlen.cls->write))(dst->shared->u.vlen.file, &vl_alloc_info, d,
                                                                conv_buf, b, seq_len, dst_base_size) < 0)
                            HGOTO_ERROR(H5E_DATATYPE, H5E_WRITEERROR, FAIL, "can't write VL data");

                        if (!noop_conv) {
                            /* For nested VL case, free leftover heap objects from the deeper level if the
                             * length of new data elements is shorter than the old data elements.*/
                            if (nested && seq_len < bg_seq_len) {
                                uint8_t *tmp;
                                size_t   u;

                                /* Sanity check */
                                assert(write_to_file);

                                tmp = (uint8_t *)tmp_buf + seq_len * dst_base_size;
                                for (u = seq_len; u < bg_seq_len; u++, tmp += dst_base_size) {
                                    /* Delete sequence in destination location */
                                    if ((*(dst->shared->u.vlen.cls->del))(dst->shared->u.vlen.file, tmp) < 0)
                                        HGOTO_ERROR(H5E_DATATYPE, H5E_CANTREMOVE, FAIL,
                                                    "unable to remove heap object");
                                } /* end for */
                            }     /* end if */
                        }         /* end if */
                    }             /* end else */

                    /* Advance pointers */
                    s += s_stride;
                    d += d_stride;

                    if (b)
                        b += b_stride;
                } /* end for */

                /* Decrement number of elements left to convert */
                nelmts -= safe;
            } /* end while */

            /* Release the temporary datatype IDs used */
            if (tsrc_id >= 0)
                H5I_dec_ref(tsrc_id);
            if (tdst_id >= 0)
                H5I_dec_ref(tdst_id);
            break;

        default: /* Some other command we don't know about yet.*/
            HGOTO_ERROR(H5E_DATATYPE, H5E_UNSUPPORTED, FAIL, "unknown conversion command");
    } /* end switch */

done:
    /* If the conversion buffer doesn't need to be freed, reset its pointer */
    if (write_to_file && noop_conv)
        conv_buf = NULL;
    /* Release the conversion buffer (always allocated, except on errors) */
    if (conv_buf)
        conv_buf = H5FL_BLK_FREE(vlen_seq, conv_buf);
    /* Release the background buffer, if we have one */
    if (tmp_buf)
        tmp_buf = H5FL_BLK_FREE(vlen_seq, tmp_buf);

    FUNC_LEAVE_NOAPI(ret_value)
} /* end H5T__conv_vlen() */

/*-------------------------------------------------------------------------
 * Function:    H5T__conv_array
 *
 * Purpose:    Converts between array datatypes in memory and on disk.
 *        This is a soft conversion function.
 *
 * Return:    Non-negative on success/Negative on failure
 *
 *-------------------------------------------------------------------------
 */
herr_t
H5T__conv_array(hid_t src_id, hid_t dst_id, H5T_cdata_t *cdata, size_t nelmts, size_t buf_stride,
                size_t bkg_stride, void *_buf, void H5_ATTR_UNUSED *_bkg)
{
    H5T_path_t *tpath;                      /* Type conversion path             */
    hid_t       tsrc_id = -1, tdst_id = -1; /*temporary type atoms         */
    H5T_t      *src = NULL;                 /*source datatype             */
    H5T_t      *dst = NULL;                 /*destination datatype             */
    uint8_t    *sp, *dp;                    /*source and dest traversal ptrs     */
    ssize_t     src_delta, dst_delta;       /*source & destination stride         */
    int         direction;                  /*direction of traversal         */
    size_t      elmtno;                     /*element number counter         */
    unsigned    u;                          /* local index variable */
    void       *bkg_buf   = NULL;           /*temporary background buffer          */
    herr_t      ret_value = SUCCEED;        /* Return value */

    FUNC_ENTER_PACKAGE

    switch (cdata->command) {
        case H5T_CONV_INIT:
            /*
             * First, determine if this conversion function applies to the
             * conversion path SRC_ID-->DST_ID.  If not, return failure;
             * otherwise initialize the `priv' field of `cdata' with
             * information that remains (almost) constant for this
             * conversion path.
             */
            if (NULL == (src = (H5T_t *)H5I_object(src_id)) || NULL == (dst = (H5T_t *)H5I_object(dst_id)))
                HGOTO_ERROR(H5E_ARGS, H5E_BADTYPE, FAIL, "not a datatype");
            assert(H5T_ARRAY == src->shared->type);
            assert(H5T_ARRAY == dst->shared->type);

            /* Check the number and sizes of the dimensions */
            if (src->shared->u.array.ndims != dst->shared->u.array.ndims)
                HGOTO_ERROR(H5E_DATATYPE, H5E_UNSUPPORTED, FAIL,
                            "array datatypes do not have the same number of dimensions");
            for (u = 0; u < src->shared->u.array.ndims; u++)
                if (src->shared->u.array.dim[u] != dst->shared->u.array.dim[u])
                    HGOTO_ERROR(H5E_DATATYPE, H5E_UNSUPPORTED, FAIL,
                                "array datatypes do not have the same sizes of dimensions");

            /* Array datatypes don't need a background buffer */
            cdata->need_bkg = H5T_BKG_NO;

            break;

        case H5T_CONV_FREE:
            /* QAK - Nothing to do currently */
            break;

        case H5T_CONV_CONV:
            /*
             * Conversion.
             */
            if (NULL == (src = (H5T_t *)H5I_object(src_id)) || NULL == (dst = (H5T_t *)H5I_object(dst_id)))
                HGOTO_ERROR(H5E_ARGS, H5E_BADTYPE, FAIL, "not a datatype");

            /*
             * Do we process the values from beginning to end or vice
             * versa? Also, how many of the elements have the source and
             * destination areas overlapping?
             */
            if (src->shared->size >= dst->shared->size || buf_stride > 0) {
                sp = dp   = (uint8_t *)_buf;
                direction = 1;
            }
            else {
                sp        = (uint8_t *)_buf + (nelmts - 1) * (buf_stride ? buf_stride : src->shared->size);
                dp        = (uint8_t *)_buf + (nelmts - 1) * (buf_stride ? buf_stride : dst->shared->size);
                direction = -1;
            }

            /*
             * Direction & size of buffer traversal.
             */
            H5_CHECK_OVERFLOW(buf_stride, size_t, ssize_t);
            H5_CHECK_OVERFLOW(src->shared->size, size_t, ssize_t);
            H5_CHECK_OVERFLOW(dst->shared->size, size_t, ssize_t);
            src_delta = (ssize_t)direction * (ssize_t)(buf_stride ? buf_stride : src->shared->size);
            dst_delta = (ssize_t)direction * (ssize_t)(buf_stride ? buf_stride : dst->shared->size);

            /* Set up conversion path for base elements */
            if (NULL == (tpath = H5T_path_find(src->shared->parent, dst->shared->parent))) {
                HGOTO_ERROR(H5E_DATATYPE, H5E_UNSUPPORTED, FAIL,
                            "unable to convert between src and dest datatypes");
            }
            else if (!H5T_path_noop(tpath)) {
                if ((tsrc_id = H5I_register(H5I_DATATYPE, H5T_copy(src->shared->parent, H5T_COPY_ALL),
                                            false)) < 0 ||
                    (tdst_id =
                         H5I_register(H5I_DATATYPE, H5T_copy(dst->shared->parent, H5T_COPY_ALL), false)) < 0)
                    HGOTO_ERROR(H5E_DATASET, H5E_CANTREGISTER, FAIL,
                                "unable to register types for conversion");
            }

            /* Check if we need a background buffer for this conversion */
            if (tpath->cdata.need_bkg) {
                size_t bkg_buf_size; /*size of background buffer in bytes */

                /* Allocate background buffer */
                bkg_buf_size = src->shared->u.array.nelem * MAX(src->shared->size, dst->shared->size);
                if (NULL == (bkg_buf = H5FL_BLK_CALLOC(array_seq, bkg_buf_size)))
                    HGOTO_ERROR(H5E_RESOURCE, H5E_NOSPACE, FAIL,
                                "memory allocation failed for type conversion");
            } /* end if */

            /* Perform the actual conversion */
            for (elmtno = 0; elmtno < nelmts; elmtno++) {
                /* Copy the source array into the correct location for the destination */
                memmove(dp, sp, src->shared->size);

                /* Convert array */
                if (H5T_convert(tpath, tsrc_id, tdst_id, src->shared->u.array.nelem, (size_t)0, bkg_stride,
                                dp, bkg_buf) < 0)
                    HGOTO_ERROR(H5E_DATATYPE, H5E_CANTINIT, FAIL, "datatype conversion failed");

                /* Advance the source & destination pointers */
                sp += src_delta;
                dp += dst_delta;
            } /* end for */

            /* Release the temporary datatype IDs used */
            if (tsrc_id >= 0)
                H5I_dec_ref(tsrc_id);
            if (tdst_id >= 0)
                H5I_dec_ref(tdst_id);
            break;

        default: /* Some other command we don't know about yet.*/
            HGOTO_ERROR(H5E_DATATYPE, H5E_UNSUPPORTED, FAIL, "unknown conversion command");
    } /* end switch */

done:
    /* Release the background buffer, if we have one */
    if (bkg_buf)
        bkg_buf = H5FL_BLK_FREE(array_seq, bkg_buf);

    FUNC_LEAVE_NOAPI(ret_value)
} /* end H5T__conv_array() */

/*-------------------------------------------------------------------------
 * Function:    H5T__conv_ref
 *
 * Purpose: Converts between reference datatypes in memory and on disk.
 *      This is a soft conversion function.
 *
 * Return:  Non-negative on success/Negative on failure
 *
 *-------------------------------------------------------------------------
 */
herr_t
H5T__conv_ref(hid_t src_id, hid_t dst_id, H5T_cdata_t *cdata, size_t nelmts, size_t buf_stride,
              size_t bkg_stride, void *buf, void *bkg)
{
    H5T_t   *src = NULL;           /* source datatype                      */
    H5T_t   *dst = NULL;           /* destination datatype                 */
    uint8_t *s   = NULL;           /* source buffer                        */
    uint8_t *d   = NULL;           /* destination buffer                   */
    uint8_t *b   = NULL;           /* background buffer                    */
    ssize_t  s_stride, d_stride;   /* src and dst strides                  */
    ssize_t  b_stride;             /* bkg stride                           */
    size_t   safe;                 /* how many elements are safe to process in each pass */
    void    *conv_buf      = NULL; /* temporary conversion buffer          */
    size_t   conv_buf_size = 0;    /* size of conversion buffer in bytes   */
    size_t   elmtno;               /* element number counter               */
    herr_t   ret_value = SUCCEED;  /* return value                         */

    FUNC_ENTER_PACKAGE

    switch (cdata->command) {
        case H5T_CONV_INIT:
            /*
             * First, determine if this conversion function applies to the
             * conversion path SRC_ID-->DST_ID.  If not, return failure;
             * otherwise initialize the `priv' field of `cdata' with
             * information that remains (almost) constant for this
             * conversion path.
             */
            if (NULL == (src = (H5T_t *)H5I_object(src_id)) || NULL == (dst = (H5T_t *)H5I_object(dst_id)))
                HGOTO_ERROR(H5E_DATATYPE, H5E_BADTYPE, FAIL, "not a datatype");
            if (H5T_REFERENCE != src->shared->type)
                HGOTO_ERROR(H5E_DATATYPE, H5E_BADTYPE, FAIL, "not a H5T_REFERENCE datatype");
            if (H5T_REFERENCE != dst->shared->type)
                HGOTO_ERROR(H5E_DATATYPE, H5E_BADTYPE, FAIL, "not a H5T_REFERENCE datatype");
            /* Only allow for source reference that is not an opaque type, destination must be opaque */
            if (!dst->shared->u.atomic.u.r.opaque)
                HGOTO_ERROR(H5E_DATATYPE, H5E_BADTYPE, FAIL, "not an H5T_STD_REF datatype");

            /* Reference types don't need a background buffer */
            cdata->need_bkg = H5T_BKG_NO;
            break;

        case H5T_CONV_FREE:
            break;

        case H5T_CONV_CONV: {
            /*
             * Conversion.
             */
            if (NULL == (src = (H5T_t *)H5I_object(src_id)) || NULL == (dst = (H5T_t *)H5I_object(dst_id)))
                HGOTO_ERROR(H5E_ARGS, H5E_BADTYPE, FAIL, "not a datatype");

            assert(src->shared->u.atomic.u.r.cls);

            /* Initialize source & destination strides */
            if (buf_stride) {
                assert(buf_stride >= src->shared->size);
                assert(buf_stride >= dst->shared->size);
                H5_CHECK_OVERFLOW(buf_stride, size_t, ssize_t);
                s_stride = d_stride = (ssize_t)buf_stride;
            } /* end if */
            else {
                H5_CHECK_OVERFLOW(src->shared->size, size_t, ssize_t);
                H5_CHECK_OVERFLOW(dst->shared->size, size_t, ssize_t);
                s_stride = (ssize_t)src->shared->size;
                d_stride = (ssize_t)dst->shared->size;
            } /* end else */
            if (bkg) {
                if (bkg_stride)
                    b_stride = (ssize_t)bkg_stride;
                else
                    b_stride = d_stride;
            } /* end if */
            else
                b_stride = 0;

            /* The outer loop of the type conversion macro, controlling which */
            /* direction the buffer is walked */
            while (nelmts > 0) {
                /* Check if we need to go backwards through the buffer */
                if (d_stride > s_stride) {
                    /* Sanity check */
                    assert(s_stride > 0);
                    assert(d_stride > 0);
                    assert(b_stride >= 0);

                    /* Compute the number of "safe" destination elements at */
                    /* the end of the buffer (Those which don't overlap with */
                    /* any source elements at the beginning of the buffer) */
                    safe =
                        nelmts - (((nelmts * (size_t)s_stride) + ((size_t)d_stride - 1)) / (size_t)d_stride);

                    /* If we're down to the last few elements, just wrap up */
                    /* with a "real" reverse copy */
                    if (safe < 2) {
                        s = (uint8_t *)buf + (nelmts - 1) * (size_t)s_stride;
                        d = (uint8_t *)buf + (nelmts - 1) * (size_t)d_stride;
                        if (bkg)
                            b = (uint8_t *)bkg + (nelmts - 1) * (size_t)b_stride;
                        s_stride = -s_stride;
                        d_stride = -d_stride;
                        b_stride = -b_stride;

                        safe = nelmts;
                    } /* end if */
                    else {
                        s = (uint8_t *)buf + (nelmts - safe) * (size_t)s_stride;
                        d = (uint8_t *)buf + (nelmts - safe) * (size_t)d_stride;
                        if (bkg)
                            b = (uint8_t *)bkg + (nelmts - safe) * (size_t)b_stride;
                    } /* end else */
                }     /* end if */
                else {
                    /* Single forward pass over all data */
                    s = d = (uint8_t *)buf;
                    b     = (uint8_t *)bkg;
                    safe  = nelmts;
                } /* end else */

                for (elmtno = 0; elmtno < safe; elmtno++) {
                    size_t buf_size;
                    bool   dst_copy = false;
                    bool   is_nil; /* Whether reference is "nil" */

                    /* Check for "nil" source reference */
                    if ((*(src->shared->u.atomic.u.r.cls->isnull))(src->shared->u.atomic.u.r.file, s,
                                                                   &is_nil) < 0)
                        HGOTO_ERROR(H5E_DATATYPE, H5E_CANTGET, FAIL,
                                    "can't check if reference data is 'nil'");

                    if (is_nil) {
                        /* Write "nil" reference to destination location */
                        if ((*(dst->shared->u.atomic.u.r.cls->setnull))(dst->shared->u.atomic.u.r.file, d,
                                                                        b) < 0)
                            HGOTO_ERROR(H5E_DATATYPE, H5E_WRITEERROR, FAIL,
                                        "can't set reference data to 'nil'");
                    } /* end else-if */
                    else {
                        /* Get size of references */
                        if (0 == (buf_size = src->shared->u.atomic.u.r.cls->getsize(
                                      src->shared->u.atomic.u.r.file, s, src->shared->size,
                                      dst->shared->u.atomic.u.r.file, &dst_copy)))
                            HGOTO_ERROR(H5E_ARGS, H5E_BADTYPE, FAIL, "unable to obtain size of reference");

                        /* Check if conversion buffer is large enough, resize if necessary. */
                        if (conv_buf_size < buf_size) {
                            conv_buf_size = buf_size;
                            if (NULL == (conv_buf = H5FL_BLK_REALLOC(ref_seq, conv_buf, conv_buf_size)))
                                HGOTO_ERROR(H5E_RESOURCE, H5E_NOSPACE, FAIL,
                                            "memory allocation failed for type conversion");
                            memset(conv_buf, 0, conv_buf_size);
                        } /* end if */

                        if (dst_copy && (src->shared->u.atomic.u.r.loc == H5T_LOC_DISK))
                            H5MM_memcpy(conv_buf, s, buf_size);
                        else {
                            /* Read reference */
                            if (src->shared->u.atomic.u.r.cls->read(
                                    src->shared->u.atomic.u.r.file, s, src->shared->size,
                                    dst->shared->u.atomic.u.r.file, conv_buf, buf_size) < 0)
                                HGOTO_ERROR(H5E_DATATYPE, H5E_READERROR, FAIL, "can't read reference data");
                        } /* end else */

                        if (dst_copy && (dst->shared->u.atomic.u.r.loc == H5T_LOC_DISK))
                            H5MM_memcpy(d, conv_buf, buf_size);
                        else {
                            /* Write reference to destination location */
                            if (dst->shared->u.atomic.u.r.cls->write(
                                    src->shared->u.atomic.u.r.file, conv_buf, buf_size,
                                    src->shared->u.atomic.u.r.rtype, dst->shared->u.atomic.u.r.file, d,
                                    dst->shared->size, b) < 0)
                                HGOTO_ERROR(H5E_DATATYPE, H5E_WRITEERROR, FAIL, "can't write reference data");
                        } /* end else */
                    }     /* end else */

                    /* Advance pointers */
                    s += s_stride;
                    d += d_stride;

                    if (b)
                        b += b_stride;
                } /* end for */

                /* Decrement number of elements left to convert */
                nelmts -= safe;
            } /* end while */
        }     /* end case */
        break;

        default: /* Some other command we don't know about yet.*/
            HGOTO_ERROR(H5E_DATATYPE, H5E_UNSUPPORTED, FAIL, "unknown conversion command");
    } /* end switch */

done:
    /* Release the conversion buffer (always allocated, except on errors) */
    if (conv_buf)
        conv_buf = H5FL_BLK_FREE(ref_seq, conv_buf);

    FUNC_LEAVE_NOAPI(ret_value)
} /* end H5T__conv_ref() */

/*-------------------------------------------------------------------------
 * Function:    H5T__conv_i_i
 *
 * Purpose:    Convert one integer type to another.  This is the catch-all
 *        function for integer conversions and is probably not
 *        particularly fast.
 *
 * Return:    Non-negative on success/Negative on failure
 *
 *-------------------------------------------------------------------------
 */
herr_t
H5T__conv_i_i(hid_t src_id, hid_t dst_id, H5T_cdata_t *cdata, size_t nelmts, size_t buf_stride,
              size_t H5_ATTR_UNUSED bkg_stride, void *buf, void H5_ATTR_UNUSED *bkg)
{
    H5T_t         *src = NULL;           /*source datatype        */
    H5T_t         *dst = NULL;           /*destination datatype        */
    ssize_t        src_delta, dst_delta; /*source & destination stride    */
    int            direction;            /*direction of traversal    */
    size_t         elmtno;               /*element number        */
    size_t         half_size;            /*half the type size        */
    size_t         olap;                 /*num overlapping elements    */
    uint8_t       *s, *sp, *d, *dp;      /*source and dest traversal ptrs*/
    uint8_t       *src_rev  = NULL;      /*order-reversed source buffer  */
    uint8_t        dbuf[64] = {0};       /*temp destination buffer    */
    size_t         first;
    ssize_t        sfirst;                   /*a signed version of `first'    */
    size_t         i;                        /*Local index variables         */
    H5T_conv_cb_t  cb_struct = {NULL, NULL}; /*conversion callback structure */
    H5T_conv_ret_t except_ret;               /*return of callback function   */
    bool           reverse;                  /*if reverse the order of destination        */
    herr_t         ret_value = SUCCEED;      /* Return value */

    FUNC_ENTER_PACKAGE

    switch (cdata->command) {
        case H5T_CONV_INIT:
            if (NULL == (src = (H5T_t *)H5I_object(src_id)) || NULL == (dst = (H5T_t *)H5I_object(dst_id)))
                HGOTO_ERROR(H5E_ARGS, H5E_BADTYPE, FAIL, "not a datatype");
            if (H5T_ORDER_LE != src->shared->u.atomic.order && H5T_ORDER_BE != src->shared->u.atomic.order)
                HGOTO_ERROR(H5E_DATATYPE, H5E_UNSUPPORTED, FAIL, "unsupported byte order");
            if (H5T_ORDER_LE != dst->shared->u.atomic.order && H5T_ORDER_BE != dst->shared->u.atomic.order)
                HGOTO_ERROR(H5E_DATATYPE, H5E_UNSUPPORTED, FAIL, "unsupported byte order");
            if (dst->shared->size > sizeof dbuf)
                HGOTO_ERROR(H5E_DATATYPE, H5E_UNSUPPORTED, FAIL, "destination size is too large");
            cdata->need_bkg = H5T_BKG_NO;
            break;

        case H5T_CONV_FREE:
            break;

        case H5T_CONV_CONV:
            /* Get the datatypes */
            if (NULL == (src = (H5T_t *)H5I_object(src_id)) || NULL == (dst = (H5T_t *)H5I_object(dst_id)))
                HGOTO_ERROR(H5E_ARGS, H5E_BADTYPE, FAIL, "not a datatype");

            /*
             * Do we process the values from beginning to end or vice versa? Also,
             * how many of the elements have the source and destination areas
             * overlapping?
             */
            if (src->shared->size == dst->shared->size || buf_stride) {
                sp = dp   = (uint8_t *)buf;
                direction = 1;
                olap      = nelmts;
            }
            else if (src->shared->size >= dst->shared->size) {
                double olap_d =
                    ceil((double)(dst->shared->size) / (double)(src->shared->size - dst->shared->size));

                olap = (size_t)olap_d;
                sp = dp   = (uint8_t *)buf;
                direction = 1;
            }
            else {
                double olap_d =
                    ceil((double)(src->shared->size) / (double)(dst->shared->size - src->shared->size));
                olap      = (size_t)olap_d;
                sp        = (uint8_t *)buf + (nelmts - 1) * src->shared->size;
                dp        = (uint8_t *)buf + (nelmts - 1) * dst->shared->size;
                direction = -1;
            }

            /*
             * Direction & size of buffer traversal.
             */
            H5_CHECK_OVERFLOW(buf_stride, size_t, ssize_t);
            H5_CHECK_OVERFLOW(src->shared->size, size_t, ssize_t);
            H5_CHECK_OVERFLOW(dst->shared->size, size_t, ssize_t);
            src_delta = (ssize_t)direction * (ssize_t)(buf_stride ? buf_stride : src->shared->size);
            dst_delta = (ssize_t)direction * (ssize_t)(buf_stride ? buf_stride : dst->shared->size);

            /* Get conversion exception callback property */
            if (H5CX_get_dt_conv_cb(&cb_struct) < 0)
                HGOTO_ERROR(H5E_DATATYPE, H5E_CANTGET, FAIL, "unable to get conversion exception callback");

            /* Allocate space for order-reversed source buffer */
            src_rev = (uint8_t *)H5MM_calloc(src->shared->size);

            /* The conversion loop */
            for (elmtno = 0; elmtno < nelmts; elmtno++) {

                /*
                 * If the source and destination buffers overlap then use a
                 * temporary buffer for the destination.
                 */
                if (direction > 0) {
                    s = sp;
                    d = elmtno < olap ? dbuf : dp;
                }
                else {
                    s = sp;
                    d = elmtno + olap >= nelmts ? dbuf : dp;
                }
#ifndef NDEBUG
                /* I don't quite trust the overlap calculations yet --rpm */
                if (d == dbuf) {
                    assert((dp >= sp && dp < sp + src->shared->size) ||
                           (sp >= dp && sp < dp + dst->shared->size));
                }
                else {
                    assert((dp < sp && dp + dst->shared->size <= sp) ||
                           (sp < dp && sp + src->shared->size <= dp));
                }
#endif

                /*
                 * Put the data in little endian order so our loops aren't so
                 * complicated.  We'll do all the conversion stuff assuming
                 * little endian and then we'll fix the order at the end.
                 */
                if (H5T_ORDER_BE == src->shared->u.atomic.order) {
                    half_size = src->shared->size / 2;
                    for (i = 0; i < half_size; i++) {
                        uint8_t tmp                    = s[src->shared->size - (i + 1)];
                        s[src->shared->size - (i + 1)] = s[i];
                        s[i]                           = tmp;
                    }
                }

                /*
                 * What is the bit number for the msb bit of S which is set? The
                 * bit number is relative to the significant part of the number.
                 */
                sfirst = H5T__bit_find(s, src->shared->u.atomic.offset, src->shared->u.atomic.prec,
                                       H5T_BIT_MSB, true);
                first  = (size_t)sfirst;

                /* Set these variables to default */
                except_ret = H5T_CONV_UNHANDLED;
                reverse    = true;

                if (sfirst < 0) {
                    /*
                     * The source has no bits set and must therefore be zero.
                     * Set the destination to zero.
                     */
                    H5T__bit_set(d, dst->shared->u.atomic.offset, dst->shared->u.atomic.prec, false);
                }
                else if (H5T_SGN_NONE == src->shared->u.atomic.u.i.sign &&
                         H5T_SGN_NONE == dst->shared->u.atomic.u.i.sign) {
                    /*
                     * Source and destination are both unsigned, but if the
                     * source has more precision bits than the destination then
                     * it's possible to overflow.  When overflow occurs the
                     * destination will be set to the maximum possible value.
                     */
                    if (src->shared->u.atomic.prec <= dst->shared->u.atomic.prec) {
                        H5T__bit_copy(d, dst->shared->u.atomic.offset, s, src->shared->u.atomic.offset,
                                      src->shared->u.atomic.prec);
                        H5T__bit_set(d, dst->shared->u.atomic.offset + src->shared->u.atomic.prec,
                                     dst->shared->u.atomic.prec - src->shared->u.atomic.prec, false);
                    }
                    else if (first >= dst->shared->u.atomic.prec) {
                        /*overflow*/
                        if (cb_struct.func) { /*If user's exception handler is present, use it*/
                            H5T__reverse_order(src_rev, s, src->shared->size,
                                               src->shared->u.atomic.order); /*reverse order first*/
                            except_ret = (cb_struct.func)(H5T_CONV_EXCEPT_RANGE_HI, src_id, dst_id, src_rev,
                                                          d, cb_struct.user_data);
                        }

                        if (except_ret == H5T_CONV_UNHANDLED) {
                            H5T__bit_set(d, dst->shared->u.atomic.offset, dst->shared->u.atomic.prec, true);
                        }
                        else if (except_ret == H5T_CONV_ABORT)
                            HGOTO_ERROR(H5E_DATATYPE, H5E_CANTCONVERT, FAIL,
                                        "can't handle conversion exception");
                        else if (except_ret == H5T_CONV_HANDLED)
                            /*Don't reverse because user handles it already*/
                            reverse = false;
                    }
                    else {
                        H5T__bit_copy(d, dst->shared->u.atomic.offset, s, src->shared->u.atomic.offset,
                                      dst->shared->u.atomic.prec);
                    }
                }
                else if (H5T_SGN_2 == src->shared->u.atomic.u.i.sign &&
                         H5T_SGN_NONE == dst->shared->u.atomic.u.i.sign) {
                    /*
                     * If the source is signed and the destination isn't then we
                     * can have overflow if the source contains more bits than
                     * the destination (destination is set to the maximum
                     * possible value) or overflow if the source is negative
                     * (destination is set to zero).
                     */
                    if (first + 1 == src->shared->u.atomic.prec) {
                        /*overflow - source is negative*/
                        if (cb_struct.func) { /*If user's exception handler is present, use it*/
                            H5T__reverse_order(src_rev, s, src->shared->size,
                                               src->shared->u.atomic.order); /*reverse order first*/
                            except_ret = (cb_struct.func)(H5T_CONV_EXCEPT_RANGE_LOW, src_id, dst_id, src_rev,
                                                          d, cb_struct.user_data);
                        }

                        if (except_ret == H5T_CONV_UNHANDLED) {
                            H5T__bit_set(d, dst->shared->u.atomic.offset, dst->shared->u.atomic.prec, false);
                        }
                        else if (except_ret == H5T_CONV_ABORT)
                            HGOTO_ERROR(H5E_DATATYPE, H5E_CANTCONVERT, FAIL,
                                        "can't handle conversion exception");
                        else if (except_ret == H5T_CONV_HANDLED)
                            /*Don't reverse because user handles it already*/
                            reverse = false;
                    }
                    else if (src->shared->u.atomic.prec < dst->shared->u.atomic.prec) {
                        H5T__bit_copy(d, dst->shared->u.atomic.offset, s, src->shared->u.atomic.offset,
                                      src->shared->u.atomic.prec - 1);
                        H5T__bit_set(d, dst->shared->u.atomic.offset + src->shared->u.atomic.prec - 1,
                                     (dst->shared->u.atomic.prec - src->shared->u.atomic.prec) + 1, false);
                    }
                    else if (first >= dst->shared->u.atomic.prec) {
                        /*overflow - source is positive*/
                        if (cb_struct.func) { /*If user's exception handler is present, use it*/
                            H5T__reverse_order(src_rev, s, src->shared->size,
                                               src->shared->u.atomic.order); /*reverse order first*/
                            except_ret = (cb_struct.func)(H5T_CONV_EXCEPT_RANGE_HI, src_id, dst_id, src_rev,
                                                          d, cb_struct.user_data);
                        }

                        if (except_ret == H5T_CONV_UNHANDLED)
                            H5T__bit_set(d, dst->shared->u.atomic.offset, dst->shared->u.atomic.prec, true);
                        else if (except_ret == H5T_CONV_ABORT)
                            HGOTO_ERROR(H5E_DATATYPE, H5E_CANTCONVERT, FAIL,
                                        "can't handle conversion exception");
                        else if (except_ret == H5T_CONV_HANDLED)
                            /*Don't reverse because user handles it already*/
                            reverse = false;
                    }
                    else {
                        H5T__bit_copy(d, dst->shared->u.atomic.offset, s, src->shared->u.atomic.offset,
                                      dst->shared->u.atomic.prec);
                    }
                }
                else if (H5T_SGN_NONE == src->shared->u.atomic.u.i.sign &&
                         H5T_SGN_2 == dst->shared->u.atomic.u.i.sign) {
                    /*
                     * If the source is not signed but the destination is then
                     * overflow can occur in which case the destination is set to
                     * the largest possible value (all bits set except the msb).
                     */
                    if (first + 1 >= dst->shared->u.atomic.prec) {
                        /*overflow*/
                        if (cb_struct.func) { /*If user's exception handler is present, use it*/
                            H5T__reverse_order(src_rev, s, src->shared->size,
                                               src->shared->u.atomic.order); /*reverse order first*/
                            except_ret = (cb_struct.func)(H5T_CONV_EXCEPT_RANGE_HI, src_id, dst_id, src_rev,
                                                          d, cb_struct.user_data);
                        }

                        if (except_ret == H5T_CONV_UNHANDLED) {
                            H5T__bit_set(d, dst->shared->u.atomic.offset, dst->shared->u.atomic.prec - 1,
                                         true);
                            H5T__bit_set(d, (dst->shared->u.atomic.offset + dst->shared->u.atomic.prec - 1),
                                         (size_t)1, false);
                        }
                        else if (except_ret == H5T_CONV_ABORT)
                            HGOTO_ERROR(H5E_DATATYPE, H5E_CANTCONVERT, FAIL,
                                        "can't handle conversion exception");
                        else if (except_ret == H5T_CONV_HANDLED)
                            /*Don't reverse because user handles it already*/
                            reverse = false;
                    }
                    else if (src->shared->u.atomic.prec < dst->shared->u.atomic.prec) {
                        H5T__bit_copy(d, dst->shared->u.atomic.offset, s, src->shared->u.atomic.offset,
                                      src->shared->u.atomic.prec);
                        H5T__bit_set(d, dst->shared->u.atomic.offset + src->shared->u.atomic.prec,
                                     dst->shared->u.atomic.prec - src->shared->u.atomic.prec, false);
                    }
                    else {
                        H5T__bit_copy(d, dst->shared->u.atomic.offset, s, src->shared->u.atomic.offset,
                                      dst->shared->u.atomic.prec);
                    }
                }
                else if (first + 1 == src->shared->u.atomic.prec) {
                    /*
                     * Both the source and the destination are signed and the
                     * source value is negative.  We could experience overflow
                     * if the destination isn't wide enough in which case the
                     * destination is set to a negative number with the largest
                     * possible magnitude.
                     */
                    ssize_t sfz = H5T__bit_find(s, src->shared->u.atomic.offset,
                                                src->shared->u.atomic.prec - 1, H5T_BIT_MSB, false);
                    size_t  fz  = (size_t)sfz;

                    if (sfz >= 0 && fz + 1 >= dst->shared->u.atomic.prec) {
                        /*overflow*/
                        if (cb_struct.func) { /*If user's exception handler is present, use it*/
                            H5T__reverse_order(src_rev, s, src->shared->size,
                                               src->shared->u.atomic.order); /*reverse order first*/
                            except_ret = (cb_struct.func)(H5T_CONV_EXCEPT_RANGE_LOW, src_id, dst_id, src_rev,
                                                          d, cb_struct.user_data);
                        }

                        if (except_ret == H5T_CONV_UNHANDLED) {
                            H5T__bit_set(d, dst->shared->u.atomic.offset, dst->shared->u.atomic.prec - 1,
                                         false);
                            H5T__bit_set(d, (dst->shared->u.atomic.offset + dst->shared->u.atomic.prec - 1),
                                         (size_t)1, true);
                        }
                        else if (except_ret == H5T_CONV_ABORT)
                            HGOTO_ERROR(H5E_DATATYPE, H5E_CANTCONVERT, FAIL,
                                        "can't handle conversion exception");
                        else if (except_ret == H5T_CONV_HANDLED)
                            /*Don't reverse because user handles it already*/
                            reverse = false;
                    }
                    else if (src->shared->u.atomic.prec < dst->shared->u.atomic.prec) {
                        H5T__bit_copy(d, dst->shared->u.atomic.offset, s, src->shared->u.atomic.offset,
                                      src->shared->u.atomic.prec);
                        H5T__bit_set(d, dst->shared->u.atomic.offset + src->shared->u.atomic.prec,
                                     dst->shared->u.atomic.prec - src->shared->u.atomic.prec, true);
                    }
                    else {
                        H5T__bit_copy(d, dst->shared->u.atomic.offset, s, src->shared->u.atomic.offset,
                                      dst->shared->u.atomic.prec);
                    }
                }
                else {
                    /*
                     * Source and destination are both signed but the source
                     * value is positive.  We could have an overflow in which
                     * case the destination is set to the largest possible
                     * positive value.
                     */
                    if (first + 1 >= dst->shared->u.atomic.prec) {
                        /*overflow*/
                        if (cb_struct.func) { /*If user's exception handler is present, use it*/
                            H5T__reverse_order(src_rev, s, src->shared->size,
                                               src->shared->u.atomic.order); /*reverse order first*/
                            except_ret = (cb_struct.func)(H5T_CONV_EXCEPT_RANGE_HI, src_id, dst_id, src_rev,
                                                          d, cb_struct.user_data);
                        }

                        if (except_ret == H5T_CONV_UNHANDLED) {
                            H5T__bit_set(d, dst->shared->u.atomic.offset, dst->shared->u.atomic.prec - 1,
                                         true);
                            H5T__bit_set(d, (dst->shared->u.atomic.offset + dst->shared->u.atomic.prec - 1),
                                         (size_t)1, false);
                        }
                        else if (except_ret == H5T_CONV_ABORT)
                            HGOTO_ERROR(H5E_DATATYPE, H5E_CANTCONVERT, FAIL,
                                        "can't handle conversion exception");
                        else if (except_ret == H5T_CONV_HANDLED)
                            /*Don't reverse because user handles it already*/
                            reverse = false;
                    }
                    else if (src->shared->u.atomic.prec < dst->shared->u.atomic.prec) {
                        H5T__bit_copy(d, dst->shared->u.atomic.offset, s, src->shared->u.atomic.offset,
                                      src->shared->u.atomic.prec);
                        H5T__bit_set(d, dst->shared->u.atomic.offset + src->shared->u.atomic.prec,
                                     dst->shared->u.atomic.prec - src->shared->u.atomic.prec, false);
                    }
                    else {
                        H5T__bit_copy(d, dst->shared->u.atomic.offset, s, src->shared->u.atomic.offset,
                                      dst->shared->u.atomic.prec);
                    }
                }

                /*
                 * Set padding areas in destination.
                 */
                if (dst->shared->u.atomic.offset > 0) {
                    assert(H5T_PAD_ZERO == dst->shared->u.atomic.lsb_pad ||
                           H5T_PAD_ONE == dst->shared->u.atomic.lsb_pad);
                    H5T__bit_set(d, (size_t)0, dst->shared->u.atomic.offset,
                                 (bool)(H5T_PAD_ONE == dst->shared->u.atomic.lsb_pad));
                }
                if (dst->shared->u.atomic.offset + dst->shared->u.atomic.prec != 8 * dst->shared->size) {
                    assert(H5T_PAD_ZERO == dst->shared->u.atomic.msb_pad ||
                           H5T_PAD_ONE == dst->shared->u.atomic.msb_pad);
                    H5T__bit_set(d, dst->shared->u.atomic.offset + dst->shared->u.atomic.prec,
                                 8 * dst->shared->size -
                                     (dst->shared->u.atomic.offset + dst->shared->u.atomic.prec),
                                 (bool)(H5T_PAD_ONE == dst->shared->u.atomic.msb_pad));
                }

                /*
                 * Put the destination in the correct byte order.  See note at
                 * beginning of loop.
                 */
                if (H5T_ORDER_BE == dst->shared->u.atomic.order && reverse) {
                    half_size = dst->shared->size / 2;
                    for (i = 0; i < half_size; i++) {
                        uint8_t tmp                    = d[dst->shared->size - (i + 1)];
                        d[dst->shared->size - (i + 1)] = d[i];
                        d[i]                           = tmp;
                    }
                }

                /*
                 * If we had used a temporary buffer for the destination then we
                 * should copy the value to the true destination buffer.
                 */
                if (d == dbuf)
                    H5MM_memcpy(dp, d, dst->shared->size);

                /* Advance source & destination pointers by delta amounts */
                sp += src_delta;
                dp += dst_delta;
            } /* end for */

            break;

        default:
            HGOTO_ERROR(H5E_DATATYPE, H5E_UNSUPPORTED, FAIL, "unknown conversion command");
    } /* end switch */

done:
    if (src_rev)
        H5MM_free(src_rev);
    FUNC_LEAVE_NOAPI(ret_value)
} /* end H5T__conv_i_i() */

/*-------------------------------------------------------------------------
 * Function:    H5T__conv_f_f
 *
 * Purpose:    Convert one floating point type to another.  This is a catch
 *        all for floating point conversions and is probably not
 *        particularly fast!
 *
 * Return:    Non-negative on success/Negative on failure
 *
 *-------------------------------------------------------------------------
 */
herr_t
H5T__conv_f_f(hid_t src_id, hid_t dst_id, H5T_cdata_t *cdata, size_t nelmts, size_t buf_stride,
              size_t H5_ATTR_UNUSED bkg_stride, void *buf, void H5_ATTR_UNUSED *bkg)
{
    /* Traversal-related variables */
    H5T_t       *src_p;                /*source datatype        */
    H5T_t       *dst_p;                /*destination datatype        */
    H5T_atomic_t src;                  /*atomic source info        */
    H5T_atomic_t dst;                  /*atomic destination info    */
    ssize_t      src_delta, dst_delta; /*source & destination stride    */
    int          direction;            /*forward or backward traversal    */
    size_t       elmtno;               /*element number        */
    size_t       half_size;            /*half the type size        */
    size_t       tsize;                /*type size for swapping bytes  */
    size_t       olap;                 /*num overlapping elements    */
    ssize_t      bitno = 0;            /*bit number            */
    uint8_t     *s, *sp, *d, *dp;      /*source and dest traversal ptrs*/
    uint8_t     *src_rev  = NULL;      /*order-reversed source buffer  */
    uint8_t      dbuf[64] = {0};       /*temp destination buffer    */
    uint8_t      tmp1, tmp2;           /*temp variables for swapping bytes*/

    /* Conversion-related variables */
    int64_t        expo;                        /*exponent            */
    hssize_t       expo_max;                    /*maximum possible dst exponent    */
    size_t         msize = 0;                   /*useful size of mantissa in src*/
    size_t         mpos;                        /*offset to useful mant is src    */
    uint64_t       sign;                        /*source sign bit value         */
    size_t         mrsh;                        /*amount to right shift mantissa*/
    bool           carry = false;               /*carry after rounding mantissa    */
    size_t         i;                           /*miscellaneous counters    */
    size_t         implied;                     /*destination implied bits    */
    bool           denormalized = false;        /*is either source or destination denormalized?*/
    H5T_conv_cb_t  cb_struct    = {NULL, NULL}; /*conversion callback structure */
    H5T_conv_ret_t except_ret;                  /*return of callback function   */
    bool           reverse;                     /*if reverse the order of destination        */
    herr_t         ret_value = SUCCEED;         /*return value                 */

    FUNC_ENTER_PACKAGE

    switch (cdata->command) {
        case H5T_CONV_INIT:
            if (NULL == (src_p = (H5T_t *)H5I_object(src_id)) ||
                NULL == (dst_p = (H5T_t *)H5I_object(dst_id)))
                HGOTO_ERROR(H5E_ARGS, H5E_BADTYPE, FAIL, "not a datatype");
            src = src_p->shared->u.atomic;
            dst = dst_p->shared->u.atomic;
            if (H5T_ORDER_LE != src.order && H5T_ORDER_BE != src.order && H5T_ORDER_VAX != src.order)
                HGOTO_ERROR(H5E_DATATYPE, H5E_UNSUPPORTED, FAIL, "unsupported byte order");
            if (H5T_ORDER_LE != dst.order && H5T_ORDER_BE != dst.order && H5T_ORDER_VAX != dst.order)
                HGOTO_ERROR(H5E_DATATYPE, H5E_UNSUPPORTED, FAIL, "unsupported byte order");
            if (dst_p->shared->size > sizeof(dbuf))
                HGOTO_ERROR(H5E_DATATYPE, H5E_UNSUPPORTED, FAIL, "destination size is too large");
            if (8 * sizeof(expo) - 1 < src.u.f.esize || 8 * sizeof(expo) - 1 < dst.u.f.esize)
                HGOTO_ERROR(H5E_DATATYPE, H5E_UNSUPPORTED, FAIL, "exponent field is too large");
            cdata->need_bkg = H5T_BKG_NO;
            break;

        case H5T_CONV_FREE:
            break;

        case H5T_CONV_CONV:
            /* Get the datatypes */
            if (NULL == (src_p = (H5T_t *)H5I_object(src_id)) ||
                NULL == (dst_p = (H5T_t *)H5I_object(dst_id)))
                HGOTO_ERROR(H5E_ARGS, H5E_BADTYPE, FAIL, "not a datatype");
            src      = src_p->shared->u.atomic;
            dst      = dst_p->shared->u.atomic;
            expo_max = ((hssize_t)1 << dst.u.f.esize) - 1;

            /*
             * Do we process the values from beginning to end or vice versa? Also,
             * how many of the elements have the source and destination areas
             * overlapping?
             */
            if (src_p->shared->size == dst_p->shared->size || buf_stride) {
                sp = dp   = (uint8_t *)buf;
                direction = 1;
                olap      = nelmts;
            }
            else if (src_p->shared->size >= dst_p->shared->size) {
                double olap_d =
                    ceil((double)(dst_p->shared->size) / (double)(src_p->shared->size - dst_p->shared->size));
                olap = (size_t)olap_d;
                sp = dp   = (uint8_t *)buf;
                direction = 1;
            }
            else {
                double olap_d =
                    ceil((double)(src_p->shared->size) / (double)(dst_p->shared->size - src_p->shared->size));
                olap      = (size_t)olap_d;
                sp        = (uint8_t *)buf + (nelmts - 1) * src_p->shared->size;
                dp        = (uint8_t *)buf + (nelmts - 1) * dst_p->shared->size;
                direction = -1;
            }

            /*
             * Direction & size of buffer traversal.
             */
            H5_CHECK_OVERFLOW(buf_stride, size_t, ssize_t);
            H5_CHECK_OVERFLOW(src_p->shared->size, size_t, ssize_t);
            H5_CHECK_OVERFLOW(dst_p->shared->size, size_t, ssize_t);
            src_delta = (ssize_t)direction * (ssize_t)(buf_stride ? buf_stride : src_p->shared->size);
            dst_delta = (ssize_t)direction * (ssize_t)(buf_stride ? buf_stride : dst_p->shared->size);

            /* Get conversion exception callback property */
            if (H5CX_get_dt_conv_cb(&cb_struct) < 0)
                HGOTO_ERROR(H5E_DATATYPE, H5E_CANTGET, FAIL, "unable to get conversion exception callback");

            /* Allocate space for order-reversed source buffer */
            src_rev = (uint8_t *)H5MM_calloc(src_p->shared->size);

            /* The conversion loop */
            for (elmtno = 0; elmtno < nelmts; elmtno++) {
                /* Set these variables to default */
                except_ret = H5T_CONV_UNHANDLED;
                reverse    = true;

                /*
                 * If the source and destination buffers overlap then use a
                 * temporary buffer for the destination.
                 */
                if (direction > 0) {
                    s = sp;
                    d = elmtno < olap ? dbuf : dp;
                }
                else {
                    s = sp;
                    d = elmtno + olap >= nelmts ? dbuf : dp;
                }
#ifndef NDEBUG
                /* I don't quite trust the overlap calculations yet --rpm */
                if (d == dbuf) {
                    assert((dp >= sp && dp < sp + src_p->shared->size) ||
                           (sp >= dp && sp < dp + dst_p->shared->size));
                }
                else {
                    assert((dp < sp && dp + dst_p->shared->size <= sp) ||
                           (sp < dp && sp + src_p->shared->size <= dp));
                }
#endif

                /*
                 * Put the data in little endian order so our loops aren't so
                 * complicated.  We'll do all the conversion stuff assuming
                 * little endian and then we'll fix the order at the end.
                 */
                if (H5T_ORDER_BE == src.order) {
                    half_size = src_p->shared->size / 2;
                    for (i = 0; i < half_size; i++) {
                        tmp1                             = s[src_p->shared->size - (i + 1)];
                        s[src_p->shared->size - (i + 1)] = s[i];
                        s[i]                             = tmp1;
                    }
                }
                else if (H5T_ORDER_VAX == src.order) {
                    tsize = src_p->shared->size;
                    assert(0 == tsize % 2);

                    for (i = 0; i < tsize; i += 4) {
                        tmp1 = s[i];
                        tmp2 = s[i + 1];

                        s[i]     = s[(tsize - 2) - i];
                        s[i + 1] = s[(tsize - 1) - i];

                        s[(tsize - 2) - i] = tmp1;
                        s[(tsize - 1) - i] = tmp2;
                    }
                }

                /*
                 * Find the sign bit value of the source.
                 */
                sign = H5T__bit_get_d(s, src.u.f.sign, (size_t)1);

                /*
                 * Check for special cases: +0, -0, +Inf, -Inf, NaN
                 */
                if (H5T__bit_find(s, src.u.f.mpos, src.u.f.msize, H5T_BIT_LSB, true) < 0) {
                    if (H5T__bit_find(s, src.u.f.epos, src.u.f.esize, H5T_BIT_LSB, true) < 0) {
                        /* +0 or -0 */
                        H5T__bit_copy(d, dst.u.f.sign, s, src.u.f.sign, (size_t)1);
                        H5T__bit_set(d, dst.u.f.epos, dst.u.f.esize, false);
                        H5T__bit_set(d, dst.u.f.mpos, dst.u.f.msize, false);
                        goto padding;
                    }
                    else if (H5T__bit_find(s, src.u.f.epos, src.u.f.esize, H5T_BIT_LSB, false) < 0) {
                        /* +Inf or -Inf */
                        if (cb_struct.func) { /*If user's exception handler is present, use it*/
                            /*reverse order first*/
                            H5T__reverse_order(src_rev, s, src_p->shared->size,
                                               src_p->shared->u.atomic.order);
                            if (sign)
                                except_ret = (cb_struct.func)(H5T_CONV_EXCEPT_NINF, src_id, dst_id, src_rev,
                                                              d, cb_struct.user_data);
                            else
                                except_ret = (cb_struct.func)(H5T_CONV_EXCEPT_PINF, src_id, dst_id, src_rev,
                                                              d, cb_struct.user_data);
                        }

                        if (except_ret == H5T_CONV_UNHANDLED) {
                            H5T__bit_copy(d, dst.u.f.sign, s, src.u.f.sign, (size_t)1);
                            H5T__bit_set(d, dst.u.f.epos, dst.u.f.esize, true);
                            H5T__bit_set(d, dst.u.f.mpos, dst.u.f.msize, false);
                            /*If the destination no implied mantissa bit, we'll need to set
                             *the 1st bit of mantissa to 1.  The Intel-Linux long double is
                             *this case.*/
                            if (H5T_NORM_NONE == dst.u.f.norm)
                                H5T__bit_set(d, dst.u.f.mpos + dst.u.f.msize - 1, (size_t)1, true);
                        }
                        else if (except_ret == H5T_CONV_HANDLED) {
                            /*No need to reverse the order of destination because user handles it*/
                            reverse = false;
                            goto next;
                        }
                        else if (except_ret == H5T_CONV_ABORT)
                            HGOTO_ERROR(H5E_DATATYPE, H5E_CANTCONVERT, FAIL,
                                        "can't handle conversion exception");

                        goto padding;
                    }
                }
                else if (H5T_NORM_NONE == src.u.f.norm &&
                         H5T__bit_find(s, src.u.f.mpos, src.u.f.msize - 1, H5T_BIT_LSB, true) < 0 &&
                         H5T__bit_find(s, src.u.f.epos, src.u.f.esize, H5T_BIT_LSB, false) < 0) {
                    /*This is a special case for the source of no implied mantissa bit.
                     *If the exponent bits are all 1s and only the 1st bit of mantissa
                     *is set to 1.  It's infinity. The Intel-Linux "long double" is this case.*/
                    /* +Inf or -Inf */
                    if (cb_struct.func) { /*If user's exception handler is present, use it*/
                        /*reverse order first*/
                        H5T__reverse_order(src_rev, s, src_p->shared->size, src_p->shared->u.atomic.order);
                        if (sign)
                            except_ret = (cb_struct.func)(H5T_CONV_EXCEPT_NINF, src_id, dst_id, src_rev, d,
                                                          cb_struct.user_data);
                        else
                            except_ret = (cb_struct.func)(H5T_CONV_EXCEPT_PINF, src_id, dst_id, src_rev, d,
                                                          cb_struct.user_data);
                    }

                    if (except_ret == H5T_CONV_UNHANDLED) {
                        H5T__bit_copy(d, dst.u.f.sign, s, src.u.f.sign, (size_t)1);
                        H5T__bit_set(d, dst.u.f.epos, dst.u.f.esize, true);
                        H5T__bit_set(d, dst.u.f.mpos, dst.u.f.msize, false);
                        /*If the destination no implied mantissa bit, we'll need to set
                         *the 1st bit of mantissa to 1.  The Intel-Linux long double is
                         *this case.*/
                        if (H5T_NORM_NONE == dst.u.f.norm)
                            H5T__bit_set(d, dst.u.f.mpos + dst.u.f.msize - 1, (size_t)1, true);
                    }
                    else if (except_ret == H5T_CONV_HANDLED) {
                        /*No need to reverse the order of destination because user handles it*/
                        reverse = false;
                        goto next;
                    }
                    else if (except_ret == H5T_CONV_ABORT)
                        HGOTO_ERROR(H5E_DATATYPE, H5E_CANTCONVERT, FAIL, "can't handle conversion exception");

                    goto padding;
                    /* Temporary solution to handle VAX special values.
                     * Note that even though we don't support VAX anymore, we
                     * still need to handle legacy VAX files so this code must
                     * remain in place.
                     */
                }
                else if (H5T__bit_find(s, src.u.f.epos, src.u.f.esize, H5T_BIT_LSB, false) < 0) {
                    /* NaN */
                    if (cb_struct.func) { /*If user's exception handler is present, use it*/
                        /*reverse order first*/
                        H5T__reverse_order(src_rev, s, src_p->shared->size, src_p->shared->u.atomic.order);
                        except_ret = (cb_struct.func)(H5T_CONV_EXCEPT_NAN, src_id, dst_id, src_rev, d,
                                                      cb_struct.user_data);
                    }

                    if (except_ret == H5T_CONV_UNHANDLED) {
                        /* There are many NaN values, so we just set all bits of
                         * the significand. */
                        H5T__bit_copy(d, dst.u.f.sign, s, src.u.f.sign, (size_t)1);
                        H5T__bit_set(d, dst.u.f.epos, dst.u.f.esize, true);
                        H5T__bit_set(d, dst.u.f.mpos, dst.u.f.msize, true);
                    }
                    else if (except_ret == H5T_CONV_HANDLED) {
                        /*No need to reverse the order of destination because user handles it*/
                        reverse = false;
                        goto next;
                    }
                    else if (except_ret == H5T_CONV_ABORT)
                        HGOTO_ERROR(H5E_DATATYPE, H5E_CANTCONVERT, FAIL, "can't handle conversion exception");

                    goto padding;
                }

                /*
                 * Get the exponent as an unsigned quantity from the section of
                 * the source bit field where it's located.     Don't worry about
                 * the exponent bias yet.
                 */
                expo = (int64_t)H5T__bit_get_d(s, src.u.f.epos, src.u.f.esize);

                if (expo == 0)
                    denormalized = true;

                /*
                 * Set markers for the source mantissa, excluding the leading `1'
                 * (might be implied).
                 */
                implied = 1;
                mpos    = src.u.f.mpos;
                mrsh    = 0;
                if (0 == expo || H5T_NORM_NONE == src.u.f.norm) {
                    if ((bitno = H5T__bit_find(s, src.u.f.mpos, src.u.f.msize, H5T_BIT_MSB, true)) > 0) {
                        msize = (size_t)bitno;
                    }
                    else if (0 == bitno) {
                        msize = 1;
                        H5T__bit_set(s, src.u.f.mpos, (size_t)1, false);
                    }
                }
                else if (H5T_NORM_IMPLIED == src.u.f.norm) {
                    msize = src.u.f.msize;
                }
                else {
                    HGOTO_ERROR(H5E_DATATYPE, H5E_CANTCONVERT, FAIL,
                                "normalization method not implemented yet");
                }

                /*
                 * The sign for the destination is the same as the sign for the
                 * source in all cases.
                 */
                H5T__bit_copy(d, dst.u.f.sign, s, src.u.f.sign, (size_t)1);

                /*
                 * Calculate the true source exponent by adjusting according to
                 * the source exponent bias.
                 */
                if (0 == expo || H5T_NORM_NONE == src.u.f.norm) {
                    assert(bitno >= 0);
                    expo -= (int64_t)((src.u.f.ebias - 1) + (src.u.f.msize - (size_t)bitno));
                }
                else if (H5T_NORM_IMPLIED == src.u.f.norm) {
                    expo -= (int64_t)src.u.f.ebias;
                }
                else {
                    HGOTO_ERROR(H5E_DATATYPE, H5E_CANTCONVERT, FAIL,
                                "normalization method not implemented yet");
                }

                /*
                 * If the destination is not normalized then right shift the
                 * mantissa by one.
                 */
                if (H5T_NORM_NONE == dst.u.f.norm)
                    mrsh++;

                /*
                 * Calculate the destination exponent by adding the destination
                 * bias and clipping by the minimum and maximum possible
                 * destination exponent values.
                 */
                expo += (int64_t)dst.u.f.ebias;

                if (expo < -(hssize_t)(dst.u.f.msize)) {
                    /* The exponent is way too small.  Result is zero. */
                    expo = 0;
                    H5T__bit_set(d, dst.u.f.mpos, dst.u.f.msize, false);
                    msize = 0;
                }
                else if (expo <= 0) {
                    /*
                     * The exponent is too small to fit in the exponent field,
                     * but by shifting the mantissa to the right we can
                     * accommodate that value.  The mantissa of course is no
                     * longer normalized.
                     */
                    mrsh += (size_t)(1 - expo);
                    expo         = 0;
                    denormalized = true;
                }
                else if (expo >= expo_max) {
                    /*
                     * The exponent is too large to fit in the available region
                     * or it results in the maximum possible value.     Use positive
                     * or negative infinity instead unless the application
                     * specifies something else.  Before calling the overflow
                     * handler make sure the source buffer we hand it is in the
                     * original byte order.
                     */
                    if (cb_struct.func) { /*If user's exception handler is present, use it*/
                        /*reverse order first*/
                        H5T__reverse_order(src_rev, s, src_p->shared->size, src_p->shared->u.atomic.order);
                        except_ret = (cb_struct.func)(H5T_CONV_EXCEPT_RANGE_HI, src_id, dst_id, src_rev, d,
                                                      cb_struct.user_data);
                    }

                    if (except_ret == H5T_CONV_UNHANDLED) {
                        expo = expo_max;
                        H5T__bit_set(d, dst.u.f.mpos, dst.u.f.msize, false);
                        msize = 0;
                    }
                    else if (except_ret == H5T_CONV_ABORT)
                        HGOTO_ERROR(H5E_DATATYPE, H5E_CANTCONVERT, FAIL, "can't handle conversion exception");
                    else if (except_ret == H5T_CONV_HANDLED) {
                        reverse = false;
                        goto next;
                    }
                }

                /*
                 * If the destination mantissa is smaller than the source
                 * mantissa then round the source mantissa. Rounding may cause a
                 * carry in which case the exponent has to be re-evaluated for
                 * overflow.  That is, if `carry' is clear then the implied
                 * mantissa bit is `1', else it is `10' binary.
                 */
                if (msize > 0 && mrsh <= dst.u.f.msize && mrsh + msize > dst.u.f.msize) {
                    bitno = (ssize_t)(mrsh + msize - dst.u.f.msize);
                    assert(bitno >= 0 && (size_t)bitno <= msize);
                    /* If the 1st bit being cut off is set and source isn't denormalized.*/
                    if (H5T__bit_get_d(s, (mpos + (size_t)bitno) - 1, (size_t)1) && !denormalized) {
                        /* Don't do rounding if exponent is 111...110 and mantissa is 111...11.
                         * To do rounding and increment exponent in this case will create an infinity value.*/
                        if ((H5T__bit_find(s, mpos + (size_t)bitno, msize - (size_t)bitno, H5T_BIT_LSB,
                                           false) >= 0 ||
                             expo < expo_max - 1)) {
                            carry = H5T__bit_inc(s, mpos + (size_t)bitno - 1, 1 + msize - (size_t)bitno);
                            if (carry)
                                implied = 2;
                        }
                    }
                    else if (H5T__bit_get_d(s, (mpos + (size_t)bitno) - 1, (size_t)1) && denormalized)
                        /* For either source or destination, denormalized value doesn't increment carry.*/
                        H5T__bit_inc(s, mpos + (size_t)bitno - 1, 1 + msize - (size_t)bitno);
                }
                else
                    carry = false;

                /*
                 * Write the mantissa to the destination
                 */
                if (mrsh > dst.u.f.msize + 1) {
                    H5T__bit_set(d, dst.u.f.mpos, dst.u.f.msize, false);
                }
                else if (mrsh == dst.u.f.msize + 1) {
                    H5T__bit_set(d, dst.u.f.mpos + 1, dst.u.f.msize - 1, false);
                    H5T__bit_set(d, dst.u.f.mpos, (size_t)1, true);
                }
                else if (mrsh == dst.u.f.msize) {
                    H5T__bit_set(d, dst.u.f.mpos, dst.u.f.msize, false);
                    H5T__bit_set_d(d, dst.u.f.mpos, MIN(2, dst.u.f.msize), (hsize_t)implied);
                }
                else {
                    if (mrsh > 0) {
                        H5T__bit_set(d, dst.u.f.mpos + dst.u.f.msize - mrsh, mrsh, false);
                        H5T__bit_set_d(d, dst.u.f.mpos + dst.u.f.msize - mrsh, (size_t)2, (hsize_t)implied);
                    }
                    if (mrsh + msize >= dst.u.f.msize) {
                        H5T__bit_copy(d, dst.u.f.mpos, s, (mpos + msize + mrsh - dst.u.f.msize),
                                      dst.u.f.msize - mrsh);
                    }
                    else {
                        H5T__bit_copy(d, dst.u.f.mpos + dst.u.f.msize - (mrsh + msize), s, mpos, msize);
                        H5T__bit_set(d, dst.u.f.mpos, dst.u.f.msize - (mrsh + msize), false);
                    }
                }

                /* Write the exponent */
                if (carry) {
                    expo++;
                    if (expo >= expo_max) {
                        /*
                         * The exponent is too large to fit in the available
                         * region or it results in the maximum possible value.
                         * Use positive or negative infinity instead unless the
                         * application specifies something else.  Before
                         * calling the overflow handler make sure the source
                         * buffer we hand it is in the original byte order.
                         */
                        if (cb_struct.func) { /*If user's exception handler is present, use it*/
                            /*reverse order first*/
                            H5T__reverse_order(src_rev, s, src_p->shared->size,
                                               src_p->shared->u.atomic.order);
                            except_ret = (cb_struct.func)(H5T_CONV_EXCEPT_RANGE_HI, src_id, dst_id, src_rev,
                                                          d, cb_struct.user_data);
                        }

                        if (except_ret == H5T_CONV_UNHANDLED) {
                            expo = expo_max;
                            H5T__bit_set(d, dst.u.f.mpos, dst.u.f.msize, false);
                        }
                        else if (except_ret == H5T_CONV_ABORT)
                            HGOTO_ERROR(H5E_DATATYPE, H5E_CANTCONVERT, FAIL,
                                        "can't handle conversion exception");
                        else if (except_ret == H5T_CONV_HANDLED) {
                            reverse = false;
                            goto next;
                        }
                    }
                }
                /*reset CARRY*/
                carry = false;

                H5_CHECK_OVERFLOW(expo, hssize_t, hsize_t);
                H5T__bit_set_d(d, dst.u.f.epos, dst.u.f.esize, (hsize_t)expo);

padding:

                /*
                 * Set external padding areas
                 */
                if (dst.offset > 0) {
                    assert(H5T_PAD_ZERO == dst.lsb_pad || H5T_PAD_ONE == dst.lsb_pad);
<<<<<<< HEAD
                    H5T__bit_set(d, (size_t)0, dst.offset, (hbool_t)(H5T_PAD_ONE == dst.lsb_pad));
=======
                    H5T__bit_set(d, (size_t)0, dst.offset, (bool)(H5T_PAD_ONE == dst.lsb_pad));
>>>>>>> 07347cc5
                }
                if (dst.offset + dst.prec != 8 * dst_p->shared->size) {
                    assert(H5T_PAD_ZERO == dst.msb_pad || H5T_PAD_ONE == dst.msb_pad);
                    H5T__bit_set(d, dst.offset + dst.prec, 8 * dst_p->shared->size - (dst.offset + dst.prec),
                                 (bool)(H5T_PAD_ONE == dst.msb_pad));
                }

                /*
                 * Put the destination in the correct byte order.  See note at
                 * beginning of loop.
                 */
                if (H5T_ORDER_BE == dst.order && reverse) {
                    half_size = dst_p->shared->size / 2;
                    for (i = 0; i < half_size; i++) {
                        uint8_t tmp                      = d[dst_p->shared->size - (i + 1)];
                        d[dst_p->shared->size - (i + 1)] = d[i];
                        d[i]                             = tmp;
                    }
                }
                else if (H5T_ORDER_VAX == dst.order && reverse) {
                    tsize = dst_p->shared->size;
                    assert(0 == tsize % 2);

                    for (i = 0; i < tsize; i += 4) {
                        tmp1 = d[i];
                        tmp2 = d[i + 1];

                        d[i]     = d[(tsize - 2) - i];
                        d[i + 1] = d[(tsize - 1) - i];

                        d[(tsize - 2) - i] = tmp1;
                        d[(tsize - 1) - i] = tmp2;
                    }
                }

                /*
                 * If we had used a temporary buffer for the destination then we
                 * should copy the value to the true destination buffer.
                 */
next:
                if (d == dbuf)
                    H5MM_memcpy(dp, d, dst_p->shared->size);

                /* Advance source & destination pointers by delta amounts */
                sp += src_delta;
                dp += dst_delta;
            }

            break;

        default:
            HGOTO_ERROR(H5E_DATATYPE, H5E_UNSUPPORTED, FAIL, "unknown conversion command");
    } /* end switch */

done:
    if (src_rev)
        H5MM_free(src_rev);

    FUNC_LEAVE_NOAPI(ret_value)
} /* end H5T__conv_f_f() */

/*-------------------------------------------------------------------------
 * Function:    H5T__conv_s_s
 *
 * Purpose:    Convert one fixed-length string type to another.
 *
 * Return:    Non-negative on success/Negative on failure
 *
 *-------------------------------------------------------------------------
 */
herr_t
H5T__conv_s_s(hid_t src_id, hid_t dst_id, H5T_cdata_t *cdata, size_t nelmts, size_t buf_stride,
              size_t H5_ATTR_UNUSED bkg_stride, void *buf, void H5_ATTR_UNUSED *bkg)
{
    H5T_t   *src = NULL;           /*source datatype        */
    H5T_t   *dst = NULL;           /*destination datatype        */
    ssize_t  src_delta, dst_delta; /*source & destination stride    */
    int      direction;            /*direction of traversal    */
    size_t   elmtno;               /*element number        */
    size_t   olap;                 /*num overlapping elements    */
    size_t   nchars = 0;           /*number of characters copied    */
    uint8_t *s, *sp, *d, *dp;      /*src and dst traversal pointers*/
    uint8_t *dbuf      = NULL;     /*temp buf for overlap converts.    */
    herr_t   ret_value = SUCCEED;  /* Return value */

    FUNC_ENTER_PACKAGE

    switch (cdata->command) {
        case H5T_CONV_INIT:
            if (NULL == (src = (H5T_t *)H5I_object(src_id)) || NULL == (dst = (H5T_t *)H5I_object(dst_id)))
                HGOTO_ERROR(H5E_ARGS, H5E_BADTYPE, FAIL, "not a datatype");
            if (8 * src->shared->size != src->shared->u.atomic.prec ||
                8 * dst->shared->size != dst->shared->u.atomic.prec)
                HGOTO_ERROR(H5E_ARGS, H5E_BADVALUE, FAIL, "bad precision");
            if (0 != src->shared->u.atomic.offset || 0 != dst->shared->u.atomic.offset)
                HGOTO_ERROR(H5E_ARGS, H5E_BADVALUE, FAIL, "bad offset");
            if (H5T_CSET_ASCII != src->shared->u.atomic.u.s.cset &&
                H5T_CSET_UTF8 != src->shared->u.atomic.u.s.cset)
                HGOTO_ERROR(H5E_ARGS, H5E_BADVALUE, FAIL, "bad source character set");
            if (H5T_CSET_ASCII != dst->shared->u.atomic.u.s.cset &&
                H5T_CSET_UTF8 != dst->shared->u.atomic.u.s.cset)
                HGOTO_ERROR(H5E_ARGS, H5E_BADVALUE, FAIL, "bad destination character set");
            if ((H5T_CSET_ASCII == src->shared->u.atomic.u.s.cset &&
                 H5T_CSET_UTF8 == dst->shared->u.atomic.u.s.cset) ||
                (H5T_CSET_ASCII == dst->shared->u.atomic.u.s.cset &&
                 H5T_CSET_UTF8 == src->shared->u.atomic.u.s.cset))
                HGOTO_ERROR(H5E_ARGS, H5E_BADVALUE, FAIL,
                            "The library doesn't convert between strings of ASCII and UTF");
            if (src->shared->u.atomic.u.s.pad < 0 || src->shared->u.atomic.u.s.pad >= H5T_NSTR ||
                dst->shared->u.atomic.u.s.pad < 0 || dst->shared->u.atomic.u.s.pad >= H5T_NSTR)
                HGOTO_ERROR(H5E_ARGS, H5E_BADVALUE, FAIL, "bad character padding");
            cdata->need_bkg = H5T_BKG_NO;
            break;

        case H5T_CONV_FREE:
            break;

        case H5T_CONV_CONV:
            /* Get the datatypes */
            if (NULL == (src = (H5T_t *)H5I_object(src_id)) || NULL == (dst = (H5T_t *)H5I_object(dst_id)))
                HGOTO_ERROR(H5E_ARGS, H5E_BADTYPE, FAIL, "not a datatype");

            /*
             * Do we process the values from beginning to end or vice versa? Also,
             * how many of the elements have the source and destination areas
             * overlapping?
             */
            if (src->shared->size == dst->shared->size || buf_stride) {
                /*
                 * When the source and destination are the same size we can do
                 * all the conversions in place.
                 */
                sp = dp   = (uint8_t *)buf;
                direction = 1;
                olap      = 0;
            }
            else if (src->shared->size >= dst->shared->size) {
                double olapd =
                    ceil((double)(dst->shared->size) / (double)(src->shared->size - dst->shared->size));
                olap = (size_t)olapd;
                sp = dp   = (uint8_t *)buf;
                direction = 1;
            }
            else {
                double olapd =
                    ceil((double)(src->shared->size) / (double)(dst->shared->size - src->shared->size));
                olap      = (size_t)olapd;
                sp        = (uint8_t *)buf + (nelmts - 1) * src->shared->size;
                dp        = (uint8_t *)buf + (nelmts - 1) * dst->shared->size;
                direction = -1;
            }

            /*
             * Direction & size of buffer traversal.
             */
            H5_CHECK_OVERFLOW(buf_stride, size_t, ssize_t);
            H5_CHECK_OVERFLOW(src->shared->size, size_t, ssize_t);
            H5_CHECK_OVERFLOW(dst->shared->size, size_t, ssize_t);
            src_delta = (ssize_t)direction * (ssize_t)(buf_stride ? buf_stride : src->shared->size);
            dst_delta = (ssize_t)direction * (ssize_t)(buf_stride ? buf_stride : dst->shared->size);

            /* Allocate the overlap buffer */
            if (NULL == (dbuf = (uint8_t *)H5MM_calloc(dst->shared->size)))
                HGOTO_ERROR(H5E_RESOURCE, H5E_NOSPACE, FAIL,
                            "memory allocation failed for string conversion");

            /* The conversion loop. */
            for (elmtno = 0; elmtno < nelmts; elmtno++) {

                /*
                 * If the source and destination buffers overlap then use a
                 * temporary buffer for the destination.
                 */
                if (direction > 0) {
                    s = sp;
                    d = elmtno < olap ? dbuf : dp;
                }
                else {
                    s = sp;
                    d = elmtno + olap >= nelmts ? dbuf : dp;
                }
#ifndef NDEBUG
                /* I don't quite trust the overlap calculations yet --rpm */
                if (src->shared->size == dst->shared->size || buf_stride) {
                    assert(s == d);
                }
                else if (d == dbuf) {
                    assert((dp >= sp && dp < sp + src->shared->size) ||
                           (sp >= dp && sp < dp + dst->shared->size));
                }
                else {
                    assert((dp < sp && dp + dst->shared->size <= sp) ||
                           (sp < dp && sp + src->shared->size <= dp));
                }
#endif

                /* Copy characters from source to destination */
                switch (src->shared->u.atomic.u.s.pad) {
                    case H5T_STR_NULLTERM:
                        for (nchars = 0;
                             nchars < dst->shared->size && nchars < src->shared->size && s[nchars];
                             nchars++) {
                            d[nchars] = s[nchars];
                        }
                        break;

                    case H5T_STR_NULLPAD:
                        for (nchars = 0;
                             nchars < dst->shared->size && nchars < src->shared->size && s[nchars];
                             nchars++) {
                            d[nchars] = s[nchars];
                        }
                        break;

                    case H5T_STR_SPACEPAD:
                        nchars = src->shared->size;
                        while (nchars > 0 && ' ' == s[nchars - 1])
                            --nchars;
                        nchars = MIN(dst->shared->size, nchars);
                        if (d != s)
                            H5MM_memcpy(d, s, nchars);
                        break;

                    case H5T_STR_RESERVED_3:
                    case H5T_STR_RESERVED_4:
                    case H5T_STR_RESERVED_5:
                    case H5T_STR_RESERVED_6:
                    case H5T_STR_RESERVED_7:
                    case H5T_STR_RESERVED_8:
                    case H5T_STR_RESERVED_9:
                    case H5T_STR_RESERVED_10:
                    case H5T_STR_RESERVED_11:
                    case H5T_STR_RESERVED_12:
                    case H5T_STR_RESERVED_13:
                    case H5T_STR_RESERVED_14:
                    case H5T_STR_RESERVED_15:
                    case H5T_STR_ERROR:
                    default:
                        HGOTO_ERROR(H5E_DATATYPE, H5E_UNSUPPORTED, FAIL,
                                    "source string padding method not supported");
                } /* end switch */

                /* Terminate or pad the destination */
                switch (dst->shared->u.atomic.u.s.pad) {
                    case H5T_STR_NULLTERM:
                        while (nchars < dst->shared->size)
                            d[nchars++] = '\0';
                        d[dst->shared->size - 1] = '\0';
                        break;

                    case H5T_STR_NULLPAD:
                        while (nchars < dst->shared->size)
                            d[nchars++] = '\0';
                        break;

                    case H5T_STR_SPACEPAD:
                        while (nchars < dst->shared->size)
                            d[nchars++] = ' ';
                        break;

                    case H5T_STR_RESERVED_3:
                    case H5T_STR_RESERVED_4:
                    case H5T_STR_RESERVED_5:
                    case H5T_STR_RESERVED_6:
                    case H5T_STR_RESERVED_7:
                    case H5T_STR_RESERVED_8:
                    case H5T_STR_RESERVED_9:
                    case H5T_STR_RESERVED_10:
                    case H5T_STR_RESERVED_11:
                    case H5T_STR_RESERVED_12:
                    case H5T_STR_RESERVED_13:
                    case H5T_STR_RESERVED_14:
                    case H5T_STR_RESERVED_15:
                    case H5T_STR_ERROR:
                    default:
                        HGOTO_ERROR(H5E_DATATYPE, H5E_UNSUPPORTED, FAIL,
                                    "destination string padding method not supported");
                } /* end switch */

                /*
                 * If we used a temporary buffer for the destination then we
                 * should copy the value to the true destination buffer.
                 */
                if (d == dbuf)
                    H5MM_memcpy(dp, d, dst->shared->size);

                /* Advance source & destination pointers by delta amounts */
                sp += src_delta;
                dp += dst_delta;
            } /* end for */
            break;

        default:
            HGOTO_ERROR(H5E_DATATYPE, H5E_UNSUPPORTED, FAIL, "unknown conversion command");
    } /* end switch */

done:
    H5MM_xfree(dbuf);

    FUNC_LEAVE_NOAPI(ret_value)
} /* end H5T__conv_s_s() */

/*-------------------------------------------------------------------------
 * Function:    H5T__conv_schar_uchar
 *
 * Purpose:    Converts `signed char' to `unsigned char'
 *
 * Return:    Success:    non-negative
 *
 *            Failure:    negative
 *
 *-------------------------------------------------------------------------
 */
herr_t
H5T__conv_schar_uchar(hid_t src_id, hid_t dst_id, H5T_cdata_t *cdata, size_t nelmts, size_t buf_stride,
                      size_t H5_ATTR_UNUSED bkg_stride, void *buf, void H5_ATTR_UNUSED *bkg)
{
    H5T_CONV_su(SCHAR, UCHAR, signed char, unsigned char, -, -);
}

/*-------------------------------------------------------------------------
 * Function:    H5T__conv_uchar_schar
 *
 * Purpose:    Converts `unsigned char' to `signed char'
 *
 * Return:    Success:    non-negative
 *
 *            Failure:    negative
 *
 *-------------------------------------------------------------------------
 */
herr_t
H5T__conv_uchar_schar(hid_t src_id, hid_t dst_id, H5T_cdata_t *cdata, size_t nelmts, size_t buf_stride,
                      size_t H5_ATTR_UNUSED bkg_stride, void *buf, void H5_ATTR_UNUSED *bkg)
{
    H5T_CONV_us(UCHAR, SCHAR, unsigned char, signed char, -, SCHAR_MAX);
}

/*-------------------------------------------------------------------------
 * Function:    H5T__conv_schar_short
 *
 * Purpose:    Converts `signed char' to `short'
 *
 * Return:    Success:    Non-negative
 *
 *            Failure:    Negative
 *
 *-------------------------------------------------------------------------
 */
herr_t
H5T__conv_schar_short(hid_t src_id, hid_t dst_id, H5T_cdata_t *cdata, size_t nelmts, size_t buf_stride,
                      size_t H5_ATTR_UNUSED bkg_stride, void *buf, void H5_ATTR_UNUSED *bkg)
{
    H5T_CONV_sS(SCHAR, SHORT, signed char, short, -, -);
}

/*-------------------------------------------------------------------------
 * Function:    H5T__conv_schar_ushort
 *
 * Purpose:    Converts `signed char' to `unsigned short'
 *
 * Return:    Success:    Non-negative
 *
 *            Failure:    Negative
 *
 *-------------------------------------------------------------------------
 */
herr_t
H5T__conv_schar_ushort(hid_t src_id, hid_t dst_id, H5T_cdata_t *cdata, size_t nelmts, size_t buf_stride,
                       size_t H5_ATTR_UNUSED bkg_stride, void *buf, void H5_ATTR_UNUSED *bkg)
{
    H5T_CONV_sU(SCHAR, USHORT, signed char, unsigned short, -, -);
}

/*-------------------------------------------------------------------------
 * Function:    H5T__conv_uchar_short
 *
 * Purpose:    Converts `unsigned char' to `short'
 *
 * Return:    Success:    non-negative
 *
 *            Failure:    negative
 *
 *-------------------------------------------------------------------------
 */
herr_t
H5T__conv_uchar_short(hid_t src_id, hid_t dst_id, H5T_cdata_t *cdata, size_t nelmts, size_t buf_stride,
                      size_t H5_ATTR_UNUSED bkg_stride, void *buf, void H5_ATTR_UNUSED *bkg)
{
    H5T_CONV_uS(UCHAR, SHORT, unsigned char, short, -, SHRT_MAX);
}

/*-------------------------------------------------------------------------
 * Function:    H5T__conv_uchar_ushort
 *
 * Purpose:    Converts `unsigned char' to `unsigned short'
 *
 * Return:    Success:    non-negative
 *
 *            Failure:    negative
 *
 *-------------------------------------------------------------------------
 */
herr_t
H5T__conv_uchar_ushort(hid_t src_id, hid_t dst_id, H5T_cdata_t *cdata, size_t nelmts, size_t buf_stride,
                       size_t H5_ATTR_UNUSED bkg_stride, void *buf, void H5_ATTR_UNUSED *bkg)
{
    H5T_CONV_uU(UCHAR, USHORT, unsigned char, unsigned short, -, -);
}

/*-------------------------------------------------------------------------
 * Function:    H5T__conv_schar_int
 *
 * Purpose:    Converts `signed char' to `int'
 *
 * Return:    Success:    Non-negative
 *
 *            Failure:    Negative
 *
 *-------------------------------------------------------------------------
 */
herr_t
H5T__conv_schar_int(hid_t src_id, hid_t dst_id, H5T_cdata_t *cdata, size_t nelmts, size_t buf_stride,
                    size_t H5_ATTR_UNUSED bkg_stride, void *buf, void H5_ATTR_UNUSED *bkg)
{
    H5T_CONV_sS(SCHAR, INT, signed char, int, -, -);
}

/*-------------------------------------------------------------------------
 * Function:    H5T__conv_schar_uint
 *
 * Purpose:    Converts `signed char' to `unsigned int'
 *
 * Return:    Success:    Non-negative
 *
 *            Failure:    Negative
 *
 *-------------------------------------------------------------------------
 */
herr_t
H5T__conv_schar_uint(hid_t src_id, hid_t dst_id, H5T_cdata_t *cdata, size_t nelmts, size_t buf_stride,
                     size_t H5_ATTR_UNUSED bkg_stride, void *buf, void H5_ATTR_UNUSED *bkg)
{
    H5T_CONV_sU(SCHAR, UINT, signed char, unsigned, -, -);
}

/*-------------------------------------------------------------------------
 * Function:    H5T__conv_uchar_int
 *
 * Purpose:    Converts `unsigned char' to `int'
 *
 * Return:    Success:    Non-negative
 *
 *            Failure:    Negative
 *
 *-------------------------------------------------------------------------
 */
herr_t
H5T__conv_uchar_int(hid_t src_id, hid_t dst_id, H5T_cdata_t *cdata, size_t nelmts, size_t buf_stride,
                    size_t H5_ATTR_UNUSED bkg_stride, void *buf, void H5_ATTR_UNUSED *bkg)
{
    H5T_CONV_uS(UCHAR, INT, unsigned char, int, -, INT_MAX);
}

/*-------------------------------------------------------------------------
 * Function:    H5T__conv_uchar_uint
 *
 * Purpose:    Converts `unsigned char' to `unsigned int'
 *
 * Return:    Success:    Non-negative
 *
 *            Failure:    Negative
 *
 *-------------------------------------------------------------------------
 */
herr_t
H5T__conv_uchar_uint(hid_t src_id, hid_t dst_id, H5T_cdata_t *cdata, size_t nelmts, size_t buf_stride,
                     size_t H5_ATTR_UNUSED bkg_stride, void *buf, void H5_ATTR_UNUSED *bkg)
{
    H5T_CONV_uU(UCHAR, UINT, unsigned char, unsigned, -, -);
}

/*-------------------------------------------------------------------------
 * Function:    H5T__conv_schar_long
 *
 * Purpose:    Converts `signed char' to `long'
 *
 * Return:    Success:    Non-negative
 *
 *            Failure:    Negative
 *
 *-------------------------------------------------------------------------
 */
herr_t
H5T__conv_schar_long(hid_t src_id, hid_t dst_id, H5T_cdata_t *cdata, size_t nelmts, size_t buf_stride,
                     size_t H5_ATTR_UNUSED bkg_stride, void *buf, void H5_ATTR_UNUSED *bkg)
{
    H5T_CONV_sS(SCHAR, LONG, signed char, long, -, -);
}

/*-------------------------------------------------------------------------
 * Function:    H5T__conv_schar_ulong
 *
 * Purpose:    Converts `signed char' to `unsigned long'
 *
 * Return:    Success:    Non-negative
 *
 *            Failure:    Negative
 *
 *-------------------------------------------------------------------------
 */
herr_t
H5T__conv_schar_ulong(hid_t src_id, hid_t dst_id, H5T_cdata_t *cdata, size_t nelmts, size_t buf_stride,
                      size_t H5_ATTR_UNUSED bkg_stride, void *buf, void H5_ATTR_UNUSED *bkg)
{
    H5T_CONV_sU(SCHAR, ULONG, signed char, unsigned long, -, -);
}

/*-------------------------------------------------------------------------
 * Function:    H5T__conv_uchar_long
 *
 * Purpose:    Converts `unsigned char' to `long'
 *
 * Return:    Success:    Non-negative
 *
 *            Failure:    Negative
 *
 *-------------------------------------------------------------------------
 */
herr_t
H5T__conv_uchar_long(hid_t src_id, hid_t dst_id, H5T_cdata_t *cdata, size_t nelmts, size_t buf_stride,
                     size_t H5_ATTR_UNUSED bkg_stride, void *buf, void H5_ATTR_UNUSED *bkg)
{
    H5T_CONV_uS(UCHAR, LONG, unsigned char, long, -, LONG_MAX);
}

/*-------------------------------------------------------------------------
 * Function:    H5T__conv_uchar_ulong
 *
 * Purpose:    Converts `unsigned char' to `unsigned long'
 *
 * Return:    Success:    Non-negative
 *
 *            Failure:    Negative
 *
 *-------------------------------------------------------------------------
 */
herr_t
H5T__conv_uchar_ulong(hid_t src_id, hid_t dst_id, H5T_cdata_t *cdata, size_t nelmts, size_t buf_stride,
                      size_t H5_ATTR_UNUSED bkg_stride, void *buf, void H5_ATTR_UNUSED *bkg)
{
    H5T_CONV_uU(UCHAR, ULONG, unsigned char, unsigned long, -, -);
}

/*-------------------------------------------------------------------------
 * Function:    H5T__conv_schar_llong
 *
 * Purpose:    Converts `signed char' to `long long'
 *
 * Return:    Success:    Non-negative
 *
 *            Failure:    Negative
 *
 *-------------------------------------------------------------------------
 */
herr_t
H5T__conv_schar_llong(hid_t src_id, hid_t dst_id, H5T_cdata_t *cdata, size_t nelmts, size_t buf_stride,
                      size_t H5_ATTR_UNUSED bkg_stride, void *buf, void H5_ATTR_UNUSED *bkg)
{
    H5T_CONV_sS(SCHAR, LLONG, signed char, long long, -, -);
}

/*-------------------------------------------------------------------------
 * Function:    H5T__conv_schar_ullong
 *
 * Purpose:    Converts `signed char' to `unsigned long long'
 *
 * Return:    Success:    Non-negative
 *
 *            Failure:    Negative
 *
 *-------------------------------------------------------------------------
 */
herr_t
H5T__conv_schar_ullong(hid_t src_id, hid_t dst_id, H5T_cdata_t *cdata, size_t nelmts, size_t buf_stride,
                       size_t H5_ATTR_UNUSED bkg_stride, void *buf, void H5_ATTR_UNUSED *bkg)
{
    H5T_CONV_sU(SCHAR, ULLONG, signed char, unsigned long long, -, -);
}

/*-------------------------------------------------------------------------
 * Function:    H5T__conv_uchar_llong
 *
 * Purpose:    Converts `unsigned char' to `long long'
 *
 * Return:    Success:    Non-negative
 *
 *            Failure:    Negative
 *
 *-------------------------------------------------------------------------
 */
herr_t
H5T__conv_uchar_llong(hid_t src_id, hid_t dst_id, H5T_cdata_t *cdata, size_t nelmts, size_t buf_stride,
                      size_t H5_ATTR_UNUSED bkg_stride, void *buf, void H5_ATTR_UNUSED *bkg)
{
    H5T_CONV_uS(UCHAR, LLONG, unsigned char, long long, -, LLONG_MAX);
}

/*-------------------------------------------------------------------------
 * Function:    H5T__conv_uchar_ullong
 *
 * Purpose:    Converts `unsigned char' to `unsigned long long'
 *
 * Return:    Success:    Non-negative
 *
 *            Failure:    Negative
 *
 *-------------------------------------------------------------------------
 */
herr_t
H5T__conv_uchar_ullong(hid_t src_id, hid_t dst_id, H5T_cdata_t *cdata, size_t nelmts, size_t buf_stride,
                       size_t H5_ATTR_UNUSED bkg_stride, void *buf, void H5_ATTR_UNUSED *bkg)
{
    H5T_CONV_uU(UCHAR, ULLONG, unsigned char, unsigned long long, -, -);
}

/*-------------------------------------------------------------------------
 * Function:    H5T__conv_short_schar
 *
 * Purpose:    Converts `short' to `signed char'
 *
 * Return:    Success:    non-negative
 *
 *            Failure:    negative
 *
 *-------------------------------------------------------------------------
 */
herr_t
H5T__conv_short_schar(hid_t src_id, hid_t dst_id, H5T_cdata_t *cdata, size_t nelmts, size_t buf_stride,
                      size_t H5_ATTR_UNUSED bkg_stride, void *buf, void H5_ATTR_UNUSED *bkg)
{
    H5T_CONV_Ss(SHORT, SCHAR, short, signed char, SCHAR_MIN, SCHAR_MAX);
}

/*-------------------------------------------------------------------------
 * Function:    H5T__conv_short_uchar
 *
 * Purpose:    Converts `short' to `unsigned char'
 *
 * Return:    Success:    non-negative
 *
 *            Failure:    negative
 *
 *-------------------------------------------------------------------------
 */
herr_t
H5T__conv_short_uchar(hid_t src_id, hid_t dst_id, H5T_cdata_t *cdata, size_t nelmts, size_t buf_stride,
                      size_t H5_ATTR_UNUSED bkg_stride, void *buf, void H5_ATTR_UNUSED *bkg)
{
    H5T_CONV_Su(SHORT, UCHAR, short, unsigned char, -, UCHAR_MAX);
}

/*-------------------------------------------------------------------------
 * Function:    H5T__conv_ushort_schar
 *
 * Purpose:    Converts `unsigned short' to `signed char'
 *
 * Return:    Success:    non-negative
 *
 *            Failure:    negative
 *
 *-------------------------------------------------------------------------
 */
herr_t
H5T__conv_ushort_schar(hid_t src_id, hid_t dst_id, H5T_cdata_t *cdata, size_t nelmts, size_t buf_stride,
                       size_t H5_ATTR_UNUSED bkg_stride, void *buf, void H5_ATTR_UNUSED *bkg)
{
    H5T_CONV_Us(USHORT, SCHAR, unsigned short, signed char, -, SCHAR_MAX);
}

/*-------------------------------------------------------------------------
 * Function:    H5T__conv_ushort_uchar
 *
 * Purpose:    Converts `unsigned short' to `unsigned char'
 *
 * Return:    Success:    non-negative
 *
 *            Failure:    negative
 *
 *-------------------------------------------------------------------------
 */
herr_t
H5T__conv_ushort_uchar(hid_t src_id, hid_t dst_id, H5T_cdata_t *cdata, size_t nelmts, size_t buf_stride,
                       size_t H5_ATTR_UNUSED bkg_stride, void *buf, void H5_ATTR_UNUSED *bkg)
{
    H5T_CONV_Uu(USHORT, UCHAR, unsigned short, unsigned char, -, UCHAR_MAX);
}

/*-------------------------------------------------------------------------
 * Function:    H5T__conv_short_ushort
 *
 * Purpose:    Converts `short' to `unsigned short'
 *
 * Return:    Success:    non-negative
 *
 *            Failure:    negative
 *
 *-------------------------------------------------------------------------
 */
herr_t
H5T__conv_short_ushort(hid_t src_id, hid_t dst_id, H5T_cdata_t *cdata, size_t nelmts, size_t buf_stride,
                       size_t H5_ATTR_UNUSED bkg_stride, void *buf, void H5_ATTR_UNUSED *bkg)
{
    H5T_CONV_su(SHORT, USHORT, short, unsigned short, -, -);
}

/*-------------------------------------------------------------------------
 * Function:    H5T__conv_ushort_short
 *
 * Purpose:    Converts `unsigned short' to `short'
 *
 * Return:    Success:    non-negative
 *
 *            Failure:    negative
 *
 *-------------------------------------------------------------------------
 */
herr_t
H5T__conv_ushort_short(hid_t src_id, hid_t dst_id, H5T_cdata_t *cdata, size_t nelmts, size_t buf_stride,
                       size_t H5_ATTR_UNUSED bkg_stride, void *buf, void H5_ATTR_UNUSED *bkg)
{
    H5T_CONV_us(USHORT, SHORT, unsigned short, short, -, SHRT_MAX);
}

/*-------------------------------------------------------------------------
 * Function:    H5T__conv_short_int
 *
 * Purpose:    Converts `short' to `int'
 *
 * Return:    Success:    non-negative
 *
 *            Failure:    negative
 *
 *-------------------------------------------------------------------------
 */
herr_t
H5T__conv_short_int(hid_t src_id, hid_t dst_id, H5T_cdata_t *cdata, size_t nelmts, size_t buf_stride,
                    size_t H5_ATTR_UNUSED bkg_stride, void *buf, void H5_ATTR_UNUSED *bkg)
{
    H5T_CONV_sS(SHORT, INT, short, int, -, -);
}

/*-------------------------------------------------------------------------
 * Function:    H5T__conv_short_uint
 *
 * Purpose:    Converts `short' to `unsigned int'
 *
 * Return:    Success:    Non-negative
 *
 *            Failure:    Negative
 *
 *-------------------------------------------------------------------------
 */
herr_t
H5T__conv_short_uint(hid_t src_id, hid_t dst_id, H5T_cdata_t *cdata, size_t nelmts, size_t buf_stride,
                     size_t H5_ATTR_UNUSED bkg_stride, void *buf, void H5_ATTR_UNUSED *bkg)
{
    H5T_CONV_sU(SHORT, UINT, short, unsigned, -, -);
}

/*-------------------------------------------------------------------------
 * Function:    H5T__conv_ushort_int
 *
 * Purpose:    Converts `unsigned short' to `int'
 *
 * Return:    Success:    Non-negative
 *
 *            Failure:    Negative
 *
 *-------------------------------------------------------------------------
 */
herr_t
H5T__conv_ushort_int(hid_t src_id, hid_t dst_id, H5T_cdata_t *cdata, size_t nelmts, size_t buf_stride,
                     size_t H5_ATTR_UNUSED bkg_stride, void *buf, void H5_ATTR_UNUSED *bkg)
{
    H5T_CONV_uS(USHORT, INT, unsigned short, int, -, INT_MAX);
}

/*-------------------------------------------------------------------------
 * Function:    H5T__conv_ushort_uint
 *
 * Purpose:    Converts `unsigned short' to `unsigned int'
 *
 * Return:    Success:    non-negative
 *
 *            Failure:    negative
 *
 *-------------------------------------------------------------------------
 */
herr_t
H5T__conv_ushort_uint(hid_t src_id, hid_t dst_id, H5T_cdata_t *cdata, size_t nelmts, size_t buf_stride,
                      size_t H5_ATTR_UNUSED bkg_stride, void *buf, void H5_ATTR_UNUSED *bkg)
{
    H5T_CONV_uU(USHORT, UINT, unsigned short, unsigned, -, -);
}

/*-------------------------------------------------------------------------
 * Function:    H5T__conv_short_long
 *
 * Purpose:    Converts `short' to `long'
 *
 * Return:    Success:    non-negative
 *
 *            Failure:    negative
 *
 *-------------------------------------------------------------------------
 */
herr_t
H5T__conv_short_long(hid_t src_id, hid_t dst_id, H5T_cdata_t *cdata, size_t nelmts, size_t buf_stride,
                     size_t H5_ATTR_UNUSED bkg_stride, void *buf, void H5_ATTR_UNUSED *bkg)
{
    H5T_CONV_sS(SHORT, LONG, short, long, -, -);
}

/*-------------------------------------------------------------------------
 * Function:    H5T__conv_short_ulong
 *
 * Purpose:    Converts `short' to `unsigned long'
 *
 * Return:    Success:    Non-negative
 *
 *            Failure:    Negative
 *
 *-------------------------------------------------------------------------
 */
herr_t
H5T__conv_short_ulong(hid_t src_id, hid_t dst_id, H5T_cdata_t *cdata, size_t nelmts, size_t buf_stride,
                      size_t H5_ATTR_UNUSED bkg_stride, void *buf, void H5_ATTR_UNUSED *bkg)
{
    H5T_CONV_sU(SHORT, ULONG, short, unsigned long, -, -);
}

/*-------------------------------------------------------------------------
 * Function:    H5T__conv_ushort_long
 *
 * Purpose:    Converts `unsigned short' to `long'
 *
 * Return:    Success:    Non-negative
 *
 *            Failure:    Negative
 *
 *-------------------------------------------------------------------------
 */
herr_t
H5T__conv_ushort_long(hid_t src_id, hid_t dst_id, H5T_cdata_t *cdata, size_t nelmts, size_t buf_stride,
                      size_t H5_ATTR_UNUSED bkg_stride, void *buf, void H5_ATTR_UNUSED *bkg)
{
    H5T_CONV_uS(USHORT, LONG, unsigned short, long, -, LONG_MAX);
}

/*-------------------------------------------------------------------------
 * Function:    H5T__conv_ushort_ulong
 *
 * Purpose:    Converts `unsigned short' to `unsigned long'
 *
 * Return:    Success:    non-negative
 *
 *            Failure:    negative
 *
 *-------------------------------------------------------------------------
 */
herr_t
H5T__conv_ushort_ulong(hid_t src_id, hid_t dst_id, H5T_cdata_t *cdata, size_t nelmts, size_t buf_stride,
                       size_t H5_ATTR_UNUSED bkg_stride, void *buf, void H5_ATTR_UNUSED *bkg)
{
    H5T_CONV_uU(USHORT, ULONG, unsigned short, unsigned long, -, -);
}

/*-------------------------------------------------------------------------
 * Function:    H5T__conv_short_llong
 *
 * Purpose:    Converts `short' to `long long'
 *
 * Return:    Success:    Non-negative
 *
 *            Failure:    Negative
 *
 *-------------------------------------------------------------------------
 */
herr_t
H5T__conv_short_llong(hid_t src_id, hid_t dst_id, H5T_cdata_t *cdata, size_t nelmts, size_t buf_stride,
                      size_t H5_ATTR_UNUSED bkg_stride, void *buf, void H5_ATTR_UNUSED *bkg)
{
    H5T_CONV_sS(SHORT, LLONG, short, long long, -, -);
}

/*-------------------------------------------------------------------------
 * Function:    H5T__conv_short_ullong
 *
 * Purpose:    Converts `short' to `unsigned long long'
 *
 * Return:    Success:    Non-negative
 *
 *            Failure:    Negative
 *
 *-------------------------------------------------------------------------
 */
herr_t
H5T__conv_short_ullong(hid_t src_id, hid_t dst_id, H5T_cdata_t *cdata, size_t nelmts, size_t buf_stride,
                       size_t H5_ATTR_UNUSED bkg_stride, void *buf, void H5_ATTR_UNUSED *bkg)
{
    H5T_CONV_sU(SHORT, ULLONG, short, unsigned long long, -, -);
}

/*-------------------------------------------------------------------------
 * Function:    H5T__conv_ushort_llong
 *
 * Purpose:    Converts `unsigned short' to `long long'
 *
 * Return:    Success:    Non-negative
 *
 *            Failure:    Negative
 *
 *-------------------------------------------------------------------------
 */
herr_t
H5T__conv_ushort_llong(hid_t src_id, hid_t dst_id, H5T_cdata_t *cdata, size_t nelmts, size_t buf_stride,
                       size_t H5_ATTR_UNUSED bkg_stride, void *buf, void H5_ATTR_UNUSED *bkg)
{
    H5T_CONV_uS(USHORT, LLONG, unsigned short, long long, -, LLONG_MAX);
}

/*-------------------------------------------------------------------------
 * Function:    H5T__conv_ushort_ullong
 *
 * Purpose:    Converts `unsigned short' to `unsigned long long'
 *
 * Return:    Success:    Non-negative
 *
 *            Failure:    Negative
 *
 *-------------------------------------------------------------------------
 */
herr_t
H5T__conv_ushort_ullong(hid_t src_id, hid_t dst_id, H5T_cdata_t *cdata, size_t nelmts, size_t buf_stride,
                        size_t H5_ATTR_UNUSED bkg_stride, void *buf, void H5_ATTR_UNUSED *bkg)
{
    H5T_CONV_uU(USHORT, ULLONG, unsigned short, unsigned long long, -, -);
}

/*-------------------------------------------------------------------------
 * Function:    H5T__conv_int_schar
 *
 * Purpose:    Converts `int' to `signed char'
 *
 * Return:    Success:    non-negative
 *
 *            Failure:    negative
 *
 *-------------------------------------------------------------------------
 */
herr_t
H5T__conv_int_schar(hid_t src_id, hid_t dst_id, H5T_cdata_t *cdata, size_t nelmts, size_t buf_stride,
                    size_t H5_ATTR_UNUSED bkg_stride, void *buf, void H5_ATTR_UNUSED *bkg)
{
    H5T_CONV_Ss(INT, SCHAR, int, signed char, SCHAR_MIN, SCHAR_MAX);
}

/*-------------------------------------------------------------------------
 * Function:    H5T__conv_int_uchar
 *
 * Purpose:    Converts `int' to `unsigned char'
 *
 * Return:    Success:    non-negative
 *
 *            Failure:    negative
 *
 *-------------------------------------------------------------------------
 */
herr_t
H5T__conv_int_uchar(hid_t src_id, hid_t dst_id, H5T_cdata_t *cdata, size_t nelmts, size_t buf_stride,
                    size_t H5_ATTR_UNUSED bkg_stride, void *buf, void H5_ATTR_UNUSED *bkg)
{
    H5T_CONV_Su(INT, UCHAR, int, unsigned char, -, UCHAR_MAX);
}

/*-------------------------------------------------------------------------
 * Function:    H5T__conv_uint_schar
 *
 * Purpose:    Converts `unsigned int' to `signed char'
 *
 * Return:    Success:    non-negative
 *
 *            Failure:    negative
 *
 *-------------------------------------------------------------------------
 */
herr_t
H5T__conv_uint_schar(hid_t src_id, hid_t dst_id, H5T_cdata_t *cdata, size_t nelmts, size_t buf_stride,
                     size_t H5_ATTR_UNUSED bkg_stride, void *buf, void H5_ATTR_UNUSED *bkg)
{
    H5T_CONV_Us(UINT, SCHAR, unsigned, signed char, -, SCHAR_MAX);
}

/*-------------------------------------------------------------------------
 * Function:    H5T__conv_uint_uchar
 *
 * Purpose:    Converts `unsigned int' to `unsigned char'
 *
 * Return:    Success:    non-negative
 *
 *            Failure:    negative
 *
 *-------------------------------------------------------------------------
 */
herr_t
H5T__conv_uint_uchar(hid_t src_id, hid_t dst_id, H5T_cdata_t *cdata, size_t nelmts, size_t buf_stride,
                     size_t H5_ATTR_UNUSED bkg_stride, void *buf, void H5_ATTR_UNUSED *bkg)
{
    H5T_CONV_Uu(UINT, UCHAR, unsigned, unsigned char, -, UCHAR_MAX);
}

/*-------------------------------------------------------------------------
 * Function:    H5T__conv_int_short
 *
 * Purpose:    Converts `int' to `short'
 *
 * Return:    Success:    non-negative
 *
 *            Failure:    negative
 *
 *-------------------------------------------------------------------------
 */
herr_t
H5T__conv_int_short(hid_t src_id, hid_t dst_id, H5T_cdata_t *cdata, size_t nelmts, size_t buf_stride,
                    size_t H5_ATTR_UNUSED bkg_stride, void *buf, void H5_ATTR_UNUSED *bkg)
{
    H5T_CONV_Ss(INT, SHORT, int, short, SHRT_MIN, SHRT_MAX);
}

/*-------------------------------------------------------------------------
 * Function:    H5T__conv_int_ushort
 *
 * Purpose:    Converts `int' to `unsigned short'
 *
 * Return:    Success:    non-negative
 *
 *            Failure:    negative
 *
 *-------------------------------------------------------------------------
 */
herr_t
H5T__conv_int_ushort(hid_t src_id, hid_t dst_id, H5T_cdata_t *cdata, size_t nelmts, size_t buf_stride,
                     size_t H5_ATTR_UNUSED bkg_stride, void *buf, void H5_ATTR_UNUSED *bkg)
{
    H5T_CONV_Su(INT, USHORT, int, unsigned short, -, USHRT_MAX);
}

/*-------------------------------------------------------------------------
 * Function:    H5T__conv_uint_short
 *
 * Purpose:    Converts `unsigned int' to `short'
 *
 * Return:    Success:    non-negative
 *
 *            Failure:    negative
 *
 *-------------------------------------------------------------------------
 */
herr_t
H5T__conv_uint_short(hid_t src_id, hid_t dst_id, H5T_cdata_t *cdata, size_t nelmts, size_t buf_stride,
                     size_t H5_ATTR_UNUSED bkg_stride, void *buf, void H5_ATTR_UNUSED *bkg)
{
    H5T_CONV_Us(UINT, SHORT, unsigned, short, -, SHRT_MAX);
}

/*-------------------------------------------------------------------------
 * Function:    H5T__conv_uint_ushort
 *
 * Purpose:    Converts `unsigned int' to `unsigned short'
 *
 * Return:    Success:    non-negative
 *
 *            Failure:    negative
 *
 *-------------------------------------------------------------------------
 */
herr_t
H5T__conv_uint_ushort(hid_t src_id, hid_t dst_id, H5T_cdata_t *cdata, size_t nelmts, size_t buf_stride,
                      size_t H5_ATTR_UNUSED bkg_stride, void *buf, void H5_ATTR_UNUSED *bkg)
{
    H5T_CONV_Uu(UINT, USHORT, unsigned, unsigned short, -, USHRT_MAX);
}

/*-------------------------------------------------------------------------
 * Function:    H5T__conv_int_uint
 *
 * Purpose:    Converts `int' to `unsigned int'
 *
 * Return:    Success:    non-negative
 *
 *            Failure:    negative
 *
 *-------------------------------------------------------------------------
 */
herr_t
H5T__conv_int_uint(hid_t src_id, hid_t dst_id, H5T_cdata_t *cdata, size_t nelmts, size_t buf_stride,
                   size_t H5_ATTR_UNUSED bkg_stride, void *buf, void H5_ATTR_UNUSED *bkg)
{
    H5T_CONV_su(INT, UINT, int, unsigned, -, -);
}

/*-------------------------------------------------------------------------
 * Function:    H5T__conv_uint_int
 *
 * Purpose:    Converts `unsigned int' to `int'
 *
 * Return:    Success:    non-negative
 *
 *            Failure:    negative
 *
 *-------------------------------------------------------------------------
 */
herr_t
H5T__conv_uint_int(hid_t src_id, hid_t dst_id, H5T_cdata_t *cdata, size_t nelmts, size_t buf_stride,
                   size_t H5_ATTR_UNUSED bkg_stride, void *buf, void H5_ATTR_UNUSED *bkg)
{
    H5T_CONV_us(UINT, INT, unsigned, int, -, INT_MAX);
}

/*-------------------------------------------------------------------------
 * Function:    H5T__conv_int_long
 *
 * Purpose:    Converts `int' to `long'
 *
 * Return:    Success:    non-negative
 *
 *            Failure:    negative
 *
 *-------------------------------------------------------------------------
 */
herr_t
H5T__conv_int_long(hid_t src_id, hid_t dst_id, H5T_cdata_t *cdata, size_t nelmts, size_t buf_stride,
                   size_t H5_ATTR_UNUSED bkg_stride, void *buf, void H5_ATTR_UNUSED *bkg)
{
    H5T_CONV_sS(INT, LONG, int, long, -, -);
}

/*-------------------------------------------------------------------------
 * Function:    H5T__conv_int_ulong
 *
 * Purpose:    Converts `int' to `unsigned long'
 *
 * Return:    Success:    Non-negative
 *
 *            Failure:    Negative
 *
 *-------------------------------------------------------------------------
 */
herr_t
H5T__conv_int_ulong(hid_t src_id, hid_t dst_id, H5T_cdata_t *cdata, size_t nelmts, size_t buf_stride,
                    size_t H5_ATTR_UNUSED bkg_stride, void *buf, void H5_ATTR_UNUSED *bkg)
{
    H5T_CONV_sU(INT, LONG, int, unsigned long, -, -);
}

/*-------------------------------------------------------------------------
 * Function:    H5T__conv_uint_long
 *
 * Purpose:    Converts `unsigned int' to `long'
 *
 * Return:    Success:    Non-negative
 *
 *            Failure:    Negative
 *
 *-------------------------------------------------------------------------
 */
herr_t
H5T__conv_uint_long(hid_t src_id, hid_t dst_id, H5T_cdata_t *cdata, size_t nelmts, size_t buf_stride,
                    size_t H5_ATTR_UNUSED bkg_stride, void *buf, void H5_ATTR_UNUSED *bkg)
{
    H5T_CONV_uS(UINT, LONG, unsigned, long, -, LONG_MAX);
}

/*-------------------------------------------------------------------------
 * Function:    H5T__conv_uint_ulong
 *
 * Purpose:    Converts `unsigned int' to `unsigned long'
 *
 * Return:    Success:    non-negative
 *
 *            Failure:    negative
 *
 *-------------------------------------------------------------------------
 */
herr_t
H5T__conv_uint_ulong(hid_t src_id, hid_t dst_id, H5T_cdata_t *cdata, size_t nelmts, size_t buf_stride,
                     size_t H5_ATTR_UNUSED bkg_stride, void *buf, void H5_ATTR_UNUSED *bkg)
{
    H5T_CONV_uU(UINT, ULONG, unsigned, unsigned long, -, -);
}

/*-------------------------------------------------------------------------
 * Function:    H5T__conv_int_llong
 *
 * Purpose:    Converts `int' to `long long'
 *
 * Return:    Success:    Non-negative
 *
 *            Failure:    Negative
 *
 *-------------------------------------------------------------------------
 */
herr_t
H5T__conv_int_llong(hid_t src_id, hid_t dst_id, H5T_cdata_t *cdata, size_t nelmts, size_t buf_stride,
                    size_t H5_ATTR_UNUSED bkg_stride, void *buf, void H5_ATTR_UNUSED *bkg)
{
    H5T_CONV_sS(INT, LLONG, int, long long, -, -);
}

/*-------------------------------------------------------------------------
 * Function:    H5T__conv_int_ullong
 *
 * Purpose:    Converts `int' to `unsigned long long'
 *
 * Return:    Success:    Non-negative
 *
 *            Failure:    Negative
 *
 *-------------------------------------------------------------------------
 */
herr_t
H5T__conv_int_ullong(hid_t src_id, hid_t dst_id, H5T_cdata_t *cdata, size_t nelmts, size_t buf_stride,
                     size_t H5_ATTR_UNUSED bkg_stride, void *buf, void H5_ATTR_UNUSED *bkg)
{
    H5T_CONV_sU(INT, ULLONG, int, unsigned long long, -, -);
}

/*-------------------------------------------------------------------------
 * Function:    H5T__conv_uint_llong
 *
 * Purpose:    Converts `unsigned int' to `long long'
 *
 * Return:    Success:    Non-negative
 *
 *            Failure:    Negative
 *
 *-------------------------------------------------------------------------
 */
herr_t
H5T__conv_uint_llong(hid_t src_id, hid_t dst_id, H5T_cdata_t *cdata, size_t nelmts, size_t buf_stride,
                     size_t H5_ATTR_UNUSED bkg_stride, void *buf, void H5_ATTR_UNUSED *bkg)
{
    H5T_CONV_uS(UINT, LLONG, unsigned, long long, -, LLONG_MAX);
}

/*-------------------------------------------------------------------------
 * Function:    H5T__conv_uint_ullong
 *
 * Purpose:    Converts `unsigned int' to `unsigned long long'
 *
 * Return:    Success:    Non-negative
 *
 *            Failure:    Negative
 *
 *-------------------------------------------------------------------------
 */
herr_t
H5T__conv_uint_ullong(hid_t src_id, hid_t dst_id, H5T_cdata_t *cdata, size_t nelmts, size_t buf_stride,
                      size_t H5_ATTR_UNUSED bkg_stride, void *buf, void H5_ATTR_UNUSED *bkg)
{
    H5T_CONV_uU(UINT, ULLONG, unsigned, unsigned long long, -, -);
}

/*-------------------------------------------------------------------------
 * Function:    H5T__conv_long_schar
 *
 * Purpose:    Converts `long' to `signed char'
 *
 * Return:    Success:    non-negative
 *
 *            Failure:    negative
 *
 *-------------------------------------------------------------------------
 */
herr_t
H5T__conv_long_schar(hid_t src_id, hid_t dst_id, H5T_cdata_t *cdata, size_t nelmts, size_t buf_stride,
                     size_t H5_ATTR_UNUSED bkg_stride, void *buf, void H5_ATTR_UNUSED *bkg)
{
    H5T_CONV_Ss(LONG, SCHAR, long, signed char, SCHAR_MIN, SCHAR_MAX);
}

/*-------------------------------------------------------------------------
 * Function:    H5T__conv_long_uchar
 *
 * Purpose:    Converts `long' to `unsigned char'
 *
 * Return:    Success:    non-negative
 *
 *            Failure:    negative
 *
 *-------------------------------------------------------------------------
 */
herr_t
H5T__conv_long_uchar(hid_t src_id, hid_t dst_id, H5T_cdata_t *cdata, size_t nelmts, size_t buf_stride,
                     size_t H5_ATTR_UNUSED bkg_stride, void *buf, void H5_ATTR_UNUSED *bkg)
{
    H5T_CONV_Su(LONG, UCHAR, long, unsigned char, -, UCHAR_MAX);
}

/*-------------------------------------------------------------------------
 * Function:    H5T__conv_ulong_schar
 *
 * Purpose:    Converts `unsigned long' to `signed char'
 *
 * Return:    Success:    non-negative
 *
 *            Failure:    negative
 *
 *-------------------------------------------------------------------------
 */
herr_t
H5T__conv_ulong_schar(hid_t src_id, hid_t dst_id, H5T_cdata_t *cdata, size_t nelmts, size_t buf_stride,
                      size_t H5_ATTR_UNUSED bkg_stride, void *buf, void H5_ATTR_UNUSED *bkg)
{
    H5T_CONV_Us(ULONG, SCHAR, unsigned long, signed char, -, SCHAR_MAX);
}

/*-------------------------------------------------------------------------
 * Function:    H5T__conv_ulong_uchar
 *
 * Purpose:    Converts `unsigned long' to `unsigned char'
 *
 * Return:    Success:    non-negative
 *
 *            Failure:    negative
 *
 *-------------------------------------------------------------------------
 */
herr_t
H5T__conv_ulong_uchar(hid_t src_id, hid_t dst_id, H5T_cdata_t *cdata, size_t nelmts, size_t buf_stride,
                      size_t H5_ATTR_UNUSED bkg_stride, void *buf, void H5_ATTR_UNUSED *bkg)
{
    H5T_CONV_Uu(ULONG, UCHAR, unsigned long, unsigned char, -, UCHAR_MAX);
}

/*-------------------------------------------------------------------------
 * Function:    H5T__conv_long_short
 *
 * Purpose:    Converts `long' to `short'
 *
 * Return:    Success:    non-negative
 *
 *            Failure:    negative
 *
 *-------------------------------------------------------------------------
 */
herr_t
H5T__conv_long_short(hid_t src_id, hid_t dst_id, H5T_cdata_t *cdata, size_t nelmts, size_t buf_stride,
                     size_t H5_ATTR_UNUSED bkg_stride, void *buf, void H5_ATTR_UNUSED *bkg)
{
    H5T_CONV_Ss(LONG, SHORT, long, short, SHRT_MIN, SHRT_MAX);
}

/*-------------------------------------------------------------------------
 * Function:    H5T__conv_long_ushort
 *
 * Purpose:    Converts `long' to `unsigned short'
 *
 * Return:    Success:    non-negative
 *
 *            Failure:    negative
 *
 *-------------------------------------------------------------------------
 */
herr_t
H5T__conv_long_ushort(hid_t src_id, hid_t dst_id, H5T_cdata_t *cdata, size_t nelmts, size_t buf_stride,
                      size_t H5_ATTR_UNUSED bkg_stride, void *buf, void H5_ATTR_UNUSED *bkg)
{
    H5T_CONV_Su(LONG, USHORT, long, unsigned short, -, USHRT_MAX);
}

/*-------------------------------------------------------------------------
 * Function:    H5T__conv_ulong_short
 *
 * Purpose:    Converts `unsigned long' to `short'
 *
 * Return:    Success:    non-negative
 *
 *            Failure:    negative
 *
 *-------------------------------------------------------------------------
 */
herr_t
H5T__conv_ulong_short(hid_t src_id, hid_t dst_id, H5T_cdata_t *cdata, size_t nelmts, size_t buf_stride,
                      size_t H5_ATTR_UNUSED bkg_stride, void *buf, void H5_ATTR_UNUSED *bkg)
{
    H5T_CONV_Us(ULONG, SHORT, unsigned long, short, -, SHRT_MAX);
}

/*-------------------------------------------------------------------------
 * Function:    H5T__conv_ulong_ushort
 *
 * Purpose:    Converts `unsigned long' to `unsigned short'
 *
 * Return:    Success:    non-negative
 *
 *            Failure:    negative
 *
 *-------------------------------------------------------------------------
 */
herr_t
H5T__conv_ulong_ushort(hid_t src_id, hid_t dst_id, H5T_cdata_t *cdata, size_t nelmts, size_t buf_stride,
                       size_t H5_ATTR_UNUSED bkg_stride, void *buf, void H5_ATTR_UNUSED *bkg)
{
    H5T_CONV_Uu(ULONG, USHORT, unsigned long, unsigned short, -, USHRT_MAX);
}

/*-------------------------------------------------------------------------
 * Function:    H5T__conv_long_int
 *
 * Purpose:    Converts `long' to `int'
 *
 * Return:    Success:    non-negative
 *
 *            Failure:    negative
 *
 *-------------------------------------------------------------------------
 */
herr_t
H5T__conv_long_int(hid_t src_id, hid_t dst_id, H5T_cdata_t *cdata, size_t nelmts, size_t buf_stride,
                   size_t H5_ATTR_UNUSED bkg_stride, void *buf, void H5_ATTR_UNUSED *bkg)
{
    H5T_CONV_Ss(LONG, INT, long, int, INT_MIN, INT_MAX);
}

/*-------------------------------------------------------------------------
 * Function:    H5T__conv_long_uint
 *
 * Purpose:    Converts `long' to `unsigned int'
 *
 * Return:    Success:    non-negative
 *
 *            Failure:    negative
 *
 *-------------------------------------------------------------------------
 */
herr_t
H5T__conv_long_uint(hid_t src_id, hid_t dst_id, H5T_cdata_t *cdata, size_t nelmts, size_t buf_stride,
                    size_t H5_ATTR_UNUSED bkg_stride, void *buf, void H5_ATTR_UNUSED *bkg)
{
    H5T_CONV_Su(LONG, UINT, long, unsigned, -, UINT_MAX);
}

/*-------------------------------------------------------------------------
 * Function:    H5T__conv_ulong_int
 *
 * Purpose:    Converts `unsigned long' to `int'
 *
 * Return:    Success:    non-negative
 *
 *            Failure:    negative
 *
 *-------------------------------------------------------------------------
 */
herr_t
H5T__conv_ulong_int(hid_t src_id, hid_t dst_id, H5T_cdata_t *cdata, size_t nelmts, size_t buf_stride,
                    size_t H5_ATTR_UNUSED bkg_stride, void *buf, void H5_ATTR_UNUSED *bkg)
{
    H5T_CONV_Us(ULONG, INT, unsigned long, int, -, INT_MAX);
}

/*-------------------------------------------------------------------------
 * Function:    H5T__conv_ulong_uint
 *
 * Purpose:    Converts `unsigned long' to `unsigned int'
 *
 * Return:    Success:    non-negative
 *
 *            Failure:    negative
 *
 *-------------------------------------------------------------------------
 */
herr_t
H5T__conv_ulong_uint(hid_t src_id, hid_t dst_id, H5T_cdata_t *cdata, size_t nelmts, size_t buf_stride,
                     size_t H5_ATTR_UNUSED bkg_stride, void *buf, void H5_ATTR_UNUSED *bkg)
{
    H5T_CONV_Uu(ULONG, UINT, unsigned long, unsigned, -, UINT_MAX);
}

/*-------------------------------------------------------------------------
 * Function:    H5T__conv_long_ulong
 *
 * Purpose:    Converts `long' to `unsigned long'
 *
 * Return:    Success:    non-negative
 *
 *            Failure:    negative
 *
 *-------------------------------------------------------------------------
 */
herr_t
H5T__conv_long_ulong(hid_t src_id, hid_t dst_id, H5T_cdata_t *cdata, size_t nelmts, size_t buf_stride,
                     size_t H5_ATTR_UNUSED bkg_stride, void *buf, void H5_ATTR_UNUSED *bkg)
{
    H5T_CONV_su(LONG, ULONG, long, unsigned long, -, -);
}

/*-------------------------------------------------------------------------
 * Function:    H5T__conv_ulong_long
 *
 * Purpose:    Converts `unsigned long' to `long'
 *
 * Return:    Success:    non-negative
 *
 *            Failure:    negative
 *
 *-------------------------------------------------------------------------
 */
herr_t
H5T__conv_ulong_long(hid_t src_id, hid_t dst_id, H5T_cdata_t *cdata, size_t nelmts, size_t buf_stride,
                     size_t H5_ATTR_UNUSED bkg_stride, void *buf, void H5_ATTR_UNUSED *bkg)
{
    H5T_CONV_us(ULONG, LONG, unsigned long, long, -, LONG_MAX);
}

/*-------------------------------------------------------------------------
 * Function:    H5T__conv_long_llong
 *
 * Purpose:    Converts `long' to `long long'
 *
 * Return:    Success:    Non-negative
 *
 *            Failure:    Negative
 *
 *-------------------------------------------------------------------------
 */
herr_t
H5T__conv_long_llong(hid_t src_id, hid_t dst_id, H5T_cdata_t *cdata, size_t nelmts, size_t buf_stride,
                     size_t H5_ATTR_UNUSED bkg_stride, void *buf, void H5_ATTR_UNUSED *bkg)
{
    H5T_CONV_sS(LONG, LLONG, long, long long, -, -);
}

/*-------------------------------------------------------------------------
 * Function:    H5T__conv_long_ullong
 *
 * Purpose:    Converts `long' to `unsigned long long'
 *
 * Return:    Success:    Non-negative
 *
 *            Failure:    Negative
 *
 *-------------------------------------------------------------------------
 */
herr_t
H5T__conv_long_ullong(hid_t src_id, hid_t dst_id, H5T_cdata_t *cdata, size_t nelmts, size_t buf_stride,
                      size_t H5_ATTR_UNUSED bkg_stride, void *buf, void H5_ATTR_UNUSED *bkg)
{
    H5T_CONV_sU(LONG, ULLONG, long, unsigned long long, -, -);
}

/*-------------------------------------------------------------------------
 * Function:    H5T__conv_ulong_llong
 *
 * Purpose:    Converts `unsigned long' to `long long'
 *
 * Return:    Success:    Non-negative
 *
 *            Failure:    Negative
 *
 *-------------------------------------------------------------------------
 */
herr_t
H5T__conv_ulong_llong(hid_t src_id, hid_t dst_id, H5T_cdata_t *cdata, size_t nelmts, size_t buf_stride,
                      size_t H5_ATTR_UNUSED bkg_stride, void *buf, void H5_ATTR_UNUSED *bkg)
{
    H5T_CONV_uS(ULONG, LLONG, unsigned long, long long, -, LLONG_MAX);
}

/*-------------------------------------------------------------------------
 * Function:    H5T__conv_ulong_ullong
 *
 * Purpose:    Converts `unsigned long' to `unsigned long long'
 *
 * Return:    Success:    Non-negative
 *
 *            Failure:    Negative
 *
 *-------------------------------------------------------------------------
 */
herr_t
H5T__conv_ulong_ullong(hid_t src_id, hid_t dst_id, H5T_cdata_t *cdata, size_t nelmts, size_t buf_stride,
                       size_t H5_ATTR_UNUSED bkg_stride, void *buf, void H5_ATTR_UNUSED *bkg)
{
    H5T_CONV_uU(ULONG, ULLONG, unsigned long, unsigned long long, -, -);
}

/*-------------------------------------------------------------------------
 * Function:    H5T__conv_llong_schar
 *
 * Purpose:    Converts `long long' to `signed char'
 *
 * Return:    Success:    Non-negative
 *
 *            Failure:    Negative
 *
 *-------------------------------------------------------------------------
 */
herr_t
H5T__conv_llong_schar(hid_t src_id, hid_t dst_id, H5T_cdata_t *cdata, size_t nelmts, size_t buf_stride,
                      size_t H5_ATTR_UNUSED bkg_stride, void *buf, void H5_ATTR_UNUSED *bkg)
{
    H5T_CONV_Ss(LLONG, SCHAR, long long, signed char, SCHAR_MIN, SCHAR_MAX);
}

/*-------------------------------------------------------------------------
 * Function:    H5T__conv_llong_uchar
 *
 * Purpose:    Converts `long long' to `unsigned char'
 *
 * Return:    Success:    Non-negative
 *
 *            Failure:    Negative
 *
 *-------------------------------------------------------------------------
 */
herr_t
H5T__conv_llong_uchar(hid_t src_id, hid_t dst_id, H5T_cdata_t *cdata, size_t nelmts, size_t buf_stride,
                      size_t H5_ATTR_UNUSED bkg_stride, void *buf, void H5_ATTR_UNUSED *bkg)
{
    H5T_CONV_Su(LLONG, UCHAR, long long, unsigned char, -, UCHAR_MAX);
}

/*-------------------------------------------------------------------------
 * Function:    H5T__conv_ullong_schar
 *
 * Purpose:    Converts `unsigned long long' to `signed char'
 *
 * Return:    Success:    Non-negative
 *
 *            Failure:    Negative
 *
 *-------------------------------------------------------------------------
 */
herr_t
H5T__conv_ullong_schar(hid_t src_id, hid_t dst_id, H5T_cdata_t *cdata, size_t nelmts, size_t buf_stride,
                       size_t H5_ATTR_UNUSED bkg_stride, void *buf, void H5_ATTR_UNUSED *bkg)
{
    H5T_CONV_Us(ULLONG, SCHAR, unsigned long long, signed char, -, SCHAR_MAX);
}

/*-------------------------------------------------------------------------
 * Function:    H5T__conv_ullong_uchar
 *
 * Purpose:    Converts `unsigned long long' to `unsigned char'
 *
 * Return:    Success:    Non-negative
 *
 *            Failure:    Negative
 *
 *-------------------------------------------------------------------------
 */
herr_t
H5T__conv_ullong_uchar(hid_t src_id, hid_t dst_id, H5T_cdata_t *cdata, size_t nelmts, size_t buf_stride,
                       size_t H5_ATTR_UNUSED bkg_stride, void *buf, void H5_ATTR_UNUSED *bkg)
{
    H5T_CONV_Uu(ULLONG, UCHAR, unsigned long long, unsigned char, -, UCHAR_MAX);
}

/*-------------------------------------------------------------------------
 * Function:    H5T__conv_llong_short
 *
 * Purpose:    Converts `long long' to `short'
 *
 * Return:    Success:    Non-negative
 *
 *            Failure:    Negative
 *
 *-------------------------------------------------------------------------
 */
herr_t
H5T__conv_llong_short(hid_t src_id, hid_t dst_id, H5T_cdata_t *cdata, size_t nelmts, size_t buf_stride,
                      size_t H5_ATTR_UNUSED bkg_stride, void *buf, void H5_ATTR_UNUSED *bkg)
{
    H5T_CONV_Ss(LLONG, SHORT, long long, short, SHRT_MIN, SHRT_MAX);
}

/*-------------------------------------------------------------------------
 * Function:    H5T__conv_llong_ushort
 *
 * Purpose:    Converts `long long' to `unsigned short'
 *
 * Return:    Success:    Non-negative
 *
 *            Failure:    Negative
 *
 *-------------------------------------------------------------------------
 */
herr_t
H5T__conv_llong_ushort(hid_t src_id, hid_t dst_id, H5T_cdata_t *cdata, size_t nelmts, size_t buf_stride,
                       size_t H5_ATTR_UNUSED bkg_stride, void *buf, void H5_ATTR_UNUSED *bkg)
{
    H5T_CONV_Su(LLONG, USHORT, long long, unsigned short, -, USHRT_MAX);
}

/*-------------------------------------------------------------------------
 * Function:    H5T__conv_ullong_short
 *
 * Purpose:    Converts `unsigned long long' to `short'
 *
 * Return:    Success:    Non-negative
 *
 *            Failure:    Negative
 *
 *-------------------------------------------------------------------------
 */
herr_t
H5T__conv_ullong_short(hid_t src_id, hid_t dst_id, H5T_cdata_t *cdata, size_t nelmts, size_t buf_stride,
                       size_t H5_ATTR_UNUSED bkg_stride, void *buf, void H5_ATTR_UNUSED *bkg)
{
    H5T_CONV_Us(ULLONG, SHORT, unsigned long long, short, -, SHRT_MAX);
}

/*-------------------------------------------------------------------------
 * Function:    H5T__conv_ullong_ushort
 *
 * Purpose:    Converts `unsigned long long' to `unsigned short'
 *
 * Return:    Success:    Non-negative
 *
 *            Failure:    Negative
 *
 *-------------------------------------------------------------------------
 */
herr_t
H5T__conv_ullong_ushort(hid_t src_id, hid_t dst_id, H5T_cdata_t *cdata, size_t nelmts, size_t buf_stride,
                        size_t H5_ATTR_UNUSED bkg_stride, void *buf, void H5_ATTR_UNUSED *bkg)
{
    H5T_CONV_Uu(ULLONG, USHORT, unsigned long long, unsigned short, -, USHRT_MAX);
}

/*-------------------------------------------------------------------------
 * Function:    H5T__conv_llong_int
 *
 * Purpose:    Converts `long long' to `int'
 *
 * Return:    Success:    Non-negative
 *
 *            Failure:    Negative
 *
 *-------------------------------------------------------------------------
 */
herr_t
H5T__conv_llong_int(hid_t src_id, hid_t dst_id, H5T_cdata_t *cdata, size_t nelmts, size_t buf_stride,
                    size_t H5_ATTR_UNUSED bkg_stride, void *buf, void H5_ATTR_UNUSED *bkg)
{
    H5T_CONV_Ss(LLONG, INT, long long, int, INT_MIN, INT_MAX);
}

/*-------------------------------------------------------------------------
 * Function:    H5T__conv_llong_uint
 *
 * Purpose:    Converts `long long' to `unsigned int'
 *
 * Return:    Success:    Non-negative
 *
 *            Failure:    Negative
 *
 *-------------------------------------------------------------------------
 */
herr_t
H5T__conv_llong_uint(hid_t src_id, hid_t dst_id, H5T_cdata_t *cdata, size_t nelmts, size_t buf_stride,
                     size_t H5_ATTR_UNUSED bkg_stride, void *buf, void H5_ATTR_UNUSED *bkg)
{
    H5T_CONV_Su(LLONG, UINT, long long, unsigned, -, UINT_MAX);
}

/*-------------------------------------------------------------------------
 * Function:    H5T__conv_ullong_int
 *
 * Purpose:    Converts `unsigned long long' to `int'
 *
 * Return:    Success:    Non-negative
 *
 *            Failure:    Negative
 *
 *-------------------------------------------------------------------------
 */
herr_t
H5T__conv_ullong_int(hid_t src_id, hid_t dst_id, H5T_cdata_t *cdata, size_t nelmts, size_t buf_stride,
                     size_t H5_ATTR_UNUSED bkg_stride, void *buf, void H5_ATTR_UNUSED *bkg)
{
    H5T_CONV_Us(ULLONG, INT, unsigned long long, int, -, INT_MAX);
}

/*-------------------------------------------------------------------------
 * Function:    H5T__conv_ullong_uint
 *
 * Purpose:    Converts `unsigned long long' to `unsigned int'
 *
 * Return:    Success:    Non-negative
 *
 *            Failure:    Negative
 *
 *-------------------------------------------------------------------------
 */
herr_t
H5T__conv_ullong_uint(hid_t src_id, hid_t dst_id, H5T_cdata_t *cdata, size_t nelmts, size_t buf_stride,
                      size_t H5_ATTR_UNUSED bkg_stride, void *buf, void H5_ATTR_UNUSED *bkg)
{
    H5T_CONV_Uu(ULLONG, UINT, unsigned long long, unsigned, -, UINT_MAX);
}

/*-------------------------------------------------------------------------
 * Function:    H5T__conv_llong_long
 *
 * Purpose:    Converts `long long' to `long'
 *
 * Return:    Success:    Non-negative
 *
 *            Failure:    Negative
 *
 *-------------------------------------------------------------------------
 */
herr_t
H5T__conv_llong_long(hid_t src_id, hid_t dst_id, H5T_cdata_t *cdata, size_t nelmts, size_t buf_stride,
                     size_t H5_ATTR_UNUSED bkg_stride, void *buf, void H5_ATTR_UNUSED *bkg)
{
    H5T_CONV_Ss(LLONG, LONG, long long, long, LONG_MIN, LONG_MAX);
}

/*-------------------------------------------------------------------------
 * Function:    H5T__conv_llong_ulong
 *
 * Purpose:    Converts `long long' to `unsigned long'
 *
 * Return:    Success:    Non-negative
 *
 *            Failure:    Negative
 *
 *-------------------------------------------------------------------------
 */
herr_t
H5T__conv_llong_ulong(hid_t src_id, hid_t dst_id, H5T_cdata_t *cdata, size_t nelmts, size_t buf_stride,
                      size_t H5_ATTR_UNUSED bkg_stride, void *buf, void H5_ATTR_UNUSED *bkg)
{
    H5T_CONV_Su(LLONG, ULONG, long long, unsigned long, -, ULONG_MAX);
}

/*-------------------------------------------------------------------------
 * Function:    H5T__conv_ullong_long
 *
 * Purpose:    Converts `unsigned long long' to `long'
 *
 * Return:    Success:    Non-negative
 *
 *            Failure:    Negative
 *
 *-------------------------------------------------------------------------
 */
herr_t
H5T__conv_ullong_long(hid_t src_id, hid_t dst_id, H5T_cdata_t *cdata, size_t nelmts, size_t buf_stride,
                      size_t H5_ATTR_UNUSED bkg_stride, void *buf, void H5_ATTR_UNUSED *bkg)
{
    H5T_CONV_Us(ULLONG, LONG, unsigned long long, long, -, LONG_MAX);
}

/*-------------------------------------------------------------------------
 * Function:    H5T__conv_ullong_ulong
 *
 * Purpose:    Converts `unsigned long long' to `unsigned long'
 *
 * Return:    Success:    Non-negative
 *
 *            Failure:    Negative
 *
 *-------------------------------------------------------------------------
 */
herr_t
H5T__conv_ullong_ulong(hid_t src_id, hid_t dst_id, H5T_cdata_t *cdata, size_t nelmts, size_t buf_stride,
                       size_t H5_ATTR_UNUSED bkg_stride, void *buf, void H5_ATTR_UNUSED *bkg)
{
    H5T_CONV_Uu(ULLONG, ULONG, unsigned long long, unsigned long, -, ULONG_MAX);
}

/*-------------------------------------------------------------------------
 * Function:    H5T__conv_llong_ullong
 *
 * Purpose:    Converts `long long' to `unsigned long long'
 *
 * Return:    Success:    non-negative
 *
 *            Failure:    negative
 *
 *-------------------------------------------------------------------------
 */
herr_t
H5T__conv_llong_ullong(hid_t src_id, hid_t dst_id, H5T_cdata_t *cdata, size_t nelmts, size_t buf_stride,
                       size_t H5_ATTR_UNUSED bkg_stride, void *buf, void H5_ATTR_UNUSED *bkg)
{
    H5T_CONV_su(LLONG, ULLONG, long long, unsigned long long, -, -);
}

/*-------------------------------------------------------------------------
 * Function:    H5T__conv_ullong_llong
 *
 * Purpose:    Converts `unsigned long long' to `long long'
 *
 * Return:    Success:    non-negative
 *
 *            Failure:    negative
 *
 *-------------------------------------------------------------------------
 */
herr_t
H5T__conv_ullong_llong(hid_t src_id, hid_t dst_id, H5T_cdata_t *cdata, size_t nelmts, size_t buf_stride,
                       size_t H5_ATTR_UNUSED bkg_stride, void *buf, void H5_ATTR_UNUSED *bkg)
{
    H5T_CONV_us(ULLONG, LLONG, unsigned long long, long long, -, LLONG_MAX);
}

/*-------------------------------------------------------------------------
 * Function:    H5T__conv_float_double
 *
 * Purpose:    Convert native `float' to native `double' using hardware.
 *        This is a fast special case.
 *
 * Return:    Non-negative on success/Negative on failure
 *
 *-------------------------------------------------------------------------
 */
herr_t
H5T__conv_float_double(hid_t src_id, hid_t dst_id, H5T_cdata_t *cdata, size_t nelmts, size_t buf_stride,
                       size_t H5_ATTR_UNUSED bkg_stride, void *buf, void H5_ATTR_UNUSED *bkg)
{
    H5T_CONV_fF(FLOAT, DOUBLE, float, double, -, -);
}

/*-------------------------------------------------------------------------
 * Function:    H5T__conv_float_ldouble
 *
 * Purpose:    Convert native `float' to native `long double' using hardware.
 *        This is a fast special case.
 *
 * Return:    Non-negative on success/Negative on failure
 *
 *-------------------------------------------------------------------------
 */
herr_t
H5T__conv_float_ldouble(hid_t src_id, hid_t dst_id, H5T_cdata_t *cdata, size_t nelmts, size_t buf_stride,
                        size_t H5_ATTR_UNUSED bkg_stride, void *buf, void H5_ATTR_UNUSED *bkg)
{
    H5T_CONV_fF(FLOAT, LDOUBLE, float, long double, -, -);
}

/*-------------------------------------------------------------------------
 * Function:    H5T__conv_double_float
 *
 * Purpose:    Convert native `double' to native `float' using hardware.
 *        This is a fast special case.
 *
 * Return:    Non-negative on success/Negative on failure
 *
 *-------------------------------------------------------------------------
 */
herr_t
H5T__conv_double_float(hid_t src_id, hid_t dst_id, H5T_cdata_t *cdata, size_t nelmts, size_t buf_stride,
                       size_t H5_ATTR_UNUSED bkg_stride, void *buf, void H5_ATTR_UNUSED *bkg)
{
    H5T_CONV_Ff(DOUBLE, FLOAT, double, float, -FLT_MAX, FLT_MAX);
}

/*-------------------------------------------------------------------------
 * Function:    H5T__conv_double_ldouble
 *
 * Purpose:    Convert native `double' to native `long double' using hardware.
 *        This is a fast special case.
 *
 * Return:    Non-negative on success/Negative on failure
 *
 *-------------------------------------------------------------------------
 */
herr_t
H5T__conv_double_ldouble(hid_t src_id, hid_t dst_id, H5T_cdata_t *cdata, size_t nelmts, size_t buf_stride,
                         size_t H5_ATTR_UNUSED bkg_stride, void *buf, void H5_ATTR_UNUSED *bkg)
{
    H5T_CONV_fF(DOUBLE, LDOUBLE, double, long double, -, -);
}

/*-------------------------------------------------------------------------
 * Function:    H5T__conv_ldouble_float
 *
 * Purpose:    Convert native `long double' to native `float' using hardware.
 *        This is a fast special case.
 *
 * Return:    Non-negative on success/Negative on failure
 *
 *-------------------------------------------------------------------------
 */
herr_t
H5T__conv_ldouble_float(hid_t src_id, hid_t dst_id, H5T_cdata_t *cdata, size_t nelmts, size_t buf_stride,
                        size_t H5_ATTR_UNUSED bkg_stride, void *buf, void H5_ATTR_UNUSED *bkg)
{
    H5T_CONV_Ff(LDOUBLE, FLOAT, long double, float, -FLT_MAX, FLT_MAX);
}

/*-------------------------------------------------------------------------
 * Function:    H5T__conv_ldouble_double
 *
 * Purpose:    Convert native `long double' to native `double' using hardware.
 *        This is a fast special case.
 *
 * Return:    Non-negative on success/Negative on failure
 *
 *-------------------------------------------------------------------------
 */
herr_t
H5T__conv_ldouble_double(hid_t src_id, hid_t dst_id, H5T_cdata_t *cdata, size_t nelmts, size_t buf_stride,
                         size_t H5_ATTR_UNUSED bkg_stride, void *buf, void H5_ATTR_UNUSED *bkg)
{
    H5T_CONV_Ff(LDOUBLE, DOUBLE, long double, double, -DBL_MAX, DBL_MAX);
}

/*-------------------------------------------------------------------------
 * Function:    H5T__conv_schar_float
 *
 * Purpose:    Convert native signed char to native float using hardware.
 *        This is a fast special case.
 *
 * Return:    Non-negative on success/Negative on failure
 *
 *-------------------------------------------------------------------------
 */
herr_t
H5T__conv_schar_float(hid_t src_id, hid_t dst_id, H5T_cdata_t *cdata, size_t nelmts, size_t buf_stride,
                      size_t H5_ATTR_UNUSED bkg_stride, void *buf, void H5_ATTR_UNUSED *bkg)
{
    H5T_CONV_xF(SCHAR, FLOAT, signed char, float, -, -);
}

/*-------------------------------------------------------------------------
 * Function:    H5T__conv_schar_double
 *
 * Purpose:    Convert native signed char to native double using hardware.
 *        This is a fast special case.
 *
 * Return:    Non-negative on success/Negative on failure
 *
 *-------------------------------------------------------------------------
 */
herr_t
H5T__conv_schar_double(hid_t src_id, hid_t dst_id, H5T_cdata_t *cdata, size_t nelmts, size_t buf_stride,
                       size_t H5_ATTR_UNUSED bkg_stride, void *buf, void H5_ATTR_UNUSED *bkg)
{
    H5T_CONV_xF(SCHAR, DOUBLE, signed char, double, -, -);
}

/*-------------------------------------------------------------------------
 * Function:    H5T__conv_schar_ldouble
 *
 * Purpose:    Convert native signed char to native long double using
 *              hardware.  This is a fast special case.
 *
 * Return:    Non-negative on success/Negative on failure
 *
 *-------------------------------------------------------------------------
 */
herr_t
H5T__conv_schar_ldouble(hid_t src_id, hid_t dst_id, H5T_cdata_t *cdata, size_t nelmts, size_t buf_stride,
                        size_t H5_ATTR_UNUSED bkg_stride, void *buf, void H5_ATTR_UNUSED *bkg)
{
    H5T_CONV_xF(SCHAR, LDOUBLE, signed char, long double, -, -);
}

/*-------------------------------------------------------------------------
 * Function:    H5T__conv_uchar_float
 *
 * Purpose:    Convert native unsigned char to native float using hardware.
 *        This is a fast special case.
 *
 * Return:    Non-negative on success/Negative on failure
 *
 *-------------------------------------------------------------------------
 */
herr_t
H5T__conv_uchar_float(hid_t src_id, hid_t dst_id, H5T_cdata_t *cdata, size_t nelmts, size_t buf_stride,
                      size_t H5_ATTR_UNUSED bkg_stride, void *buf, void H5_ATTR_UNUSED *bkg)
{
    H5T_CONV_xF(UCHAR, FLOAT, unsigned char, float, -, -);
}

/*-------------------------------------------------------------------------
 * Function:    H5T__conv_uchar_double
 *
 * Purpose:    Convert native unsigned char to native double using hardware.
 *        This is a fast special case.
 *
 * Return:    Non-negative on success/Negative on failure
 *
 *-------------------------------------------------------------------------
 */
herr_t
H5T__conv_uchar_double(hid_t src_id, hid_t dst_id, H5T_cdata_t *cdata, size_t nelmts, size_t buf_stride,
                       size_t H5_ATTR_UNUSED bkg_stride, void *buf, void H5_ATTR_UNUSED *bkg)
{
    H5T_CONV_xF(UCHAR, DOUBLE, unsigned char, double, -, -);
}

/*-------------------------------------------------------------------------
 * Function:    H5T__conv_uchar_ldouble
 *
 * Purpose:    Convert native unsigned char to native long double using
 *              hardware.  This is a fast special case.
 *
 * Return:    Non-negative on success/Negative on failure
 *
 *-------------------------------------------------------------------------
 */
herr_t
H5T__conv_uchar_ldouble(hid_t src_id, hid_t dst_id, H5T_cdata_t *cdata, size_t nelmts, size_t buf_stride,
                        size_t H5_ATTR_UNUSED bkg_stride, void *buf, void H5_ATTR_UNUSED *bkg)
{
    H5T_CONV_xF(UCHAR, LDOUBLE, unsigned char, long double, -, -);
}

/*-------------------------------------------------------------------------
 * Function:    H5T__conv_short_float
 *
 * Purpose:    Convert native short to native float using hardware.
 *        This is a fast special case.
 *
 * Return:    Non-negative on success/Negative on failure
 *
 *-------------------------------------------------------------------------
 */
herr_t
H5T__conv_short_float(hid_t src_id, hid_t dst_id, H5T_cdata_t *cdata, size_t nelmts, size_t buf_stride,
                      size_t H5_ATTR_UNUSED bkg_stride, void *buf, void H5_ATTR_UNUSED *bkg)
{
    H5T_CONV_xF(SHORT, FLOAT, short, float, -, -);
}

/*-------------------------------------------------------------------------
 * Function:    H5T__conv_short_double
 *
 * Purpose:    Convert native short to native double using hardware.
 *        This is a fast special case.
 *
 * Return:    Non-negative on success/Negative on failure
 *
 *-------------------------------------------------------------------------
 */
herr_t
H5T__conv_short_double(hid_t src_id, hid_t dst_id, H5T_cdata_t *cdata, size_t nelmts, size_t buf_stride,
                       size_t H5_ATTR_UNUSED bkg_stride, void *buf, void H5_ATTR_UNUSED *bkg)
{
    H5T_CONV_xF(SHORT, DOUBLE, short, double, -, -);
}

/*-------------------------------------------------------------------------
 * Function:    H5T__conv_short_ldouble
 *
 * Purpose:    Convert native short to native long double using hardware.
 *        This is a fast special case.
 *
 * Return:    Non-negative on success/Negative on failure
 *
 *-------------------------------------------------------------------------
 */
herr_t
H5T__conv_short_ldouble(hid_t src_id, hid_t dst_id, H5T_cdata_t *cdata, size_t nelmts, size_t buf_stride,
                        size_t H5_ATTR_UNUSED bkg_stride, void *buf, void H5_ATTR_UNUSED *bkg)
{
    H5T_CONV_xF(SHORT, LDOUBLE, short, long double, -, -);
}

/*-------------------------------------------------------------------------
 * Function:    H5T__conv_ushort_float
 *
 * Purpose:    Convert native unsigned short to native float using hardware.
 *        This is a fast special case.
 *
 * Return:    Non-negative on success/Negative on failure
 *
 *-------------------------------------------------------------------------
 */
herr_t
H5T__conv_ushort_float(hid_t src_id, hid_t dst_id, H5T_cdata_t *cdata, size_t nelmts, size_t buf_stride,
                       size_t H5_ATTR_UNUSED bkg_stride, void *buf, void H5_ATTR_UNUSED *bkg)
{
    H5T_CONV_xF(USHORT, FLOAT, unsigned short, float, -, -);
}

/*-------------------------------------------------------------------------
 * Function:    H5T__conv_ushort_double
 *
 * Purpose:    Convert native unsigned short to native double using hardware.
 *        This is a fast special case.
 *
 * Return:    Non-negative on success/Negative on failure
 *
 *-------------------------------------------------------------------------
 */
herr_t
H5T__conv_ushort_double(hid_t src_id, hid_t dst_id, H5T_cdata_t *cdata, size_t nelmts, size_t buf_stride,
                        size_t H5_ATTR_UNUSED bkg_stride, void *buf, void H5_ATTR_UNUSED *bkg)
{
    H5T_CONV_xF(USHORT, DOUBLE, unsigned short, double, -, -);
}

/*-------------------------------------------------------------------------
 * Function:    H5T__conv_ushort_ldouble
 *
 * Purpose:    Convert native unsigned short to native long double using
 *              hardware.  This is a fast special case.
 *
 * Return:    Non-negative on success/Negative on failure
 *
 *-------------------------------------------------------------------------
 */
herr_t
H5T__conv_ushort_ldouble(hid_t src_id, hid_t dst_id, H5T_cdata_t *cdata, size_t nelmts, size_t buf_stride,
                         size_t H5_ATTR_UNUSED bkg_stride, void *buf, void H5_ATTR_UNUSED *bkg)
{
    H5T_CONV_xF(USHORT, LDOUBLE, unsigned short, long double, -, -);
}

/*-------------------------------------------------------------------------
 * Function:    H5T__conv_int_float
 *
 * Purpose:    Convert native integer to native float using hardware.
 *        This is a fast special case.
 *
 * Return:    Non-negative on success/Negative on failure
 *
 *-------------------------------------------------------------------------
 */
herr_t
H5T__conv_int_float(hid_t src_id, hid_t dst_id, H5T_cdata_t *cdata, size_t nelmts, size_t buf_stride,
                    size_t H5_ATTR_UNUSED bkg_stride, void *buf, void H5_ATTR_UNUSED *bkg)
{
    H5T_CONV_xF(INT, FLOAT, int, float, -, -);
}

/*-------------------------------------------------------------------------
 * Function:    H5T__conv_int_double
 *
 * Purpose:    Convert native integer to native double using hardware.
 *        This is a fast special case.
 *
 * Return:    Non-negative on success/Negative on failure
 *
 *-------------------------------------------------------------------------
 */
herr_t
H5T__conv_int_double(hid_t src_id, hid_t dst_id, H5T_cdata_t *cdata, size_t nelmts, size_t buf_stride,
                     size_t H5_ATTR_UNUSED bkg_stride, void *buf, void H5_ATTR_UNUSED *bkg)
{
    H5T_CONV_xF(INT, DOUBLE, int, double, -, -);
}

/*-------------------------------------------------------------------------
 * Function:    H5T__conv_int_ldouble
 *
 * Purpose:    Convert native integer to native long double using hardware.
 *        This is a fast special case.
 *
 * Return:    Non-negative on success/Negative on failure
 *
 *-------------------------------------------------------------------------
 */
herr_t
H5T__conv_int_ldouble(hid_t src_id, hid_t dst_id, H5T_cdata_t *cdata, size_t nelmts, size_t buf_stride,
                      size_t H5_ATTR_UNUSED bkg_stride, void *buf, void H5_ATTR_UNUSED *bkg)
{
    H5T_CONV_xF(INT, LDOUBLE, int, long double, -, -);
}

/*-------------------------------------------------------------------------
 * Function:    H5T__conv_uint_float
 *
 * Purpose:    Convert native unsigned integer to native float using
 *              hardware.  This is a fast special case.
 *
 * Return:    Non-negative on success/Negative on failure
 *
 *-------------------------------------------------------------------------
 */
herr_t
H5T__conv_uint_float(hid_t src_id, hid_t dst_id, H5T_cdata_t *cdata, size_t nelmts, size_t buf_stride,
                     size_t H5_ATTR_UNUSED bkg_stride, void *buf, void H5_ATTR_UNUSED *bkg)
{
    H5T_CONV_xF(UINT, FLOAT, unsigned int, float, -, -);
}

/*-------------------------------------------------------------------------
 * Function:    H5T__conv_uint_double
 *
 * Purpose:    Convert native unsigned integer to native double using
 *              hardware.  This is a fast special case.
 *
 * Return:    Non-negative on success/Negative on failure
 *
 *-------------------------------------------------------------------------
 */
herr_t
H5T__conv_uint_double(hid_t src_id, hid_t dst_id, H5T_cdata_t *cdata, size_t nelmts, size_t buf_stride,
                      size_t H5_ATTR_UNUSED bkg_stride, void *buf, void H5_ATTR_UNUSED *bkg)
{
    H5T_CONV_xF(UINT, DOUBLE, unsigned int, double, -, -);
}

/*-------------------------------------------------------------------------
 * Function:    H5T__conv_uint_ldouble
 *
 * Purpose:    Convert native unsigned integer to native long double using
 *              hardware.  This is a fast special case.
 *
 * Return:    Non-negative on success/Negative on failure
 *
 *-------------------------------------------------------------------------
 */
herr_t
H5T__conv_uint_ldouble(hid_t src_id, hid_t dst_id, H5T_cdata_t *cdata, size_t nelmts, size_t buf_stride,
                       size_t H5_ATTR_UNUSED bkg_stride, void *buf, void H5_ATTR_UNUSED *bkg)
{
    H5T_CONV_xF(UINT, LDOUBLE, unsigned int, long double, -, -);
}

/*-------------------------------------------------------------------------
 * Function:    H5T__conv_long_float
 *
 * Purpose:    Convert native long to native float using hardware.
 *        This is a fast special case.
 *
 * Return:    Non-negative on success/Negative on failure
 *
 *-------------------------------------------------------------------------
 */
herr_t
H5T__conv_long_float(hid_t src_id, hid_t dst_id, H5T_cdata_t *cdata, size_t nelmts, size_t buf_stride,
                     size_t H5_ATTR_UNUSED bkg_stride, void *buf, void H5_ATTR_UNUSED *bkg)
{
    H5T_CONV_xF(LONG, FLOAT, long, float, -, -);
}

/*-------------------------------------------------------------------------
 * Function:    H5T__conv_long_double
 *
 * Purpose:    Convert native long to native double using hardware.
 *        This is a fast special case.
 *
 * Return:    Non-negative on success/Negative on failure
 *
 *-------------------------------------------------------------------------
 */
herr_t
H5T__conv_long_double(hid_t src_id, hid_t dst_id, H5T_cdata_t *cdata, size_t nelmts, size_t buf_stride,
                      size_t H5_ATTR_UNUSED bkg_stride, void *buf, void H5_ATTR_UNUSED *bkg)
{
    H5T_CONV_xF(LONG, DOUBLE, long, double, -, -);
}

/*-------------------------------------------------------------------------
 * Function:    H5T__conv_long_ldouble
 *
 * Purpose:    Convert native long to native long double using hardware.
 *        This is a fast special case.
 *
 * Return:    Non-negative on success/Negative on failure
 *
 *-------------------------------------------------------------------------
 */
herr_t
H5T__conv_long_ldouble(hid_t src_id, hid_t dst_id, H5T_cdata_t *cdata, size_t nelmts, size_t buf_stride,
                       size_t H5_ATTR_UNUSED bkg_stride, void *buf, void H5_ATTR_UNUSED *bkg)
{
    H5T_CONV_xF(LONG, LDOUBLE, long, long double, -, -);
}

/*-------------------------------------------------------------------------
 * Function:    H5T__conv_ulong_float
 *
 * Purpose:    Convert native unsigned long to native float using hardware.
 *        This is a fast special case.
 *
 * Return:    Non-negative on success/Negative on failure
 *
 *-------------------------------------------------------------------------
 */
herr_t
H5T__conv_ulong_float(hid_t src_id, hid_t dst_id, H5T_cdata_t *cdata, size_t nelmts, size_t buf_stride,
                      size_t H5_ATTR_UNUSED bkg_stride, void *buf, void H5_ATTR_UNUSED *bkg)
{
    H5T_CONV_xF(ULONG, FLOAT, unsigned long, float, -, -);
}

/*-------------------------------------------------------------------------
 * Function:    H5T__conv_ulong_double
 *
 * Purpose:    Convert native unsigned long to native double using hardware.
 *        This is a fast special case.
 *
 * Return:    Non-negative on success/Negative on failure
 *
 *-------------------------------------------------------------------------
 */
herr_t
H5T__conv_ulong_double(hid_t src_id, hid_t dst_id, H5T_cdata_t *cdata, size_t nelmts, size_t buf_stride,
                       size_t H5_ATTR_UNUSED bkg_stride, void *buf, void H5_ATTR_UNUSED *bkg)
{
    H5T_CONV_xF(ULONG, DOUBLE, unsigned long, double, -, -);
}

/*-------------------------------------------------------------------------
 * Function:    H5T__conv_ulong_ldouble
 *
 * Purpose:    Convert native unsigned long to native long double using
 *              hardware.  This is a fast special case.
 *
 * Return:    Non-negative on success/Negative on failure
 *
 *-------------------------------------------------------------------------
 */
herr_t
H5T__conv_ulong_ldouble(hid_t src_id, hid_t dst_id, H5T_cdata_t *cdata, size_t nelmts, size_t buf_stride,
                        size_t H5_ATTR_UNUSED bkg_stride, void *buf, void H5_ATTR_UNUSED *bkg)
{
    H5T_CONV_xF(ULONG, LDOUBLE, unsigned long, long double, -, -);
}

/*-------------------------------------------------------------------------
 * Function:    H5T__conv_llong_float
 *
 * Purpose:    Convert native long long to native float using hardware.
 *        This is a fast special case.
 *
 * Return:    Non-negative on success/Negative on failure
 *
 *-------------------------------------------------------------------------
 */
herr_t
H5T__conv_llong_float(hid_t src_id, hid_t dst_id, H5T_cdata_t *cdata, size_t nelmts, size_t buf_stride,
                      size_t H5_ATTR_UNUSED bkg_stride, void *buf, void H5_ATTR_UNUSED *bkg)
{
    H5T_CONV_xF(LLONG, FLOAT, long long, float, -, -);
}

/*-------------------------------------------------------------------------
 * Function:    H5T__conv_llong_double
 *
 * Purpose:    Convert native long long to native double using hardware.
 *        This is a fast special case.
 *
 * Return:    Non-negative on success/Negative on failure
 *
 *-------------------------------------------------------------------------
 */
herr_t
H5T__conv_llong_double(hid_t src_id, hid_t dst_id, H5T_cdata_t *cdata, size_t nelmts, size_t buf_stride,
                       size_t H5_ATTR_UNUSED bkg_stride, void *buf, void H5_ATTR_UNUSED *bkg)
{
    H5T_CONV_xF(LLONG, DOUBLE, long long, double, -, -);
}

/*-------------------------------------------------------------------------
 * Function:    H5T__conv_llong_ldouble
 *
 * Purpose:    Convert native long long to native long double using
 *              hardware.  This is a fast special case.
 *
 * Return:    Non-negative on success/Negative on failure
 *
 *-------------------------------------------------------------------------
 */
#ifdef H5T_CONV_INTERNAL_LLONG_LDOUBLE
herr_t
H5T__conv_llong_ldouble(hid_t src_id, hid_t dst_id, H5T_cdata_t *cdata, size_t nelmts, size_t buf_stride,
                        size_t H5_ATTR_UNUSED bkg_stride, void *buf, void H5_ATTR_UNUSED *bkg)
{
    H5T_CONV_xF(LLONG, LDOUBLE, long long, long double, -, -);
}
#endif /* H5T_CONV_INTERNAL_LLONG_LDOUBLE */

/*-------------------------------------------------------------------------
 * Function:    H5T__conv_ullong_float
 *
 * Purpose:    Convert native unsigned long long to native float using
 *              hardware.  This is a fast special case.
 *
 * Return:    Non-negative on success/Negative on failure
 *
 *-------------------------------------------------------------------------
 */
herr_t
H5T__conv_ullong_float(hid_t src_id, hid_t dst_id, H5T_cdata_t *cdata, size_t nelmts, size_t buf_stride,
                       size_t H5_ATTR_UNUSED bkg_stride, void *buf, void H5_ATTR_UNUSED *bkg)
{
    H5T_CONV_xF(ULLONG, FLOAT, unsigned long long, float, -, -);
}

/*-------------------------------------------------------------------------
 * Function:    H5T__conv_ullong_double
 *
 * Purpose:    Convert native unsigned long long to native double using
 *              hardware.  This is a fast special case.
 *
 * Return:    Non-negative on success/Negative on failure
 *
 *-------------------------------------------------------------------------
 */
herr_t
H5T__conv_ullong_double(hid_t src_id, hid_t dst_id, H5T_cdata_t *cdata, size_t nelmts, size_t buf_stride,
                        size_t H5_ATTR_UNUSED bkg_stride, void *buf, void H5_ATTR_UNUSED *bkg)
{
    H5T_CONV_xF(ULLONG, DOUBLE, unsigned long long, double, -, -);
}

/*-------------------------------------------------------------------------
 * Function:    H5T__conv_ullong_ldouble
 *
 * Purpose:    Convert native unsigned long long to native long double using
 *              hardware.  This is a fast special case.
 *
 * Return:    Non-negative on success/Negative on failure
 *
 *-------------------------------------------------------------------------
 */
#ifdef H5T_CONV_INTERNAL_ULLONG_LDOUBLE
herr_t
H5T__conv_ullong_ldouble(hid_t src_id, hid_t dst_id, H5T_cdata_t *cdata, size_t nelmts, size_t buf_stride,
                         size_t H5_ATTR_UNUSED bkg_stride, void *buf, void H5_ATTR_UNUSED *bkg)
{
    H5T_CONV_xF(ULLONG, LDOUBLE, unsigned long long, long double, -, -);
}
#endif /*H5T_CONV_INTERNAL_ULLONG_LDOUBLE*/

/*-------------------------------------------------------------------------
 * Function:    H5T__conv_float_schar
 *
 * Purpose:    Convert native float to native signed char using
 *              hardware.  This is a fast special case.
 *
 * Return:    Non-negative on success/Negative on failure
 *
 *-------------------------------------------------------------------------
 */
herr_t
H5T__conv_float_schar(hid_t src_id, hid_t dst_id, H5T_cdata_t *cdata, size_t nelmts, size_t buf_stride,
                      size_t H5_ATTR_UNUSED bkg_stride, void *buf, void H5_ATTR_UNUSED *bkg)
{
    H5_GCC_CLANG_DIAG_OFF("float-equal")
    H5T_CONV_Fx(FLOAT, SCHAR, float, signed char, SCHAR_MIN, SCHAR_MAX);
    H5_GCC_CLANG_DIAG_ON("float-equal")
}

/*-------------------------------------------------------------------------
 * Function:    H5T__conv_float_uchar
 *
 * Purpose:    Convert native float to native unsigned char using
 *              hardware.  This is a fast special case.
 *
 * Return:    Non-negative on success/Negative on failure
 *
 *-------------------------------------------------------------------------
 */
herr_t
H5T__conv_float_uchar(hid_t src_id, hid_t dst_id, H5T_cdata_t *cdata, size_t nelmts, size_t buf_stride,
                      size_t H5_ATTR_UNUSED bkg_stride, void *buf, void H5_ATTR_UNUSED *bkg)
{
    H5_GCC_CLANG_DIAG_OFF("float-equal")
    H5T_CONV_Fx(FLOAT, UCHAR, float, unsigned char, 0, UCHAR_MAX);
    H5_GCC_CLANG_DIAG_ON("float-equal")
}

/*-------------------------------------------------------------------------
 * Function:    H5T__conv_double_schar
 *
 * Purpose:    Convert native double to native signed char using
 *              hardware.  This is a fast special case.
 *
 * Return:    Non-negative on success/Negative on failure
 *
 *-------------------------------------------------------------------------
 */
herr_t
H5T__conv_double_schar(hid_t src_id, hid_t dst_id, H5T_cdata_t *cdata, size_t nelmts, size_t buf_stride,
                       size_t H5_ATTR_UNUSED bkg_stride, void *buf, void H5_ATTR_UNUSED *bkg)
{
    H5_GCC_CLANG_DIAG_OFF("float-equal")
    H5T_CONV_Fx(DOUBLE, SCHAR, double, signed char, SCHAR_MIN, SCHAR_MAX);
    H5_GCC_CLANG_DIAG_ON("float-equal")
}

/*-------------------------------------------------------------------------
 * Function:    H5T__conv_double_uchar
 *
 * Purpose:    Convert native double to native unsigned char using
 *              hardware.  This is a fast special case.
 *
 * Return:    Non-negative on success/Negative on failure
 *
 *-------------------------------------------------------------------------
 */
herr_t
H5T__conv_double_uchar(hid_t src_id, hid_t dst_id, H5T_cdata_t *cdata, size_t nelmts, size_t buf_stride,
                       size_t H5_ATTR_UNUSED bkg_stride, void *buf, void H5_ATTR_UNUSED *bkg)
{
    H5_GCC_CLANG_DIAG_OFF("float-equal")
    H5T_CONV_Fx(DOUBLE, UCHAR, double, unsigned char, 0, UCHAR_MAX);
    H5_GCC_CLANG_DIAG_ON("float-equal")
}

/*-------------------------------------------------------------------------
 * Function:    H5T__conv_ldouble_schar
 *
 * Purpose:    Convert native long double to native signed char using
 *              hardware.  This is a fast special case.
 *
 * Return:    Non-negative on success/Negative on failure
 *
 *-------------------------------------------------------------------------
 */
herr_t
H5T__conv_ldouble_schar(hid_t src_id, hid_t dst_id, H5T_cdata_t *cdata, size_t nelmts, size_t buf_stride,
                        size_t H5_ATTR_UNUSED bkg_stride, void *buf, void H5_ATTR_UNUSED *bkg)
{
    H5_GCC_CLANG_DIAG_OFF("float-equal")
    H5T_CONV_Fx(LDOUBLE, SCHAR, long double, signed char, SCHAR_MIN, SCHAR_MAX);
    H5_GCC_CLANG_DIAG_ON("float-equal")
}

/*-------------------------------------------------------------------------
 * Function:    H5T__conv_ldouble_uchar
 *
 * Purpose:    Convert native long double to native unsigned char using
 *              hardware.  This is a fast special case.
 *
 * Return:    Non-negative on success/Negative on failure
 *
 *-------------------------------------------------------------------------
 */
herr_t
H5T__conv_ldouble_uchar(hid_t src_id, hid_t dst_id, H5T_cdata_t *cdata, size_t nelmts, size_t buf_stride,
                        size_t H5_ATTR_UNUSED bkg_stride, void *buf, void H5_ATTR_UNUSED *bkg)
{
    H5_GCC_CLANG_DIAG_OFF("float-equal")
    H5T_CONV_Fx(LDOUBLE, UCHAR, long double, unsigned char, 0, UCHAR_MAX);
    H5_GCC_CLANG_DIAG_ON("float-equal")
}

/*-------------------------------------------------------------------------
 * Function:    H5T__conv_float_short
 *
 * Purpose:    Convert native float to native short using
 *              hardware.  This is a fast special case.
 *
 * Return:    Non-negative on success/Negative on failure
 *
 *-------------------------------------------------------------------------
 */
herr_t
H5T__conv_float_short(hid_t src_id, hid_t dst_id, H5T_cdata_t *cdata, size_t nelmts, size_t buf_stride,
                      size_t H5_ATTR_UNUSED bkg_stride, void *buf, void H5_ATTR_UNUSED *bkg)
{
    H5_GCC_CLANG_DIAG_OFF("float-equal")
    H5T_CONV_Fx(FLOAT, SHORT, float, short, SHRT_MIN, SHRT_MAX);
    H5_GCC_CLANG_DIAG_ON("float-equal")
}

/*-------------------------------------------------------------------------
 * Function:    H5T__conv_float_ushort
 *
 * Purpose:    Convert native float to native unsigned short using
 *              hardware.  This is a fast special case.
 *
 * Return:    Non-negative on success/Negative on failure
 *
 *-------------------------------------------------------------------------
 */
herr_t
H5T__conv_float_ushort(hid_t src_id, hid_t dst_id, H5T_cdata_t *cdata, size_t nelmts, size_t buf_stride,
                       size_t H5_ATTR_UNUSED bkg_stride, void *buf, void H5_ATTR_UNUSED *bkg)
{
    H5_GCC_CLANG_DIAG_OFF("float-equal")
    H5T_CONV_Fx(FLOAT, USHORT, float, unsigned short, 0, USHRT_MAX);
    H5_GCC_CLANG_DIAG_ON("float-equal")
}

/*-------------------------------------------------------------------------
 * Function:    H5T__conv_double_short
 *
 * Purpose:    Convert native double to native short using
 *              hardware.  This is a fast special case.
 *
 * Return:    Non-negative on success/Negative on failure
 *
 *-------------------------------------------------------------------------
 */
herr_t
H5T__conv_double_short(hid_t src_id, hid_t dst_id, H5T_cdata_t *cdata, size_t nelmts, size_t buf_stride,
                       size_t H5_ATTR_UNUSED bkg_stride, void *buf, void H5_ATTR_UNUSED *bkg)
{
    H5_GCC_CLANG_DIAG_OFF("float-equal")
    H5T_CONV_Fx(DOUBLE, SHORT, double, short, SHRT_MIN, SHRT_MAX);
    H5_GCC_CLANG_DIAG_ON("float-equal")
}

/*-------------------------------------------------------------------------
 * Function:    H5T__conv_double_ushort
 *
 * Purpose:    Convert native double to native unsigned short using
 *              hardware.  This is a fast special case.
 *
 * Return:    Non-negative on success/Negative on failure
 *
 *-------------------------------------------------------------------------
 */
herr_t
H5T__conv_double_ushort(hid_t src_id, hid_t dst_id, H5T_cdata_t *cdata, size_t nelmts, size_t buf_stride,
                        size_t H5_ATTR_UNUSED bkg_stride, void *buf, void H5_ATTR_UNUSED *bkg)
{
    H5_GCC_CLANG_DIAG_OFF("float-equal")
    H5T_CONV_Fx(DOUBLE, USHORT, double, unsigned short, 0, USHRT_MAX);
    H5_GCC_CLANG_DIAG_ON("float-equal")
}

/*-------------------------------------------------------------------------
 * Function:    H5T__conv_ldouble_short
 *
 * Purpose:    Convert native long double to native short using
 *              hardware.  This is a fast special case.
 *
 * Return:    Non-negative on success/Negative on failure
 *
 *-------------------------------------------------------------------------
 */
herr_t
H5T__conv_ldouble_short(hid_t src_id, hid_t dst_id, H5T_cdata_t *cdata, size_t nelmts, size_t buf_stride,
                        size_t H5_ATTR_UNUSED bkg_stride, void *buf, void H5_ATTR_UNUSED *bkg)
{
    H5_GCC_CLANG_DIAG_OFF("float-equal")
    H5T_CONV_Fx(LDOUBLE, SHORT, long double, short, SHRT_MIN, SHRT_MAX);
    H5_GCC_CLANG_DIAG_ON("float-equal")
}

/*-------------------------------------------------------------------------
 * Function:    H5T__conv_ldouble_ushort
 *
 * Purpose:    Convert native long double to native unsigned short using
 *              hardware.  This is a fast special case.
 *
 * Return:    Non-negative on success/Negative on failure
 *
 *-------------------------------------------------------------------------
 */
herr_t
H5T__conv_ldouble_ushort(hid_t src_id, hid_t dst_id, H5T_cdata_t *cdata, size_t nelmts, size_t buf_stride,
                         size_t H5_ATTR_UNUSED bkg_stride, void *buf, void H5_ATTR_UNUSED *bkg)
{
    H5_GCC_CLANG_DIAG_OFF("float-equal")
    H5T_CONV_Fx(LDOUBLE, USHORT, long double, unsigned short, 0, USHRT_MAX);
    H5_GCC_CLANG_DIAG_ON("float-equal")
}

/*-------------------------------------------------------------------------
 * Function:    H5T__conv_float_int
 *
 * Purpose:    Convert native float to native int using
 *              hardware.  This is a fast special case.
 *
 * Return:    Non-negative on success/Negative on failure
 *
 *-------------------------------------------------------------------------
 */
herr_t
H5T__conv_float_int(hid_t src_id, hid_t dst_id, H5T_cdata_t *cdata, size_t nelmts, size_t buf_stride,
                    size_t H5_ATTR_UNUSED bkg_stride, void *buf, void H5_ATTR_UNUSED *bkg)
{
    H5_GCC_CLANG_DIAG_OFF("float-equal")
    H5T_CONV_Fx(FLOAT, INT, float, int, INT_MIN, INT_MAX);
    H5_GCC_CLANG_DIAG_ON("float-equal")
}

/*-------------------------------------------------------------------------
 * Function:    H5T__conv_float_uint
 *
 * Purpose:    Convert native float to native unsigned int using
 *              hardware.  This is a fast special case.
 *
 * Return:    Non-negative on success/Negative on failure
 *
 *-------------------------------------------------------------------------
 */
herr_t
H5T__conv_float_uint(hid_t src_id, hid_t dst_id, H5T_cdata_t *cdata, size_t nelmts, size_t buf_stride,
                     size_t H5_ATTR_UNUSED bkg_stride, void *buf, void H5_ATTR_UNUSED *bkg)
{
    H5_GCC_CLANG_DIAG_OFF("float-equal")
    H5T_CONV_Fx(FLOAT, UINT, float, unsigned int, 0, UINT_MAX);
    H5_GCC_CLANG_DIAG_ON("float-equal")
}

/*-------------------------------------------------------------------------
 * Function:    H5T__conv_double_int
 *
 * Purpose:    Convert native double to native int using
 *              hardware.  This is a fast special case.
 *
 * Return:    Non-negative on success/Negative on failure
 *
 *-------------------------------------------------------------------------
 */
herr_t
H5T__conv_double_int(hid_t src_id, hid_t dst_id, H5T_cdata_t *cdata, size_t nelmts, size_t buf_stride,
                     size_t H5_ATTR_UNUSED bkg_stride, void *buf, void H5_ATTR_UNUSED *bkg)
{
    H5_GCC_CLANG_DIAG_OFF("float-equal")
    H5T_CONV_Fx(DOUBLE, INT, double, int, INT_MIN, INT_MAX);
    H5_GCC_CLANG_DIAG_ON("float-equal")
}

/*-------------------------------------------------------------------------
 * Function:    H5T__conv_double_uint
 *
 * Purpose:    Convert native double to native unsigned int using
 *              hardware.  This is a fast special case.
 *
 * Return:    Non-negative on success/Negative on failure
 *
 *-------------------------------------------------------------------------
 */
herr_t
H5T__conv_double_uint(hid_t src_id, hid_t dst_id, H5T_cdata_t *cdata, size_t nelmts, size_t buf_stride,
                      size_t H5_ATTR_UNUSED bkg_stride, void *buf, void H5_ATTR_UNUSED *bkg)
{
    H5_GCC_CLANG_DIAG_OFF("float-equal")
    H5T_CONV_Fx(DOUBLE, UINT, double, unsigned int, 0, UINT_MAX);
    H5_GCC_CLANG_DIAG_ON("float-equal")
}

/*-------------------------------------------------------------------------
 * Function:    H5T__conv_ldouble_int
 *
 * Purpose:    Convert native long double to native int using
 *              hardware.  This is a fast special case.
 *
 * Return:    Non-negative on success/Negative on failure
 *
 *-------------------------------------------------------------------------
 */
herr_t
H5T__conv_ldouble_int(hid_t src_id, hid_t dst_id, H5T_cdata_t *cdata, size_t nelmts, size_t buf_stride,
                      size_t H5_ATTR_UNUSED bkg_stride, void *buf, void H5_ATTR_UNUSED *bkg)
{
    H5_GCC_CLANG_DIAG_OFF("float-equal")
    H5T_CONV_Fx(LDOUBLE, INT, long double, int, INT_MIN, INT_MAX);
    H5_GCC_CLANG_DIAG_ON("float-equal")
}

/*-------------------------------------------------------------------------
 * Function:    H5T__conv_ldouble_uint
 *
 * Purpose:    Convert native long double to native unsigned int using
 *              hardware.  This is a fast special case.
 *
 * Return:    Non-negative on success/Negative on failure
 *
 *-------------------------------------------------------------------------
 */
herr_t
H5T__conv_ldouble_uint(hid_t src_id, hid_t dst_id, H5T_cdata_t *cdata, size_t nelmts, size_t buf_stride,
                       size_t H5_ATTR_UNUSED bkg_stride, void *buf, void H5_ATTR_UNUSED *bkg)
{
    H5_GCC_CLANG_DIAG_OFF("float-equal")
    H5T_CONV_Fx(LDOUBLE, UINT, long double, unsigned int, 0, UINT_MAX);
    H5_GCC_CLANG_DIAG_ON("float-equal")
}

/*-------------------------------------------------------------------------
 * Function:    H5T__conv_float_long
 *
 * Purpose:    Convert native float to native long using
 *              hardware.  This is a fast special case.
 *
 * Return:    Non-negative on success/Negative on failure
 *
 *-------------------------------------------------------------------------
 */
herr_t
H5T__conv_float_long(hid_t src_id, hid_t dst_id, H5T_cdata_t *cdata, size_t nelmts, size_t buf_stride,
                     size_t H5_ATTR_UNUSED bkg_stride, void *buf, void H5_ATTR_UNUSED *bkg)
{
    H5_GCC_CLANG_DIAG_OFF("float-equal")
    H5T_CONV_Fx(FLOAT, LONG, float, long, LONG_MIN, LONG_MAX);
    H5_GCC_CLANG_DIAG_ON("float-equal")
}

/*-------------------------------------------------------------------------
 * Function:    H5T__conv_float_ulong
 *
 * Purpose:    Convert native float to native unsigned long using
 *              hardware.  This is a fast special case.
 *
 * Return:    Non-negative on success/Negative on failure
 *
 *-------------------------------------------------------------------------
 */
herr_t
H5T__conv_float_ulong(hid_t src_id, hid_t dst_id, H5T_cdata_t *cdata, size_t nelmts, size_t buf_stride,
                      size_t H5_ATTR_UNUSED bkg_stride, void *buf, void H5_ATTR_UNUSED *bkg)
{
    H5_GCC_CLANG_DIAG_OFF("float-equal")
    H5T_CONV_Fx(FLOAT, ULONG, float, unsigned long, 0, ULONG_MAX);
    H5_GCC_CLANG_DIAG_ON("float-equal")
}

/*-------------------------------------------------------------------------
 * Function:    H5T__conv_double_long
 *
 * Purpose:    Convert native double to native long using
 *              hardware.  This is a fast special case.
 *
 * Return:    Non-negative on success/Negative on failure
 *
 *-------------------------------------------------------------------------
 */
herr_t
H5T__conv_double_long(hid_t src_id, hid_t dst_id, H5T_cdata_t *cdata, size_t nelmts, size_t buf_stride,
                      size_t H5_ATTR_UNUSED bkg_stride, void *buf, void H5_ATTR_UNUSED *bkg)
{
    H5_GCC_CLANG_DIAG_OFF("float-equal")
    H5T_CONV_Fx(DOUBLE, LONG, double, long, LONG_MIN, LONG_MAX);
    H5_GCC_CLANG_DIAG_ON("float-equal")
}

/*-------------------------------------------------------------------------
 * Function:    H5T__conv_double_ulong
 *
 * Purpose:    Convert native double to native unsigned long using
 *              hardware.  This is a fast special case.
 *
 * Return:    Non-negative on success/Negative on failure
 *
 *-------------------------------------------------------------------------
 */
herr_t
H5T__conv_double_ulong(hid_t src_id, hid_t dst_id, H5T_cdata_t *cdata, size_t nelmts, size_t buf_stride,
                       size_t H5_ATTR_UNUSED bkg_stride, void *buf, void H5_ATTR_UNUSED *bkg)
{
    H5_GCC_CLANG_DIAG_OFF("float-equal")
    H5T_CONV_Fx(DOUBLE, ULONG, double, unsigned long, 0, ULONG_MAX);
    H5_GCC_CLANG_DIAG_ON("float-equal")
}

/*-------------------------------------------------------------------------
 * Function:    H5T__conv_ldouble_long
 *
 * Purpose:    Convert native long double to native long using
 *              hardware.  This is a fast special case.
 *
 * Return:    Non-negative on success/Negative on failure
 *
 *-------------------------------------------------------------------------
 */
herr_t
H5T__conv_ldouble_long(hid_t src_id, hid_t dst_id, H5T_cdata_t *cdata, size_t nelmts, size_t buf_stride,
                       size_t H5_ATTR_UNUSED bkg_stride, void *buf, void H5_ATTR_UNUSED *bkg)
{
    H5_GCC_CLANG_DIAG_OFF("float-equal")
    H5T_CONV_Fx(LDOUBLE, LONG, long double, long, LONG_MIN, LONG_MAX);
    H5_GCC_CLANG_DIAG_ON("float-equal")
}

/*-------------------------------------------------------------------------
 * Function:    H5T__conv_ldouble_ulong
 *
 * Purpose:    Convert native long double to native unsigned long using
 *              hardware.  This is a fast special case.
 *
 * Return:    Non-negative on success/Negative on failure
 *
 *-------------------------------------------------------------------------
 */
herr_t
H5T__conv_ldouble_ulong(hid_t src_id, hid_t dst_id, H5T_cdata_t *cdata, size_t nelmts, size_t buf_stride,
                        size_t H5_ATTR_UNUSED bkg_stride, void *buf, void H5_ATTR_UNUSED *bkg)
{
    H5_GCC_CLANG_DIAG_OFF("float-equal")
    H5T_CONV_Fx(LDOUBLE, ULONG, long double, unsigned long, 0, ULONG_MAX);
    H5_GCC_CLANG_DIAG_ON("float-equal")
}

/*-------------------------------------------------------------------------
 * Function:    H5T__conv_float_llong
 *
 * Purpose:    Convert native float to native long long using
 *              hardware.  This is a fast special case.
 *
 * Return:    Non-negative on success/Negative on failure
 *
 *-------------------------------------------------------------------------
 */
herr_t
H5T__conv_float_llong(hid_t src_id, hid_t dst_id, H5T_cdata_t *cdata, size_t nelmts, size_t buf_stride,
                      size_t H5_ATTR_UNUSED bkg_stride, void *buf, void H5_ATTR_UNUSED *bkg)
{
    H5_GCC_CLANG_DIAG_OFF("float-equal")
    H5T_CONV_Fx(FLOAT, LLONG, float, long long, LLONG_MIN, LLONG_MAX);
    H5_GCC_CLANG_DIAG_ON("float-equal")
}

/*-------------------------------------------------------------------------
 * Function:    H5T__conv_float_ullong
 *
 * Purpose:    Convert native float to native unsigned long long using
 *              hardware.  This is a fast special case.
 *
 * Return:    Non-negative on success/Negative on failure
 *
 *-------------------------------------------------------------------------
 */
herr_t
H5T__conv_float_ullong(hid_t src_id, hid_t dst_id, H5T_cdata_t *cdata, size_t nelmts, size_t buf_stride,
                       size_t H5_ATTR_UNUSED bkg_stride, void *buf, void H5_ATTR_UNUSED *bkg)
{
    H5_GCC_CLANG_DIAG_OFF("float-equal")
    H5T_CONV_Fx(FLOAT, ULLONG, float, unsigned long long, 0, ULLONG_MAX);
    H5_GCC_CLANG_DIAG_ON("float-equal")
}

/*-------------------------------------------------------------------------
 * Function:    H5T__conv_double_llong
 *
 * Purpose:    Convert native double to native long long using
 *              hardware.  This is a fast special case.
 *
 * Return:    Non-negative on success/Negative on failure
 *
 *-------------------------------------------------------------------------
 */
herr_t
H5T__conv_double_llong(hid_t src_id, hid_t dst_id, H5T_cdata_t *cdata, size_t nelmts, size_t buf_stride,
                       size_t H5_ATTR_UNUSED bkg_stride, void *buf, void H5_ATTR_UNUSED *bkg)
{
    H5_GCC_CLANG_DIAG_OFF("float-equal")
    H5T_CONV_Fx(DOUBLE, LLONG, double, long long, LLONG_MIN, LLONG_MAX);
    H5_GCC_CLANG_DIAG_ON("float-equal")
}

/*-------------------------------------------------------------------------
 * Function:    H5T__conv_double_ullong
 *
 * Purpose:    Convert native double to native unsigned long long using
 *              hardware.  This is a fast special case.
 *
 * Return:    Non-negative on success/Negative on failure
 *
 *-------------------------------------------------------------------------
 */
herr_t
H5T__conv_double_ullong(hid_t src_id, hid_t dst_id, H5T_cdata_t *cdata, size_t nelmts, size_t buf_stride,
                        size_t H5_ATTR_UNUSED bkg_stride, void *buf, void H5_ATTR_UNUSED *bkg)
{
    H5_GCC_CLANG_DIAG_OFF("float-equal")
    H5T_CONV_Fx(DOUBLE, ULLONG, double, unsigned long long, 0, ULLONG_MAX);
    H5_GCC_CLANG_DIAG_ON("float-equal")
}

/*-------------------------------------------------------------------------
 * Function:    H5T__conv_ldouble_llong
 *
 * Purpose:    Convert native long double to native long long using
 *              hardware.  This is a fast special case.
 *
 * Return:    Non-negative on success/Negative on failure
 *
 *-------------------------------------------------------------------------
 */
#ifdef H5T_CONV_INTERNAL_LDOUBLE_LLONG
herr_t
H5T__conv_ldouble_llong(hid_t src_id, hid_t dst_id, H5T_cdata_t *cdata, size_t nelmts, size_t buf_stride,
                        size_t H5_ATTR_UNUSED bkg_stride, void *buf, void H5_ATTR_UNUSED *bkg)
{
    H5_GCC_CLANG_DIAG_OFF("float-equal")
    H5T_CONV_Fx(LDOUBLE, LLONG, long double, long long, LLONG_MIN, LLONG_MAX);
    H5_GCC_CLANG_DIAG_ON("float-equal")
}
#endif /*H5T_CONV_INTERNAL_LDOUBLE_LLONG*/

/*-------------------------------------------------------------------------
 * Function:    H5T__conv_ldouble_ullong
 *
 * Purpose:    Convert native long double to native unsigned long long using
 *              hardware.  This is a fast special case.
 *
 * Return:    Non-negative on success/Negative on failure
 *
 *-------------------------------------------------------------------------
 */
#ifdef H5T_CONV_INTERNAL_LDOUBLE_ULLONG
herr_t
H5T__conv_ldouble_ullong(hid_t src_id, hid_t dst_id, H5T_cdata_t *cdata, size_t nelmts, size_t buf_stride,
                         size_t H5_ATTR_UNUSED bkg_stride, void *buf, void H5_ATTR_UNUSED *bkg)
{
    H5_GCC_CLANG_DIAG_OFF("float-equal")
    H5T_CONV_Fx(LDOUBLE, ULLONG, long double, unsigned long long, 0, ULLONG_MAX);
    H5_GCC_CLANG_DIAG_ON("float-equal")
}
#endif /*H5T_CONV_INTERNAL_LDOUBLE_ULLONG*/

/*-------------------------------------------------------------------------
 * Function:    H5T__conv_f_i
 *
 * Purpose:    Convert one floating-point type to an integer.  This is
 *              the catch-all function for float-integer conversions and
 *              is probably not particularly fast.
 *
 * Return:    Non-negative on success/Negative on failure
 *
 *-------------------------------------------------------------------------
 */
herr_t
H5T__conv_f_i(hid_t src_id, hid_t dst_id, H5T_cdata_t *cdata, size_t nelmts, size_t buf_stride,
              size_t H5_ATTR_UNUSED bkg_stride, void *buf, void H5_ATTR_UNUSED *bkg)
{
    /* Traversal-related variables */
    H5T_t       *src_p;           /*source datatype        */
    H5T_t       *dst_p;           /*destination datatype        */
    H5T_atomic_t src;             /*atomic source info        */
    H5T_atomic_t dst;             /*atomic destination info    */
    int          direction;       /*forward or backward traversal    */
    size_t       elmtno;          /*element number        */
    size_t       half_size;       /*half the type size        */
    size_t       tsize;           /*type size for swapping bytes  */
    size_t       olap;            /*num overlapping elements    */
    uint8_t     *s, *sp, *d, *dp; /*source and dest traversal ptrs*/
    uint8_t     *src_rev  = NULL; /*order-reversed source buffer  */
    uint8_t      dbuf[64] = {0};  /*temp destination buffer    */
    uint8_t      tmp1, tmp2;      /*temp variables for swapping bytes*/

    /* Conversion-related variables */
    hssize_t       expo;                     /*source exponent        */
    hssize_t       sign;                     /*source sign bit value         */
    uint8_t       *int_buf = NULL;           /*buffer for temporary value    */
    size_t         buf_size;                 /*buffer size for temporary value */
    size_t         i;                        /*miscellaneous counters    */
    size_t         first;                    /*first bit(MSB) in an integer  */
    ssize_t        sfirst;                   /*a signed version of `first'    */
    H5T_conv_cb_t  cb_struct = {NULL, NULL}; /*conversion callback structure */
    bool           truncated;                /*if fraction value is dropped  */
    bool           reverse;                  /*if reverse order of destination at the end */
    H5T_conv_ret_t except_ret;               /*return of callback function   */
    herr_t         ret_value = SUCCEED;      /* Return value                 */

    FUNC_ENTER_PACKAGE

    switch (cdata->command) {
        case H5T_CONV_INIT:
            if (NULL == (src_p = (H5T_t *)H5I_object(src_id)) ||
                NULL == (dst_p = (H5T_t *)H5I_object(dst_id)))
                HGOTO_ERROR(H5E_ARGS, H5E_BADTYPE, FAIL, "not a datatype");
            src = src_p->shared->u.atomic;
            dst = dst_p->shared->u.atomic;
            if (H5T_ORDER_LE != src.order && H5T_ORDER_BE != src.order && H5T_ORDER_VAX != src.order)
                HGOTO_ERROR(H5E_DATATYPE, H5E_UNSUPPORTED, FAIL, "unsupported byte order");
            if (dst_p->shared->size > sizeof(dbuf))
                HGOTO_ERROR(H5E_DATATYPE, H5E_UNSUPPORTED, FAIL, "destination size is too large");
            if (8 * sizeof(expo) - 1 < src.u.f.esize)
                HGOTO_ERROR(H5E_DATATYPE, H5E_UNSUPPORTED, FAIL, "exponent field is too large");
            cdata->need_bkg = H5T_BKG_NO;
            break;

        case H5T_CONV_FREE:
            break;

        case H5T_CONV_CONV:
            /* Get the datatypes */
            if (NULL == (src_p = (H5T_t *)H5I_object(src_id)) ||
                NULL == (dst_p = (H5T_t *)H5I_object(dst_id)))
                HGOTO_ERROR(H5E_ARGS, H5E_BADTYPE, FAIL, "not a datatype");
            src = src_p->shared->u.atomic;
            dst = dst_p->shared->u.atomic;

            /*
             * Do we process the values from beginning to end or vice versa? Also,
             * how many of the elements have the source and destination areas
             * overlapping?
             */
            if (src_p->shared->size == dst_p->shared->size || buf_stride) {
                sp = dp   = (uint8_t *)buf;
                direction = 1;
                olap      = nelmts;
            }
            else if (src_p->shared->size >= dst_p->shared->size) {
                double olap_d =
                    ceil((double)(dst_p->shared->size) / (double)(src_p->shared->size - dst_p->shared->size));
                olap = (size_t)olap_d;
                sp = dp   = (uint8_t *)buf;
                direction = 1;
            }
            else {
                double olap_d =
                    ceil((double)(src_p->shared->size) / (double)(dst_p->shared->size - src_p->shared->size));
                olap      = (size_t)olap_d;
                sp        = (uint8_t *)buf + (nelmts - 1) * src_p->shared->size;
                dp        = (uint8_t *)buf + (nelmts - 1) * dst_p->shared->size;
                direction = -1;
            }

            /* Allocate enough space for the buffer holding temporary
             * converted value
             */
            buf_size = (size_t)(pow(2.0, (double)src.u.f.esize) / 8 + 1);
            int_buf  = (uint8_t *)H5MM_calloc(buf_size);

            /* Get conversion exception callback property */
            if (H5CX_get_dt_conv_cb(&cb_struct) < 0)
                HGOTO_ERROR(H5E_DATATYPE, H5E_CANTGET, FAIL, "unable to get conversion exception callback");

            /* Allocate space for order-reversed source buffer */
            src_rev = (uint8_t *)H5MM_calloc(src_p->shared->size);

            /* The conversion loop */
            for (elmtno = 0; elmtno < nelmts; elmtno++) {
                /* Set these variables to default */
                except_ret = H5T_CONV_UNHANDLED;
                truncated  = false;
                reverse    = true;

                /*
                 * If the source and destination buffers overlap then use a
                 * temporary buffer for the destination.
                 */
                if (direction > 0) {
                    s = sp;
                    d = elmtno < olap ? dbuf : dp;
                }
                else {
                    s = sp;
                    d = elmtno + olap >= nelmts ? dbuf : dp;
                }
#ifndef NDEBUG
                /* I don't quite trust the overlap calculations yet --rpm */
                if (d == dbuf) {
                    assert((dp >= sp && dp < sp + src_p->shared->size) ||
                           (sp >= dp && sp < dp + dst_p->shared->size));
                }
                else {
                    assert((dp < sp && dp + dst_p->shared->size <= sp) ||
                           (sp < dp && sp + src_p->shared->size <= dp));
                }
#endif
                /*
                 * Put the data in little endian order so our loops aren't so
                 * complicated.  We'll do all the conversion stuff assuming
                 * little endian and then we'll fix the order at the end.
                 */
                if (H5T_ORDER_BE == src.order) {
                    half_size = src_p->shared->size / 2;
                    for (i = 0; i < half_size; i++) {
                        tmp1                             = s[src_p->shared->size - (i + 1)];
                        s[src_p->shared->size - (i + 1)] = s[i];
                        s[i]                             = tmp1;
                    }
                }
                else if (H5T_ORDER_VAX == src.order) {
                    tsize = src_p->shared->size;
                    assert(0 == tsize % 2);

                    for (i = 0; i < tsize; i += 4) {
                        tmp1 = s[i];
                        tmp2 = s[i + 1];

                        s[i]     = s[(tsize - 2) - i];
                        s[i + 1] = s[(tsize - 1) - i];

                        s[(tsize - 2) - i] = tmp1;
                        s[(tsize - 1) - i] = tmp2;
                    }
                }

                /*zero-set all destination bits*/
                H5T__bit_set(d, dst.offset, dst.prec, false);

                /*
                 * Find the sign bit value of the source.
                 */
                sign = (hssize_t)H5T__bit_get_d(s, src.u.f.sign, (size_t)1);

                /*
                 * Check for special cases: +0, -0, +Inf, -Inf, NaN
                 */
                if (H5T__bit_find(s, src.u.f.mpos, src.u.f.msize, H5T_BIT_LSB, true) < 0) {
                    if (H5T__bit_find(s, src.u.f.epos, src.u.f.esize, H5T_BIT_LSB, true) < 0) {
                        /* +0 or -0 */
                        /* Set all bits to zero */
                        goto padding;
                    }
                    else if (H5T__bit_find(s, src.u.f.epos, src.u.f.esize, H5T_BIT_LSB, false) < 0) {
                        /* +Infinity or -Infinity */
                        if (sign) {               /* -Infinity */
                            if (cb_struct.func) { /*If user's exception handler is present, use it*/
                                /*reverse order first*/
                                H5T__reverse_order(src_rev, s, src_p->shared->size,
                                                   src_p->shared->u.atomic.order);
                                except_ret = (cb_struct.func)(H5T_CONV_EXCEPT_NINF, src_id, dst_id, src_rev,
                                                              d, cb_struct.user_data);
                            }

                            if (except_ret == H5T_CONV_UNHANDLED) {
                                if (H5T_SGN_2 == dst.u.i.sign)
                                    H5T__bit_set(d, dst.prec - 1, (size_t)1, true);
                            }
                            else if (except_ret == H5T_CONV_HANDLED) {
                                /*No need to reverse the order of destination because user handles it*/
                                reverse = false;
                                goto next;
                            }
                            else if (except_ret == H5T_CONV_ABORT)
                                HGOTO_ERROR(H5E_DATATYPE, H5E_CANTCONVERT, FAIL,
                                            "can't handle conversion exception");
                        }
                        else {                    /* +Infinity */
                            if (cb_struct.func) { /*If user's exception handler is present, use it*/
                                /*reverse order first*/
                                H5T__reverse_order(src_rev, s, src_p->shared->size,
                                                   src_p->shared->u.atomic.order);
                                except_ret = (cb_struct.func)(H5T_CONV_EXCEPT_PINF, src_id, dst_id, src_rev,
                                                              d, cb_struct.user_data);
                            }

                            if (except_ret == H5T_CONV_UNHANDLED) {
                                if (H5T_SGN_NONE == dst.u.i.sign)
                                    H5T__bit_set(d, dst.offset, dst.prec, true);
                                else if (H5T_SGN_2 == dst.u.i.sign)
                                    H5T__bit_set(d, dst.offset, dst.prec - 1, true);
                            }
                            else if (except_ret == H5T_CONV_HANDLED) {
                                /*No need to reverse the order of destination because user handles it*/
                                reverse = false;
                                goto next;
                            }
                            else if (except_ret == H5T_CONV_ABORT)
                                HGOTO_ERROR(H5E_DATATYPE, H5E_CANTCONVERT, FAIL,
                                            "can't handle conversion exception");
                        }
                        goto padding;
                    }
                }
                else if (H5T_NORM_NONE == src.u.f.norm &&
                         H5T__bit_find(s, src.u.f.mpos, src.u.f.msize - 1, H5T_BIT_LSB, true) < 0 &&
                         H5T__bit_find(s, src.u.f.epos, src.u.f.esize, H5T_BIT_LSB, false) < 0) {
                    /*This is a special case for the source of no implied mantissa bit.
                     *If the exponent bits are all 1s and only the 1st bit of mantissa
                     *is set to 1.  It's infinity. The Intel-Linux "long double" is this case.*/
                    /* +Infinity or -Infinity */
                    if (sign) {               /* -Infinity */
                        if (cb_struct.func) { /*If user's exception handler is present, use it*/
                            /*reverse order first*/
                            H5T__reverse_order(src_rev, s, src_p->shared->size,
                                               src_p->shared->u.atomic.order);
                            except_ret = (cb_struct.func)(H5T_CONV_EXCEPT_NINF, src_id, dst_id, src_rev, d,
                                                          cb_struct.user_data);
                        }

                        if (except_ret == H5T_CONV_UNHANDLED) {
                            if (H5T_SGN_2 == dst.u.i.sign)
                                H5T__bit_set(d, dst.prec - 1, (size_t)1, true);
                        }
                        else if (except_ret == H5T_CONV_HANDLED) {
                            /*No need to reverse the order of destination because user handles it*/
                            reverse = false;
                            goto next;
                        }
                        else if (except_ret == H5T_CONV_ABORT)
                            HGOTO_ERROR(H5E_DATATYPE, H5E_CANTCONVERT, FAIL,
                                        "can't handle conversion exception");
                    }
                    else {                    /* +Infinity */
                        if (cb_struct.func) { /*If user's exception handler is present, use it*/
                            /*reverse order first*/
                            H5T__reverse_order(src_rev, s, src_p->shared->size,
                                               src_p->shared->u.atomic.order);
                            except_ret = (cb_struct.func)(H5T_CONV_EXCEPT_PINF, src_id, dst_id, src_rev, d,
                                                          cb_struct.user_data);
                        }

                        if (except_ret == H5T_CONV_UNHANDLED) {
                            if (H5T_SGN_NONE == dst.u.i.sign)
                                H5T__bit_set(d, dst.offset, dst.prec, true);
                            else if (H5T_SGN_2 == dst.u.i.sign)
                                H5T__bit_set(d, dst.offset, dst.prec - 1, true);
                        }
                        else if (except_ret == H5T_CONV_HANDLED) {
                            /*No need to reverse the order of destination because user handles it*/
                            reverse = false;
                            goto next;
                        }
                        else if (except_ret == H5T_CONV_ABORT)
                            HGOTO_ERROR(H5E_DATATYPE, H5E_CANTCONVERT, FAIL,
                                        "can't handle conversion exception");
                    }
                    goto padding;
                }
                else if (H5T__bit_find(s, src.u.f.epos, src.u.f.esize, H5T_BIT_LSB, false) < 0) {
                    /* NaN */
                    if (cb_struct.func) { /*If user's exception handler is present, use it*/
                        /*reverse order first*/
                        H5T__reverse_order(src_rev, s, src_p->shared->size, src_p->shared->u.atomic.order);
                        except_ret = (cb_struct.func)(H5T_CONV_EXCEPT_NAN, src_id, dst_id, src_rev, d,
                                                      cb_struct.user_data);
                    }

                    if (except_ret == H5T_CONV_UNHANDLED) {
                        /*Just set all bits to zero.*/
                        goto padding;
                    }
                    else if (except_ret == H5T_CONV_HANDLED) {
                        /*No need to reverse the order of destination because user handles it*/
                        reverse = false;
                        goto next;
                    }
                    else if (except_ret == H5T_CONV_ABORT)
                        HGOTO_ERROR(H5E_DATATYPE, H5E_CANTCONVERT, FAIL, "can't handle conversion exception");

                    goto padding;
                }

                /*
                 * Get the exponent as an unsigned quantity from the section of
                 * the source bit field where it's located.   Not expecting
                 * exponent to be greater than the maximal value of hssize_t.
                 */
                expo = (hssize_t)H5T__bit_get_d(s, src.u.f.epos, src.u.f.esize);

                /*
                 * Calculate the true source exponent by adjusting according to
                 * the source exponent bias.
                 */
                if (0 == expo || H5T_NORM_NONE == src.u.f.norm) {
                    expo -= (hssize_t)(src.u.f.ebias - 1);
                }
                else if (H5T_NORM_IMPLIED == src.u.f.norm) {
                    expo -= (hssize_t)src.u.f.ebias;
                }
                else {
                    HGOTO_ERROR(H5E_DATATYPE, H5E_CANTCONVERT, FAIL,
                                "normalization method not implemented yet");
                }

                /*
                 * Get the mantissa as bit vector from the section of
                 * the source bit field where it's located.
                 * Keep the little-endian order in the buffer.
                 * A sequence 0x01020304 will be like in the buffer,
                 *      04      03      02      01
                 *      |       |       |       |
                 *      V       V       V       V
                 *    buf[0]  buf[1]  buf[2]  buf[3]
                 */
                H5T__bit_copy(int_buf, (size_t)0, s, src.u.f.mpos, src.u.f.msize);

                /*
                 * Restore the implicit bit for mantissa if it's implied.
                 * Equivalent to mantissa |= (hsize_t)1<<src.u.f.msize.
                 */
                if (H5T_NORM_IMPLIED == src.u.f.norm)
                    H5T__bit_inc(int_buf, src.u.f.msize, 8 * buf_size - src.u.f.msize);

                /*
                 * Shift mantissa part by exponent minus mantissa size(right shift),
                 * or by mantissa size minus exponent(left shift).  Example: Sequence
                 * 10...010111, expo=20, expo-msize=-3.  Right-shift the sequence, we get
                 * 00010...10.  The last three bits were dropped.
                 */
                H5T__bit_shift(int_buf, expo - (ssize_t)src.u.f.msize, (size_t)0, buf_size * 8);

                /*
                 * If expo is less than mantissa size, the frantional value is dropped off
                 * during conversion.  Set exception type to be "truncate"
                 */
                if ((size_t)expo < src.u.f.msize && cb_struct.func)
                    truncated = true;

                /*
                 * What is the bit position for the most significant bit(MSB) of S
                 * which is set?  This is checked before converted to negative
                 * integer.
                 */
                sfirst = H5T__bit_find(int_buf, (size_t)0, 8 * buf_size, H5T_BIT_MSB, true);
                first  = (size_t)sfirst;

                if (sfirst < 0) {
                    /*
                     * The source has no bits set and must therefore be zero.
                     * Set the destination to zero - nothing to do.
                     */
                }
                else if (H5T_SGN_NONE == dst.u.i.sign) { /*destination is unsigned*/
                    /*
                     * Destination is unsigned.  Library's default way: If the source value
                     * is greater than the maximal destination value then it overflows, the
                     * destination will be set to the maximum possible value.  When the
                     * source is negative, underflow happens.  Set the destination to be
                     * zero(do nothing).  If user's exception handler is set, call it and
                     * let user handle it.
                     */
                    if (sign) {               /*source is negative*/
                        if (cb_struct.func) { /*If user's exception handler is present, use it*/
                            /*reverse order first*/
                            H5T__reverse_order(src_rev, s, src_p->shared->size,
                                               src_p->shared->u.atomic.order);
                            except_ret = (cb_struct.func)(H5T_CONV_EXCEPT_RANGE_LOW, src_id, dst_id, src_rev,
                                                          d, cb_struct.user_data);
                            if (except_ret == H5T_CONV_ABORT)
                                HGOTO_ERROR(H5E_DATATYPE, H5E_CANTCONVERT, FAIL,
                                            "can't handle conversion exception");
                            else if (except_ret == H5T_CONV_HANDLED) {
                                /*No need to reverse the order of destination because user handles it*/
                                reverse = false;
                                goto next;
                            }
                        }
                    }
                    else { /*source is positive*/
                        if (first >= dst.prec) {
                            /*overflow*/
                            if (cb_struct.func) { /*If user's exception handler is present, use it*/
                                /*reverse order first*/
                                H5T__reverse_order(src_rev, s, src_p->shared->size,
                                                   src_p->shared->u.atomic.order);
                                except_ret = (cb_struct.func)(H5T_CONV_EXCEPT_RANGE_HI, src_id, dst_id,
                                                              src_rev, d, cb_struct.user_data);
                            }

                            if (except_ret == H5T_CONV_UNHANDLED)
                                H5T__bit_set(d, dst.offset, dst.prec, true);
                            else if (except_ret == H5T_CONV_HANDLED) {
                                /*No need to reverse the order of destination because user handles it*/
                                reverse = false;
                                goto next;
                            }
                            else if (except_ret == H5T_CONV_ABORT)
                                HGOTO_ERROR(H5E_DATATYPE, H5E_CANTCONVERT, FAIL,
                                            "can't handle conversion exception");
                        }
                        else if (first < dst.prec) {
                            if (truncated &&
                                cb_struct.func) { /*If user's exception handler is present, use it*/
                                /*reverse order first*/
                                H5T__reverse_order(src_rev, s, src_p->shared->size,
                                                   src_p->shared->u.atomic.order);
                                except_ret = (cb_struct.func)(H5T_CONV_EXCEPT_TRUNCATE, src_id, dst_id,
                                                              src_rev, d, cb_struct.user_data);
                            }

                            if (except_ret == H5T_CONV_UNHANDLED)
                                /*copy source value into it if case is ignored by user handler*/
                                H5T__bit_copy(d, dst.offset, int_buf, (size_t)0, first + 1);
                            else if (except_ret == H5T_CONV_HANDLED) {
                                /*No need to reverse the order of destination because user handles it*/
                                reverse = false;
                                goto next;
                            }
                            else if (except_ret == H5T_CONV_ABORT)
                                HGOTO_ERROR(H5E_DATATYPE, H5E_CANTCONVERT, FAIL,
                                            "can't handle conversion exception");
                        }
                    }
                }
                else if (H5T_SGN_2 == dst.u.i.sign) { /*Destination is signed*/
                    if (sign) {                       /*source is negative*/
                        if (first < dst.prec - 1) {
                            if (truncated &&
                                cb_struct.func) { /*If user's exception handler is present, use it*/
                                /*reverse order first*/
                                H5T__reverse_order(src_rev, s, src_p->shared->size,
                                                   src_p->shared->u.atomic.order);
                                except_ret = (cb_struct.func)(H5T_CONV_EXCEPT_TRUNCATE, src_id, dst_id,
                                                              src_rev, d, cb_struct.user_data);
                            }

                            if (except_ret == H5T_CONV_UNHANDLED) { /*If this case ignored by user handler*/
                                /*Convert to integer representation.  Equivalent to ~(value - 1).*/
                                H5T__bit_dec(int_buf, (size_t)0, 8 * buf_size);
                                H5T__bit_neg(int_buf, (size_t)0, 8 * buf_size);

                                /*copy source value into destination*/
                                H5T__bit_copy(d, dst.offset, int_buf, (size_t)0, dst.prec - 1);
                                H5T__bit_set(d, (dst.offset + dst.prec - 1), (size_t)1, true);
                            }
                            else if (except_ret == H5T_CONV_ABORT)
                                HGOTO_ERROR(H5E_DATATYPE, H5E_CANTCONVERT, FAIL,
                                            "can't handle conversion exception");
                            else if (except_ret == H5T_CONV_HANDLED) {
                                /*No need to reverse the order of destination because user handles it*/
                                reverse = false;
                                goto next;
                            }
                        }
                        else {
                            /* if underflows and no callback, do nothing except turn on
                             * the sign bit because 0x80...00 is the biggest negative value.
                             */
                            if (cb_struct.func) { /*If user's exception handler is present, use it*/
                                /*reverse order first*/
                                H5T__reverse_order(src_rev, s, src_p->shared->size,
                                                   src_p->shared->u.atomic.order);
                                except_ret = (cb_struct.func)(H5T_CONV_EXCEPT_RANGE_LOW, src_id, dst_id,
                                                              src_rev, d, cb_struct.user_data);
                            }

                            if (except_ret == H5T_CONV_UNHANDLED)
                                H5T__bit_set(d, (dst.offset + dst.prec - 1), (size_t)1, true);
                            else if (except_ret == H5T_CONV_ABORT)
                                HGOTO_ERROR(H5E_DATATYPE, H5E_CANTCONVERT, FAIL,
                                            "can't handle conversion exception");
                            else if (except_ret == H5T_CONV_HANDLED) {
                                /*No need to reverse the order of destination because user handles it*/
                                reverse = false;
                                goto next;
                            }
                        }
                    }
                    else { /*source is positive*/
                        if (first >= dst.prec - 1) {
                            /*overflow*/
                            if (cb_struct.func) { /*If user's exception handler is present, use it*/
                                /*reverse order first*/
                                H5T__reverse_order(src_rev, s, src_p->shared->size,
                                                   src_p->shared->u.atomic.order);
                                except_ret = (cb_struct.func)(H5T_CONV_EXCEPT_RANGE_HI, src_id, dst_id,
                                                              src_rev, d, cb_struct.user_data);
                            }

                            if (except_ret == H5T_CONV_UNHANDLED)
                                H5T__bit_set(d, dst.offset, dst.prec - 1, true);
                            else if (except_ret == H5T_CONV_ABORT)
                                HGOTO_ERROR(H5E_DATATYPE, H5E_CANTCONVERT, FAIL,
                                            "can't handle conversion exception");
                            else if (except_ret == H5T_CONV_HANDLED) {
                                /*No need to reverse the order of destination because user handles it*/
                                reverse = false;
                                goto next;
                            }
                        }
                        else if (first < dst.prec - 1) {
                            if (truncated &&
                                cb_struct.func) { /*If user's exception handler is present, use it*/
                                /*reverse order first*/
                                H5T__reverse_order(src_rev, s, src_p->shared->size,
                                                   src_p->shared->u.atomic.order);
                                except_ret = (cb_struct.func)(H5T_CONV_EXCEPT_TRUNCATE, src_id, dst_id,
                                                              src_rev, d, cb_struct.user_data);
                            }

                            if (except_ret == H5T_CONV_UNHANDLED) {
                                /*copy source value into it if case is ignored by user handler*/
                                H5T__bit_copy(d, dst.offset, int_buf, (size_t)0, first + 1);
                            }
                            else if (except_ret == H5T_CONV_ABORT)
                                HGOTO_ERROR(H5E_DATATYPE, H5E_CANTCONVERT, FAIL,
                                            "can't handle conversion exception");
                            else if (except_ret == H5T_CONV_HANDLED) {
                                /*No need to reverse the order of destination because user handles it*/
                                reverse = false;
                                goto next;
                            }
                        }
                    }
                }

padding:
                /*
                 * Set padding areas in destination.
                 */
                if (dst.offset > 0) {
                    assert(H5T_PAD_ZERO == dst.lsb_pad || H5T_PAD_ONE == dst.lsb_pad);
<<<<<<< HEAD
                    H5T__bit_set(d, (size_t)0, dst.offset, (hbool_t)(H5T_PAD_ONE == dst.lsb_pad));
=======
                    H5T__bit_set(d, (size_t)0, dst.offset, (bool)(H5T_PAD_ONE == dst.lsb_pad));
>>>>>>> 07347cc5
                }
                if (dst.offset + dst.prec != 8 * dst_p->shared->size) {
                    assert(H5T_PAD_ZERO == dst.msb_pad || H5T_PAD_ONE == dst.msb_pad);
                    H5T__bit_set(d, dst.offset + dst.prec, 8 * dst_p->shared->size - (dst.offset + dst.prec),
                                 (bool)(H5T_PAD_ONE == dst.msb_pad));
                }

                /*
                 * Put the destination in the correct byte order.  See note at
                 * beginning of loop.
                 */
                if (H5T_ORDER_BE == dst.order && reverse) {
                    half_size = dst_p->shared->size / 2;
                    for (i = 0; i < half_size; i++) {
                        tmp1                             = d[dst_p->shared->size - (i + 1)];
                        d[dst_p->shared->size - (i + 1)] = d[i];
                        d[i]                             = tmp1;
                    }
                }

next:
                /*
                 * If we had used a temporary buffer for the destination then we
                 * should copy the value to the true destination buffer.
                 */
                if (d == dbuf)
                    H5MM_memcpy(dp, d, dst_p->shared->size);
                if (buf_stride) {
                    sp += direction * (ssize_t)buf_stride;
                    dp += direction * (ssize_t)buf_stride;
                }
                else {
                    sp += direction * (ssize_t)src_p->shared->size;
                    dp += direction * (ssize_t)dst_p->shared->size;
                }

                memset(int_buf, 0, buf_size);
            }

            break;

        default:
            HGOTO_ERROR(H5E_DATATYPE, H5E_UNSUPPORTED, FAIL, "unknown conversion command");
    } /* end switch */

done:
    if (int_buf)
        H5MM_xfree(int_buf);
    if (src_rev)
        H5MM_free(src_rev);

    FUNC_LEAVE_NOAPI(ret_value)
} /* end H5T__conv_f_i() */

/*-------------------------------------------------------------------------
 * Function:    H5T__conv_i_f
 *
 * Purpose:    Convert one integer type to a floating-point type.  This is
 *              the catch-all function for integer-float conversions and
 *              is probably not particularly fast.
 *
 * Return:    Non-negative on success/Negative on failure
 *
 *-------------------------------------------------------------------------
 */
herr_t
H5T__conv_i_f(hid_t src_id, hid_t dst_id, H5T_cdata_t *cdata, size_t nelmts, size_t buf_stride,
              size_t H5_ATTR_UNUSED bkg_stride, void *buf, void H5_ATTR_UNUSED *bkg)
{
    /* Traversal-related variables */
    H5T_t       *src_p;           /*source datatype        */
    H5T_t       *dst_p;           /*destination datatype        */
    H5T_atomic_t src;             /*atomic source info        */
    H5T_atomic_t dst;             /*atomic destination info    */
    int          direction;       /*forward or backward traversal    */
    size_t       elmtno;          /*element number        */
    size_t       half_size;       /*half the type size        */
    size_t       tsize;           /*type size for swapping bytes  */
    size_t       olap;            /*num overlapping elements    */
    uint8_t     *s, *sp, *d, *dp; /*source and dest traversal ptrs*/
    uint8_t     *src_rev  = NULL; /*order-reversed source buffer  */
    uint8_t      dbuf[64] = {0};  /*temp destination buffer    */
    uint8_t      tmp1, tmp2;      /*temp variables for swapping bytes*/

    /* Conversion-related variables */
    hsize_t        expo;                     /*destination exponent        */
    hsize_t        expo_max;                 /*maximal possible exponent value       */
    size_t         sign;                     /*source sign bit value         */
    bool           is_max_neg;               /*source is maximal negative value*/
    bool           do_round;                 /*whether there is roundup      */
    uint8_t       *int_buf = NULL;           /*buffer for temporary value    */
    size_t         buf_size;                 /*buffer size for temporary value */
    size_t         i;                        /*miscellaneous counters    */
    size_t         first;                    /*first bit(MSB) in an integer  */
    ssize_t        sfirst;                   /*a signed version of `first'    */
    H5T_conv_cb_t  cb_struct = {NULL, NULL}; /*conversion callback structure */
    H5T_conv_ret_t except_ret;               /*return of callback function   */
    bool           reverse;                  /*if reverse the order of destination   */
    herr_t         ret_value = SUCCEED;      /* Return value */

    FUNC_ENTER_PACKAGE

    switch (cdata->command) {
        case H5T_CONV_INIT:
            if (NULL == (src_p = (H5T_t *)H5I_object(src_id)) ||
                NULL == (dst_p = (H5T_t *)H5I_object(dst_id)))
                HGOTO_ERROR(H5E_ARGS, H5E_BADTYPE, FAIL, "not a datatype");
            src = src_p->shared->u.atomic;
            dst = dst_p->shared->u.atomic;
            if (H5T_ORDER_LE != dst.order && H5T_ORDER_BE != dst.order && H5T_ORDER_VAX != dst.order)
                HGOTO_ERROR(H5E_DATATYPE, H5E_UNSUPPORTED, FAIL, "unsupported byte order");
            if (dst_p->shared->size > sizeof(dbuf))
                HGOTO_ERROR(H5E_DATATYPE, H5E_UNSUPPORTED, FAIL, "destination size is too large");
            if (8 * sizeof(expo) - 1 < src.u.f.esize)
                HGOTO_ERROR(H5E_DATATYPE, H5E_UNSUPPORTED, FAIL, "exponent field is too large");
            cdata->need_bkg = H5T_BKG_NO;
            break;

        case H5T_CONV_FREE:
            break;

        case H5T_CONV_CONV:
            /* Get the datatypes */
            if (NULL == (src_p = (H5T_t *)H5I_object(src_id)) ||
                NULL == (dst_p = (H5T_t *)H5I_object(dst_id)))
                HGOTO_ERROR(H5E_ARGS, H5E_BADTYPE, FAIL, "not a datatype");
            src = src_p->shared->u.atomic;
            dst = dst_p->shared->u.atomic;

            /*
             * Do we process the values from beginning to end or vice versa? Also,
             * how many of the elements have the source and destination areas
             * overlapping?
             */
            if (src_p->shared->size == dst_p->shared->size || buf_stride) {
                sp = dp   = (uint8_t *)buf;
                direction = 1;
                olap      = nelmts;
            }
            else if (src_p->shared->size >= dst_p->shared->size) {
                double olap_d =
                    ceil((double)(dst_p->shared->size) / (double)(src_p->shared->size - dst_p->shared->size));
                olap = (size_t)olap_d;
                sp = dp   = (uint8_t *)buf;
                direction = 1;
            }
            else {
                double olap_d =
                    ceil((double)(src_p->shared->size) / (double)(dst_p->shared->size - src_p->shared->size));
                olap      = (size_t)olap_d;
                sp        = (uint8_t *)buf + (nelmts - 1) * src_p->shared->size;
                dp        = (uint8_t *)buf + (nelmts - 1) * dst_p->shared->size;
                direction = -1;
            }

            /* Allocate enough space for the buffer holding temporary
             * converted value
             */
            buf_size = (src.prec > dst.u.f.msize ? src.prec : dst.u.f.msize) / 8 + 1;
            int_buf  = (uint8_t *)H5MM_calloc(buf_size);

            /* Get conversion exception callback property */
            if (H5CX_get_dt_conv_cb(&cb_struct) < 0)
                HGOTO_ERROR(H5E_DATATYPE, H5E_CANTGET, FAIL, "unable to get conversion exception callback");

            /* Allocate space for order-reversed source buffer */
            src_rev = (uint8_t *)H5MM_calloc(src_p->shared->size);

            /* The conversion loop */
            for (elmtno = 0; elmtno < nelmts; elmtno++) {
                /* Set these variables to default */
                except_ret = H5T_CONV_UNHANDLED;
                reverse    = true;

                /* Make sure these variables are reset to 0. */
                sign       = 0; /*source sign bit value         */
                is_max_neg = 0; /*source is maximal negative value*/
                do_round   = 0; /*whether there is roundup      */
                sfirst     = 0;

                /*
                 * If the source and destination buffers overlap then use a
                 * temporary buffer for the destination.
                 */
                if (direction > 0) {
                    s = sp;
                    d = elmtno < olap ? dbuf : dp;
                }
                else {
                    s = sp;
                    d = elmtno + olap >= nelmts ? dbuf : dp;
                }
#ifndef NDEBUG
                /* I don't quite trust the overlap calculations yet --rpm */
                if (d == dbuf) {
                    assert((dp >= sp && dp < sp + src_p->shared->size) ||
                           (sp >= dp && sp < dp + dst_p->shared->size));
                }
                else {
                    assert((dp < sp && dp + dst_p->shared->size <= sp) ||
                           (sp < dp && sp + src_p->shared->size <= dp));
                }
#endif

                /* Put the data in little endian order so our loops aren't so
                 * complicated.  We'll do all the conversion stuff assuming
                 * little endian and then we'll fix the order at the end.
                 */
                if (H5T_ORDER_BE == src.order) {
                    half_size = src_p->shared->size / 2;
                    for (i = 0; i < half_size; i++) {
                        tmp1                             = s[src_p->shared->size - (i + 1)];
                        s[src_p->shared->size - (i + 1)] = s[i];
                        s[i]                             = tmp1;
                    }
                }

                /* Zero-set all destination bits*/
                H5T__bit_set(d, dst.offset, dst.prec, false);

                /* Copy source into a temporary buffer */
                H5T__bit_copy(int_buf, (size_t)0, s, src.offset, src.prec);

                /* Find the sign bit value of the source */
                if (H5T_SGN_2 == src.u.i.sign)
                    sign = (size_t)H5T__bit_get_d(int_buf, src.prec - 1, (size_t)1);

                /* What is the bit position(starting from 0 as first one) for the most significant
                 * bit(MSB) of S which is set?
                 */
                if (H5T_SGN_2 == src.u.i.sign) {
                    sfirst = H5T__bit_find(int_buf, (size_t)0, src.prec - 1, H5T_BIT_MSB, true);
                    if (sign && sfirst < 0)
                        /* The case 0x80...00, which is negative with maximal value */
                        is_max_neg = 1;
                }
                else if (H5T_SGN_NONE == src.u.i.sign)
                    sfirst = H5T__bit_find(int_buf, (size_t)0, src.prec, H5T_BIT_MSB, true);

                /* Handle special cases here.  Integer is zero */
                if (!sign && sfirst < 0)
                    goto padding;

                /* Convert source integer if it's negative */
                if (H5T_SGN_2 == src.u.i.sign && sign) {
                    if (!is_max_neg) {
                        /* Equivalent to ~(i - 1) */
                        H5T__bit_dec(int_buf, (size_t)0, buf_size * 8);
                        H5T__bit_neg(int_buf, (size_t)0, buf_size * 8);
                        sfirst = H5T__bit_find(int_buf, (size_t)0, src.prec - 1, H5T_BIT_MSB, true);
                    }
                    else {
                        /* If it's maximal negative number 0x80...000, treat it as if it overflowed
                         * (create a carry) to help conversion.  i.e. a character type number 0x80
                         * is treated as 0x100.
                         */
                        sfirst     = (ssize_t)(src.prec - 1);
                        is_max_neg = 0;
                    }
                    if (sfirst < 0)
                        HGOTO_ERROR(H5E_DATATYPE, H5E_CANTCONVERT, FAIL, "zero bit not found");

                    /* Sign bit has been negated if bit vector isn't 0x80...00.  Set all bits in front of
                     * sign bit to 0 in the temporary buffer because they're all negated from the previous
                     * step.
                     */
                    H5T__bit_set(int_buf, src.prec, (buf_size * 8) - src.prec, 0);

                    /* Set sign bit in destination */
                    H5T__bit_set_d(d, dst.u.f.sign, (size_t)1, (hsize_t)sign);
                } /* end if */

                first = (size_t)sfirst;

                /* Calculate the true destination exponent by adjusting according to
                 * the destination exponent bias.  Implied and non-implied normalization
                 * should be the same.
                 */
                if (H5T_NORM_NONE == dst.u.f.norm || H5T_NORM_IMPLIED == dst.u.f.norm) {
                    expo = first + dst.u.f.ebias;
                }
                else {
                    HGOTO_ERROR(H5E_DATATYPE, H5E_CANTCONVERT, FAIL,
                                "normalization method not implemented yet");
                }

                /* Handle mantissa part here */
                if (H5T_NORM_IMPLIED == dst.u.f.norm) {
                    /* Imply first bit */
                    H5T__bit_set(int_buf, first, (size_t)1, 0);
                }
                else if (H5T_NORM_NONE == dst.u.f.norm) {
                    first++;
                }

                /* Roundup for mantissa */
                if (first > dst.u.f.msize) {
                    /* If the bit sequence is bigger than the mantissa part, there'll be some
                     * precision loss.  Let user's handler deal with the case if it's present
                     */
                    if (cb_struct.func) {
                        H5T__reverse_order(src_rev, s, src_p->shared->size,
                                           src_p->shared->u.atomic.order); /*reverse order first*/
                        except_ret = (cb_struct.func)(H5T_CONV_EXCEPT_PRECISION, src_id, dst_id, src_rev, d,
                                                      cb_struct.user_data);
                    }

                    if (except_ret == H5T_CONV_HANDLED) {
                        reverse = false;
                        goto padding;
                    }
                    else if (except_ret == H5T_CONV_ABORT)
                        HGOTO_ERROR(H5E_DATATYPE, H5E_CANTCONVERT, FAIL, "can't handle conversion exception");

                    /* If user's exception handler does deal with it, we do it by dropping off the
                     * extra bits at the end and do rounding.  If we have .50...0(decimal) after radix
                     * point, we do roundup when the least significant digit before radix is odd, we do
                     * rounddown if it's even.
                     */

                    /* Check 1st dropoff bit, see if it's set. */
                    if (H5T__bit_get_d(int_buf, ((first - dst.u.f.msize) - 1), (size_t)1)) {
                        /* Check all bits after 1st dropoff bit, see if any of them is set. */
                        if (((first - dst.u.f.msize) - 1) > 0 &&
                            H5T__bit_get_d(int_buf, (size_t)0, ((first - dst.u.f.msize) - 1)))
                            do_round = 1;
                        else { /* The .50...0 case */
                            /* Check if the least significant bit is odd. */
                            if (H5T__bit_get_d(int_buf, (first - dst.u.f.msize), (size_t)1))
                                do_round = 1;
                        }
                    }

                    /* Right shift to drop off extra bits */
                    H5T__bit_shift(int_buf, (ssize_t)(dst.u.f.msize - first), (size_t)0, buf_size * 8);

                    if (do_round) {
                        H5T__bit_inc(int_buf, (size_t)0, buf_size * 8);
                        do_round = 0;

                        /* If integer is like 0x0ff...fff and we need to round up the
                         * last f, we get 0x100...000.  Treat this special case here.
                         */
                        if (H5T__bit_get_d(int_buf, dst.u.f.msize, (size_t)1)) {
                            if (H5T_NORM_IMPLIED == dst.u.f.norm) {
                                /* The bit at this 1's position was impled already, so this
                                 * number should be 0x200...000.  We need to increment the
                                 * exponent in this case.
                                 */
                                expo++;
                            }
                            else if (H5T_NORM_NONE == dst.u.f.norm) {
                                /* Right shift 1 bit to let the carried 1 fit in the mantissa,
                                 * and increment exponent by 1.
                                 */
                                H5T__bit_shift(int_buf, (ssize_t)-1, (size_t)0, buf_size * 8);
                                expo++;
                            }
                        }
                    }
                }
                else {
                    /* The bit sequence can fit mantissa part.  Left shift to fit in from high-order of
                     * bit position. */
                    H5T__bit_shift(int_buf, (ssize_t)(dst.u.f.msize - first), (size_t)0, dst.u.f.msize);
                }

                /* Check if the exponent is too big */
                expo_max = (hsize_t)(pow(2.0, (double)dst.u.f.esize) - 1);

                if (expo > expo_max) {    /*overflows*/
                    if (cb_struct.func) { /*user's exception handler.  Reverse back source order*/
                        H5T__reverse_order(src_rev, s, src_p->shared->size,
                                           src_p->shared->u.atomic.order); /*reverse order first*/
                        except_ret = (cb_struct.func)(H5T_CONV_EXCEPT_RANGE_HI, src_id, dst_id, src_rev, d,
                                                      cb_struct.user_data);

                        if (except_ret == H5T_CONV_ABORT)
                            HGOTO_ERROR(H5E_DATATYPE, H5E_CANTCONVERT, FAIL,
                                        "can't handle conversion exception");
                        else if (except_ret == H5T_CONV_HANDLED) {
                            reverse = false;
                            goto padding;
                        }
                    }
                    else {
                        /*make destination infinity by setting exponent to maximal number and
                         *mantissa to zero.*/
                        expo = expo_max;
                        memset(int_buf, 0, buf_size);
                    }
                }

                if (except_ret == H5T_CONV_UNHANDLED) {
                    /* Set exponent in destination */
                    H5T__bit_set_d(d, dst.u.f.epos, dst.u.f.esize, expo);

                    /* Copy mantissa into destination */
                    H5T__bit_copy(d, dst.u.f.mpos, int_buf, (size_t)0,
                                  (buf_size * 8) > dst.u.f.msize ? dst.u.f.msize : buf_size * 8);
                }

padding:
                /*
                 * Set padding areas in destination.
                 */
                if (dst.offset > 0) {
                    assert(H5T_PAD_ZERO == dst.lsb_pad || H5T_PAD_ONE == dst.lsb_pad);
<<<<<<< HEAD
                    H5T__bit_set(d, (size_t)0, dst.offset, (hbool_t)(H5T_PAD_ONE == dst.lsb_pad));
=======
                    H5T__bit_set(d, (size_t)0, dst.offset, (bool)(H5T_PAD_ONE == dst.lsb_pad));
>>>>>>> 07347cc5
                }
                if (dst.offset + dst.prec != 8 * dst_p->shared->size) {
                    assert(H5T_PAD_ZERO == dst.msb_pad || H5T_PAD_ONE == dst.msb_pad);
                    H5T__bit_set(d, dst.offset + dst.prec, 8 * dst_p->shared->size - (dst.offset + dst.prec),
                                 (bool)(H5T_PAD_ONE == dst.msb_pad));
                }

                /*
                 * Put the destination in the correct byte order.  See note at
                 * beginning of loop.
                 */
                if (H5T_ORDER_BE == dst.order && reverse) {
                    half_size = dst_p->shared->size / 2;
                    for (i = 0; i < half_size; i++) {
                        uint8_t tmp                      = d[dst_p->shared->size - (i + 1)];
                        d[dst_p->shared->size - (i + 1)] = d[i];
                        d[i]                             = tmp;
                    }
                }
                else if (H5T_ORDER_VAX == dst.order && reverse) {
                    tsize = dst_p->shared->size;
                    assert(0 == tsize % 2);

                    for (i = 0; i < tsize; i += 4) {
                        tmp1 = d[i];
                        tmp2 = d[i + 1];

                        d[i]     = d[(tsize - 2) - i];
                        d[i + 1] = d[(tsize - 1) - i];

                        d[(tsize - 2) - i] = tmp1;
                        d[(tsize - 1) - i] = tmp2;
                    }
                }

                /*
                 * If we had used a temporary buffer for the destination then we
                 * should copy the value to the true destination buffer.
                 */
                if (d == dbuf)
                    H5MM_memcpy(dp, d, dst_p->shared->size);
                if (buf_stride) {
                    sp += direction * (ssize_t)buf_stride;
                    dp += direction * (ssize_t)buf_stride;
                }
                else {
                    sp += direction * (ssize_t)src_p->shared->size;
                    dp += direction * (ssize_t)dst_p->shared->size;
                }

                memset(int_buf, 0, buf_size);
            }

            break;

        default:
            HGOTO_ERROR(H5E_DATATYPE, H5E_UNSUPPORTED, FAIL, "unknown conversion command");
    } /* end switch */

done:
    if (int_buf)
        H5MM_xfree(int_buf);
    if (src_rev)
        H5MM_free(src_rev);

    FUNC_LEAVE_NOAPI(ret_value)
} /* end H5T__conv_i_f() */

/*-------------------------------------------------------------------------
 * Function:    H5T__reverse_order
 *
 * Purpose:    Internal assisting function to reverse the order of
 *              a sequence of byte when it's big endian or VAX order.
 *              The byte sequence simulates the endian order.
 *
 * Return:      Success:        A pointer to the reversed byte sequence
 *
 *              Failure:        Null
 *
 *-------------------------------------------------------------------------
 */
static herr_t
H5T__reverse_order(uint8_t *rev, uint8_t *s, size_t size, H5T_order_t order)
{
    size_t i;

    FUNC_ENTER_PACKAGE_NOERR

    assert(s);
    assert(size);

    if (H5T_ORDER_VAX == order) {
        for (i = 0; i < size; i += 2) {
            rev[i]     = s[(size - 2) - i];
            rev[i + 1] = s[(size - 1) - i];
        }
    }
    else if (H5T_ORDER_BE == order) {
        for (i = 0; i < size; i++)
            rev[size - (i + 1)] = s[i];
    }
    else {
        for (i = 0; i < size; i++)
            rev[i] = s[i];
    }

    FUNC_LEAVE_NOAPI(SUCCEED)
}

/*-------------------------------------------------------------------------
 * Function:    H5T_reclaim
 *
 * Purpose: Frees the buffers allocated for storing variable-length data
 *          in memory. Only frees the VL data in the selection defined in the
 *          dataspace.
 *
 * Return:  Non-negative on success/Negative on failure
 *
 *-------------------------------------------------------------------------
 */
herr_t
H5T_reclaim(hid_t type_id, H5S_t *space, void *buf)
{
    H5T_t                *type;             /* Datatype */
    H5S_sel_iter_op_t     dset_op;          /* Operator for iteration */
    H5T_vlen_alloc_info_t vl_alloc_info;    /* VL allocation info */
    herr_t                ret_value = FAIL; /* Return value */

    FUNC_ENTER_NOAPI_NOINIT

    /* Check args */
    assert(H5I_DATATYPE == H5I_get_type(type_id));
    assert(space);
    assert(buf);

    if (NULL == (type = (H5T_t *)H5I_object_verify(type_id, H5I_DATATYPE)))
        HGOTO_ERROR(H5E_ARGS, H5E_BADTYPE, FAIL, "not an valid base datatype");

    /* Get the allocation info */
    if (H5CX_get_vlen_alloc_info(&vl_alloc_info) < 0)
        HGOTO_ERROR(H5E_DATATYPE, H5E_CANTGET, FAIL, "unable to retrieve VL allocation info");

    /* Call H5S_select_iterate with args, etc. */
    dset_op.op_type  = H5S_SEL_ITER_OP_LIB;
    dset_op.u.lib_op = H5T_reclaim_cb;

    ret_value = H5S_select_iterate(buf, type, space, &dset_op, &vl_alloc_info);

done:
    FUNC_LEAVE_NOAPI(ret_value)
} /* end H5T_reclaim() */

/*-------------------------------------------------------------------------
 * Function:    H5T_reclaim_cb
 *
 * Purpose: Iteration callback to reclaim conversion allocated memory for a
 *          buffer element.
 *
 * Return:  Non-negative on success/Negative on failure
 *
 *-------------------------------------------------------------------------
 */
herr_t
H5T_reclaim_cb(void *elem, const H5T_t *dt, unsigned H5_ATTR_UNUSED ndim, const hsize_t H5_ATTR_UNUSED *point,
               void *op_data)
{
    herr_t ret_value = SUCCEED; /* Return value */

    FUNC_ENTER_NOAPI_NOINIT

    /* Sanity check */
    assert(elem);
    assert(dt);

    if (dt->shared->type == H5T_REFERENCE) {
        if (H5T__ref_reclaim(elem, dt) < 0)
            HGOTO_ERROR(H5E_DATATYPE, H5E_CANTFREE, FAIL, "can't reclaim ref elements");
    }
    else {
        assert(op_data);

        /* Allow vlen reclaim to recurse into that routine */
        if (H5T__vlen_reclaim(elem, dt, (H5T_vlen_alloc_info_t *)op_data) < 0)
            HGOTO_ERROR(H5E_DATATYPE, H5E_CANTFREE, FAIL, "can't reclaim vlen elements");
    }

done:
    FUNC_LEAVE_NOAPI(ret_value)
} /* end H5T_reclaim_cb() */<|MERGE_RESOLUTION|>--- conflicted
+++ resolved
@@ -2036,20 +2036,12 @@
                 H5T_t *type;
 
                 type = H5T_copy(src->shared->u.compnd.memb[i].type, H5T_COPY_ALL);
-<<<<<<< HEAD
-                tid  = H5I_register(H5I_DATATYPE, type, FALSE);
-=======
                 tid  = H5I_register(H5I_DATATYPE, type, false);
->>>>>>> 07347cc5
                 assert(tid >= 0);
                 priv->src_memb_id[i] = tid;
 
                 type = H5T_copy(dst->shared->u.compnd.memb[src2dst[i]].type, H5T_COPY_ALL);
-<<<<<<< HEAD
-                tid  = H5I_register(H5I_DATATYPE, type, FALSE);
-=======
                 tid  = H5I_register(H5I_DATATYPE, type, false);
->>>>>>> 07347cc5
                 assert(tid >= 0);
                 priv->dst_memb_id[src2dst[i]] = tid;
             } /* end if */
@@ -4769,11 +4761,7 @@
                  */
                 if (dst.offset > 0) {
                     assert(H5T_PAD_ZERO == dst.lsb_pad || H5T_PAD_ONE == dst.lsb_pad);
-<<<<<<< HEAD
-                    H5T__bit_set(d, (size_t)0, dst.offset, (hbool_t)(H5T_PAD_ONE == dst.lsb_pad));
-=======
                     H5T__bit_set(d, (size_t)0, dst.offset, (bool)(H5T_PAD_ONE == dst.lsb_pad));
->>>>>>> 07347cc5
                 }
                 if (dst.offset + dst.prec != 8 * dst_p->shared->size) {
                     assert(H5T_PAD_ZERO == dst.msb_pad || H5T_PAD_ONE == dst.msb_pad);
@@ -8454,11 +8442,7 @@
                  */
                 if (dst.offset > 0) {
                     assert(H5T_PAD_ZERO == dst.lsb_pad || H5T_PAD_ONE == dst.lsb_pad);
-<<<<<<< HEAD
-                    H5T__bit_set(d, (size_t)0, dst.offset, (hbool_t)(H5T_PAD_ONE == dst.lsb_pad));
-=======
                     H5T__bit_set(d, (size_t)0, dst.offset, (bool)(H5T_PAD_ONE == dst.lsb_pad));
->>>>>>> 07347cc5
                 }
                 if (dst.offset + dst.prec != 8 * dst_p->shared->size) {
                     assert(H5T_PAD_ZERO == dst.msb_pad || H5T_PAD_ONE == dst.msb_pad);
@@ -8867,11 +8851,7 @@
                  */
                 if (dst.offset > 0) {
                     assert(H5T_PAD_ZERO == dst.lsb_pad || H5T_PAD_ONE == dst.lsb_pad);
-<<<<<<< HEAD
-                    H5T__bit_set(d, (size_t)0, dst.offset, (hbool_t)(H5T_PAD_ONE == dst.lsb_pad));
-=======
                     H5T__bit_set(d, (size_t)0, dst.offset, (bool)(H5T_PAD_ONE == dst.lsb_pad));
->>>>>>> 07347cc5
                 }
                 if (dst.offset + dst.prec != 8 * dst_p->shared->size) {
                     assert(H5T_PAD_ZERO == dst.msb_pad || H5T_PAD_ONE == dst.msb_pad);
