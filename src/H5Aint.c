--- conflicted
+++ resolved
@@ -776,8 +776,7 @@
     if(H5T_lock(dt, FALSE) < 0)
         HGOTO_ERROR(H5E_DATATYPE, H5E_CANTINIT, FAIL, "unable to lock transient datatype")
 
-    /* Create an atom */
-<<<<<<< HEAD
+
     if(H5T_committed(dt)) {
         /* If this is a committed datatype, we need to recreate the
            two level IDs, where the VOL object is a copy of the
@@ -789,10 +788,6 @@
         if((ret_value = H5I_register(H5I_DATATYPE, dt, TRUE)) < 0)
             HGOTO_ERROR(H5E_ATOM, H5E_CANTREGISTER, FAIL, "unable to register datatype")
     }
-=======
-    if((ret_value = H5I_register(H5I_DATATYPE, dt, TRUE)) < 0)
-        HGOTO_ERROR(H5E_ATOM, H5E_CANTREGISTER, FAIL, "unable to register datatype")
->>>>>>> 1ebce1bf
 
 done:
     if(ret_value < 0) {
@@ -873,11 +868,7 @@
     size_t              copy_len, nbytes;
     ssize_t		ret_value;
 
-<<<<<<< HEAD
-    FUNC_ENTER_NOAPI(FAIL)
-=======
     FUNC_ENTER_NOAPI_NOERR
->>>>>>> 1ebce1bf
 
     /* get the real attribute length */
     nbytes = HDstrlen(attr->shared->name);
@@ -918,13 +909,7 @@
 herr_t
 H5A_get_info(const H5A_t *attr, H5A_info_t *ainfo)
 {
-<<<<<<< HEAD
-    herr_t ret_value = SUCCEED;         /* Return value */
-
-    FUNC_ENTER_NOAPI(FAIL)
-=======
     FUNC_ENTER_NOAPI_NOERR
->>>>>>> 1ebce1bf
 
     /* Check args */
     HDassert(attr);
@@ -942,11 +927,7 @@
         ainfo->corder = attr->shared->crt_idx;
     } /* end else */
 
-<<<<<<< HEAD
-    FUNC_LEAVE_NOAPI(ret_value)
-=======
     FUNC_LEAVE_NOAPI(SUCCEED)
->>>>>>> 1ebce1bf
 } /* end H5A_get_info() */
 
 @@ -1145,21 +1126,13 @@
 {
     H5O_loc_t *ret_value;   /* Return value */
 
-<<<<<<< HEAD
-    FUNC_ENTER_NOAPI(NULL)
-=======
     FUNC_ENTER_NOAPI_NOERR
->>>>>>> 1ebce1bf
 
     HDassert(attr);
 
     /* Set return value */
     ret_value = &(attr->oloc);
 
-<<<<<<< HEAD
-done:
-=======
->>>>>>> 1ebce1bf
     FUNC_LEAVE_NOAPI(ret_value)
 } /* end H5A_oloc() */
 
@@ -1185,21 +1158,13 @@
 {
     H5G_name_t *ret_value;   /* Return value */
 
-<<<<<<< HEAD
-    FUNC_ENTER_NOAPI(NULL)
-=======
     FUNC_ENTER_NOAPI_NOERR
->>>>>>> 1ebce1bf
 
     HDassert(attr);
 
     /* Set return value */
     ret_value=&(attr->path);
 
-<<<<<<< HEAD
-done:
-=======
->>>>>>> 1ebce1bf
     FUNC_LEAVE_NOAPI(ret_value)
 } /* end H5A_nameof() */
 
@@ -1223,21 +1188,13 @@
 {
     H5T_t *ret_value;   /* Return value */
 
-<<<<<<< HEAD
-    FUNC_ENTER_NOAPI(NULL)
-=======
     FUNC_ENTER_NOAPI_NOERR
->>>>>>> 1ebce1bf
 
     HDassert(attr);
 
     /* Set return value */
     ret_value = attr->shared->dt;
 
-<<<<<<< HEAD
-done:
-=======
->>>>>>> 1ebce1bf
     FUNC_LEAVE_NOAPI(ret_value)
 } /* end H5A_type() */
 
