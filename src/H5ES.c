--- conflicted
+++ resolved
@@ -91,11 +91,7 @@
         HGOTO_ERROR(H5E_EVENTSET, H5E_CANTCREATE, H5I_INVALID_HID, "can't create event set");
 
     /* Register the new event set to get an ID for it */
-<<<<<<< HEAD
-    if ((ret_value = H5I_register(H5I_EVENTSET, es, TRUE)) < 0)
-=======
     if ((ret_value = H5I_register(H5I_EVENTSET, es, true)) < 0)
->>>>>>> 07347cc5
         HGOTO_ERROR(H5E_EVENTSET, H5E_CANTREGISTER, H5I_INVALID_HID, "can't register event set");
 
 done:
