/* * * * * * * * * * * * * * * * * * * * * * * * * * * * * * * * * * * * * * *
 * Copyright by The HDF Group.                                               *
 * All rights reserved.                                                      *
 *                                                                           *
 * This file is part of HDF5.  The full HDF5 copyright notice, including     *
 * terms governing use, modification, and redistribution, is contained in    *
 * the COPYING file, which can be found at the root of the source code       *
 * distribution tree, or in https://www.hdfgroup.org/licenses.               *
 * If you do not have access to either file, you may request a copy from     *
 * help@hdfgroup.org.                                                        *
 * * * * * * * * * * * * * * * * * * * * * * * * * * * * * * * * * * * * * * */

/*
 * Module Info: This module contains the functionality for reference
 *      datatypes in the H5T interface.
 */

#include "H5Tmodule.h" /* This source code file is part of the H5T module */
#define H5F_FRIEND     /*suppress error about including H5Fpkg   */
#define H5R_FRIEND     /*suppress error about including H5Rpkg   */

#include "H5private.h"   /* Generic Functions                        */
#include "H5CXprivate.h" /* API Contexts                             */
#include "H5Eprivate.h"  /* Error handling                           */
#include "H5Iprivate.h"  /* IDs                                      */
#include "H5Fpkg.h"      /* File                                     */
#include "H5MMprivate.h" /* Memory management                        */
#include "H5Rpkg.h"      /* References                               */
#include "H5Tpkg.h"      /* Datatypes                                */

#include "H5VLnative_private.h" /* Native VOL connector                     */

/****************/
/* Local Macros */
/****************/

#define H5T_REF_MEM_SIZE         (H5R_REF_BUF_SIZE)
#define H5T_REF_OBJ_MEM_SIZE     (H5R_OBJ_REF_BUF_SIZE)
#define H5T_REF_DSETREG_MEM_SIZE (H5R_DSET_REG_REF_BUF_SIZE)

#define H5T_REF_OBJ_DISK_SIZE(f)     (H5F_SIZEOF_ADDR(f))
#define H5T_REF_DSETREG_DISK_SIZE(f) (H5HG_HEAP_ID_SIZE(f))

/* Debug */
// #define H5T_REF_DEBUG
#ifdef H5T_REF_DEBUG
#define H5T_REF_LOG_DEBUG(...)                                                                               \
    do {                                                                                                     \
        fprintf(stdout, " # %s(): ", __func__);                                                              \
        fprintf(stdout, __VA_ARGS__);                                                                        \
        fprintf(stdout, "\n");                                                                               \
        fflush(stdout);                                                                                      \
    } while (0)
#else
#define H5T_REF_LOG_DEBUG(...)                                                                               \
    do {                                                                                                     \
    } while (0)
#endif

/******************/
/* Local Typedefs */
/******************/

/* For region compatibility support */
struct H5Tref_dsetreg {
    H5O_token_t token; /* Object token */
    H5S_t      *space; /* Dataspace */
};

/********************/
/* Local Prototypes */
/********************/

static herr_t H5T__ref_mem_isnull(const H5VL_object_t *src_file, const void *src_buf, bool *isnull);
static herr_t H5T__ref_mem_setnull(H5VL_object_t *dst_file, void *dst_buf, void *bg_buf);
static size_t H5T__ref_mem_getsize(H5VL_object_t *src_file, const void *src_buf, size_t src_size,
                                   H5VL_object_t *dst_file, bool *dst_copy);
static herr_t H5T__ref_mem_read(H5VL_object_t *src_file, const void *src_buf, size_t src_size,
                                H5VL_object_t *dst_file, void *dst_buf, size_t dst_size);
static herr_t H5T__ref_mem_write(H5VL_object_t *src_file, const void *src_buf, size_t src_size,
                                 H5R_type_t src_type, H5VL_object_t *dst_file, void *dst_buf, size_t dst_size,
                                 void *bg_buf);

static herr_t H5T__ref_disk_isnull(const H5VL_object_t *src_file, const void *src_buf, bool *isnull);
static herr_t H5T__ref_disk_setnull(H5VL_object_t *dst_file, void *dst_buf, void *bg_buf);
static size_t H5T__ref_disk_getsize(H5VL_object_t *src_file, const void *src_buf, size_t src_size,
                                    H5VL_object_t *dst_file, bool *dst_copy);
static herr_t H5T__ref_disk_read(H5VL_object_t *src_file, const void *src_buf, size_t src_size,
                                 H5VL_object_t *dst_file, void *dst_buf, size_t dst_size);
static herr_t H5T__ref_disk_write(H5VL_object_t *src_file, const void *src_buf, size_t src_size,
                                  H5R_type_t src_type, H5VL_object_t *dst_file, void *dst_buf,
                                  size_t dst_size, void *bg_buf);

/* For compatibility */
static herr_t H5T__ref_obj_disk_isnull(const H5VL_object_t *src_file, const void *src_buf, bool *isnull);
static size_t H5T__ref_obj_disk_getsize(H5VL_object_t *src_file, const void *src_buf, size_t src_size,
                                        H5VL_object_t *dst_file, bool *dst_copy);
static herr_t H5T__ref_obj_disk_read(H5VL_object_t *src_file, const void *src_buf, size_t src_size,
                                     H5VL_object_t *dst_file, void *dst_buf, size_t dst_size);

static herr_t H5T__ref_dsetreg_disk_isnull(const H5VL_object_t *src_file, const void *src_buf, bool *isnull);
static size_t H5T__ref_dsetreg_disk_getsize(H5VL_object_t *src_file, const void *src_buf, size_t src_size,
                                            H5VL_object_t *dst_file, bool *dst_copy);
static herr_t H5T__ref_dsetreg_disk_read(H5VL_object_t *src_file, const void *src_buf, size_t src_size,
                                         H5VL_object_t *dst_file, void *dst_buf, size_t dst_size);

/*******************/
/* Local Variables */
/*******************/

/* Class for reference in memory */
static const H5T_ref_class_t H5T_ref_mem_g = {
    H5T__ref_mem_isnull,  /* 'isnull' */
    H5T__ref_mem_setnull, /* 'setnull' */
    H5T__ref_mem_getsize, /* 'getsize' */
    H5T__ref_mem_read,    /* 'read' */
    H5T__ref_mem_write    /* 'write' */
};

static const H5T_ref_class_t H5T_ref_disk_g = {
    H5T__ref_disk_isnull,  /* 'isnull' */
    H5T__ref_disk_setnull, /* 'setnull' */
    H5T__ref_disk_getsize, /* 'getsize' */
    H5T__ref_disk_read,    /* 'read' */
    H5T__ref_disk_write    /* 'write' */
};

static const H5T_ref_class_t H5T_ref_obj_disk_g = {
    H5T__ref_obj_disk_isnull,  /* 'isnull' */
    NULL,                      /* 'setnull' */
    H5T__ref_obj_disk_getsize, /* 'getsize' */
    H5T__ref_obj_disk_read,    /* 'read' */
    NULL                       /* 'write' */
};

static const H5T_ref_class_t H5T_ref_dsetreg_disk_g = {
    H5T__ref_dsetreg_disk_isnull,  /* 'isnull' */
    NULL,                          /* 'setnull' */
    H5T__ref_dsetreg_disk_getsize, /* 'getsize' */
    H5T__ref_dsetreg_disk_read,    /* 'read' */
    NULL                           /* 'write' */
};

/*-------------------------------------------------------------------------
 * Function: H5T__ref_set_loc
 *
 * Purpose:	Sets the location of a reference datatype to be either on disk
 *          or in memory
 *
 * Return:
 *  One of two values on success:
 *      true - If the location of any reference types changed
 *      false - If the location of any reference types is the same
 *  Negative value is returned on failure
 *
 *-------------------------------------------------------------------------
 */
htri_t
H5T__ref_set_loc(H5T_t *dt, H5VL_object_t *file, H5T_loc_t loc)
{
    htri_t ret_value = false; /* Indicate success, but no location change */

    FUNC_ENTER_PACKAGE
    H5T_REF_LOG_DEBUG("loc=%d", (int)loc);

    assert(dt);
    /* f is NULL when loc == H5T_LOC_MEMORY */
    assert(loc >= H5T_LOC_BADLOC && loc < H5T_LOC_MAXLOC);

    /* Only change the location if it's different */
    if (loc == dt->shared->u.atomic.u.r.loc && file == dt->shared->u.atomic.u.r.file)
<<<<<<< HEAD
        HGOTO_DONE(FALSE);
=======
        HGOTO_DONE(false);
>>>>>>> 07347cc5

    switch (loc) {
        case H5T_LOC_MEMORY: /* Memory based reference datatype */

            /* NB. We allow for the file to be non-NULL when doing
             * memory-to-memory conversion */

            /* Mark this type as being stored in memory */
            dt->shared->u.atomic.u.r.loc = H5T_LOC_MEMORY;

            /* Release owned file */
            if (dt->shared->owned_vol_obj) {
                if (H5VL_free_object(dt->shared->owned_vol_obj) < 0)
                    HGOTO_ERROR(H5E_REFERENCE, H5E_CANTCLOSEOBJ, FAIL, "unable to close owned VOL object");
                dt->shared->owned_vol_obj = NULL;
            } /* end if */

            /* Reset file ID (since this reference is in memory) */
            dt->shared->u.atomic.u.r.file = file; /* file is NULL */

            if (dt->shared->u.atomic.u.r.opaque) {
                /* Size in memory, disk size is different */
                dt->shared->size          = H5T_REF_MEM_SIZE;
                dt->shared->u.atomic.prec = 8 * dt->shared->size;

                /* Set up the function pointers to access the reference in memory */
                dt->shared->u.atomic.u.r.cls = &H5T_ref_mem_g;
            } /* end if */
            else if (dt->shared->u.atomic.u.r.rtype == H5R_OBJECT1) {
                /* Size in memory, disk size is different */
                dt->shared->size          = H5T_REF_OBJ_MEM_SIZE;
                dt->shared->u.atomic.prec = 8 * dt->shared->size;

                /* Unused for now */
                dt->shared->u.atomic.u.r.cls = NULL;
            } /* end else-if */
            else if (dt->shared->u.atomic.u.r.rtype == H5R_DATASET_REGION1) {
                /* Size in memory, disk size is different */
                dt->shared->size          = H5T_REF_DSETREG_MEM_SIZE;
                dt->shared->u.atomic.prec = 8 * dt->shared->size;

                /* Unused for now */
                dt->shared->u.atomic.u.r.cls = NULL;
            } /* end else-if */
            else
                HGOTO_ERROR(H5E_DATATYPE, H5E_BADTYPE, FAIL, "invalid location");
            break;

        case H5T_LOC_DISK: /* Disk based reference datatype */
            assert(file);

            /* Mark this type as being stored on disk */
            dt->shared->u.atomic.u.r.loc = H5T_LOC_DISK;

            /* Set file pointer (since this reference is on disk) */
            dt->shared->u.atomic.u.r.file = file;

            /* dt now owns a reference to file */
            if (H5T_own_vol_obj(dt, file) < 0)
                HGOTO_ERROR(H5E_REFERENCE, H5E_CANTINIT, FAIL, "can't give ownership of VOL object");

            if (dt->shared->u.atomic.u.r.rtype == H5R_OBJECT1) {
                H5F_t *f;

#ifndef NDEBUG
                {
                    bool is_native = false; /* Whether the file is using the native VOL connector */

                    /* Check if using native VOL connector */
                    if (H5VL_object_is_native(file, &is_native) < 0)
                        HGOTO_ERROR(H5E_REFERENCE, H5E_CANTGET, FAIL,
                                    "can't query if file uses native VOL connector");

                    /* Must use native VOL connector for this operation */
                    assert(is_native);
                }
#endif /* NDEBUG */

                /* Retrieve file from VOL object */
                if (NULL == (f = (H5F_t *)H5VL_object_data(file)))
                    HGOTO_ERROR(H5E_ARGS, H5E_BADTYPE, FAIL, "invalid VOL object");

                /* Size on disk, memory size is different */
                dt->shared->size          = H5T_REF_OBJ_DISK_SIZE(f);
                dt->shared->u.atomic.prec = 8 * dt->shared->size;

                /* Set up the function pointers to access the reference in memory */
                dt->shared->u.atomic.u.r.cls = &H5T_ref_obj_disk_g;
            } /* end if */
            else if (dt->shared->u.atomic.u.r.rtype == H5R_DATASET_REGION1) {
                H5F_t *f;

#ifndef NDEBUG
                {
                    bool is_native = false; /* Whether the file is using the native VOL connector */

                    /* Check if using native VOL connector */
                    if (H5VL_object_is_native(file, &is_native) < 0)
                        HGOTO_ERROR(H5E_REFERENCE, H5E_CANTGET, FAIL,
                                    "can't query if file uses native VOL connector");

                    /* Must use native VOL connector for this operation */
                    assert(is_native);
                }
#endif /* NDEBUG */

                /* Retrieve file from VOL object */
                if (NULL == (f = (H5F_t *)H5VL_object_data(file)))
                    HGOTO_ERROR(H5E_ARGS, H5E_BADTYPE, FAIL, "invalid VOL object");

                /* Size on disk, memory size is different */
                dt->shared->size          = H5T_REF_DSETREG_DISK_SIZE(f);
                dt->shared->u.atomic.prec = 8 * dt->shared->size;

                /* Set up the function pointers to access the reference in memory */
                dt->shared->u.atomic.u.r.cls = &H5T_ref_dsetreg_disk_g;
            } /* end else-if */
            else {
                H5VL_file_cont_info_t cont_info = {H5VL_CONTAINER_INFO_VERSION, 0, 0, 0};
                H5VL_file_get_args_t  vol_cb_args; /* Arguments to VOL callback */
                size_t                ref_encode_size;
                H5R_ref_priv_t        fixed_ref;

                /* Set up VOL callback arguments */
                vol_cb_args.op_type                 = H5VL_FILE_GET_CONT_INFO;
                vol_cb_args.args.get_cont_info.info = &cont_info;

                /* Get container info */
                if (H5VL_file_get(file, &vol_cb_args, H5P_DATASET_XFER_DEFAULT, H5_REQUEST_NULL) < 0)
                    HGOTO_ERROR(H5E_DATATYPE, H5E_CANTGET, FAIL, "unable to get container info");

                /* Retrieve min encode size (when references have no vlen part) */
                memset(&fixed_ref, 0, sizeof(fixed_ref));
                fixed_ref.type       = (int8_t)H5R_OBJECT2;
                fixed_ref.token_size = (uint8_t)cont_info.token_size;
                if (H5R__encode(NULL, &fixed_ref, NULL, &ref_encode_size, 0) < 0)
                    HGOTO_ERROR(H5E_REFERENCE, H5E_CANTGET, FAIL, "can't get encode size");

                /* Size on disk, memory size is different */
                dt->shared->size =
                    MAX(sizeof(uint32_t) + H5R_ENCODE_HEADER_SIZE + cont_info.blob_id_size, ref_encode_size);
                dt->shared->u.atomic.prec = 8 * dt->shared->size;

                /* Set up the function pointers to access the information on
                 * disk. Region and attribute references are stored identically
                 * on disk, so use the same functions.
                 */
                dt->shared->u.atomic.u.r.cls = &H5T_ref_disk_g;
            }
            break;

        case H5T_LOC_BADLOC:
            /* Allow undefined location. In H5Odtype.c, H5O_dtype_decode sets undefined
             * location for reference type and leaves it for the caller to decide.
             */
            dt->shared->u.atomic.u.r.loc = H5T_LOC_BADLOC;

            /* Reset file pointer */
            dt->shared->u.atomic.u.r.file = NULL;

            /* Reset the function pointers */
            dt->shared->u.atomic.u.r.cls = NULL;

            break;

        case H5T_LOC_MAXLOC: /* MAXLOC is invalid */
        default:
            HGOTO_ERROR(H5E_DATATYPE, H5E_BADRANGE, FAIL, "invalid reference datatype location");
    } /* end switch */

    /* Indicate that the location changed */
    ret_value = true;

done:
    FUNC_LEAVE_NOAPI(ret_value)
} /* end H5T__ref_set_loc() */

/*-------------------------------------------------------------------------
 * Function:    H5T__ref_mem_isnull
 *
 * Purpose: Check if it's a NULL / uninitialized reference.
 *
 * Return:  Non-negative on success/Negative on failure
 *
 *-------------------------------------------------------------------------
 */
static herr_t
H5T__ref_mem_isnull(const H5VL_object_t H5_ATTR_UNUSED *src_file, const void *src_buf, bool *isnull)
{
    const unsigned char zeros[H5T_REF_MEM_SIZE] = {0};
    herr_t              ret_value               = SUCCEED;

    FUNC_ENTER_PACKAGE_NOERR
    H5T_REF_LOG_DEBUG("");

    /* Check parameters */
    assert(src_buf);
    assert(isnull);

<<<<<<< HEAD
    *isnull = (0 == memcmp(src_buf, zeros, H5T_REF_MEM_SIZE)) ? TRUE : FALSE;
=======
    *isnull = (0 == memcmp(src_buf, zeros, H5T_REF_MEM_SIZE)) ? true : false;
>>>>>>> 07347cc5

    FUNC_LEAVE_NOAPI(ret_value)
} /* end H5T__ref_mem_isnull() */

/*-------------------------------------------------------------------------
 * Function:    H5T__ref_mem_setnull
 *
 * Purpose: Set a reference as NULL / uninitialized.
 *
 * Return:  Non-negative on success/Negative on failure
 *
 *-------------------------------------------------------------------------
 */
static herr_t
H5T__ref_mem_setnull(H5VL_object_t H5_ATTR_UNUSED *dst_file, void *dst_buf, H5_ATTR_UNUSED void *bg_buf)
{
    herr_t ret_value = SUCCEED;

    FUNC_ENTER_PACKAGE_NOERR
    H5T_REF_LOG_DEBUG("");

    memset(dst_buf, 0, H5T_REF_MEM_SIZE);

    FUNC_LEAVE_NOAPI(ret_value)
} /* end H5T__ref_mem_setnull() */

/*-------------------------------------------------------------------------
 * Function:	H5T__ref_mem_getsize
 *
 * Purpose:	Retrieves the size of a memory based reference.
 *
 * Return:	Non-negative on success/zero on failure
 *
 *-------------------------------------------------------------------------
 */
static size_t
H5T__ref_mem_getsize(H5VL_object_t H5_ATTR_UNUSED *src_file, const void *src_buf,
                     size_t H5_ATTR_UNUSED src_size, H5VL_object_t *dst_file, bool *dst_copy)
{
    H5VL_object_t        *vol_obj = NULL; /* VOL object for src ref's location */
    const H5R_ref_priv_t *src_ref = (const H5R_ref_priv_t *)src_buf;
    char                 *file_name_buf_dyn =
        NULL; /* Pointer to dynamically allocated buffer for file name, if static buffer is too small */
    unsigned flags     = 0; /* References flags */
    size_t   ret_value = 0; /* Return value */

    FUNC_ENTER_PACKAGE
    H5T_REF_LOG_DEBUG("");

    /* Sanity check */
    assert(src_buf);
    assert(src_size == H5T_REF_MEM_SIZE);

    if (NULL != dst_file) {
        bool files_equal = true; /* Whether src & dst references are in same file */

        /* Retrieve VOL object */
        if (NULL == (vol_obj = H5VL_vol_object(src_ref->loc_id)))
            HGOTO_ERROR(H5E_ARGS, H5E_BADTYPE, 0, "invalid location identifier");

        /* Set external flag if referenced file is not destination file */
        if (H5VL_file_is_same(vol_obj, dst_file, &files_equal) < 0)
            HGOTO_ERROR(H5E_REFERENCE, H5E_CANTCOMPARE, 0, "can't check if files are equal");
        flags |= !files_equal ? H5R_IS_EXTERNAL : 0;
    }

    /* Force re-calculating encoding size if any flags are set */
    if (flags || !src_ref->encode_size) {
        H5VL_file_get_args_t vol_cb_args;               /* Arguments to VOL callback */
        char                *file_name = NULL;          /* Actual file name */
        char                 file_name_buf_static[256]; /* File name */
        size_t               file_name_len = 0;         /* Length of file name */

        /* Pass the correct encoding version for the selection depending on the
         * file libver bounds, this is later retrieved in H5S hyper encode */
        if (src_ref->type == (int8_t)H5R_DATASET_REGION2) {
            bool is_native = false; /* Whether the dest. file is using the native VOL connector */

            /* Check if using native VOL connector */
            if (H5VL_object_is_native(dst_file, &is_native) < 0)
                HGOTO_ERROR(H5E_REFERENCE, H5E_CANTGET, 0, "can't query if file uses native VOL connector");

            /* Set the file's libver bounds if using the native VOL connector */
            if (is_native) {
                H5F_t *dst_f; /* Native file struct */

                if (NULL == (dst_f = (H5F_t *)H5VL_object_data(dst_file)))
                    HGOTO_ERROR(H5E_ARGS, H5E_BADTYPE, 0, "invalid VOL object");
                H5CX_set_libver_bounds(dst_f);
            } /* end if */
            else
                H5CX_set_libver_bounds(NULL);
        } /* end if */

        /* Set up VOL callback arguments */
        vol_cb_args.op_type                     = H5VL_FILE_GET_NAME;
        vol_cb_args.args.get_name.type          = H5I_FILE;
        vol_cb_args.args.get_name.buf_size      = sizeof(file_name_buf_static);
        vol_cb_args.args.get_name.buf           = file_name_buf_static;
        vol_cb_args.args.get_name.file_name_len = &file_name_len;

        /* Get file name */
        if (H5VL_file_get(vol_obj, &vol_cb_args, H5P_DATASET_XFER_DEFAULT, NULL) < 0)
            HGOTO_ERROR(H5E_REFERENCE, H5E_CANTGET, 0, "can't get file name");

        /* Check if we need to allocate a buffer for the file name */
        if (file_name_len >= sizeof(file_name_buf_static)) {
            /* Allocate file name buffer */
            if (NULL == (file_name_buf_dyn = H5MM_malloc(file_name_len + 1)))
                HGOTO_ERROR(H5E_REFERENCE, H5E_CANTALLOC, 0, "can't allocate space for file name");

            /* Update VOL callback arguments */
            vol_cb_args.args.get_name.buf_size = file_name_len + 1;
            vol_cb_args.args.get_name.buf      = file_name_buf_dyn;

            /* Get file name again */
            if (H5VL_file_get(vol_obj, &vol_cb_args, H5P_DATASET_XFER_DEFAULT, NULL) < 0)
                HGOTO_ERROR(H5E_REFERENCE, H5E_CANTGET, 0, "can't get file name");

            file_name = file_name_buf_dyn;
        } /* end if */
        else
            file_name = file_name_buf_static;

        /* Determine encoding size */
        if (H5R__encode(file_name, src_ref, NULL, &ret_value, flags) < 0)
            HGOTO_ERROR(H5E_REFERENCE, H5E_CANTENCODE, 0, "unable to determine encoding size");
    } /* end if */
    else {
        /* Can do a direct copy and skip blob decoding */
        if (src_ref->type == (int8_t)H5R_OBJECT2)
            *dst_copy = true;

        /* Get cached encoding size */
        ret_value = src_ref->encode_size;
    } /* end else */

done:
    H5MM_xfree(file_name_buf_dyn);

    FUNC_LEAVE_NOAPI(ret_value)
} /* end H5T__ref_mem_getsize() */

/*-------------------------------------------------------------------------
 * Function:	H5T__ref_mem_read
 *
 * Purpose:	"Reads" the memory based reference into a buffer
 *
 * Return:	Non-negative on success/Negative on failure
 *
 *-------------------------------------------------------------------------
 */
static herr_t
H5T__ref_mem_read(H5VL_object_t H5_ATTR_UNUSED *src_file, const void *src_buf, size_t H5_ATTR_UNUSED src_size,
                  H5VL_object_t *dst_file, void *dst_buf, size_t dst_size)
{
    H5VL_object_t        *vol_obj; /* VOL object for src ref's location */
    const H5R_ref_priv_t *src_ref     = (const H5R_ref_priv_t *)src_buf;
    bool                  files_equal = true; /* Whether src & dst references are in same file */
    char                 *file_name   = NULL; /* Actual file name */
    char                  file_name_buf_static[256] = {'\0'}; /* File name */
    char                 *file_name_buf_dyn =
        NULL; /* Pointer to dynamically allocated buffer for file name, if static buffer is too small */
    unsigned flags     = 0;       /* References flags */
    herr_t   ret_value = SUCCEED; /* Return value */

    FUNC_ENTER_PACKAGE
    H5T_REF_LOG_DEBUG("");

    /* Sanity check */
    assert(src_buf);
    assert(src_size == H5T_REF_MEM_SIZE);
    assert(dst_buf);
    assert(dst_size);

    /* Memory-to-memory conversion to support vlen conversion */
    if (NULL == dst_file) {
        H5MM_memcpy(dst_buf, src_buf, dst_size);
        HGOTO_DONE(ret_value);
    }

    /* Retrieve VOL object */
    if (NULL == (vol_obj = H5VL_vol_object(src_ref->loc_id)))
        HGOTO_ERROR(H5E_ARGS, H5E_BADTYPE, 0, "invalid location identifier");

    /* Set external flag if referenced file is not destination file */
    if (H5VL_file_is_same(vol_obj, dst_file, &files_equal) < 0)
        HGOTO_ERROR(H5E_REFERENCE, H5E_CANTCOMPARE, FAIL, "can't check if files are equal");
    flags |= !files_equal ? H5R_IS_EXTERNAL : 0;

    /* Pass the correct encoding version for the selection depending on the
     * file libver bounds, this is later retrieved in H5S hyper encode */
    if (src_ref->type == (int8_t)H5R_DATASET_REGION2) {
        bool is_native = false; /* Whether the dest. file is using the native VOL connector */

        /* Check if using native VOL connector */
        if (H5VL_object_is_native(dst_file, &is_native) < 0)
            HGOTO_ERROR(H5E_REFERENCE, H5E_CANTGET, 0, "can't query if file uses native VOL connector");

        /* Set the file's libver bounds if using the native VOL connector */
        if (is_native) {
            H5F_t *dst_f;

            if (NULL == (dst_f = (H5F_t *)H5VL_object_data(dst_file)))
                HGOTO_ERROR(H5E_ARGS, H5E_BADTYPE, 0, "invalid VOL object");
            H5CX_set_libver_bounds(dst_f);
        } /* end if */
        else
            H5CX_set_libver_bounds(NULL);
    } /* end if */

    /* Get file name (if external reference) */
    if (flags) {
        H5VL_file_get_args_t vol_cb_args;       /* Arguments to VOL callback */
        size_t               file_name_len = 0; /* Length of file name */

        /* Set up VOL callback arguments */
        vol_cb_args.op_type                     = H5VL_FILE_GET_NAME;
        vol_cb_args.args.get_name.type          = H5I_FILE;
        vol_cb_args.args.get_name.buf_size      = sizeof(file_name_buf_static);
        vol_cb_args.args.get_name.buf           = file_name_buf_static;
        vol_cb_args.args.get_name.file_name_len = &file_name_len;

        /* Get file name */
        if (H5VL_file_get(vol_obj, &vol_cb_args, H5P_DATASET_XFER_DEFAULT, NULL) < 0)
            HGOTO_ERROR(H5E_REFERENCE, H5E_CANTGET, 0, "can't get file name");

        /* Check if we need to allocate a buffer for the file name */
        if (file_name_len >= sizeof(file_name_buf_static)) {
            /* Allocate file name buffer */
            if (NULL == (file_name_buf_dyn = H5MM_malloc(file_name_len + 1)))
                HGOTO_ERROR(H5E_REFERENCE, H5E_CANTALLOC, 0, "can't allocate space for file name");

            /* Update VOL callback arguments */
            vol_cb_args.args.get_name.buf_size = file_name_len + 1;
            vol_cb_args.args.get_name.buf      = file_name_buf_dyn;

            /* Get file name again */
            if (H5VL_file_get(vol_obj, &vol_cb_args, H5P_DATASET_XFER_DEFAULT, NULL) < 0)
                HGOTO_ERROR(H5E_REFERENCE, H5E_CANTGET, 0, "can't get file name");

            file_name = file_name_buf_dyn;
        } /* end if */
        else
            file_name = file_name_buf_static;
    } /* end if */

    /* Encode reference */
    if (H5R__encode(file_name, src_ref, (unsigned char *)dst_buf, &dst_size, flags) < 0)
        HGOTO_ERROR(H5E_REFERENCE, H5E_CANTENCODE, FAIL, "Cannot encode reference");

done:
    H5MM_xfree(file_name_buf_dyn);

    FUNC_LEAVE_NOAPI(ret_value)
} /* end H5T__ref_mem_read() */

/*-------------------------------------------------------------------------
 * Function:	H5T__ref_mem_write
 *
 * Purpose:	"Writes" the memory reference from a buffer
 *
 * Return:	Non-negative on success/Negative on failure
 *
 *-------------------------------------------------------------------------
 */
static herr_t
H5T__ref_mem_write(H5VL_object_t *src_file, const void *src_buf, size_t src_size, H5R_type_t src_type,
                   H5VL_object_t H5_ATTR_UNUSED *dst_file, void *dst_buf,
                   size_t H5_ATTR_NDEBUG_UNUSED dst_size, void H5_ATTR_UNUSED *bg_buf)
{
    H5F_t          *src_f   = NULL;
    hid_t           file_id = H5I_INVALID_HID;
    H5R_ref_priv_t *dst_ref = (H5R_ref_priv_t *)dst_buf;
    H5R_ref_priv_t  tmp_ref; /* Temporary reference to decode into */
    herr_t          ret_value = SUCCEED;

    FUNC_ENTER_PACKAGE
    H5T_REF_LOG_DEBUG("");

    /* Sanity check */
    assert(src_buf);
    assert(src_size);
    assert(dst_buf);
    assert(dst_size == H5T_REF_MEM_SIZE);
    HDcompile_assert(sizeof(*dst_ref) == sizeof(tmp_ref));

    /* Memory-to-memory conversion to support vlen conversion */
    if (NULL == src_file) {
        H5MM_memcpy(dst_buf, src_buf, src_size);
        HGOTO_DONE(ret_value);
    }

#ifndef NDEBUG
    if ((src_type == H5R_OBJECT1) || (src_type == H5R_DATASET_REGION1)) {
        bool is_native = false; /* Whether the src file is using the native VOL connector */

        /* Check if using native VOL connector */
        if (H5VL_object_is_native(src_file, &is_native) < 0)
            HGOTO_ERROR(H5E_REFERENCE, H5E_CANTGET, FAIL, "can't query if file uses native VOL connector");

        /* Must use native VOL connector for this operation */
        assert(is_native);
    }
#endif /* NDEBUG */

    /* Retrieve file from VOL object */
    if (NULL == (src_f = (H5F_t *)H5VL_object_data(src_file)))
        HGOTO_ERROR(H5E_ARGS, H5E_BADTYPE, FAIL, "invalid VOL object");

    /* Make sure reference buffer is correctly initialized */
    memset(&tmp_ref, 0, sizeof(tmp_ref));

    switch (src_type) {
        case H5R_OBJECT1: {
            size_t token_size = H5F_SIZEOF_ADDR(src_f);

            if (H5R__create_object((const H5O_token_t *)src_buf, token_size, &tmp_ref) < 0)
                HGOTO_ERROR(H5E_REFERENCE, H5E_CANTCREATE, FAIL, "unable to create object reference");
        } break;

        case H5R_DATASET_REGION1: {
            const struct H5Tref_dsetreg *src_reg    = (const struct H5Tref_dsetreg *)src_buf;
            size_t                       token_size = H5F_SIZEOF_ADDR(src_f);

            if (H5R__create_region(&src_reg->token, token_size, src_reg->space, &tmp_ref) < 0)
                HGOTO_ERROR(H5E_REFERENCE, H5E_CANTCREATE, FAIL, "unable to create region reference");

            /* create_region creates its internal copy of the space */
            if (H5S_close(src_reg->space) < 0)
                HGOTO_ERROR(H5E_REFERENCE, H5E_CANTFREE, FAIL, "Cannot close dataspace");
        } break;

        case H5R_DATASET_REGION2:
            /* Pass the correct encoding version for the selection depending on the
             * file libver bounds, this is later retrieved in H5S hyper decode */
            H5CX_set_libver_bounds(src_f);
            /* FALLTHROUGH */
            H5_ATTR_FALLTHROUGH
        case H5R_OBJECT2:
        case H5R_ATTR:
            /* Decode reference */
            if (H5R__decode((const unsigned char *)src_buf, &src_size, &tmp_ref) < 0)
                HGOTO_ERROR(H5E_REFERENCE, H5E_CANTDECODE, FAIL, "Cannot decode reference");
            break;

        case H5R_BADTYPE:
        case H5R_MAXTYPE:
        default:
            assert("unknown reference type" && 0);
            HGOTO_ERROR(H5E_REFERENCE, H5E_UNSUPPORTED, FAIL, "internal error (unknown reference type)");
    } /* end switch */

    /* If no filename set, this is not an external reference */
    if (NULL == H5R_REF_FILENAME(&tmp_ref)) {
        /* TODO temporary hack to retrieve file object */
<<<<<<< HEAD
        if ((file_id = H5F_get_file_id(src_file, H5I_FILE, FALSE)) < 0)
            HGOTO_ERROR(H5E_ARGS, H5E_BADTYPE, FAIL, "not a file or file object");

        /* Attach loc ID to reference and hold reference to it, this is a
         * user exposed reference so set app_ref to TRUE. */
        if (H5R__set_loc_id(&tmp_ref, file_id, TRUE, TRUE) < 0)
=======
        if ((file_id = H5F_get_file_id(src_file, H5I_FILE, false)) < 0)
            HGOTO_ERROR(H5E_ARGS, H5E_BADTYPE, FAIL, "not a file or file object");

        /* Attach loc ID to reference and hold reference to it, this is a
         * user exposed reference so set app_ref to true. */
        if (H5R__set_loc_id(&tmp_ref, file_id, true, true) < 0)
>>>>>>> 07347cc5
            HGOTO_ERROR(H5E_REFERENCE, H5E_CANTSET, FAIL, "unable to attach location id to reference");
    } /* end if */

    /* Set output info */
<<<<<<< HEAD
    memcpy(dst_ref, &tmp_ref, sizeof(tmp_ref));
=======
    H5MM_memcpy(dst_ref, &tmp_ref, sizeof(tmp_ref));
>>>>>>> 07347cc5

done:
    if ((file_id != H5I_INVALID_HID) && (H5I_dec_ref(file_id) < 0))
        HDONE_ERROR(H5E_REFERENCE, H5E_CANTDEC, FAIL, "unable to decrement refcount on location id");
    FUNC_LEAVE_NOAPI(ret_value)
} /* end H5T__ref_mem_write() */

/*-------------------------------------------------------------------------
 * Function:    H5T__ref_disk_isnull
 *
 * Purpose: Check if it's a NULL / uninitialized reference.
 *
 * Return:  Non-negative on success/Negative on failure
 *
 *-------------------------------------------------------------------------
 */
/*
 * It is the correct thing to do to have the reference buffer
 * be const-qualified here, but the VOL "blob specific" routine
 * needs a non-const pointer since an operation might modify
 * the "blob". Disable this warning here (at least temporarily)
 * for this reason.
 */
H5_GCC_CLANG_DIAG_OFF("cast-qual")
static herr_t
H5T__ref_disk_isnull(const H5VL_object_t *src_file, const void *src_buf, bool *isnull)
{
    const uint8_t *p = (const uint8_t *)src_buf;
    H5R_type_t     ref_type;
    herr_t         ret_value = SUCCEED;

    FUNC_ENTER_PACKAGE
    H5T_REF_LOG_DEBUG("");

    /* Check parameters */
    assert(src_file);
    assert(src_buf);
    assert(isnull);

    /* Try to check encoded reference type */
    ref_type = (H5R_type_t)*p++;
    if (ref_type) {
        /* This is a valid reference */
        *isnull = false;
    }
    else {
        H5VL_blob_specific_args_t vol_cb_args; /* Arguments to VOL callback */

        /* Skip the size / header */
        p = (const uint8_t *)src_buf + H5R_ENCODE_HEADER_SIZE + sizeof(uint32_t);

        /* Set up VOL callback arguments */
        vol_cb_args.op_type             = H5VL_BLOB_ISNULL;
        vol_cb_args.args.is_null.isnull = isnull;

        /* Check if blob ID is "nil" */
        if (H5VL_blob_specific(src_file, (void *)p, &vol_cb_args) < 0)
            HGOTO_ERROR(H5E_DATATYPE, H5E_CANTGET, FAIL, "unable to check if a blob ID is 'nil'");
    }

done:
    FUNC_LEAVE_NOAPI(ret_value)
} /* end H5T__ref_disk_isnull() */
H5_GCC_CLANG_DIAG_ON("cast-qual")

/*-------------------------------------------------------------------------
 * Function:    H5T__ref_disk_setnull
 *
 * Purpose: Set a reference as NULL / uninitialized.
 *
 * Return:  Non-negative on success/Negative on failure
 *
 *-------------------------------------------------------------------------
 */
static herr_t
H5T__ref_disk_setnull(H5VL_object_t *dst_file, void *dst_buf, void *bg_buf)
{
    H5VL_blob_specific_args_t vol_cb_args; /* Arguments to VOL callback */
    uint8_t                  *q         = (uint8_t *)dst_buf;
    uint8_t                  *p_bg      = (uint8_t *)bg_buf;
    herr_t                    ret_value = SUCCEED;

    FUNC_ENTER_PACKAGE
    H5T_REF_LOG_DEBUG("");

    assert(dst_file);
    assert(dst_buf);

    /* TODO Should get rid of bg stuff */
    if (p_bg) {
        /* Skip the size / header */
        p_bg += (sizeof(uint32_t) + H5R_ENCODE_HEADER_SIZE);

        /* Set up VOL callback arguments */
        vol_cb_args.op_type = H5VL_BLOB_DELETE;

        /* Remove blob for old data */
        if (H5VL_blob_specific(dst_file, (void *)p_bg, &vol_cb_args) < 0)
            HGOTO_ERROR(H5E_DATATYPE, H5E_CANTREMOVE, FAIL, "unable to delete blob");
    } /* end if */

    /* Copy header manually so that it does not get encoded into the blob */
    memset(q, 0, H5R_ENCODE_HEADER_SIZE);
    q += H5R_ENCODE_HEADER_SIZE;

    /* Set the size */
    UINT32ENCODE(q, 0);

    /* Set up VOL callback arguments */
    vol_cb_args.op_type = H5VL_BLOB_SETNULL;

    /* Set blob ID to "nil" */
    if (H5VL_blob_specific(dst_file, q, &vol_cb_args) < 0)
        HGOTO_ERROR(H5E_DATATYPE, H5E_CANTSET, FAIL, "unable to set a blob ID to 'nil'");

done:
    FUNC_LEAVE_NOAPI(ret_value)
} /* end H5T__ref_disk_setnull() */

/*-------------------------------------------------------------------------
 * Function:	H5T__ref_disk_getsize
 *
 * Purpose:	Retrieves the length of a disk based reference.
 *
 * Return:	Non-negative value (cannot fail)
 *
 *-------------------------------------------------------------------------
 */
static size_t
H5T__ref_disk_getsize(H5VL_object_t H5_ATTR_UNUSED *src_file, const void *src_buf, size_t src_size,
                      H5VL_object_t H5_ATTR_UNUSED *dst_file, bool *dst_copy)
{
    const uint8_t *p = (const uint8_t *)src_buf;
    unsigned       flags;
    H5R_type_t     ref_type;
    size_t         ret_value = 0;

    FUNC_ENTER_PACKAGE
    H5T_REF_LOG_DEBUG("");

    assert(src_buf);

    /* Set reference type */
    ref_type = (H5R_type_t)*p++;
    if (ref_type <= H5R_BADTYPE || ref_type >= H5R_MAXTYPE)
        HGOTO_ERROR(H5E_ARGS, H5E_BADVALUE, 0, "invalid reference type");

    /* Set flags */
    flags = (unsigned)*p++;

    if (!(flags & H5R_IS_EXTERNAL) && (ref_type == H5R_OBJECT2)) {
        /* Can do a direct copy and skip blob decoding */
        *dst_copy = true;

        ret_value = src_size;
    } /* end if */
    else {
        /* Retrieve encoded data size */
        UINT32DECODE(p, ret_value);

        /* Add size of the header */
        ret_value += H5R_ENCODE_HEADER_SIZE;
    } /* end else */

done:
    FUNC_LEAVE_NOAPI(ret_value)
} /* end H5T__ref_disk_getsize() */

/*-------------------------------------------------------------------------
 * Function:	H5T__ref_disk_read
 *
 * Purpose:	Reads the disk based reference into a buffer
 *
 * Return:	Non-negative on success/Negative on failure
 *
 *-------------------------------------------------------------------------
 */
static herr_t
H5T__ref_disk_read(H5VL_object_t *src_file, const void *src_buf, size_t H5_ATTR_NDEBUG_UNUSED src_size,
                   H5VL_object_t H5_ATTR_UNUSED *dst_file, void *dst_buf, size_t dst_size)
{
    const uint8_t *p         = (const uint8_t *)src_buf;
    uint8_t       *q         = (uint8_t *)dst_buf;
    size_t         blob_size = dst_size;
    herr_t         ret_value = SUCCEED;

    FUNC_ENTER_PACKAGE
    H5T_REF_LOG_DEBUG("");

    assert(src_file);
    assert(src_buf);
    assert(dst_buf);
    assert(dst_size);

    /* Copy header manually */
    H5MM_memcpy(q, p, H5R_ENCODE_HEADER_SIZE);
    p += H5R_ENCODE_HEADER_SIZE;
    q += H5R_ENCODE_HEADER_SIZE;
    blob_size -= H5R_ENCODE_HEADER_SIZE;

    /* Skip the size */
    p += sizeof(uint32_t);
    assert(src_size > (H5R_ENCODE_HEADER_SIZE + sizeof(uint32_t)));

    /* Retrieve blob */
    if (H5VL_blob_get(src_file, p, q, blob_size, NULL) < 0)
        HGOTO_ERROR(H5E_DATATYPE, H5E_CANTGET, FAIL, "unable to get blob");

done:
    FUNC_LEAVE_NOAPI(ret_value)
} /* end H5T__ref_disk_read() */

/*-------------------------------------------------------------------------
 * Function:	H5T__ref_disk_write
 *
 * Purpose:	Writes the disk based reference from a buffer
 *
 * Return:	Non-negative on success/Negative on failure
 *
 *-------------------------------------------------------------------------
 */
static herr_t
H5T__ref_disk_write(H5VL_object_t H5_ATTR_UNUSED *src_file, const void *src_buf, size_t src_size,
                    H5R_type_t H5_ATTR_UNUSED src_type, H5VL_object_t *dst_file, void *dst_buf,
                    size_t H5_ATTR_NDEBUG_UNUSED dst_size, void *bg_buf)
{
    const uint8_t *p         = (const uint8_t *)src_buf;
    uint8_t       *q         = (uint8_t *)dst_buf;
    uint8_t       *p_bg      = (uint8_t *)bg_buf;
    herr_t         ret_value = SUCCEED;

    FUNC_ENTER_PACKAGE
    H5T_REF_LOG_DEBUG("");

    assert(src_buf);
    assert(src_size);
    assert(dst_file);
    assert(dst_buf);

    /* TODO Should get rid of bg stuff */
    if (p_bg) {
        H5VL_blob_specific_args_t vol_cb_args; /* Arguments to VOL callback */

        /* Skip the size / header */
        p_bg += (sizeof(uint32_t) + H5R_ENCODE_HEADER_SIZE);

#ifndef NDEBUG
        size_t p_buf_size_left = dst_size;
        assert(p_buf_size_left > (sizeof(uint32_t) + H5R_ENCODE_HEADER_SIZE));
#endif

        /* Set up VOL callback arguments */
        vol_cb_args.op_type = H5VL_BLOB_DELETE;

        /* Remove blob for old data */
        if (H5VL_blob_specific(dst_file, (void *)p_bg, &vol_cb_args) < 0)
            HGOTO_ERROR(H5E_DATATYPE, H5E_CANTREMOVE, FAIL, "unable to delete blob");
    } /* end if */

    /* Copy header manually so that it does not get encoded into the blob */
    H5MM_memcpy(q, p, H5R_ENCODE_HEADER_SIZE);
    p += H5R_ENCODE_HEADER_SIZE;
    q += H5R_ENCODE_HEADER_SIZE;
    src_size -= H5R_ENCODE_HEADER_SIZE;

#ifndef NDEBUG
    {
        size_t buf_size_left = dst_size - sizeof(uint32_t);
        assert(buf_size_left > sizeof(uint32_t));
    }
#endif

    /* Set the size */
    UINT32ENCODE(q, src_size);

    /* Store blob */
    if (H5VL_blob_put(dst_file, p, src_size, q, NULL) < 0)
        HGOTO_ERROR(H5E_DATATYPE, H5E_CANTSET, FAIL, "unable to put blob");

done:
    FUNC_LEAVE_NOAPI(ret_value)
} /* end H5T__ref_disk_write() */

/*-------------------------------------------------------------------------
 * Function:    H5T__ref_obj_disk_isnull
 *
 * Purpose: Check if it's a NULL / uninitialized reference.
 *
 * Return:  Non-negative on success/Negative on failure
 *
 *-------------------------------------------------------------------------
 */
static herr_t
H5T__ref_obj_disk_isnull(const H5VL_object_t *src_file, const void *src_buf, bool *isnull)
{
    H5F_t         *src_f;
    const uint8_t *p = (const uint8_t *)src_buf;
    haddr_t        addr;
    herr_t         ret_value = SUCCEED;

    FUNC_ENTER_PACKAGE
    H5T_REF_LOG_DEBUG("");

    /* Check parameters */
    assert(src_file);
    assert(src_buf);
    assert(isnull);

#ifndef NDEBUG
    {
        bool is_native = false; /* Whether the src file is using the native VOL connector */

        /* Check if using native VOL connector */
        if (H5VL_object_is_native(src_file, &is_native) < 0)
            HGOTO_ERROR(H5E_REFERENCE, H5E_CANTGET, FAIL, "can't query if file uses native VOL connector");

        /* Must use native VOL connector for this operation */
        assert(is_native);
    }
#endif /* NDEBUG */

    /* Retrieve file from VOL object */
    if (NULL == (src_f = (H5F_t *)H5VL_object_data(src_file)))
        HGOTO_ERROR(H5E_ARGS, H5E_BADTYPE, FAIL, "invalid VOL object");

    /* Get the object address */
    H5F_addr_decode(src_f, &p, &addr);

    /* Check if heap address is 'nil' */
    *isnull = (addr == 0) ? true : false;

done:
    FUNC_LEAVE_NOAPI(ret_value)
} /* end H5T__ref_obj_disk_isnull() */

/*-------------------------------------------------------------------------
 * Function:    H5T__ref_obj_disk_getsize
 *
 * Purpose: Retrieves the length of a disk based reference.
 *
 * Return:  Non-negative value (cannot fail)
 *
 *-------------------------------------------------------------------------
 */
static size_t
H5T__ref_obj_disk_getsize(H5VL_object_t *src_file, const void H5_ATTR_UNUSED *src_buf,
                          size_t H5_ATTR_UNUSED src_size, H5VL_object_t H5_ATTR_UNUSED *dst_file,
                          bool H5_ATTR_UNUSED *dst_copy)
{
    H5F_t *src_f;
    size_t ret_value = 0;

    FUNC_ENTER_PACKAGE
    H5T_REF_LOG_DEBUG("");

    assert(src_file);
    assert(src_buf);

#ifndef NDEBUG
    {
        bool is_native = false; /* Whether the src file is using the native VOL connector */

        /* Check if using native VOL connector */
        if (H5VL_object_is_native(src_file, &is_native) < 0)
            HGOTO_ERROR(H5E_REFERENCE, H5E_CANTGET, 0, "can't query if file uses native VOL connector");

        /* Must use native VOL connector for this operation */
        assert(is_native);
    }
#endif /* NDEBUG */

    /* Retrieve file from VOL object */
    if (NULL == (src_f = (H5F_t *)H5VL_object_data(src_file)))
        HGOTO_ERROR(H5E_ARGS, H5E_BADTYPE, 0, "invalid VOL object");

    assert(src_size == H5T_REF_OBJ_DISK_SIZE(src_f));

    ret_value = H5T_REF_OBJ_DISK_SIZE(src_f);

done:
    FUNC_LEAVE_NOAPI(ret_value)
} /* end H5T__ref_obj_disk_getsize() */

/*-------------------------------------------------------------------------
 * Function:    H5T__ref_obj_disk_read
 *
 * Purpose: Reads the disk based reference into a buffer
 *
 * Return:  Non-negative on success/Negative on failure
 *
 *-------------------------------------------------------------------------
 */
static herr_t
H5T__ref_obj_disk_read(H5VL_object_t *src_file, const void *src_buf, size_t src_size,
                       H5VL_object_t H5_ATTR_UNUSED *dst_file, void *dst_buf, size_t H5_ATTR_UNUSED dst_size)
{
    H5F_t *src_f;
    herr_t ret_value = SUCCEED;

    FUNC_ENTER_PACKAGE
    H5T_REF_LOG_DEBUG("");

    assert(src_file);
    assert(src_buf);
    assert(dst_buf);

#ifndef NDEBUG
    {
        bool is_native = false; /* Whether the src file is using the native VOL connector */

        /* Check if using native VOL connector */
        if (H5VL_object_is_native(src_file, &is_native) < 0)
            HGOTO_ERROR(H5E_REFERENCE, H5E_CANTGET, FAIL, "can't query if file uses native VOL connector");

        /* Must use native VOL connector for this operation */
        assert(is_native);
    }
#endif /* NDEBUG */

    /* Retrieve file from VOL object */
    if (NULL == (src_f = (H5F_t *)H5VL_object_data(src_file)))
        HGOTO_ERROR(H5E_ARGS, H5E_BADTYPE, FAIL, "invalid VOL object");

    assert(src_size == H5T_REF_OBJ_DISK_SIZE(src_f));
    assert(dst_size == H5F_SIZEOF_ADDR(src_f));

    /* Get object address */
    if (H5R__decode_token_obj_compat((const unsigned char *)src_buf, &src_size, (H5O_token_t *)dst_buf,
                                     H5F_SIZEOF_ADDR(src_f)) < 0)
        HGOTO_ERROR(H5E_REFERENCE, H5E_CANTDECODE, FAIL, "unable to get object address");

done:
    FUNC_LEAVE_NOAPI(ret_value)
} /* end H5T__ref_obj_disk_read() */

/*-------------------------------------------------------------------------
 * Function:    H5T__ref_dsetreg_disk_isnull
 *
 * Purpose: Check if it's a NULL / uninitialized reference.
 *
 * Return:  Non-negative on success/Negative on failure
 *
 *-------------------------------------------------------------------------
 */
static herr_t
H5T__ref_dsetreg_disk_isnull(const H5VL_object_t *src_file, const void *src_buf, bool *isnull)
{
    H5F_t         *src_f;
    const uint8_t *p = (const uint8_t *)src_buf;
    haddr_t        addr;
    herr_t         ret_value = SUCCEED;

    FUNC_ENTER_PACKAGE
    H5T_REF_LOG_DEBUG("");

    /* Check parameters */
    assert(src_file);
    assert(src_buf);
    assert(isnull);

#ifndef NDEBUG
    {
        bool is_native = false; /* Whether the src file is using the native VOL connector */

        /* Check if using native VOL connector */
        if (H5VL_object_is_native(src_file, &is_native) < 0)
            HGOTO_ERROR(H5E_REFERENCE, H5E_CANTGET, FAIL, "can't query if file uses native VOL connector");

        /* Must use native VOL connector for this operation */
        assert(is_native);
    }
#endif /* NDEBUG */

    /* Retrieve file from VOL object */
    if (NULL == (src_f = (H5F_t *)H5VL_object_data(src_file)))
        HGOTO_ERROR(H5E_ARGS, H5E_BADTYPE, FAIL, "invalid VOL object");

    /* Get the heap address */
    H5F_addr_decode(src_f, &p, &addr);

    /* Check if heap address is 'nil' */
    *isnull = (addr == 0) ? true : false;

done:
    FUNC_LEAVE_NOAPI(ret_value)
} /* end H5T__ref_dsetreg_disk_isnull() */

/*-------------------------------------------------------------------------
 * Function:    H5T__ref_dsetreg_disk_getsize
 *
 * Purpose: Retrieves the length of a disk based reference.
 *
 * Return:  Non-negative value (cannot fail)
 *
 *-------------------------------------------------------------------------
 */
static size_t
H5T__ref_dsetreg_disk_getsize(H5VL_object_t H5_ATTR_UNUSED *src_file, const void H5_ATTR_UNUSED *src_buf,
                              size_t H5_ATTR_UNUSED src_size, H5VL_object_t H5_ATTR_UNUSED *dst_file,
                              bool H5_ATTR_UNUSED *dst_copy)
{
    size_t ret_value = sizeof(struct H5Tref_dsetreg);

#ifndef NDEBUG
    FUNC_ENTER_PACKAGE
#else
    FUNC_ENTER_PACKAGE_NOERR
#endif
    H5T_REF_LOG_DEBUG("");

    assert(src_buf);

#ifndef NDEBUG
    {
        H5F_t *src_f;
        bool   is_native = false; /* Whether the src file is using the native VOL connector */

        /* Check if using native VOL connector */
        if (H5VL_object_is_native(src_file, &is_native) < 0)
            HGOTO_ERROR(H5E_REFERENCE, H5E_CANTGET, 0, "can't query if file uses native VOL connector");

        /* Must use native VOL connector for this operation */
        assert(is_native);

        /* Retrieve file from VOL object */
        if (NULL == (src_f = (H5F_t *)H5VL_object_data(src_file)))
            HGOTO_ERROR(H5E_ARGS, H5E_BADTYPE, 0, "invalid VOL object");

        assert(src_size == H5T_REF_DSETREG_DISK_SIZE(src_f));
    }
#endif /* NDEBUG */

#ifndef NDEBUG
done:
#endif
    FUNC_LEAVE_NOAPI(ret_value)
} /* end H5T__ref_dsetreg_disk_getsize() */

/*-------------------------------------------------------------------------
 * Function:    H5T__ref_dsetreg_disk_read
 *
 * Purpose: Reads the disk based reference into a buffer
 *
 * Return:  Non-negative on success/Negative on failure
 *
 *-------------------------------------------------------------------------
 */
static herr_t
H5T__ref_dsetreg_disk_read(H5VL_object_t *src_file, const void *src_buf, size_t src_size,
                           H5VL_object_t H5_ATTR_UNUSED *dst_file, void *dst_buf,
                           size_t H5_ATTR_UNUSED dst_size)
{
    H5F_t                 *src_f;
    struct H5Tref_dsetreg *dst_reg   = (struct H5Tref_dsetreg *)dst_buf;
    herr_t                 ret_value = SUCCEED;

    FUNC_ENTER_PACKAGE
    H5T_REF_LOG_DEBUG("");

    assert(src_file);
    assert(src_buf);
    assert(dst_buf);
    assert(dst_size == sizeof(struct H5Tref_dsetreg));

#ifndef NDEBUG
    {
        bool is_native = false; /* Whether the src file is using the native VOL connector */

        /* Check if using native VOL connector */
        if (H5VL_object_is_native(src_file, &is_native) < 0)
            HGOTO_ERROR(H5E_REFERENCE, H5E_CANTGET, FAIL, "can't query if file uses native VOL connector");

        /* Must use native VOL connector for this operation */
        assert(is_native);
    }
#endif /* NDEBUG */

    /* Retrieve file from VOL object */
    if (NULL == (src_f = (H5F_t *)H5VL_object_data(src_file)))
        HGOTO_ERROR(H5E_ARGS, H5E_BADTYPE, FAIL, "invalid VOL object");

    assert(src_size == H5T_REF_DSETREG_DISK_SIZE(src_f));

    /* Retrieve object address and space */
    if (H5R__decode_token_region_compat(src_f, (const unsigned char *)src_buf, &src_size, &dst_reg->token,
                                        H5F_SIZEOF_ADDR(src_f), &dst_reg->space) < 0)
        HGOTO_ERROR(H5E_REFERENCE, H5E_CANTDECODE, FAIL, "unable to get object address");

done:
    FUNC_LEAVE_NOAPI(ret_value)
} /* end H5T__ref_dsetreg_disk_read() */

/*-------------------------------------------------------------------------
 * Function:    H5T__ref_reclaim
 *
 * Purpose: Internal routine to free reference datatypes
 *
 * Return:  Non-negative on success / Negative on failure
 *
 *-------------------------------------------------------------------------
 */
herr_t
H5T__ref_reclaim(void *elem, const H5T_t *dt)
{
    herr_t ret_value = SUCCEED; /* Return value */

    FUNC_ENTER_PACKAGE
    H5T_REF_LOG_DEBUG("");

    /* Sanity checks */
    assert(elem);
    assert(dt && (dt->shared->type == H5T_REFERENCE));

    if (dt->shared->u.atomic.u.r.opaque && H5R__destroy((H5R_ref_priv_t *)elem) < 0)
        HGOTO_ERROR(H5E_REFERENCE, H5E_CANTFREE, FAIL, "cannot free reference");

done:
    FUNC_LEAVE_NOAPI(ret_value)
} /* end H5T__ref_reclaim() */<|MERGE_RESOLUTION|>--- conflicted
+++ resolved
@@ -169,11 +169,7 @@
 
     /* Only change the location if it's different */
     if (loc == dt->shared->u.atomic.u.r.loc && file == dt->shared->u.atomic.u.r.file)
-<<<<<<< HEAD
-        HGOTO_DONE(FALSE);
-=======
         HGOTO_DONE(false);
->>>>>>> 07347cc5
 
     switch (loc) {
         case H5T_LOC_MEMORY: /* Memory based reference datatype */
@@ -373,11 +369,7 @@
     assert(src_buf);
     assert(isnull);
 
-<<<<<<< HEAD
-    *isnull = (0 == memcmp(src_buf, zeros, H5T_REF_MEM_SIZE)) ? TRUE : FALSE;
-=======
     *isnull = (0 == memcmp(src_buf, zeros, H5T_REF_MEM_SIZE)) ? true : false;
->>>>>>> 07347cc5
 
     FUNC_LEAVE_NOAPI(ret_value)
 } /* end H5T__ref_mem_isnull() */
@@ -734,30 +726,17 @@
     /* If no filename set, this is not an external reference */
     if (NULL == H5R_REF_FILENAME(&tmp_ref)) {
         /* TODO temporary hack to retrieve file object */
-<<<<<<< HEAD
-        if ((file_id = H5F_get_file_id(src_file, H5I_FILE, FALSE)) < 0)
-            HGOTO_ERROR(H5E_ARGS, H5E_BADTYPE, FAIL, "not a file or file object");
-
-        /* Attach loc ID to reference and hold reference to it, this is a
-         * user exposed reference so set app_ref to TRUE. */
-        if (H5R__set_loc_id(&tmp_ref, file_id, TRUE, TRUE) < 0)
-=======
         if ((file_id = H5F_get_file_id(src_file, H5I_FILE, false)) < 0)
             HGOTO_ERROR(H5E_ARGS, H5E_BADTYPE, FAIL, "not a file or file object");
 
         /* Attach loc ID to reference and hold reference to it, this is a
          * user exposed reference so set app_ref to true. */
         if (H5R__set_loc_id(&tmp_ref, file_id, true, true) < 0)
->>>>>>> 07347cc5
             HGOTO_ERROR(H5E_REFERENCE, H5E_CANTSET, FAIL, "unable to attach location id to reference");
     } /* end if */
 
     /* Set output info */
-<<<<<<< HEAD
-    memcpy(dst_ref, &tmp_ref, sizeof(tmp_ref));
-=======
     H5MM_memcpy(dst_ref, &tmp_ref, sizeof(tmp_ref));
->>>>>>> 07347cc5
 
 done:
     if ((file_id != H5I_INVALID_HID) && (H5I_dec_ref(file_id) < 0))
