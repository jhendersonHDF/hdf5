/* * * * * * * * * * * * * * * * * * * * * * * * * * * * * * * * * * * * * * *
 * Copyright by The HDF Group.                                               *
 * All rights reserved.                                                      *
 *                                                                           *
 * This file is part of HDF5.  The full HDF5 copyright notice, including     *
 * terms governing use, modification, and redistribution, is contained in    *
 * the COPYING file, which can be found at the root of the source code       *
 * distribution tree, or in https://www.hdfgroup.org/licenses.               *
 * If you do not have access to either file, you may request a copy from     *
 * help@hdfgroup.org.                                                        *
 * * * * * * * * * * * * * * * * * * * * * * * * * * * * * * * * * * * * * * */

/*-------------------------------------------------------------------------
 *
 * Created:     H5ESint.c
 *
 * Purpose:     Internal "event set" routines for managing asynchronous
 *                      operations.
 *
 *                      Please see the asynchronous I/O RFC document
 *                      for a full description of how they work, etc.
 *
 *-------------------------------------------------------------------------
 */

/****************/
/* Module Setup */
/****************/

#include "H5ESmodule.h" /* This source code file is part of the H5ES module */

/***********/
/* Headers */
/***********/
#include "H5private.h"   /* Generic Functions			 */
#include "H5Eprivate.h"  /* Error handling		  	 */
#include "H5ESpkg.h"     /* Event Sets                           */
#include "H5FLprivate.h" /* Free Lists                           */
#include "H5Iprivate.h"  /* IDs                                  */
#include "H5MMprivate.h" /* Memory management                    */
#include "H5RSprivate.h" /* Reference-counted strings            */

/****************/
/* Local Macros */
/****************/

/******************/
/* Local Typedefs */
/******************/

/* Callback context for get events operations */
typedef struct H5ES_get_requests_ctx_t {
    hid_t *connector_ids; /* Output buffer for list of connector IDs that match the above requests */
    void **requests;      /* Output buffer for list of requests in event set */
    size_t array_len;     /* Length of the above output buffers */
    size_t i;             /* Number of elements filled in output buffers */
} H5ES_get_requests_ctx_t;

/* Callback context for wait operations */
typedef struct H5ES_wait_ctx_t {
    H5ES_t  *es;              /* Event set being operated on */
    uint64_t timeout;         /* Timeout for wait operation (in ns) */
    size_t  *num_in_progress; /* Count of # of operations that have not completed */
    bool    *op_failed;       /* Flag to indicate an operation failed */
} H5ES_wait_ctx_t;

/* Callback context for cancel operations */
typedef struct H5ES_cancel_ctx_t {
    H5ES_t *es;               /* Event set being operated on */
    size_t *num_not_canceled; /* Count of # of operations were not canceled */
    bool   *op_failed;        /* Flag to indicate an operation failed */
} H5ES_cancel_ctx_t;

/* Callback context for get error info (gei) operations */
typedef struct H5ES_gei_ctx_t {
    H5ES_t          *es;            /* Event set being operated on */
    size_t           num_err_info;  /* # of elements in err_info[] array */
    size_t           curr_err;      /* Index of current error in array */
    H5ES_err_info_t *curr_err_info; /* Pointer to current element in err_info[] array */
} H5ES_gei_ctx_t;

/********************/
/* Package Typedefs */
/********************/

/********************/
/* Local Prototypes */
/********************/
static herr_t H5ES__close(H5ES_t *es);
static herr_t H5ES__close_cb(void *es, void **request_token);
static herr_t H5ES__insert(H5ES_t *es, H5VL_t *connector, void *request_token, const char *app_file,
                           const char *app_func, unsigned app_line, const char *caller, const char *api_args);
static int    H5ES__get_requests_cb(H5ES_event_t *ev, void *_ctx);
static herr_t H5ES__handle_fail(H5ES_t *es, H5ES_event_t *ev);
static herr_t H5ES__op_complete(H5ES_t *es, H5ES_event_t *ev, H5VL_request_status_t ev_status);
static int    H5ES__wait_cb(H5ES_event_t *ev, void *_ctx);
static int    H5ES__cancel_cb(H5ES_event_t *ev, void *_ctx);
static int    H5ES__get_err_info_cb(H5ES_event_t *ev, void *_ctx);
static int    H5ES__close_failed_cb(H5ES_event_t *ev, void *_ctx);

/*********************/
/* Package Variables */
/*********************/

/*****************************/
/* Library Private Variables */
/*****************************/

/*******************/
/* Local Variables */
/*******************/

/* Event Set ID class */
static const H5I_class_t H5I_EVENTSET_CLS[1] = {{
    H5I_EVENTSET,              /* ID class value */
    0,                         /* Class flags */
    0,                         /* # of reserved IDs for class */
    (H5I_free_t)H5ES__close_cb /* Callback routine for closing objects of this class */
}};

/* Declare a static free list to manage H5ES_t structs */
H5FL_DEFINE_STATIC(H5ES_t);

/*-------------------------------------------------------------------------
 * Function:    H5ES_init
 *
 * Purpose:     Initialize the interface from some other layer.
 *
 * Return:      Success:        non-negative
 *              Failure:        negative
 *-------------------------------------------------------------------------
 */
herr_t
H5ES_init(void)
{
    herr_t ret_value = SUCCEED; /* Return value */

    FUNC_ENTER_NOAPI(FAIL)

    /* Initialize the ID group for the event set IDs */
    if (H5I_register_type(H5I_EVENTSET_CLS) < 0)
        HGOTO_ERROR(H5E_EVENTSET, H5E_CANTINIT, FAIL, "unable to initialize interface");

done:
    FUNC_LEAVE_NOAPI(ret_value)
}

/*-------------------------------------------------------------------------
 * Function:    H5ES_term_package
 *
 * Purpose:     Terminate this interface.
 *
 * Return:      Success:    Positive if anything is done that might
 *                          affect other interfaces; zero otherwise.
 *              Failure:    Negative
 *
 *-------------------------------------------------------------------------
 */
int
H5ES_term_package(void)
{
    int n = 0;

    FUNC_ENTER_NOAPI_NOINIT_NOERR

    /* Destroy the event set ID group */
    n += (H5I_dec_type_ref(H5I_EVENTSET) > 0);

    FUNC_LEAVE_NOAPI(n)
} /* end H5ES_term_package() */

/*-------------------------------------------------------------------------
 * Function:    H5ES__close_cb
 *
 * Purpose:     Called when the ref count reaches zero on an event set's ID
 *
 * Return:      SUCCEED / FAIL
 *
 *-------------------------------------------------------------------------
 */
static herr_t
H5ES__close_cb(void *_es, void H5_ATTR_UNUSED **rt)
{
    H5ES_t *es        = (H5ES_t *)_es; /* The event set to close */
    herr_t  ret_value = SUCCEED;       /* Return value */

    FUNC_ENTER_PACKAGE

    /* Sanity check */
    assert(es);

    /* Close the event set object */
    if (H5ES__close(es) < 0)
        HGOTO_ERROR(H5E_EVENTSET, H5E_CLOSEERROR, FAIL, "unable to close event set");

done:
    FUNC_LEAVE_NOAPI(ret_value)
} /* end H5ES__close_cb() */

/*-------------------------------------------------------------------------
 * Function:    H5ES__create
 *
 * Purpose:     Private function to create an event set object
 *
 * Return:      Success:    Pointer to an event set struct
 *              Failure:    NULL
 *
 *-------------------------------------------------------------------------
 */
H5ES_t *
H5ES__create(void)
{
    H5ES_t *es        = NULL; /* Pointer to event set */
    H5ES_t *ret_value = NULL; /* Return value */

    FUNC_ENTER_PACKAGE

    /* Allocate space for new event set */
    if (NULL == (es = H5FL_CALLOC(H5ES_t)))
        HGOTO_ERROR(H5E_EVENTSET, H5E_CANTALLOC, NULL, "can't allocate event set object");

    /* Set the return value */
    ret_value = es;

done:
    if (!ret_value)
        if (es && H5ES__close(es) < 0)
            HDONE_ERROR(H5E_EVENTSET, H5E_CANTRELEASE, NULL, "unable to free event set");

    FUNC_LEAVE_NOAPI(ret_value)
} /* end H5ES__create() */

/*-------------------------------------------------------------------------
 * Function:    H5ES__insert
 *
 * Purpose:     Insert a request token into an event set
 *
 * Return:      SUCCEED / FAIL
 *
 *-------------------------------------------------------------------------
 */
static herr_t
H5ES__insert(H5ES_t *es, H5VL_t *connector, void *request_token, const char *app_file, const char *app_func,
             unsigned app_line, const char *caller, const char *api_args)
{
    H5ES_event_t *ev          = NULL;    /* Event for request */
    bool          ev_inserted = false;   /* Flag to indicate that event is in active list */
    herr_t        ret_value   = SUCCEED; /* Return value */

    FUNC_ENTER_PACKAGE

    /* Sanity check */
    assert(es);

    /* Create new event */
    if (NULL == (ev = H5ES__event_new(connector, request_token)))
        HGOTO_ERROR(H5E_EVENTSET, H5E_CANTCREATE, FAIL, "can't create event object");

    /* Copy the app source information */
    /* The 'app_func' & 'app_file' strings are statically allocated (by the compiler)
     * there's no need to duplicate them.
     */
    ev->op_info.app_file_name = app_file;
    ev->op_info.app_func_name = app_func;
    ev->op_info.app_line_num  = app_line;

    /* Set the event's operation counter */
    ev->op_info.op_ins_count = es->op_counter++;

    /* Set the event's timestamp & execution time */
    ev->op_info.op_ins_ts    = H5_now_usec();
    ev->op_info.op_exec_ts   = UINT64_MAX;
    ev->op_info.op_exec_time = UINT64_MAX;

    /* Copy the API routine's name & arguments */
    /* The 'caller' string is also statically allocated (by the compiler)
     * there's no need to duplicate it.
     */
    ev->op_info.api_name = caller;
    assert(ev->op_info.api_args == NULL);
    if (api_args && NULL == (ev->op_info.api_args = H5MM_xstrdup(api_args)))
        HGOTO_ERROR(H5E_EVENTSET, H5E_CANTALLOC, FAIL, "can't copy API routine arguments");

    /* Append fully initialized event onto the event set's 'active' list */
    H5ES__list_append(&es->active, ev);
    ev_inserted = true;

    /* Invoke the event set's 'insert' callback, if present */
    if (es->ins_func)
        if ((es->ins_func)(&ev->op_info, es->ins_ctx) < 0)
            HGOTO_ERROR(H5E_EVENTSET, H5E_CALLBACK, FAIL, "'insert' callback for event set failed");

done:
    /* Release resources on error */
    if (ret_value < 0)
        if (ev) {
            if (ev_inserted)
                H5ES__list_remove(&es->active, ev);
            if (H5ES__event_free(ev) < 0)
                HDONE_ERROR(H5E_EVENTSET, H5E_CANTRELEASE, FAIL, "unable to release event");
        }

    FUNC_LEAVE_NOAPI(ret_value)
} /* end H5ES__insert() */

/*-------------------------------------------------------------------------
 * Function:    H5ES_insert
 *
 * Purpose:     Insert a request token into an event set
 *
 * Return:      SUCCEED / FAIL
 *
 *-------------------------------------------------------------------------
 */
herr_t
H5ES_insert(hid_t es_id, H5VL_t *connector, void *token, const char *caller, const char *caller_args, ...)
{
    H5ES_t     *es = NULL;             /* Event set for the operation */
    const char *app_file;              /* Application source file name */
    const char *app_func;              /* Application source function name */
    unsigned    app_line;              /* Application source line number */
    H5RS_str_t *rs = NULL;             /* Ref-counted string to compose formatted argument string in */
    const char *api_args;              /* Pointer to api_args string from ref-counted string */
    va_list     ap;                    /* Varargs for caller */
    bool        arg_started = false;   /* Whether the va_list has been started */
    herr_t      ret_value   = SUCCEED; /* Return value */

    FUNC_ENTER_NOAPI(FAIL)

    /* Sanity check */
    assert(connector);
    assert(token);
    assert(caller);
    assert(caller_args);

    /* Get event set */
    if (NULL == (es = (H5ES_t *)H5I_object_verify(es_id, H5I_EVENTSET)))
        HGOTO_ERROR(H5E_ARGS, H5E_BADTYPE, FAIL, "not an event set");

    /* Check for errors in event set */
    if (es->err_occurred)
        HGOTO_ERROR(H5E_EVENTSET, H5E_CANTINSERT, FAIL, "event set has failed operations");

    /* Start working on the API routines arguments */
    va_start(ap, caller_args);
<<<<<<< HEAD
    arg_started = TRUE;
=======
    arg_started = true;
>>>>>>> 07347cc5

    /* Copy the app source information */
    (void)va_arg(ap, char *); /* Toss the 'app_file' parameter name */
    app_file = va_arg(ap, char *);
    (void)va_arg(ap, char *); /* Toss the 'app_func' parameter name */
    app_func = va_arg(ap, char *);
    (void)va_arg(ap, char *); /* Toss the 'app_line' parameter name */
    app_line = va_arg(ap, unsigned);

    /* Create the string for the API routine's arguments */
    if (NULL == (rs = H5RS_create(NULL)))
        HGOTO_ERROR(H5E_EVENTSET, H5E_CANTALLOC, FAIL, "can't allocate ref-counted string");

    /* Copy the string for the API routine's arguments */
    /* (skip the six characters from the app's file, function and line # arguments) */
<<<<<<< HEAD
    assert(0 == HDstrncmp(caller_args, "*s*sIu", 6));
=======
    assert(0 == strncmp(caller_args, "*s*sIu", 6));
>>>>>>> 07347cc5
    if (H5_trace_args(rs, caller_args + 6, ap) < 0)
        HGOTO_ERROR(H5E_EVENTSET, H5E_CANTSET, FAIL, "can't create formatted API arguments");
    if (NULL == (api_args = H5RS_get_str(rs)))
        HGOTO_ERROR(H5E_EVENTSET, H5E_CANTGET, FAIL, "can't get pointer to formatted API arguments");

    /* Insert the operation into the event set */
    if (H5ES__insert(es, connector, token, app_file, app_func, app_line, caller, api_args) < 0)
        HGOTO_ERROR(H5E_EVENTSET, H5E_CANTINSERT, FAIL, "event set has failed operations");

done:
    /* Clean up */
    if (arg_started)
        va_end(ap);
    if (rs)
        H5RS_decr(rs);

    FUNC_LEAVE_NOAPI(ret_value)
} /* end H5ES_insert() */

/*-------------------------------------------------------------------------
 * Function:    H5ES__insert_request
 *
 * Purpose:     Directly insert a request token into an event set
 *
 * Return:      SUCCEED / FAIL
 *
 *-------------------------------------------------------------------------
 */
herr_t
H5ES__insert_request(H5ES_t *es, H5VL_t *connector, void *token)
{
    herr_t ret_value = SUCCEED; /* Return value */

    FUNC_ENTER_PACKAGE

    /* Sanity check */
    assert(es);
    assert(connector);
    assert(token);

    /* Insert an 'anonymous' operation into the event set */
    if (H5ES__insert(es, connector, token, NULL, NULL, 0, NULL, NULL) < 0)
        HGOTO_ERROR(H5E_EVENTSET, H5E_CANTINSERT, FAIL, "event set has failed operations");

done:
    FUNC_LEAVE_NOAPI(ret_value)
} /* end H5ES__insert_request() */

/*-------------------------------------------------------------------------
 * Function:    H5ES__get_requests_cb
 *
 * Purpose:     Iterator callback for H5ES__get_events - adds the event to
 *              the list.
 *
 * Return:      SUCCEED / FAIL
 *
 *-------------------------------------------------------------------------
 */
static int
H5ES__get_requests_cb(H5ES_event_t *ev, void *_ctx)
{
    H5ES_get_requests_ctx_t *ctx       = (H5ES_get_requests_ctx_t *)_ctx; /* Callback context */
    int                      ret_value = H5_ITER_CONT;                    /* Return value */

    FUNC_ENTER_PACKAGE_NOERR

    /* Sanity check */
    assert(ev);
    assert(ctx);
    assert(ctx->i < ctx->array_len);

    /* Get the connector ID for the event */
    if (ctx->connector_ids)
        ctx->connector_ids[ctx->i] = ev->request->connector->id;

    /* Get the request for the event */
    if (ctx->requests)
        ctx->requests[ctx->i] = ev->request->data;

    /* Check if we've run out of room in the arrays */
    if (++ctx->i == ctx->array_len)
        ret_value = H5_ITER_STOP;

    FUNC_LEAVE_NOAPI(ret_value)
} /* end H5ES__get_requests_cb() */

/*-------------------------------------------------------------------------
 * Function:    H5ES__get_requests
 *
 * Purpose:     Get all requests in an event set.
 *
 * Return:      SUCCEED / FAIL
 *
 *-------------------------------------------------------------------------
 */
herr_t
H5ES__get_requests(H5ES_t *es, H5_iter_order_t order, hid_t *connector_ids, void **requests, size_t array_len)
{
    H5ES_get_requests_ctx_t ctx;                 /* Callback context */
    herr_t                  ret_value = SUCCEED; /* Return value */

    FUNC_ENTER_PACKAGE

    /* Sanity check */
    assert(es);
    assert(array_len > 0);
    assert(requests || connector_ids);

    /* Set up context for iterator callbacks */
    ctx.connector_ids = connector_ids;
    ctx.requests      = requests;
    ctx.array_len     = array_len;
    ctx.i             = 0;

    /* Iterate over the events in the set */
    if (H5ES__list_iterate(&es->active, order, H5ES__get_requests_cb, &ctx) < 0)
        HGOTO_ERROR(H5E_EVENTSET, H5E_BADITER, FAIL, "iteration failed");

done:
    FUNC_LEAVE_NOAPI(ret_value)
} /* end H5ES__get_requests() */

/*-------------------------------------------------------------------------
 * Function:    H5ES__handle_fail
 *
 * Purpose:     Handle a failed event
 *
 * Return:      SUCCEED / FAIL
 *
 *-------------------------------------------------------------------------
 */
static herr_t
H5ES__handle_fail(H5ES_t *es, H5ES_event_t *ev)
{
    FUNC_ENTER_PACKAGE_NOERR

    /* Sanity check */
    assert(es);
    assert(es->active.head);
    assert(ev);

    /* Set error flag for event set */
    es->err_occurred = true;

    /* Remove event from normal list */
    H5ES__list_remove(&es->active, ev);

    /* Append event onto the event set's error list */
    H5ES__list_append(&es->failed, ev);

    FUNC_LEAVE_NOAPI(SUCCEED)
} /* end H5ES__handle_fail() */

/*-------------------------------------------------------------------------
 * Function:    H5ES__op_complete
 *
 * Purpose:     Handle an operation completing
 *
 * Return:      SUCCEED / FAIL
 *
 *-------------------------------------------------------------------------
 */
static herr_t
H5ES__op_complete(H5ES_t *es, H5ES_event_t *ev, H5VL_request_status_t ev_status)
{
    H5VL_request_specific_args_t vol_cb_args;                    /* Arguments to VOL callback */
    hid_t                        err_stack_id = H5I_INVALID_HID; /* Error stack for failed operation */
    herr_t                       ret_value    = SUCCEED;         /* Return value */

    FUNC_ENTER_PACKAGE

    /* Sanity check */
    assert(es);
    assert(ev);
    assert(H5VL_REQUEST_STATUS_SUCCEED == ev_status || H5VL_REQUEST_STATUS_FAIL == ev_status ||
           H5VL_REQUEST_STATUS_CANCELED == ev_status);

    /* Handle each form of event completion */
    if (H5VL_REQUEST_STATUS_SUCCEED == ev_status || H5VL_REQUEST_STATUS_CANCELED == ev_status) {
        /* Invoke the event set's 'complete' callback, if present */
        if (es->comp_func) {
            H5ES_status_t op_status; /* Status for complete callback */

            /* Set appropriate info for callback */
            if (H5VL_REQUEST_STATUS_SUCCEED == ev_status) {
                /* Translate status */
                op_status = H5ES_STATUS_SUCCEED;

                /* Set up VOL callback arguments */
                vol_cb_args.op_type                      = H5VL_REQUEST_GET_EXEC_TIME;
                vol_cb_args.args.get_exec_time.exec_ts   = &ev->op_info.op_exec_ts;
                vol_cb_args.args.get_exec_time.exec_time = &ev->op_info.op_exec_time;

                /* Retrieve the execution time info */
                if (H5VL_request_specific(ev->request, &vol_cb_args) < 0)
                    HGOTO_ERROR(H5E_EVENTSET, H5E_CANTGET, FAIL,
                                "unable to retrieve execution time info for operation");
            }
            else
                /* Translate status */
                op_status = H5ES_STATUS_CANCELED;

            if ((es->comp_func)(&ev->op_info, op_status, H5I_INVALID_HID, es->comp_ctx) < 0)
                HGOTO_ERROR(H5E_EVENTSET, H5E_CALLBACK, FAIL, "'complete' callback for event set failed");
        } /* end if */

        /* Event success or cancellation */
        if (H5ES__event_completed(ev, &es->active) < 0)
            HGOTO_ERROR(H5E_EVENTSET, H5E_CANTRELEASE, FAIL, "unable to release completed event");
    } /* end if */
    else if (H5VL_REQUEST_STATUS_FAIL == ev_status) {
        /* Invoke the event set's 'complete' callback, if present */
        if (es->comp_func) {
            /* Set up VOL callback arguments */
            vol_cb_args.op_type                         = H5VL_REQUEST_GET_ERR_STACK;
            vol_cb_args.args.get_err_stack.err_stack_id = H5I_INVALID_HID;

            /* Retrieve the error stack for the operation */
            if (H5VL_request_specific(ev->request, &vol_cb_args) < 0)
                HGOTO_ERROR(H5E_EVENTSET, H5E_CANTGET, FAIL, "unable to retrieve error stack for operation");

            /* Set values */
            err_stack_id = vol_cb_args.args.get_err_stack.err_stack_id;

            if ((es->comp_func)(&ev->op_info, H5ES_STATUS_FAIL, err_stack_id, es->comp_ctx) < 0)
                HGOTO_ERROR(H5E_EVENTSET, H5E_CALLBACK, FAIL, "'complete' callback for event set failed");
        } /* end if */

        /* Handle failure */
        if (H5ES__handle_fail(es, ev) < 0)
            HGOTO_ERROR(H5E_EVENTSET, H5E_CANTSET, FAIL, "unable to handle failed event");
    } /* end else-if */
    else
        HGOTO_ERROR(H5E_EVENTSET, H5E_BADVALUE, FAIL, "unknown event status?!?");

done:
    /* Clean up */
    if (H5I_INVALID_HID != err_stack_id)
        if (H5I_dec_ref(err_stack_id) < 0)
            HDONE_ERROR(H5E_EVENTSET, H5E_CANTDEC, FAIL,
                        "unable to decrement ref count on error stack for failed operation")

    FUNC_LEAVE_NOAPI(ret_value)
} /* end H5ES__op_complete() */

/*-------------------------------------------------------------------------
 * Function:    H5ES__wait_cb
 *
 * Purpose:     Common routine for testing / waiting on an operation
 *
 * Return:      SUCCEED / FAIL
 *
 *-------------------------------------------------------------------------
 */
static int
H5ES__wait_cb(H5ES_event_t *ev, void *_ctx)
{
    H5ES_wait_ctx_t      *ctx       = (H5ES_wait_ctx_t *)_ctx;     /* Callback context */
    H5VL_request_status_t ev_status = H5VL_REQUEST_STATUS_SUCCEED; /* Status from event's operation */
    uint64_t start_time = 0, elapsed_time = 0; /* Start and elapsed times for waiting on an operation */
    int      ret_value = H5_ITER_CONT;         /* Return value */

    FUNC_ENTER_PACKAGE

    /* Sanity check */
    assert(ev);
    assert(ctx);

    /* Wait on the request */
    if (ctx->timeout != H5ES_WAIT_NONE && ctx->timeout != H5ES_WAIT_FOREVER)
        start_time = H5_now_usec();
    if (H5VL_request_wait(ev->request, ctx->timeout, &ev_status) < 0)
        HGOTO_ERROR(H5E_EVENTSET, H5E_CANTWAIT, H5_ITER_ERROR, "unable to test operation");
    if (ctx->timeout != H5ES_WAIT_NONE && ctx->timeout != H5ES_WAIT_FOREVER)
        elapsed_time = H5_now_usec() - start_time;

    /* Check for status values that indicate we should break out of the loop */
    if (ev_status == H5VL_REQUEST_STATUS_FAIL) {
        /* Handle event completion */
        if (H5ES__op_complete(ctx->es, ev, ev_status) < 0)
            HGOTO_ERROR(H5E_EVENTSET, H5E_CANTRELEASE, H5_ITER_ERROR, "unable to release completed event");

        /* Record the error */
        *ctx->op_failed = true;

        /* Exit from the iteration */
        ret_value = H5_ITER_STOP;
    } /* end if */
    else if (ev_status == H5VL_REQUEST_STATUS_SUCCEED || ev_status == H5VL_REQUEST_STATUS_CANCELED) {
        /* Handle event completion */
        if (H5ES__op_complete(ctx->es, ev, ev_status) < 0)
            HGOTO_ERROR(H5E_EVENTSET, H5E_CANTRELEASE, H5_ITER_ERROR, "unable to release completed event");
    } /* end else-if */
    else if (ev_status == H5VL_REQUEST_STATUS_CANT_CANCEL)
        /* Should never get a status of 'can't cancel' back from test / wait operation */
        HGOTO_ERROR(H5E_EVENTSET, H5E_BADVALUE, H5_ITER_ERROR,
                    "received \"can't cancel\" status for operation");
    else {
        /* Sanity check */
        assert(ev_status == H5VL_REQUEST_STATUS_IN_PROGRESS);

        /* Increment "in progress operation" counter */
        (*ctx->num_in_progress)++;
    } /* end if */

    /* Check for updateable timeout */
    if (ctx->timeout != H5ES_WAIT_NONE && ctx->timeout != H5ES_WAIT_FOREVER) {
        /* Update timeout for next operation */
        if ((elapsed_time * 1000) > ctx->timeout)
            ctx->timeout = H5ES_WAIT_NONE;
        else
            ctx->timeout -= (elapsed_time * 1000); /* Convert us to ns */
    }                                              /* end if */

done:
    FUNC_LEAVE_NOAPI(ret_value)
} /* end H5ES__wait_cb() */

/*-------------------------------------------------------------------------
 * Function:    H5ES__wait
 *
 * Purpose:     Wait for operations in event set to complete
 *
 * Note:        Timeout value is in ns, and is for H5ES__wait itself.
 *
 * Return:      SUCCEED / FAIL
 *
 *-------------------------------------------------------------------------
 */
herr_t
H5ES__wait(H5ES_t *es, uint64_t timeout, size_t *num_in_progress, bool *op_failed)
{
    H5ES_wait_ctx_t ctx;                 /* Iterator callback context info */
    herr_t          ret_value = SUCCEED; /* Return value */

    FUNC_ENTER_PACKAGE

    /* Sanity check */
    assert(es);
    assert(num_in_progress);
    assert(op_failed);

    /* Set user's parameters to known values */
    *num_in_progress = 0;
    *op_failed       = false;

    /* Set up context for iterator callbacks */
    ctx.es              = es;
    ctx.timeout         = timeout;
    ctx.num_in_progress = num_in_progress;
    ctx.op_failed       = op_failed;

    /* Iterate over the events in the set, waiting for them to complete */
    if (H5ES__list_iterate(&es->active, H5_ITER_NATIVE, H5ES__wait_cb, &ctx) < 0)
        HGOTO_ERROR(H5E_EVENTSET, H5E_BADITER, FAIL, "iteration failed");

done:
    FUNC_LEAVE_NOAPI(ret_value)
} /* end H5ES__wait() */

/*-------------------------------------------------------------------------
 * Function:    H5ES__cancel_cb
 *
 * Purpose:     Callback for canceling operations
 *
 * Return:      SUCCEED / FAIL
 *
 *-------------------------------------------------------------------------
 */
static int
H5ES__cancel_cb(H5ES_event_t *ev, void *_ctx)
{
    H5ES_cancel_ctx_t    *ctx       = (H5ES_cancel_ctx_t *)_ctx;   /* Callback context */
    H5VL_request_status_t ev_status = H5VL_REQUEST_STATUS_SUCCEED; /* Status from event's operation */
    int                   ret_value = H5_ITER_CONT;                /* Return value */

    FUNC_ENTER_PACKAGE

    /* Sanity check */
    assert(ev);
    assert(ctx);

    /* Attempt to cancel the request */
    if (H5VL_request_cancel(ev->request, &ev_status) < 0)
        HGOTO_ERROR(H5E_EVENTSET, H5E_CANTCANCEL, H5_ITER_ERROR, "unable to cancel operation");

    /* Check for status values that indicate we should break out of the loop */
    if (ev_status == H5VL_REQUEST_STATUS_FAIL) {
        /* Handle event completion */
        if (H5ES__op_complete(ctx->es, ev, ev_status) < 0)
            HGOTO_ERROR(H5E_EVENTSET, H5E_CANTSET, H5_ITER_ERROR, "unable to handle failed event");

        /* Record the error */
        *ctx->op_failed = true;

        /* Exit from the iteration */
        ret_value = H5_ITER_STOP;
    } /* end if */
    else if (ev_status == H5VL_REQUEST_STATUS_SUCCEED) {
        /* Increment "not canceled" counter */
        (*ctx->num_not_canceled)++;

        /* Handle event completion */
        if (H5ES__op_complete(ctx->es, ev, ev_status) < 0)
            HGOTO_ERROR(H5E_EVENTSET, H5E_CANTRELEASE, H5_ITER_ERROR, "unable to release completed event");
    } /* end else-if */
    else if (ev_status == H5VL_REQUEST_STATUS_CANT_CANCEL || ev_status == H5VL_REQUEST_STATUS_IN_PROGRESS) {
        /* Increment "not canceled" counter */
        (*ctx->num_not_canceled)++;
    } /* end else-if */
    else {
        /* Sanity check */
        assert(ev_status == H5VL_REQUEST_STATUS_CANCELED);

        /* Handle event completion */
        if (H5ES__op_complete(ctx->es, ev, ev_status) < 0)
            HGOTO_ERROR(H5E_EVENTSET, H5E_CANTRELEASE, H5_ITER_ERROR, "unable to release completed event");
    } /* end else */

done:
    FUNC_LEAVE_NOAPI(ret_value)
} /* end H5ES__cancel_cb() */

/*-------------------------------------------------------------------------
 * Function:    H5ES__cancel
 *
 * Purpose:     Cancel operations in event set
 *
 * Return:      SUCCEED / FAIL
 *
 *-------------------------------------------------------------------------
 */
herr_t
H5ES__cancel(H5ES_t *es, size_t *num_not_canceled, bool *op_failed)
{
    H5ES_cancel_ctx_t ctx;                 /* Iterator callback context info */
    herr_t            ret_value = SUCCEED; /* Return value */

    FUNC_ENTER_PACKAGE

    /* Sanity check */
    assert(es);
    assert(num_not_canceled);
    assert(op_failed);

    /* Set user's parameters to known values */
    *num_not_canceled = 0;
    *op_failed        = false;

    /* Set up context for iterator callbacks */
    ctx.es               = es;
    ctx.num_not_canceled = num_not_canceled;
    ctx.op_failed        = op_failed;

    /* Iterate over the events in the set, attempting to cancel them */
    if (H5ES__list_iterate(&es->active, H5_ITER_NATIVE, H5ES__cancel_cb, &ctx) < 0)
        HGOTO_ERROR(H5E_EVENTSET, H5E_BADITER, FAIL, "iteration failed");

done:
    FUNC_LEAVE_NOAPI(ret_value)
} /* end H5ES__cancel() */

/*-------------------------------------------------------------------------
 * Function:    H5ES__get_err_info_cb
 *
 * Purpose:     Retrieve information about a failed operation
 *
 * Return:      SUCCEED / FAIL
 *
 *-------------------------------------------------------------------------
 */
static int
H5ES__get_err_info_cb(H5ES_event_t *ev, void *_ctx)
{
    H5VL_request_specific_args_t vol_cb_args;                        /* Arguments to VOL callback */
    H5ES_gei_ctx_t              *ctx       = (H5ES_gei_ctx_t *)_ctx; /* Callback context */
    int                          ret_value = H5_ITER_CONT;           /* Return value */

    FUNC_ENTER_PACKAGE

    /* Sanity check */
    assert(ev);
    assert(ctx);

    /* Copy operation info for event */
    /* The 'app_func_name', 'app_file_name', and 'api_name' strings are statically allocated (by the compiler)
     * so there's no need to duplicate them internally, but they are duplicated
     * here, when they are given back to the user.
     */
    if (NULL == (ctx->curr_err_info->api_name = H5MM_xstrdup(ev->op_info.api_name)))
        HGOTO_ERROR(H5E_EVENTSET, H5E_CANTALLOC, H5_ITER_ERROR, "can't copy HDF5 API routine name");
    if (NULL == (ctx->curr_err_info->api_args = H5MM_xstrdup(ev->op_info.api_args)))
        HGOTO_ERROR(H5E_EVENTSET, H5E_CANTALLOC, H5_ITER_ERROR, "can't copy HDF5 API routine arguments");
    if (NULL == (ctx->curr_err_info->app_file_name = H5MM_xstrdup(ev->op_info.app_file_name)))
        HGOTO_ERROR(H5E_EVENTSET, H5E_CANTALLOC, H5_ITER_ERROR, "can't copy HDF5 application file name");
    if (NULL == (ctx->curr_err_info->app_func_name = H5MM_xstrdup(ev->op_info.app_func_name)))
        HGOTO_ERROR(H5E_EVENTSET, H5E_CANTALLOC, H5_ITER_ERROR, "can't copy HDF5 application function name");
    ctx->curr_err_info->app_line_num = ev->op_info.app_line_num;
    ctx->curr_err_info->op_ins_count = ev->op_info.op_ins_count;
    ctx->curr_err_info->op_ins_ts    = ev->op_info.op_ins_ts;
    ctx->curr_err_info->op_exec_ts   = ev->op_info.op_exec_ts;
    ctx->curr_err_info->op_exec_time = ev->op_info.op_exec_time;

    /* Set up VOL callback arguments */
    vol_cb_args.op_type                         = H5VL_REQUEST_GET_ERR_STACK;
    vol_cb_args.args.get_err_stack.err_stack_id = H5I_INVALID_HID;

    /* Get error stack for event */
    if (H5VL_request_specific(ev->request, &vol_cb_args) < 0)
        HGOTO_ERROR(H5E_EVENTSET, H5E_CANTGET, H5_ITER_ERROR, "unable to retrieve error stack for operation");

    /* Set value */
    ctx->curr_err_info->err_stack_id = vol_cb_args.args.get_err_stack.err_stack_id;

    /* Remove event from event set's failed list */
    H5ES__list_remove(&ctx->es->failed, ev);

    /* Free event node */
    if (H5ES__event_free(ev) < 0)
        HGOTO_ERROR(H5E_EVENTSET, H5E_CANTRELEASE, H5_ITER_ERROR, "unable to release failed event");

    /* Advance to next element of err_info[] array */
    ctx->curr_err++;
    ctx->curr_err_info++;

    /* Stop iteration if err_info[] array is full */
    if (ctx->curr_err == ctx->num_err_info)
        ret_value = H5_ITER_STOP;

done:
    FUNC_LEAVE_NOAPI(ret_value)
} /* end H5ES__get_err_info_cb() */

/*-------------------------------------------------------------------------
 * Function:    H5ES__get_err_info
 *
 * Purpose:     Retrieve information about failed operations
 *
 * Return:      SUCCEED / FAIL
 *
 *-------------------------------------------------------------------------
 */
herr_t
H5ES__get_err_info(H5ES_t *es, size_t num_err_info, H5ES_err_info_t err_info[], size_t *num_cleared)
{
    H5ES_gei_ctx_t ctx;                 /* Iterator callback context info */
    herr_t         ret_value = SUCCEED; /* Return value */

    FUNC_ENTER_PACKAGE

    /* Sanity check */
    assert(es);
    assert(num_err_info);
    assert(err_info);
    assert(num_cleared);

    /* Set up context for iterator callbacks */
    ctx.es            = es;
    ctx.num_err_info  = num_err_info;
    ctx.curr_err      = 0;
    ctx.curr_err_info = &err_info[0];

    /* Iterate over the failed events in the set, copying their error info */
    if (H5ES__list_iterate(&es->failed, H5_ITER_NATIVE, H5ES__get_err_info_cb, &ctx) < 0)
        HGOTO_ERROR(H5E_EVENTSET, H5E_BADITER, FAIL, "iteration failed");

    /* Set # of failed events cleared from event set's failed list */
    *num_cleared = ctx.curr_err;

done:
    FUNC_LEAVE_NOAPI(ret_value)
} /* end H5ES__get_err_info() */

/*-------------------------------------------------------------------------
 * Function:    H5ES__close_failed_cb
 *
 * Purpose:     Release a failed event
 *
 * Return:      SUCCEED / FAIL
 *
 *-------------------------------------------------------------------------
 */
static int
H5ES__close_failed_cb(H5ES_event_t *ev, void *_ctx)
{
    H5ES_t *es        = (H5ES_t *)_ctx; /* Callback context */
    int     ret_value = H5_ITER_CONT;   /* Return value */

    FUNC_ENTER_PACKAGE

    /* Sanity check */
    assert(ev);
    assert(es);

    /* Remove event from event set's failed list */
    H5ES__list_remove(&es->failed, ev);

    /* Free event node */
    if (H5ES__event_free(ev) < 0)
        HGOTO_ERROR(H5E_EVENTSET, H5E_CANTRELEASE, H5_ITER_ERROR, "unable to release failed event");

done:
    FUNC_LEAVE_NOAPI(ret_value)
} /* end H5ES__close_failed_cb() */

/*-------------------------------------------------------------------------
 * Function:    H5ES__close
 *
 * Purpose:     Destroy an event set object
 *
 * Return:      SUCCEED / FAIL
 *
 *-------------------------------------------------------------------------
 */
herr_t
H5ES__close(H5ES_t *es)
{
    herr_t ret_value = SUCCEED; /* Return value */

    FUNC_ENTER_PACKAGE

    /* Sanity check */
    assert(es);

    /* Fail if active operations still present */
    if (H5ES__list_count(&es->active) > 0)
        HGOTO_ERROR(
            H5E_EVENTSET, H5E_CANTCLOSEOBJ, FAIL,
            "can't close event set while unfinished operations are present (i.e. wait on event set first)");

    /* Iterate over the failed events in the set, releasing them */
    if (H5ES__list_iterate(&es->failed, H5_ITER_NATIVE, H5ES__close_failed_cb, (void *)es) < 0)
        HGOTO_ERROR(H5E_EVENTSET, H5E_BADITER, FAIL, "iteration failed");

    /* Release the event set */
    es = H5FL_FREE(H5ES_t, es);

done:
    FUNC_LEAVE_NOAPI(ret_value)
} /* end H5ES__close() */<|MERGE_RESOLUTION|>--- conflicted
+++ resolved
@@ -343,11 +343,7 @@
 
     /* Start working on the API routines arguments */
     va_start(ap, caller_args);
-<<<<<<< HEAD
-    arg_started = TRUE;
-=======
     arg_started = true;
->>>>>>> 07347cc5
 
     /* Copy the app source information */
     (void)va_arg(ap, char *); /* Toss the 'app_file' parameter name */
@@ -363,11 +359,7 @@
 
     /* Copy the string for the API routine's arguments */
     /* (skip the six characters from the app's file, function and line # arguments) */
-<<<<<<< HEAD
-    assert(0 == HDstrncmp(caller_args, "*s*sIu", 6));
-=======
     assert(0 == strncmp(caller_args, "*s*sIu", 6));
->>>>>>> 07347cc5
     if (H5_trace_args(rs, caller_args + 6, ap) < 0)
         HGOTO_ERROR(H5E_EVENTSET, H5E_CANTSET, FAIL, "can't create formatted API arguments");
     if (NULL == (api_args = H5RS_get_str(rs)))
