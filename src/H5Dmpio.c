--- conflicted
+++ resolved
@@ -253,13 +253,8 @@
  *-------------------------------------------------------------------------
  */
 herr_t
-<<<<<<< HEAD
 H5D__mpio_select_read(const H5D_io_info_t *io_info, hsize_t mpi_buf_count, 
-    const H5S_t UNUSED *file_space, const H5S_t UNUSED *mem_space)
-=======
-H5D__mpio_select_read(const H5D_io_info_t *io_info, const H5D_type_info_t H5_ATTR_UNUSED *type_info,
-    hsize_t mpi_buf_count, const H5S_t H5_ATTR_UNUSED *file_space, const H5S_t H5_ATTR_UNUSED *mem_space)
->>>>>>> fc45d5fc
+    const H5S_t H5_ATTR_UNUSED *file_space, const H5S_t H5_ATTR_UNUSED *mem_space)
 {
     /* all dsets are in the same file, so just get it from the first dset */
     const H5F_t *file = io_info->dsets_info[0].dset->oloc.file;
@@ -296,13 +291,8 @@
  *-------------------------------------------------------------------------
  */
 herr_t
-<<<<<<< HEAD
 H5D__mpio_select_write(const H5D_io_info_t *io_info, hsize_t mpi_buf_count, 
-    const H5S_t UNUSED *file_space, const H5S_t UNUSED *mem_space)
-=======
-H5D__mpio_select_write(const H5D_io_info_t *io_info, const H5D_type_info_t H5_ATTR_UNUSED *type_info,
-    hsize_t mpi_buf_count, const H5S_t H5_ATTR_UNUSED *file_space, const H5S_t H5_ATTR_UNUSED *mem_space)
->>>>>>> fc45d5fc
+    const H5S_t H5_ATTR_UNUSED *file_space, const H5S_t H5_ATTR_UNUSED *mem_space)
 {
     /* all dsets are in the same file, so just get it from the first dset */
     const H5F_t *file = io_info->dsets_info[0].dset->oloc.file;
@@ -327,259 +317,7 @@
  
 /*-------------------------------------------------------------------------
-<<<<<<< HEAD
  * Function:    H5D__piece_io
-=======
- * Function:    H5D__ioinfo_xfer_mode
- *
- * Purpose:     Switch to between collective & independent MPI I/O
- *
- * Return:      Non-negative on success/Negative on failure
- *
- * Programmer:  Quincey Koziol
- *              Friday, August 12, 2005
- *
- *-------------------------------------------------------------------------
- */
-static herr_t
-H5D__ioinfo_xfer_mode(H5D_io_info_t *io_info, H5P_genplist_t *dx_plist,
-    H5FD_mpio_xfer_t xfer_mode)
-{
-    herr_t  ret_value = SUCCEED;    /* return value */
-
-    FUNC_ENTER_STATIC
-
-    /* Change the xfer_mode */
-    io_info->dxpl_cache->xfer_mode = xfer_mode;
-    if(H5P_set(dx_plist, H5D_XFER_IO_XFER_MODE_NAME, &io_info->dxpl_cache->xfer_mode) < 0)
-        HGOTO_ERROR(H5E_PLIST, H5E_CANTSET, FAIL, "can't set transfer mode")
-
-    /* Change the "single I/O" function pointers */
-    if(xfer_mode == H5FD_MPIO_INDEPENDENT) {
-        /* Set the pointers to the original, non-MPI-specific routines */
-        io_info->io_ops.single_read = io_info->orig.io_ops.single_read;
-        io_info->io_ops.single_write = io_info->orig.io_ops.single_write;
-    } /* end if */
-    else {
-        HDassert(xfer_mode == H5FD_MPIO_COLLECTIVE);
-
-        /* Set the pointers to the MPI-specific routines */
-        io_info->io_ops.single_read = H5D__mpio_select_read;
-        io_info->io_ops.single_write = H5D__mpio_select_write;
-    } /* end else */
-
-done:
-    FUNC_LEAVE_NOAPI(ret_value)
-} /* end H5D__ioinfo_xfer_mode() */
-
--
-/*-------------------------------------------------------------------------
- * Function:    H5D__ioinfo_coll_opt_mode
- *
- * Purpose:     Switch between using collective & independent MPI I/O w/file
- *              set view
- *
- * Return:      Non-negative on success/Negative on failure
- *
- * Programmer:  MuQun Yang
- *              Oct. 5th, 2006
- *
- *-------------------------------------------------------------------------
- */
-static herr_t
-H5D__ioinfo_coll_opt_mode(H5D_io_info_t *io_info, H5P_genplist_t *dx_plist,
-    H5FD_mpio_collective_opt_t coll_opt_mode)
-{
-    herr_t  ret_value = SUCCEED;    /* return value */
-
-    FUNC_ENTER_STATIC
-
-    /* Change the optimal xfer_mode */
-    io_info->dxpl_cache->coll_opt_mode = coll_opt_mode;
-    if(H5P_set(dx_plist, H5D_XFER_MPIO_COLLECTIVE_OPT_NAME, &io_info->dxpl_cache->coll_opt_mode) < 0)
-        HGOTO_ERROR(H5E_PLIST, H5E_CANTSET, FAIL, "can't set transfer mode")
-
-done:
-    FUNC_LEAVE_NOAPI(ret_value)
-} /* end H5D__ioinfo_coll_opt_mode() */
-
--
-/*-------------------------------------------------------------------------
- * Function:    H5D__mpio_get_min_chunk
- *
- * Purpose:     Routine for obtaining minimum number of chunks to cover
- *              hyperslab selection selected by all processors.
- *
- * Return:      Non-negative on success/Negative on failure
- *
- * Programmer:  Muqun Yang
- *              Monday, Feb. 13th, 2006
- *
- *-------------------------------------------------------------------------
- */
-static herr_t
-H5D__mpio_get_min_chunk(const H5D_io_info_t *io_info, const H5D_chunk_map_t *fm,
-    int *min_chunkf)
-{
-    int num_chunkf;             /* Number of chunks to iterate over */
-    int mpi_code;               /* MPI return code */
-    herr_t ret_value = SUCCEED;
-
-    FUNC_ENTER_STATIC
-
-    /* Get the number of chunks to perform I/O on */
-    num_chunkf = H5SL_count(fm->sel_chunks);
-
-    /* Determine the minimum # of chunks for all processes */
-    if(MPI_SUCCESS != (mpi_code = MPI_Allreduce(&num_chunkf, min_chunkf, 1, MPI_INT, MPI_MIN, io_info->comm)))
-        HMPI_GOTO_ERROR(FAIL, "MPI_Allreduce failed", mpi_code)
-
-done:
-    FUNC_LEAVE_NOAPI(ret_value)
-} /* end H5D__mpio_get_min_chunk() */
-
--
-/*-------------------------------------------------------------------------
- * Function:    H5D__mpio_get_sum_chunk
- *
- * Purpose:     Routine for obtaining total number of chunks to cover
- *              hyperslab selection selected by all processors.
- *
- * Return:      Non-negative on success/Negative on failure
- *
- * Programmer:  Muqun Yang
- *              Monday, Feb. 13th, 2006
- *
- *-------------------------------------------------------------------------
- */
-static herr_t
-H5D__mpio_get_sum_chunk(const H5D_io_info_t *io_info, const H5D_chunk_map_t *fm,
-    int *sum_chunkf)
-{
-    int num_chunkf;             /* Number of chunks to iterate over */
-    size_t ori_num_chunkf;
-    int mpi_code;               /* MPI return code */
-    herr_t ret_value = SUCCEED;
-
-    FUNC_ENTER_STATIC
-
-    /* Get the number of chunks to perform I/O on */
-    num_chunkf = 0;
-    ori_num_chunkf = H5SL_count(fm->sel_chunks);
-    H5_CHECKED_ASSIGN(num_chunkf, int, ori_num_chunkf, size_t);
-
-    /* Determine the summation of number of chunks for all processes */
-    if(MPI_SUCCESS != (mpi_code = MPI_Allreduce(&num_chunkf, sum_chunkf, 1, MPI_INT, MPI_SUM, io_info->comm)))
-        HMPI_GOTO_ERROR(FAIL, "MPI_Allreduce failed", mpi_code)
-
-done:
-    FUNC_LEAVE_NOAPI(ret_value)
-} /* end H5D__mpio_get_sum_chunk() */
-
--
-/*-------------------------------------------------------------------------
- * Function:    H5D__contig_collective_read
- *
- * Purpose:     Reads directly from contiguous data in file into application
- *              memory using collective I/O.
- *
- * Return:      Non-negative on success/Negative on failure
- *
- * Programmer:  Quincey Koziol
- *              Tuesday, March  4, 2008
- *
- *-------------------------------------------------------------------------
- */
-herr_t
-H5D__contig_collective_read(H5D_io_info_t *io_info, const H5D_type_info_t *type_info,
-    hsize_t H5_ATTR_UNUSED nelmts, const H5S_t *file_space, const H5S_t *mem_space,
-    H5D_chunk_map_t H5_ATTR_UNUSED *fm)
-{
-    H5D_mpio_actual_io_mode_t actual_io_mode = H5D_MPIO_CONTIGUOUS_COLLECTIVE;
-    H5P_genplist_t *dx_plist;           /* Pointer to DXPL */
-    herr_t ret_value = SUCCEED;         /* Return value */
-
-    FUNC_ENTER_PACKAGE
-
-    /* Sanity check */
-    HDassert(H5FD_MPIO == H5F_DRIVER_ID(io_info->dset->oloc.file));
-    HDassert(TRUE == H5P_isa_class(io_info->dxpl_id, H5P_DATASET_XFER));
-
-    /* Call generic internal collective I/O routine */
-    if(H5D__inter_collective_io(io_info, type_info, file_space, mem_space) < 0)
-        HGOTO_ERROR(H5E_IO, H5E_READERROR, FAIL, "couldn't finish shared collective MPI-IO")
-
-    /* Obtain the data transfer properties */
-    if(NULL == (dx_plist = H5I_object(io_info->dxpl_id)))
-        HGOTO_ERROR(H5E_ARGS, H5E_BADTYPE, FAIL, "not a data transfer property list")
-
-    /* Set the actual I/O mode property. internal_collective_io will not break to
-     * independent I/O, so we set it here.
-     */
-    if(H5P_set(dx_plist, H5D_MPIO_ACTUAL_IO_MODE_NAME, &actual_io_mode) < 0)
-        HGOTO_ERROR(H5E_PLIST, H5E_CANTSET, FAIL, "couldn't set actual io mode property")
-
-done:
-    FUNC_LEAVE_NOAPI(ret_value)
-} /* end H5D__contig_collective_read() */
-
--
-/*-------------------------------------------------------------------------
- * Function:    H5D__contig_collective_write
- *
- * Purpose:     Write directly to contiguous data in file from application
- *              memory using collective I/O.
- *
- * Return:      Non-negative on success/Negative on failure
- *
- * Programmer:  Quincey Koziol
- *              Tuesday, March  4, 2008
- *
- *-------------------------------------------------------------------------
- */
-herr_t
-H5D__contig_collective_write(H5D_io_info_t *io_info, const H5D_type_info_t *type_info,
-    hsize_t H5_ATTR_UNUSED nelmts, const H5S_t *file_space, const H5S_t *mem_space,
-    H5D_chunk_map_t H5_ATTR_UNUSED *fm)
-{
-    H5D_mpio_actual_io_mode_t actual_io_mode = H5D_MPIO_CONTIGUOUS_COLLECTIVE;
-    H5P_genplist_t *dx_plist;           /* Pointer to DXPL */
-    herr_t ret_value = SUCCEED;         /* Return value */
-
-    FUNC_ENTER_PACKAGE
-
-    /* Sanity check */
-    HDassert(H5FD_MPIO == H5F_DRIVER_ID(io_info->dset->oloc.file));
-    HDassert(TRUE == H5P_isa_class(io_info->dxpl_id, H5P_DATASET_XFER));
-
-    /* Call generic internal collective I/O routine */
-    if(H5D__inter_collective_io(io_info, type_info, file_space, mem_space) < 0)
-        HGOTO_ERROR(H5E_IO, H5E_WRITEERROR, FAIL, "couldn't finish shared collective MPI-IO")
-
-    /* Obtain the data transfer properties */
-    if(NULL == (dx_plist = H5I_object(io_info->dxpl_id)))
-        HGOTO_ERROR(H5E_ARGS, H5E_BADTYPE, FAIL, "not a data transfer property list")
-
-    /* Set the actual I/O mode property. internal_collective_io will not break to
-     * independent I/O, so we set it here.
-     */
-    if(H5P_set(dx_plist, H5D_MPIO_ACTUAL_IO_MODE_NAME, &actual_io_mode) < 0)
-        HGOTO_ERROR(H5E_PLIST, H5E_CANTSET, FAIL, "couldn't set actual io mode property")
-
-done:
-    FUNC_LEAVE_NOAPI(ret_value)
-} /* end H5D__contig_collective_write() */
-
--
-/*-------------------------------------------------------------------------
- * Function:    H5D__chunk_collective_io
->>>>>>> fc45d5fc
  *
  * Purpose:     Routine for choosing an IO option:
  *              a) Single collective IO defined by one MPI derived datatype 
@@ -655,13 +393,7 @@
  *-------------------------------------------------------------------------
  */
 herr_t
-<<<<<<< HEAD
 H5D__collective_read(const hid_t file_id, const size_t count, H5D_io_info_t *io_info)
-=======
-H5D__chunk_collective_read(H5D_io_info_t *io_info, const H5D_type_info_t *type_info,
-    hsize_t H5_ATTR_UNUSED nelmts, const H5S_t H5_ATTR_UNUSED *file_space, const H5S_t H5_ATTR_UNUSED *mem_space,
-    H5D_chunk_map_t *fm)
->>>>>>> fc45d5fc
 {
     herr_t ret_value = SUCCEED;         /* Return value */
 
@@ -691,13 +423,7 @@
  *-------------------------------------------------------------------------
  */
 herr_t
-<<<<<<< HEAD
 H5D__collective_write(const hid_t file_id, const size_t count, H5D_io_info_t *io_info)
-=======
-H5D__chunk_collective_write(H5D_io_info_t *io_info, const H5D_type_info_t *type_info,
-    hsize_t H5_ATTR_UNUSED nelmts, const H5S_t H5_ATTR_UNUSED *file_space, const H5S_t H5_ATTR_UNUSED *mem_space,
-    H5D_chunk_map_t *fm)
->>>>>>> fc45d5fc
 {
     herr_t ret_value = SUCCEED;         /* Return value */
 
@@ -729,7 +455,7 @@
  *-------------------------------------------------------------------------
  */
 static herr_t
-H5D__all_piece_collective_io(UNUSED const hid_t file_id, const size_t count, 
+H5D__all_piece_collective_io(H5_ATTR_UNUSED const hid_t file_id, const size_t count, 
     H5D_io_info_t *io_info, H5P_genplist_t *dx_plist)
 {
     MPI_Datatype chunk_final_mtype;         /* Final memory MPI datatype for all chunks with seletion */
