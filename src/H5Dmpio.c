--- conflicted
+++ resolved
@@ -908,221 +908,4 @@
     FUNC_LEAVE_NOAPI(ret_value)
 } /* H5FD_match_coll_calls */
 
-<<<<<<< HEAD
-#endif /* H5_HAVE_PARALLEL */
-=======
--
-/*-------------------------------------------------------------------------
- * Function:    H5D__obtain_mpio_mode
- *
- * Purpose:     Routine to obtain each io mode(collective,independent or none) for each chunk;
- *              Each chunk address is also obtained.
- *
- * Description:
- *
- *              1) Each process provides two piece of information for all chunks having selection
- *                 a) chunk index
- *                 b) wheather this chunk is regular(for MPI derived datatype not working case)
- *
- *              2) Gather all the information to the root process
- *
- *              3) Root process will do the following:
- *                 a) Obtain chunk addresses for all chunks in this data space
- *                 b) With the consideration of the user option, calculate IO mode for each chunk
- *                 c) Build MPI derived datatype to combine "chunk address" and "assign_io" information
- *                      in order to do MPI Bcast only once
- *                 d) MPI Bcast the IO mode and chunk address information for each chunk.
- *              4) Each process then retrieves IO mode and chunk address information to assign_io_mode and chunk_addr.
- *
- * Parameters:
- *
- *              Input: H5D_io_info_t* io_info,
- *                      H5D_chunk_map_t *fm,(global chunk map struct)
- *              Output: uint8_t assign_io_mode[], : IO mode, collective, independent or none
- *                      haddr_t chunk_addr[],     : chunk address array for each chunk
- *
- * Return:      Non-negative on success/Negative on failure
- *
- * Programmer:  Muqun Yang
- *              Monday, Feb. 13th, 2006
- *
- *-------------------------------------------------------------------------
- */
-static herr_t
-H5D__obtain_mpio_mode(H5D_io_info_t* io_info, H5D_chunk_map_t *fm,
-    H5P_genplist_t *dx_plist, uint8_t assign_io_mode[], haddr_t chunk_addr[])
-{
-    int               total_chunks;
-    unsigned          percent_nproc_per_chunk, threshold_nproc_per_chunk;
-    uint8_t*          io_mode_info = NULL;
-    uint8_t*          recv_io_mode_info = NULL;
-    uint8_t*          mergebuf = NULL;
-    uint8_t*          tempbuf;
-    H5SL_node_t*      chunk_node;
-    H5D_chunk_info_t* chunk_info;
-    int               mpi_size, mpi_rank;
-    MPI_Comm          comm;
-    int               ic, root;
-    int               mpi_code;
-#ifdef H5_HAVE_INSTRUMENTED_LIBRARY
-    int new_value;
-    htri_t check_prop;
-#endif
-    herr_t            ret_value = SUCCEED;
->>>>>>> b9763eee
-
-/* MSC - From merge.. remove probably */
-#if 0
-    FUNC_ENTER_STATIC
-
-    /* Assign the rank 0 to the root */
-    root              = 0;
-    comm              = io_info->comm;
-
-    /* Obtain the number of process and the current rank of the process */
-    if((mpi_rank = H5F_mpi_get_rank(io_info->dset->oloc.file)) < 0)
-        HGOTO_ERROR(H5E_IO, H5E_MPI, FAIL, "unable to obtain mpi rank")
-    if((mpi_size = H5F_mpi_get_size(io_info->dset->oloc.file)) < 0)
-        HGOTO_ERROR(H5E_IO, H5E_MPI, FAIL, "unable to obtain mpi size")
-
-    /* Setup parameters */
-    H5_CHECKED_ASSIGN(total_chunks, int, fm->layout->u.chunk.nchunks, hsize_t);
-    if(H5P_get(dx_plist, H5D_XFER_MPIO_CHUNK_OPT_RATIO_NAME, &percent_nproc_per_chunk) < 0)
-        HGOTO_ERROR(H5E_IO, H5E_CANTGET, FAIL, "couldn't get percent nproc per chunk")
-    /* if ratio is 0, perform collective io */
-    if(0 == percent_nproc_per_chunk) {
-        if(H5D__chunk_addrmap(io_info, chunk_addr) < 0)
-           HGOTO_ERROR(H5E_DATASET, H5E_CANTGET, FAIL, "can't get chunk address");
-        for(ic = 0; ic < total_chunks; ic++)
-           assign_io_mode[ic] = H5D_CHUNK_IO_MODE_COL;
-
-        HGOTO_DONE(SUCCEED)
-    } /* end if */
-    threshold_nproc_per_chunk = mpi_size * percent_nproc_per_chunk/100;
-
-    /* Allocate memory */
-    if(NULL == (io_mode_info = (uint8_t *)H5MM_calloc(total_chunks)))
-        HGOTO_ERROR(H5E_DATASET, H5E_CANTALLOC, FAIL, "couldn't allocate I/O mode info buffer")
-    if(NULL == (mergebuf = H5MM_malloc((sizeof(haddr_t) + 1) * total_chunks)))
-        HGOTO_ERROR(H5E_DATASET, H5E_CANTALLOC, FAIL, "couldn't allocate mergebuf buffer")
-    tempbuf           = mergebuf + total_chunks;
-    if(mpi_rank == root)
-        if(NULL == (recv_io_mode_info = (uint8_t *)H5MM_malloc(total_chunks * mpi_size)))
-            HGOTO_ERROR(H5E_DATASET, H5E_CANTALLOC, FAIL, "couldn't allocate recv I/O mode info buffer")
-
-    /* Obtain the regularity and selection information for all chunks in this process. */
-    chunk_node        = H5SL_first(fm->sel_chunks);
-    while(chunk_node) {
-        chunk_info    = H5SL_item(chunk_node);
-
-            io_mode_info[chunk_info->index] = H5D_CHUNK_SELECT_REG; /* this chunk is selected and is "regular" */
-        chunk_node = H5SL_next(chunk_node);
-    } /* end while */
-
-    /* Gather all the information */
-    if(MPI_SUCCESS != (mpi_code = MPI_Gather(io_mode_info, total_chunks, MPI_BYTE, recv_io_mode_info, total_chunks, MPI_BYTE, root, comm)))
-        HMPI_GOTO_ERROR(FAIL, "MPI_Gather failed", mpi_code)
-
-    /* Calculate the mode for IO(collective, independent or none) at root process */
-    if(mpi_rank == root) {
-        int               nproc;
-        int*              nproc_per_chunk;
-
-        /* pre-computing: calculate number of processes and
-            regularity of the selection occupied in each chunk */
-        if(NULL == (nproc_per_chunk = (int*)H5MM_calloc(total_chunks * sizeof(int))))
-            HGOTO_ERROR(H5E_DATASET, H5E_CANTALLOC, FAIL, "couldn't allocate nproc_per_chunk buffer")
-
-        /* calculating the chunk address */
-        if(H5D__chunk_addrmap(io_info, chunk_addr) < 0) {
-            H5MM_free(nproc_per_chunk);
-            HGOTO_ERROR(H5E_DATASET, H5E_CANTGET, FAIL, "can't get chunk address")
-        } /* end if */
-
-        /* checking for number of process per chunk and regularity of the selection*/
-        for(nproc = 0; nproc < mpi_size; nproc++) {
-            uint8_t *tmp_recv_io_mode_info = recv_io_mode_info + (nproc * total_chunks);
-
-            /* Calculate the number of process per chunk and adding irregular selection option */
-            for(ic = 0; ic < total_chunks; ic++, tmp_recv_io_mode_info++) {
-                if(*tmp_recv_io_mode_info != 0) {
-                    nproc_per_chunk[ic]++;
-                } /* end if */
-            } /* end for */
-        } /* end for */
-
-        /* Calculating MPIO mode for each chunk (collective, independent, none) */
-        for(ic = 0; ic < total_chunks; ic++) {
-            if(nproc_per_chunk[ic] > MAX(1, threshold_nproc_per_chunk)) {
-                assign_io_mode[ic] = H5D_CHUNK_IO_MODE_COL;
-            } /* end if */
-        } /* end for */
-
-
-        /* merge buffer io_mode info and chunk addr into one */
-        HDmemcpy(mergebuf, assign_io_mode, total_chunks);
-        HDmemcpy(tempbuf, chunk_addr, sizeof(haddr_t) * total_chunks);
-
-        H5MM_free(nproc_per_chunk);
-    } /* end if */
-
-    /* Broadcasting the MPI_IO option info. and chunk address info. */
-    if(MPI_SUCCESS != (mpi_code = MPI_Bcast(mergebuf, ((sizeof(haddr_t) + 1) * total_chunks), MPI_BYTE, root, comm)))
-        HMPI_GOTO_ERROR(FAIL, "MPI_BCast failed", mpi_code)
-
-    HDmemcpy(assign_io_mode, mergebuf, total_chunks);
-    HDmemcpy(chunk_addr, tempbuf, sizeof(haddr_t) * total_chunks);
-
-#ifdef H5_HAVE_INSTRUMENTED_LIBRARY
-{
-    H5P_genplist_t    *plist;           /* Property list pointer */
-
-    /* Get the dataset transfer property list */
-    if(NULL == (plist = (H5P_genplist_t *)H5I_object(io_info->dxpl_id)))
-        HGOTO_ERROR(H5E_IO, H5E_BADTYPE, FAIL, "not a dataset transfer property list")
-
-    check_prop = H5P_exist_plist(plist, H5D_XFER_COLL_CHUNK_MULTI_RATIO_COLL_NAME);
-    if(check_prop > 0) {
-        for(ic = 0; ic < total_chunks; ic++) {
-            if(assign_io_mode[ic] == H5D_CHUNK_IO_MODE_COL) {
-                new_value = 0;
-                if(H5P_set(plist, H5D_XFER_COLL_CHUNK_MULTI_RATIO_COLL_NAME, &new_value) < 0)
-                    HGOTO_ERROR(H5E_PLIST, H5E_UNSUPPORTED, FAIL, "unable to set property value")
-                break;
-            } /* end if */
-        } /* end for */
-    } /* end if */
-
-    check_prop = H5P_exist_plist(plist, H5D_XFER_COLL_CHUNK_MULTI_RATIO_IND_NAME);
-    if(check_prop > 0) {
-        int temp_count = 0;
-
-        for(ic = 0; ic < total_chunks; ic++) {
-            if(assign_io_mode[ic] == H5D_CHUNK_IO_MODE_COL) {
-                temp_count++;
-                break;
-            } /* end if */
-        } /* end for */
-        if(temp_count == 0) {
-            new_value = 0;
-            if(H5P_set(plist, H5D_XFER_COLL_CHUNK_MULTI_RATIO_IND_NAME, &new_value) < 0)
-                HGOTO_ERROR(H5E_PLIST, H5E_UNSUPPORTED, FAIL, "unable to set property value")
-        } /* end if */
-    } /* end if */
-}
-#endif
-
-done:
-    if(io_mode_info)
-        H5MM_free(io_mode_info);
-    if(mergebuf)
-        H5MM_free(mergebuf);
-    if(recv_io_mode_info) {
-        HDassert(mpi_rank == root);
-        H5MM_free(recv_io_mode_info);
-    } /* end if */
-
-    FUNC_LEAVE_NOAPI(ret_value)
-} /* end H5D__obtain_mpio_mode() */
-#endif+#endif /* H5_HAVE_PARALLEL */