/* * * * * * * * * * * * * * * * * * * * * * * * * * * * * * * * * * * * * * *
 * Copyright by The HDF Group.                                               *
 * All rights reserved.                                                      *
 *                                                                           *
 * This file is part of HDF5.  The full HDF5 copyright notice, including     *
 * terms governing use, modification, and redistribution, is contained in    *
 * the COPYING file, which can be found at the root of the source code       *
 * distribution tree, or in https://www.hdfgroup.org/licenses.               *
 * If you do not have access to either file, you may request a copy from     *
 * help@hdfgroup.org.                                                        *
 * * * * * * * * * * * * * * * * * * * * * * * * * * * * * * * * * * * * * * */

/*-------------------------------------------------------------------------
 *
 * Created:	H5Sdeprec.c
 *
 * Purpose:	Deprecated functions from the H5S interface.  These
 *          functions are here for compatibility purposes and may be
 *          removed in the future.  Applications should switch to the
 *          newer APIs.
 *
 *-------------------------------------------------------------------------
 */

/****************/
/* Module Setup */
/****************/

#include "H5Smodule.h" /* This source code file is part of the H5S module */

/***********/
/* Headers */
/***********/
#include "H5private.h"   /* Generic Functions        */
#include "H5CXprivate.h" /* API Contexts             */
#include "H5Spkg.h"      /* Dataspaces               */
#include "H5Eprivate.h"  /* Error handling           */
#include "H5Iprivate.h"  /* IDs                      */

/****************/
/* Local Macros */
/****************/

/******************/
/* Local Typedefs */
/******************/

/********************/
/* Package Typedefs */
/********************/

/********************/
/* Local Prototypes */
/********************/

/*********************/
/* Package Variables */
/*********************/

/*****************************/
/* Library Private Variables */
/*****************************/

/*******************/
/* Local Variables */
/*******************/

#ifndef H5_NO_DEPRECATED_SYMBOLS

/*-------------------------------------------------------------------------
 * Function:	H5Sencode1
 *
 * Purpose:	Given a dataspace ID, converts the object description
 *          (including selection) into binary in a buffer.
 *
 * Return:	Success:	non-negative
 *		    Failure:	negative
 *
 *-------------------------------------------------------------------------
 */
herr_t
H5Sencode1(hid_t obj_id, void *buf, size_t *nalloc)
{
    H5S_t *dspace;
    hid_t  temp_fapl_id = H5P_DEFAULT;
    herr_t ret_value    = SUCCEED;

    FUNC_ENTER_API(FAIL)
    H5TRACE3("e", "i*x*z", obj_id, buf, nalloc);

    /* Check argument and retrieve object */
    if (NULL == (dspace = (H5S_t *)H5I_object_verify(obj_id, H5I_DATASPACE)))
        HGOTO_ERROR(H5E_ARGS, H5E_BADTYPE, FAIL, "not a dataspace");

    /* Verify access property list and set up collective metadata if appropriate */
<<<<<<< HEAD
    if (H5CX_set_apl(&temp_fapl_id, H5P_CLS_FACC, H5I_INVALID_HID, TRUE) < 0)
=======
    if (H5CX_set_apl(&temp_fapl_id, H5P_CLS_FACC, H5I_INVALID_HID, true) < 0)
>>>>>>> 07347cc5
        HGOTO_ERROR(H5E_FILE, H5E_CANTSET, H5I_INVALID_HID, "can't set access property list info");

    /* Use (earliest, latest) i.e. not latest format */
    if (H5S_encode(dspace, (unsigned char **)&buf, nalloc) < 0)
        HGOTO_ERROR(H5E_DATASPACE, H5E_CANTENCODE, FAIL, "can't encode dataspace");

done:
    FUNC_LEAVE_API(ret_value)
} /* H5Sencode1() */
#endif /* H5_NO_DEPRECATED_SYMBOLS */<|MERGE_RESOLUTION|>--- conflicted
+++ resolved
@@ -93,11 +93,7 @@
         HGOTO_ERROR(H5E_ARGS, H5E_BADTYPE, FAIL, "not a dataspace");
 
     /* Verify access property list and set up collective metadata if appropriate */
-<<<<<<< HEAD
-    if (H5CX_set_apl(&temp_fapl_id, H5P_CLS_FACC, H5I_INVALID_HID, TRUE) < 0)
-=======
     if (H5CX_set_apl(&temp_fapl_id, H5P_CLS_FACC, H5I_INVALID_HID, true) < 0)
->>>>>>> 07347cc5
         HGOTO_ERROR(H5E_FILE, H5E_CANTSET, H5I_INVALID_HID, "can't set access property list info");
 
     /* Use (earliest, latest) i.e. not latest format */
