/* * * * * * * * * * * * * * * * * * * * * * * * * * * * * * * * * * * * * * *
 * Copyright by The HDF Group.                                               *
 * All rights reserved.                                                      *
 *                                                                           *
 * This file is part of HDF5.  The full HDF5 copyright notice, including     *
 * terms governing use, modification, and redistribution, is contained in    *
 * the COPYING file, which can be found at the root of the source code       *
 * distribution tree, or in https://www.hdfgroup.org/licenses.               *
 * If you do not have access to either file, you may request a copy from     *
 * help@hdfgroup.org.                                                        *
 * * * * * * * * * * * * * * * * * * * * * * * * * * * * * * * * * * * * * * */

/*
 * Private definitions for HDF5 IOC VFD
 */

#ifndef H5FDioc_priv_H
#define H5FDioc_priv_H

/********************/
/* Standard Headers */
/********************/

#include <stdatomic.h>

/**************/
/* H5 Headers */
/**************/

#include "H5private.h"   /* Generic Functions                        */
#include "H5CXprivate.h" /* API Contexts                             */
#include "H5Dprivate.h"  /* Datasets                                 */
#include "H5Eprivate.h"  /* Error handling                           */
#include "H5FDioc.h"     /* IOC VFD                                  */
#include "H5Iprivate.h"  /* IDs                                      */
#include "H5MMprivate.h" /* Memory management                        */
#include "H5Pprivate.h"  /* Property lists                           */

#include "H5subfiling_common.h"
#include "H5subfiling_err.h"

#include "mercury_thread.h"
#include "mercury_thread_mutex.h"
#include "mercury_thread_pool.h"

/*
 * Some definitions for debugging the IOC VFD
 */

/* #define H5FD_IOC_DEBUG */
/* #define H5FD_IOC_REQUIRE_FLUSH */
/* #define H5FD_IOC_COLLECT_STATS */

/****************************************************************************
 *
 * IOC I/O Queue management macros:
 *
 * The following macros perform the necessary operations on the IOC I/O
 * Queue, which is implemented as a doubly linked list of instances of
 * ioc_io_queue_entry_t.
 *
 * WARNING: q_ptr->q_mutex must be held when these macros are executed..
 *
 * At present, the necessary operations are append (insert an entry at the
 * end of the queue), and delete (remove an entry from the queue).
 *
 * At least initially, all sanity checking is done with asserts, as the
 * the existing I/O concentrator code is not well integrated into the HDF5
 * error reporting system.  This will have to be revisited for a production
 * version, but it should be sufficient for now.
 *
 *                                                 JRM -- 11/2/21
 *
 ****************************************************************************/

#define H5FD_IOC__IO_Q_ENTRY_MAGIC 0x1357

/* clang-format off */

#define H5FD_IOC__Q_APPEND(q_ptr, entry_ptr)                                                      \
do {                                                                                              \
    assert(q_ptr);                                                                              \
    assert((q_ptr)->magic == H5FD_IOC__IO_Q_MAGIC);                                             \
    assert((((q_ptr)->q_len == 0) && ((q_ptr)->q_head == NULL) && ((q_ptr)->q_tail == NULL)) || \
             (((q_ptr)->q_len > 0) && ((q_ptr)->q_head != NULL) && ((q_ptr)->q_tail != NULL)));   \
    assert(entry_ptr);                                                                          \
    assert((entry_ptr)->magic == H5FD_IOC__IO_Q_ENTRY_MAGIC);                                   \
    assert((entry_ptr)->next == NULL);                                                          \
    assert((entry_ptr)->prev == NULL);                                                          \
<<<<<<< HEAD
    assert((entry_ptr)->in_progress == FALSE);                                                  \
=======
    assert((entry_ptr)->in_progress == false);                                                  \
>>>>>>> 07347cc5
                                                                                                  \
    if ( ((q_ptr)->q_head) == NULL )                                                              \
    {                                                                                             \
       ((q_ptr)->q_head) = (entry_ptr);                                                           \
       ((q_ptr)->q_tail) = (entry_ptr);                                                           \
    }                                                                                             \
    else                                                                                          \
    {                                                                                             \
       ((q_ptr)->q_tail)->next = (entry_ptr);                                                     \
       (entry_ptr)->prev = ((q_ptr)->q_tail);                                                     \
       ((q_ptr)->q_tail) = (entry_ptr);                                                           \
    }                                                                                             \
    ((q_ptr)->q_len)++;                                                                           \
} while ( false ) /* H5FD_IOC__Q_APPEND() */

#define H5FD_IOC__Q_REMOVE(q_ptr, entry_ptr)                                                                         \
do {                                                                                                                 \
    assert(q_ptr);                                                                                                 \
    assert((q_ptr)->magic == H5FD_IOC__IO_Q_MAGIC);                                                                \
    assert((((q_ptr)->q_len == 1) && ((q_ptr)->q_head ==((q_ptr)->q_tail)) && ((q_ptr)->q_head == (entry_ptr))) || \
             (((q_ptr)->q_len > 0) && ((q_ptr)->q_head != NULL) && ((q_ptr)->q_tail != NULL)));                      \
    assert(entry_ptr);                                                                                             \
    assert((entry_ptr)->magic == H5FD_IOC__IO_Q_ENTRY_MAGIC);                                                      \
    assert((((q_ptr)->q_len == 1) && ((entry_ptr)->next == NULL) && ((entry_ptr)->prev == NULL)) ||                \
             (((q_ptr)->q_len > 1) && (((entry_ptr)->next != NULL) || ((entry_ptr)->prev != NULL))));                \
<<<<<<< HEAD
    assert((entry_ptr)->in_progress == TRUE);                                                                      \
=======
    assert((entry_ptr)->in_progress == true);                                                                      \
>>>>>>> 07347cc5
                                                                                                                     \
    {                                                                                                                \
       if ( (((q_ptr)->q_head)) == (entry_ptr) )                                                                     \
       {                                                                                                             \
          (((q_ptr)->q_head)) = (entry_ptr)->next;                                                                   \
          if ( (((q_ptr)->q_head)) != NULL )                                                                         \
             (((q_ptr)->q_head))->prev = NULL;                                                                       \
       }                                                                                                             \
       else                                                                                                          \
       {                                                                                                             \
          (entry_ptr)->prev->next = (entry_ptr)->next;                                                               \
       }                                                                                                             \
       if (((q_ptr)->q_tail) == (entry_ptr) )                                                                        \
       {                                                                                                             \
          ((q_ptr)->q_tail) = (entry_ptr)->prev;                                                                     \
          if ( ((q_ptr)->q_tail) != NULL )                                                                           \
             ((q_ptr)->q_tail)->next = NULL;                                                                         \
       }                                                                                                             \
       else                                                                                                          \
       {                                                                                                             \
          (entry_ptr)->next->prev = (entry_ptr)->prev;                                                               \
       }                                                                                                             \
       (entry_ptr)->next = NULL;                                                                                     \
       (entry_ptr)->prev = NULL;                                                                                     \
       ((q_ptr)->q_len)--;                                                                                           \
    }                                                                                                                \
} while ( false ) /* H5FD_IOC__Q_REMOVE() */

/* clang-format on */

/****************************************************************************
 *
 * structure ioc_io_queue_entry
 *
 * magic:  Unsigned 32 bit integer always set to H5FD_IOC__IO_Q_ENTRY_MAGIC.
 *         This field is used to validate pointers to instances of
 *         ioc_io_queue_entry_t.
 *
 * next:   Next pointer in the doubly linked list used to implement
 *         the IOC I/O Queue.  This field points to the next entry
 *         in the queue, or NULL if there is no next entry.
 *
 * prev:   Prev pointer in the doubly linked list used to implement
 *         the IOC I/O Queue.  This field points to the previous entry
 *         in the queue, or NULL if there is no previous entry.
 *
 * in_progress: Boolean flag that must be false when the entry is inserted
 *         into the IOC I/O Queue, and set to true when the entry is dispatched
 *         to the worker thread pool for execution.
 *
 *         When in_progress is FALS, the entry is said to be pending.
 *
 * counter: uint32_t containing a serial number assigned to this IOC
 *         I/O Queue entry.  Note that this will roll over on long
 *         computations, and thus is not in general unique.
 *
 *         The counter fields is used to construct a tag to distinguish
 *         multiple concurrent I/O requests from a give rank, and thus
 *         this should not be a problem as long as there is sufficient
 *         time between roll overs.  As only the lower bits of the counter
 *         are used in tag construction, this is more frequent than the
 *         size of the counter field would suggest -- albeit hopefully
 *         still infrequent enough.
 *
 * wk_req: Instance of sf_work_request_t.  Replace with individual
 *         fields when convenient.
 *
 *
 * Statistics:
 *
 * The following fields are only defined if H5FD_IOC_COLLECT_STATS is true.
 * They are intended to allow collection of basic statistics on the
 * behaviour of the IOC I/O Queue for purposes of debugging and performance
 * optimization.
 *
 * q_time:      uint64_t containing the time the entry was place on the
 *              IOC I/O Queue in usec after the UNIX epoch.
 *
 *              This value is used to compute the queue wait time, and the
 *              total processing time for the entry.
 *
 * dispatch_time:  uint64_t containing the time the entry is dispatched in
 *              usec after the UNIX epoch.  This field is undefined if the
 *              entry is pending.
 *
 *              This value is used to compute the execution time for the
 *              entry.
 *
 ****************************************************************************/

typedef struct ioc_io_queue_entry {

    uint32_t                   magic;
    struct ioc_io_queue_entry *next;
    struct ioc_io_queue_entry *prev;
    bool                       in_progress;
    uint32_t                   counter;

    sf_work_request_t     wk_req;
    struct hg_thread_work thread_wk;
    int                   wk_ret;

    /* statistics */
#ifdef H5FD_IOC_COLLECT_STATS

    uint64_t q_time;
    uint64_t dispatch_time;

#endif

} ioc_io_queue_entry_t;

/****************************************************************************
 *
 * structure ioc_io_queue
 *
 * This is a temporary structure -- its fields should be moved to an I/O
 * concentrator Catchall structure eventually.
 *
 * The fields of this structure support the io queue used to receive and
 * sequence I/O requests for execution by the worker threads.  The rules
 * for sequencing are as follows:
 *
 * 1) Non-overlaping I/O requests must be fed to the worker threads in
 *    the order received, and may execute concurrently
 *
 * 2) Overlapping read requests must be fed to the worker threads in
 *    the order received, but may execute concurrently.
 *
 * 3) If any pair of I/O requests overlap, and at least one is a write
 *    request, they must be executed in strict arrival order, and the
 *    first must complete before the second starts.
 *
 * Due to the strict ordering requirement in rule 3, entries must be
 * inserted at the tail of the queue in receipt order, and retained on
 * the queue until completed.  Entries in the queue are marked pending
 * when inserted on the queue, in progress when handed to a worker
 * thread, and deleted from the queue when completed.
 *
 * The dispatch algorithm is as follows:
 *
 * 1) Set X equal to the element at the head of the queue.
 *
 * 2) If X is pending, and there exists no prior element (i.e. between X
 *    and the head of the queue) that intersects with X, goto 5).
 *
 * 3) If X is pending, X is a read, and all prior intersecting elements
 *    are reads, goto 5).
 *
 * 4) If X is in progress, or if any prior intersecting element is a
 *    write, or if X is a write, set X equal to its successor in the
 *    queue (i.e. the next element further down the queue from the head)
 *    and goto 2)  If there is no next element, exit without dispatching
 *    any I/O request.
 *
 * 5) If we get to 5, X must be pending.  Mark it in progress, and
 *    dispatch it.  If the number of in progress entries is less than
 *    the number of worker threads, and X has a successor in the queue,
 *    set X equal to its predecessor, and goto 2).  Otherwise exit without
 *    dispatching further I/O requests.
 *
 * Note that the above dispatch algorithm doesn't address collective
 * I/O requests -- this should be OK for now, but it will have to
 * addressed prior to production release.
 *
 * On I/O request completion, worker threads must delete their assigned
 * I/O requests from the queue, check to see if there are any pending
 * requests, and trigger the dispatch algorithm if there are.
 *
 * The fields in the structure are discussed individually below.
 *
 * magic:  Unsigned 32 bit integer always set to H5FD_IOC__IO_Q_MAGIC.
 *         This field is used to validate pointers to instances of
 *         H5C_t.
 *
 * q_head: Pointer to the head of the doubly linked list of entries in
 *         the I/O queue.
 *
 *         This field is NULL if the I/O queue is empty.
 *
 * q_tail: Pointer to the tail of the doubly linked list of entries in
 *         the I/O queue.
 *
 *         This field is NULL if the I/O queue is empty.
 *
 * num_pending:  Number of I/O request pending on the I/O queue.
 *
 * num_in_progress: Number of I/O requests in progress on the I/O queue.
 *
 * q_len:  Number of I/O requests on the I/O queue.  Observe that q_len
 *         must equal (num_pending + num_in_progress).
 *
 * req_counter: unsigned 16 bit integer used to provide a "unique" tag for
 *         each I/O request.  This value is incremented by 1, and then
 *         passed to the worker thread where its lower bits are incorporated
 *         into the tag used to disambiguate multiple, concurrent I/O
 *         requests from a single rank.  The value is 32 bits, as MPI tags
 *         are limited to 32 bits.  The value is unsigned as it is expected
 *         to wrap around once its maximum value is reached.
 *
 * q_mutex: Mutex used to ensure that only one thread accesses the IOC I/O
 *         Queue at once.  This mutex must be held to access of modify
 *         all fields of the
 *
 *
 * Statistics:
 *
 * The following fields are only defined if H5FD_IOC_COLLECT_STATS is true.
 * They are intended to allow collection of basic statistics on the
 * behaviour of the IOC I/O Queue for purposes of debugging and performance
 * optimization.
 *
 * max_q_len: Maximum number of requests residing on the IOC I/O Queue at
 *         any point in time in the current run.
 *
 * max_num_pending: Maximum number of pending requests residing on the IOC
 *         I/O Queue at any point in time in the current run.
 *
 * max_num_in_progress: Maximum number of in progress requests residing on
 *         the IOC I/O Queue at any point in time in the current run.
 *
 * ind_read_requests:  Number of independent read requests received by the
 *          IOC to date.
 *
 * ind_write_requests Number of independent write requests received by the
 *          IOC to date.
 *
 * truncate_requests:  Number of truncate requests received by the IOC to
 *           date.
 *
 * get_eof_requests: Number fo get EOF request received by the IO to date.
 *
 * requests_queued: Number of I/O requests received and placed on the IOC
 *          I/O queue.
 *
 * requests_dispatched: Number of I/O requests dispatched for execution by
 *          the worker threads.
 *
 * requests_completed: Number of I/O requests completed by the worker threads.
 *          Observe that on file close, requests_queued, requests_dispatched,
 *          and requests_completed should be equal.
 *
 ****************************************************************************/

#define H5FD_IOC__IO_Q_MAGIC 0x2468

typedef struct ioc_io_queue {

    uint32_t              magic;
    ioc_io_queue_entry_t *q_head;
    ioc_io_queue_entry_t *q_tail;
    int32_t               num_pending;
    int32_t               num_in_progress;
    int32_t               num_failed;
    int32_t               q_len;
    uint32_t              req_counter;
    hg_thread_mutex_t     q_mutex;

    /* statistics */
#ifdef H5FD_IOC_COLLECT_STATS
    int32_t max_q_len;
    int32_t max_num_pending;
    int32_t max_num_in_progress;
    int64_t ind_read_requests;
    int64_t ind_write_requests;
    int64_t truncate_requests;
    int64_t get_eof_requests;
    int64_t requests_queued;
    int64_t requests_dispatched;
    int64_t requests_completed;
#endif

} ioc_io_queue_t;

/*
 * Structure definitions to enable async io completions
 * We first define a structure which contains the basic
 * input arguments for the functions which were originally
 * invoked.  See below.
 */
typedef struct _io_req {
    int         ioc;             /* ID of the IO Concentrator handling this IO.   */
    int64_t     context_id;      /* The context id provided for the read or write */
    int64_t     offset;          /* The file offset for the IO operation          */
    int64_t     elements;        /* How many bytes                                */
    void       *data;            /* A pointer to the (contiguous) data segment    */
    MPI_Request io_transfer_req; /* MPI request for Isend/Irecv of I/O data */
    MPI_Request io_comp_req;     /* MPI request signifying when actual I/O is finished */
    int         io_comp_tag;     /* MPI tag value used for completed I/O request */
} io_req_t;

extern int *H5FD_IOC_tag_ub_val_ptr;

#ifdef __cplusplus
extern "C" {
#endif

H5_DLL int initialize_ioc_threads(void *_sf_context);
H5_DLL int finalize_ioc_threads(void *_sf_context);

H5_DLL herr_t ioc__write_independent_async(int64_t context_id, int64_t offset, int64_t elements,
                                           const void *data, io_req_t **io_req);
H5_DLL herr_t ioc__read_independent_async(int64_t context_id, int64_t offset, int64_t elements, void *data,
                                          io_req_t **io_req);

H5_DLL herr_t ioc__async_completion(MPI_Request *mpi_reqs, size_t num_reqs);

H5_DLL int wait_for_thread_main(void);

#ifdef __cplusplus
}
#endif

#endif /* H5FDioc_priv_H */<|MERGE_RESOLUTION|>--- conflicted
+++ resolved
@@ -87,11 +87,7 @@
     assert((entry_ptr)->magic == H5FD_IOC__IO_Q_ENTRY_MAGIC);                                   \
     assert((entry_ptr)->next == NULL);                                                          \
     assert((entry_ptr)->prev == NULL);                                                          \
-<<<<<<< HEAD
-    assert((entry_ptr)->in_progress == FALSE);                                                  \
-=======
     assert((entry_ptr)->in_progress == false);                                                  \
->>>>>>> 07347cc5
                                                                                                   \
     if ( ((q_ptr)->q_head) == NULL )                                                              \
     {                                                                                             \
@@ -117,11 +113,7 @@
     assert((entry_ptr)->magic == H5FD_IOC__IO_Q_ENTRY_MAGIC);                                                      \
     assert((((q_ptr)->q_len == 1) && ((entry_ptr)->next == NULL) && ((entry_ptr)->prev == NULL)) ||                \
              (((q_ptr)->q_len > 1) && (((entry_ptr)->next != NULL) || ((entry_ptr)->prev != NULL))));                \
-<<<<<<< HEAD
-    assert((entry_ptr)->in_progress == TRUE);                                                                      \
-=======
     assert((entry_ptr)->in_progress == true);                                                                      \
->>>>>>> 07347cc5
                                                                                                                      \
     {                                                                                                                \
        if ( (((q_ptr)->q_head)) == (entry_ptr) )                                                                     \
