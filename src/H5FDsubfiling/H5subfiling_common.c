--- conflicted
+++ resolved
@@ -73,11 +73,7 @@
 static void   clear_fid_map_entry(uint64_t file_id, int64_t sf_context_id);
 static herr_t ioc_open_files(int64_t file_context_id, int file_acc_flags);
 static herr_t create_config_file(subfiling_context_t *sf_context, const char *base_filename,
-<<<<<<< HEAD
-                                 const char *config_dir, const char *subfile_dir, hbool_t truncate_if_exists);
-=======
                                  const char *config_dir, const char *subfile_dir, bool truncate_if_exists);
->>>>>>> 07347cc5
 static herr_t open_config_file(const char *base_filename, const char *config_dir, uint64_t file_id,
                                const char *mode, FILE **config_file_out);
 
@@ -450,11 +446,7 @@
         /* Make sure this application topology object is in the cache */
         for (size_t i = 0; i < sf_topology_cache_num_entries; i++)
             if (topology == sf_topology_cache[i])
-<<<<<<< HEAD
-                topology_cached = TRUE;
-=======
                 topology_cached = true;
->>>>>>> 07347cc5
         assert(topology_cached);
     }
 #endif
@@ -784,15 +776,9 @@
     new_context->sf_group_comm = MPI_COMM_NULL;
 
     /* Check if a prefix has been set for the configuration file name */
-<<<<<<< HEAD
-    prefix_env = HDgetenv(H5FD_SUBFILING_CONFIG_FILE_PREFIX);
-    if (prefix_env) {
-        if (NULL == (new_context->config_file_prefix = HDstrdup(prefix_env)))
-=======
     prefix_env = getenv(H5FD_SUBFILING_CONFIG_FILE_PREFIX);
     if (prefix_env) {
         if (NULL == (new_context->config_file_prefix = strdup(prefix_env)))
->>>>>>> 07347cc5
             H5_SUBFILING_GOTO_ERROR(H5E_VFL, H5E_CANTCOPY, FAIL, "couldn't copy config file prefix string");
     }
 
@@ -1216,11 +1202,7 @@
          * '1:64' to specify the "every Nth rank" strategy with a
          * criteria of '64'.
          */
-<<<<<<< HEAD
-        opt_value = HDstrchr(env_value, ':');
-=======
         opt_value = strchr(env_value, ':');
->>>>>>> 07347cc5
         if (opt_value) {
             long check_value;
 
@@ -1383,12 +1365,8 @@
         if (app_layout->layout[i].node_local_rank == 0)
             app_layout->node_count++;
 
-<<<<<<< HEAD
-    assert(app_layout->node_count > 0);
-=======
     if (app_layout->node_count <= 0)
         H5_SUBFILING_GOTO_ERROR(H5E_VFL, H5E_CANTGET, FAIL, "node count less than or equal to zero");
->>>>>>> 07347cc5
 
     if (NULL ==
         (app_layout->node_ranks = malloc((size_t)app_layout->node_count * sizeof(*app_layout->node_ranks))))
@@ -1756,11 +1734,7 @@
 
                 if (app_layout->world_rank == io_concentrators[num_iocs_assigned]) {
                     app_topology->ioc_idx     = num_iocs_assigned;
-<<<<<<< HEAD
-                    app_topology->rank_is_ioc = TRUE;
-=======
                     app_topology->rank_is_ioc = true;
->>>>>>> 07347cc5
                 }
             }
 
@@ -2300,16 +2274,6 @@
  */
 static herr_t
 create_config_file(subfiling_context_t *sf_context, const char *base_filename, const char *config_dir,
-<<<<<<< HEAD
-                   const char *subfile_dir, hbool_t truncate_if_exists)
-{
-    hbool_t config_file_exists = FALSE;
-    FILE   *config_file        = NULL;
-    char   *config_filename    = NULL;
-    char   *line_buf           = NULL;
-    int     ret                = 0;
-    herr_t  ret_value          = SUCCEED;
-=======
                    const char *subfile_dir, bool truncate_if_exists)
 {
     bool   config_file_exists = false;
@@ -2318,7 +2282,6 @@
     char  *line_buf           = NULL;
     int    ret                = 0;
     herr_t ret_value          = SUCCEED;
->>>>>>> 07347cc5
 
     assert(sf_context);
     assert(base_filename);
@@ -2340,13 +2303,8 @@
         H5_SUBFILING_GOTO_ERROR(H5E_RESOURCE, H5E_CANTALLOC, FAIL,
                                 "couldn't allocate space for subfiling configuration filename");
 
-<<<<<<< HEAD
-    HDsnprintf(config_filename, PATH_MAX, "%s/" H5FD_SUBFILING_CONFIG_FILENAME_TEMPLATE, config_dir,
-               base_filename, sf_context->h5_file_id);
-=======
     snprintf(config_filename, PATH_MAX, "%s/" H5FD_SUBFILING_CONFIG_FILENAME_TEMPLATE, config_dir,
              base_filename, sf_context->h5_file_id);
->>>>>>> 07347cc5
 
     /* Determine whether a subfiling configuration file exists */
     errno = 0;
@@ -2377,57 +2335,32 @@
                                     "couldn't allocate buffer for writing to subfiling configuration file");
 
         /* Write the subfiling stripe size to the configuration file */
-<<<<<<< HEAD
-        HDsnprintf(line_buf, PATH_MAX, "stripe_size=%" PRId64 "\n", sf_context->sf_stripe_size);
-        if (fwrite(line_buf, HDstrlen(line_buf), 1, config_file) != 1)
-=======
         snprintf(line_buf, PATH_MAX, "stripe_size=%" PRId64 "\n", sf_context->sf_stripe_size);
         if (fwrite(line_buf, strlen(line_buf), 1, config_file) != 1)
->>>>>>> 07347cc5
             H5_SUBFILING_SYS_GOTO_ERROR(H5E_FILE, H5E_WRITEERROR, FAIL,
                                         "failed to write to subfiling configuration file");
 
         /* Write the number of I/O concentrators to the configuration file */
-<<<<<<< HEAD
-        HDsnprintf(line_buf, PATH_MAX, "aggregator_count=%d\n", sf_context->topology->n_io_concentrators);
-        if (fwrite(line_buf, HDstrlen(line_buf), 1, config_file) != 1)
-=======
         snprintf(line_buf, PATH_MAX, "aggregator_count=%d\n", sf_context->topology->n_io_concentrators);
         if (fwrite(line_buf, strlen(line_buf), 1, config_file) != 1)
->>>>>>> 07347cc5
             H5_SUBFILING_SYS_GOTO_ERROR(H5E_FILE, H5E_WRITEERROR, FAIL,
                                         "failed to write to subfiling configuration file");
 
         /* Write the number of subfiles to the configuration file */
-<<<<<<< HEAD
-        HDsnprintf(line_buf, PATH_MAX, "subfile_count=%d\n", n_subfiles);
-        if (fwrite(line_buf, HDstrlen(line_buf), 1, config_file) != 1)
-=======
         snprintf(line_buf, PATH_MAX, "subfile_count=%d\n", n_subfiles);
         if (fwrite(line_buf, strlen(line_buf), 1, config_file) != 1)
->>>>>>> 07347cc5
             H5_SUBFILING_SYS_GOTO_ERROR(H5E_FILE, H5E_WRITEERROR, FAIL,
                                         "failed to write to subfiling configuration file");
 
         /* Write the base HDF5 filename to the configuration file */
-<<<<<<< HEAD
-        HDsnprintf(line_buf, PATH_MAX, "hdf5_file=%s\n", sf_context->h5_filename);
-        if (fwrite(line_buf, HDstrlen(line_buf), 1, config_file) != 1)
-=======
         snprintf(line_buf, PATH_MAX, "hdf5_file=%s\n", sf_context->h5_filename);
         if (fwrite(line_buf, strlen(line_buf), 1, config_file) != 1)
->>>>>>> 07347cc5
             H5_SUBFILING_SYS_GOTO_ERROR(H5E_FILE, H5E_WRITEERROR, FAIL,
                                         "failed to write to subfiling configuration file");
 
         /* Write the optional subfile directory prefix to the configuration file */
-<<<<<<< HEAD
-        HDsnprintf(line_buf, PATH_MAX, "subfile_dir=%s\n", subfile_dir);
-        if (fwrite(line_buf, HDstrlen(line_buf), 1, config_file) != 1)
-=======
         snprintf(line_buf, PATH_MAX, "subfile_dir=%s\n", subfile_dir);
         if (fwrite(line_buf, strlen(line_buf), 1, config_file) != 1)
->>>>>>> 07347cc5
             H5_SUBFILING_SYS_GOTO_ERROR(H5E_FILE, H5E_WRITEERROR, FAIL,
                                         "failed to write to subfiling configuration file");
 
@@ -2437,11 +2370,7 @@
             snprintf(line_buf, PATH_MAX, H5FD_SUBFILING_FILENAME_TEMPLATE "\n", base_filename,
                      sf_context->h5_file_id, num_digits, k + 1, n_subfiles);
 
-<<<<<<< HEAD
-            if (fwrite(line_buf, HDstrlen(line_buf), 1, config_file) != 1)
-=======
             if (fwrite(line_buf, strlen(line_buf), 1, config_file) != 1)
->>>>>>> 07347cc5
                 H5_SUBFILING_SYS_GOTO_ERROR(H5E_FILE, H5E_WRITEERROR, FAIL,
                                             "failed to write to subfiling configuration file");
         }
@@ -2478,19 +2407,11 @@
 open_config_file(const char *base_filename, const char *config_dir, uint64_t file_id, const char *mode,
                  FILE **config_file_out)
 {
-<<<<<<< HEAD
-    hbool_t config_file_exists = FALSE;
-    FILE   *config_file        = NULL;
-    char   *config_filename    = NULL;
-    int     ret                = 0;
-    herr_t  ret_value          = SUCCEED;
-=======
     bool   config_file_exists = false;
     FILE  *config_file        = NULL;
     char  *config_filename    = NULL;
     int    ret                = 0;
     herr_t ret_value          = SUCCEED;
->>>>>>> 07347cc5
 
     assert(base_filename);
     assert(config_dir);
@@ -2510,13 +2431,8 @@
         H5_SUBFILING_GOTO_ERROR(H5E_RESOURCE, H5E_CANTALLOC, FAIL,
                                 "couldn't allocate space for subfiling configuration filename");
 
-<<<<<<< HEAD
-    HDsnprintf(config_filename, PATH_MAX, "%s/" H5FD_SUBFILING_CONFIG_FILENAME_TEMPLATE, config_dir,
-               base_filename, file_id);
-=======
     snprintf(config_filename, PATH_MAX, "%s/" H5FD_SUBFILING_CONFIG_FILENAME_TEMPLATE, config_dir,
              base_filename, file_id);
->>>>>>> 07347cc5
 
     /* Determine whether a subfiling configuration file exists */
     errno = 0;
@@ -2679,11 +2595,7 @@
                     H5_SUBFILING_GOTO_ERROR(H5E_RESOURCE, H5E_CANTALLOC, FAIL, "can't get file dirname");
 
                 /* If filepath is just the filename, set up path using CWD */
-<<<<<<< HEAD
-                if (!HDstrcmp(file_dirname, ".")) {
-=======
                 if (!strcmp(file_dirname, ".")) {
->>>>>>> 07347cc5
                     if (NULL == (resolved_path = malloc(PATH_MAX)))
                         H5_SUBFILING_GOTO_ERROR(H5E_RESOURCE, H5E_CANTALLOC, FAIL,
                                                 "can't allocate buffer for filepath");
@@ -3227,15 +3139,6 @@
     H5FD_ioc_begin_thread_exclusive();
 
     if (sf_context->sf_logfile) {
-<<<<<<< HEAD
-        HDvfprintf(sf_context->sf_logfile, fmt, log_args);
-        HDfputs("\n", sf_context->sf_logfile);
-        fflush(sf_context->sf_logfile);
-    }
-    else {
-        HDvprintf(fmt, log_args);
-        HDputs("");
-=======
         vfprintf(sf_context->sf_logfile, fmt, log_args);
         fputs("\n", sf_context->sf_logfile);
         fflush(sf_context->sf_logfile);
@@ -3243,7 +3146,6 @@
     else {
         vprintf(fmt, log_args);
         puts("");
->>>>>>> 07347cc5
         fflush(stdout);
     }
 
