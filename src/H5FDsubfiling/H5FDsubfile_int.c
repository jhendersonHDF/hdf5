--- conflicted
+++ resolved
@@ -347,10 +347,7 @@
 
         assert(ioc_rank >= 0);
         assert(ioc_rank < n_io_concentrators);
-<<<<<<< HEAD
-=======
         CANBE_UNUSED(ioc_rank);
->>>>>>> 07347cc5
         assert(sf_eofs[i] == -1);
 
         sf_eofs[i] = recv_msg[(3 * i) + 1];
