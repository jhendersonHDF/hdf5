/* * * * * * * * * * * * * * * * * * * * * * * * * * * * * * * * * * * * * * *
 * Copyright by The HDF Group.                                               *
 * All rights reserved.                                                      *
 *                                                                           *
 * This file is part of HDF5.  The full HDF5 copyright notice, including     *
 * terms governing use, modification, and redistribution, is contained in    *
 * the COPYING file, which can be found at the root of the source code       *
 * distribution tree, or in https://www.hdfgroup.org/licenses.               *
 * If you do not have access to either file, you may request a copy from     *
 * help@hdfgroup.org.                                                        *
 * * * * * * * * * * * * * * * * * * * * * * * * * * * * * * * * * * * * * * */

/*
 * Purpose:     Data filter pipeline message
 */

#include "H5Omodule.h" /* This source code file is part of the H5O module */
#define H5Z_FRIEND     /*suppress error about including H5Zpkg      */

#include "H5private.h"   /* Generic Functions            */
#include "H5Dprivate.h"  /* Datasets                     */
#include "H5Eprivate.h"  /* Error handling               */
#include "H5FLprivate.h" /* Free Lists                   */
#include "H5MMprivate.h" /* Memory management            */
#include "H5Opkg.h"      /* Object headers               */
#include "H5Zpkg.h"      /* Data filters                 */

/* PRIVATE PROTOTYPES */
static herr_t H5O__pline_encode(H5F_t *f, uint8_t *p, const void *mesg);
static void  *H5O__pline_decode(H5F_t *f, H5O_t *open_oh, unsigned mesg_flags, unsigned *ioflags,
                                size_t p_size, const uint8_t *p);
static void  *H5O__pline_copy(const void *_mesg, void *_dest);
static size_t H5O__pline_size(const H5F_t *f, const void *_mesg);
static herr_t H5O__pline_reset(void *_mesg);
static herr_t H5O__pline_free(void *_mesg);
static herr_t H5O__pline_pre_copy_file(H5F_t *file_src, const void *mesg_src, bool *deleted,
                                       const H5O_copy_t *cpy_info, void *_udata);
static herr_t H5O__pline_debug(H5F_t *f, const void *_mesg, FILE *stream, int indent, int fwidth);

/* Set up & include shared message "interface" info */
#define H5O_SHARED_TYPE        H5O_MSG_PLINE
#define H5O_SHARED_DECODE      H5O__pline_shared_decode
#define H5O_SHARED_DECODE_REAL H5O__pline_decode
#define H5O_SHARED_ENCODE      H5O__pline_shared_encode
#define H5O_SHARED_ENCODE_REAL H5O__pline_encode
#define H5O_SHARED_SIZE        H5O__pline_shared_size
#define H5O_SHARED_SIZE_REAL   H5O__pline_size
#define H5O_SHARED_DELETE      H5O__pline_shared_delete
#undef H5O_SHARED_DELETE_REAL
#define H5O_SHARED_LINK H5O__pline_shared_link
#undef H5O_SHARED_LINK_REAL
#define H5O_SHARED_COPY_FILE H5O__pline_shared_copy_file
#undef H5O_SHARED_COPY_FILE_REAL
#define H5O_SHARED_POST_COPY_FILE H5O__pline_shared_post_copy_file
#undef H5O_SHARED_POST_COPY_FILE_REAL
#undef H5O_SHARED_POST_COPY_FILE_UPD
#define H5O_SHARED_DEBUG      H5O__pline_shared_debug
#define H5O_SHARED_DEBUG_REAL H5O__pline_debug
#include "H5Oshared.h" /* Shared Object Header Message Callbacks */

/* This message derives from H5O message class */
const H5O_msg_class_t H5O_MSG_PLINE[1] = {{
    H5O_PLINE_ID,                              /* message id number            */
    "filter pipeline",                         /* message name for debugging   */
    sizeof(H5O_pline_t),                       /* native message size          */
    H5O_SHARE_IS_SHARABLE | H5O_SHARE_IN_OHDR, /* messages are shareable?       */
    H5O__pline_shared_decode,                  /* decode message               */
    H5O__pline_shared_encode,                  /* encode message               */
    H5O__pline_copy,                           /* copy the native value        */
    H5O__pline_shared_size,                    /* size of raw message          */
    H5O__pline_reset,                          /* reset method                 */
    H5O__pline_free,                           /* free method                  */
    H5O__pline_shared_delete,                  /* file delete method           */
    H5O__pline_shared_link,                    /* link method                  */
    NULL,                                      /* set share method             */
    NULL,                                      /*can share method              */
    H5O__pline_pre_copy_file,                  /* pre copy native value to file */
    H5O__pline_shared_copy_file,               /* copy native value to file    */
    H5O__pline_shared_post_copy_file,          /* post copy native value to file */
    NULL,                                      /* get creation index           */
    NULL,                                      /* set creation index           */
    H5O__pline_shared_debug                    /* debug the message            */
}};

/* Format version bounds for filter pipeline */
const unsigned H5O_pline_ver_bounds[] = {
    H5O_PLINE_VERSION_1,     /* H5F_LIBVER_EARLIEST */
    H5O_PLINE_VERSION_2,     /* H5F_LIBVER_V18 */
    H5O_PLINE_VERSION_2,     /* H5F_LIBVER_V110 */
    H5O_PLINE_VERSION_2,     /* H5F_LIBVER_V112 */
    H5O_PLINE_VERSION_2,     /* H5F_LIBVER_V114 */
    H5O_PLINE_VERSION_LATEST /* H5F_LIBVER_LATEST */
};

/* Declare a free list to manage the H5O_pline_t struct */
H5FL_DEFINE(H5O_pline_t);

/*-------------------------------------------------------------------------
 * Function:    H5O__pline_decode
 *
 * Purpose:     Decodes a filter pipeline message.
 *
 * Return:      Success:    Pointer to a new pipeline message
 *              Failure:    NULL
 *-------------------------------------------------------------------------
 */

static void *
H5O__pline_decode(H5F_t H5_ATTR_UNUSED *f, H5O_t H5_ATTR_UNUSED *open_oh, unsigned H5_ATTR_UNUSED mesg_flags,
                  unsigned H5_ATTR_UNUSED *ioflags, size_t p_size, const uint8_t *p)
{
    H5O_pline_t       *pline = NULL;               /* Pipeline message */
    H5Z_filter_info_t *filter;                     /* Filter to decode */
    size_t             name_length;                /* Length of filter name */
    size_t             i;                          /* Local index variable */
    const uint8_t     *p_end     = p + p_size - 1; /* End of the p buffer */
    void              *ret_value = NULL;

    FUNC_ENTER_PACKAGE

    assert(f);
    assert(p);

    /* Allocate space for I/O pipeline message */
    if (NULL == (pline = H5FL_CALLOC(H5O_pline_t)))
        HGOTO_ERROR(H5E_RESOURCE, H5E_NOSPACE, NULL, "memory allocation failed");

    /* Version */
    if (H5_IS_BUFFER_OVERFLOW(p, 1, p_end))
        HGOTO_ERROR(H5E_OHDR, H5E_OVERFLOW, NULL, "ran off end of input buffer while decoding");
    pline->version = *p++;
    if (pline->version < H5O_PLINE_VERSION_1 || pline->version > H5O_PLINE_VERSION_LATEST)
        HGOTO_ERROR(H5E_PLINE, H5E_CANTLOAD, NULL, "bad version number for filter pipeline message");

    /* Number of filters */
    if (H5_IS_BUFFER_OVERFLOW(p, 1, p_end))
        HGOTO_ERROR(H5E_OHDR, H5E_OVERFLOW, NULL, "ran off end of input buffer while decoding");
    pline->nused = *p++;
    if (pline->nused > H5Z_MAX_NFILTERS) {

        /* Reset the number of filters used to avoid array traversal in error
         * handling code.
         */
        pline->nused = 0;

        HGOTO_ERROR(H5E_PLINE, H5E_CANTLOAD, NULL, "filter pipeline message has too many filters");
    }

    /* Reserved */
    if (pline->version == H5O_PLINE_VERSION_1) {
        if (H5_IS_BUFFER_OVERFLOW(p, 6, p_end))
            HGOTO_ERROR(H5E_OHDR, H5E_OVERFLOW, NULL, "ran off end of input buffer while decoding");
        p += 6;
    }

    /* Allocate array for filters */
    pline->nalloc = pline->nused;
    if (NULL == (pline->filter = (H5Z_filter_info_t *)H5MM_calloc(pline->nalloc * sizeof(pline->filter[0]))))
        HGOTO_ERROR(H5E_RESOURCE, H5E_NOSPACE, NULL, "memory allocation failed");

    /* Decode filters */
    for (i = 0, filter = &pline->filter[0]; i < pline->nused; i++, filter++) {
        /* Filter ID */
        if (H5_IS_BUFFER_OVERFLOW(p, 2, p_end))
            HGOTO_ERROR(H5E_OHDR, H5E_OVERFLOW, NULL, "ran off end of input buffer while decoding");
        UINT16DECODE(p, filter->id);

        /* Length of filter name */
        if (pline->version > H5O_PLINE_VERSION_1 && filter->id < H5Z_FILTER_RESERVED)
            name_length = 0;
        else {
            if (H5_IS_BUFFER_OVERFLOW(p, 2, p_end))
                HGOTO_ERROR(H5E_OHDR, H5E_OVERFLOW, NULL, "ran off end of input buffer while decoding");
            UINT16DECODE(p, name_length);
            if (pline->version == H5O_PLINE_VERSION_1 && name_length % 8)
                HGOTO_ERROR(H5E_PLINE, H5E_CANTLOAD, NULL, "filter name length is not a multiple of eight");
        }

        /* Filter flags */
        if (H5_IS_BUFFER_OVERFLOW(p, 2, p_end))
            HGOTO_ERROR(H5E_OHDR, H5E_OVERFLOW, NULL, "ran off end of input buffer while decoding");
        UINT16DECODE(p, filter->flags);

        /* Number of filter parameters ("client data elements") */
        if (H5_IS_BUFFER_OVERFLOW(p, 2, p_end))
            HGOTO_ERROR(H5E_OHDR, H5E_OVERFLOW, NULL, "ran off end of input buffer while decoding");
        UINT16DECODE(p, filter->cd_nelmts);

        /* Filter name, if there is one */
        if (name_length) {
            size_t actual_name_length;            /* Actual length of name */
            size_t max = (size_t)(p_end - p + 1); /* Max possible name length */

            /* Determine actual name length (without padding, but with null terminator) */
<<<<<<< HEAD
            actual_name_length = HDstrnlen((const char *)p, max);
=======
            actual_name_length = strnlen((const char *)p, max);
>>>>>>> 07347cc5
            if (actual_name_length == max)
                HGOTO_ERROR(H5E_OHDR, H5E_NOSPACE, NULL, "filter name not null terminated");
            actual_name_length += 1; /* include \0 byte */

            /* Allocate space for the filter name, or use the internal buffer */
            if (actual_name_length > H5Z_COMMON_NAME_LEN) {
                filter->name = (char *)H5MM_malloc(actual_name_length);
                if (NULL == filter->name)
                    HGOTO_ERROR(H5E_RESOURCE, H5E_NOSPACE, NULL, "memory allocation failed for filter name");
            }
            else
                filter->name = filter->_name;

<<<<<<< HEAD
            HDstrncpy(filter->name, (const char *)p, actual_name_length);
=======
            strncpy(filter->name, (const char *)p, actual_name_length);
>>>>>>> 07347cc5

            if (H5_IS_BUFFER_OVERFLOW(p, name_length, p_end))
                HGOTO_ERROR(H5E_OHDR, H5E_OVERFLOW, NULL, "ran off end of input buffer while decoding");
            p += name_length;
        }

        /* Filter parameters */
        if (filter->cd_nelmts) {

            /* Allocate space for the client data elements, or use the internal buffer */
            if (filter->cd_nelmts > H5Z_COMMON_CD_VALUES) {
                filter->cd_values = (unsigned *)H5MM_malloc(filter->cd_nelmts * sizeof(unsigned));
                if (NULL == filter->cd_values)
                    HGOTO_ERROR(H5E_RESOURCE, H5E_NOSPACE, NULL, "memory allocation failed for client data");
            }
            else
                filter->cd_values = filter->_cd_values;

            /* Read the client data values and the padding */
            for (size_t j = 0; j < filter->cd_nelmts; j++) {
                if (H5_IS_BUFFER_OVERFLOW(p, 4, p_end))
                    HGOTO_ERROR(H5E_OHDR, H5E_OVERFLOW, NULL, "ran off end of input buffer while decoding");
                UINT32DECODE(p, filter->cd_values[j]);
            }

            if (pline->version == H5O_PLINE_VERSION_1)
                if (filter->cd_nelmts % 2) {
                    if (H5_IS_BUFFER_OVERFLOW(p, 4, p_end))
                        HGOTO_ERROR(H5E_OHDR, H5E_OVERFLOW, NULL,
                                    "ran off end of input buffer while decoding");
                    p += 4; /* padding */
                }
        }
    }

    /* Set return value */
    ret_value = pline;

done:
    if (!ret_value && pline) {
        H5O__pline_reset(pline);
        H5O__pline_free(pline);
    }

    FUNC_LEAVE_NOAPI(ret_value)
} /* end H5O__pline_decode() */

/*-------------------------------------------------------------------------
 * Function:    H5O__pline_encode
 *
 * Purpose:    Encodes message MESG into buffer P.
 *
 * Return:    Non-negative on success/Negative on failure
 *
 *-------------------------------------------------------------------------
 */
static herr_t
H5O__pline_encode(H5F_t H5_ATTR_UNUSED *f, uint8_t *p /*out*/, const void *mesg)
{
    const H5O_pline_t       *pline = (const H5O_pline_t *)mesg; /* Pipeline message to encode */
    const H5Z_filter_info_t *filter;                            /* Filter to encode */
    size_t                   i, j;                              /* Local index variables */

    FUNC_ENTER_PACKAGE_NOERR

    /* Check args */
    assert(p);
    assert(mesg);

    /* Message header */
    *p++ = (uint8_t)pline->version;
    *p++ = (uint8_t)(pline->nused);
    if (pline->version == H5O_PLINE_VERSION_1) {
        *p++ = 0; /*reserved 1*/
        *p++ = 0; /*reserved 2*/
        *p++ = 0; /*reserved 3*/
        *p++ = 0; /*reserved 4*/
        *p++ = 0; /*reserved 5*/
        *p++ = 0; /*reserved 6*/
    }             /* end if */

    /* Encode filters */
    for (i = 0, filter = &pline->filter[0]; i < pline->nused; i++, filter++) {
        const char *name;        /* Filter name */
        size_t      name_length; /* Length of filter name */

        /* Filter ID */
        UINT16ENCODE(p, filter->id);

        /* Skip writing the name length & name if the filter is an internal filter */
        if (pline->version > H5O_PLINE_VERSION_1 && filter->id < H5Z_FILTER_RESERVED) {
            name_length = 0;
            name        = NULL;
        } /* end if */
        else {
            H5Z_class2_t *cls; /* Filter class */

            /*
             * Get the filter name.  If the pipeline message has a name in it then
             * use that one.  Otherwise try to look up the filter and get the name
             * as it was registered.
             */
            if (NULL == (name = filter->name) && (cls = H5Z_find(filter->id)))
                name = cls->name;
            name_length = name ? strlen(name) + 1 : 0;

            /* Filter name length */
            UINT16ENCODE(p, pline->version == H5O_PLINE_VERSION_1 ? H5O_ALIGN_OLD(name_length) : name_length);
        } /* end else */

        /* Filter flags */
        UINT16ENCODE(p, filter->flags);

        /* # of filter parameters */
        UINT16ENCODE(p, filter->cd_nelmts);

        /* Encode name, if there is one to encode */
        if (name_length > 0) {
            /* Store name, with null terminator */
            H5MM_memcpy(p, name, name_length);
            p += name_length;

            /* Pad out name to alignment, in older versions */
            if (pline->version == H5O_PLINE_VERSION_1)
                while (name_length++ % 8)
                    *p++ = 0;
        } /* end if */

        /* Filter parameters */
        for (j = 0; j < filter->cd_nelmts; j++)
            UINT32ENCODE(p, filter->cd_values[j]);

        /* Align the parameters for older versions of the format */
        if (pline->version == H5O_PLINE_VERSION_1)
            if (filter->cd_nelmts % 2)
                UINT32ENCODE(p, 0);
    } /* end for */

    FUNC_LEAVE_NOAPI(SUCCEED)
} /* end H5O__pline_encode() */

/*-------------------------------------------------------------------------
 * Function:    H5O__pline_copy
 *
 * Purpose:    Copies a filter pipeline message from SRC to DST allocating
 *        DST if necessary.  If DST is already allocated then we assume
 *        that it isn't initialized.
 *
 * Return:    Success:    Ptr to DST or allocated result.
 *
 *        Failure:    NULL
 *
 *-------------------------------------------------------------------------
 */
static void *
H5O__pline_copy(const void *_src, void *_dst /*out*/)
{
    const H5O_pline_t *src = (const H5O_pline_t *)_src; /* Source pipeline message */
    H5O_pline_t       *dst = (H5O_pline_t *)_dst;       /* Destination pipeline message */
    size_t             i;                               /* Local index variable */
    H5O_pline_t       *ret_value = NULL;                /* Return value */

    FUNC_ENTER_PACKAGE

    /* Allocate pipeline message, if not provided */
    if (!dst && NULL == (dst = H5FL_MALLOC(H5O_pline_t)))
        HGOTO_ERROR(H5E_RESOURCE, H5E_NOSPACE, NULL, "memory allocation failed");

    /* Shallow copy basic fields */
    *dst = *src;

    /* Copy over filters, if any */
    dst->nalloc = dst->nused;
    if (dst->nalloc) {
        /* Allocate array to hold filters */
        if (NULL == (dst->filter = (H5Z_filter_info_t *)H5MM_calloc(dst->nalloc * sizeof(dst->filter[0]))))
            HGOTO_ERROR(H5E_RESOURCE, H5E_NOSPACE, NULL, "memory allocation failed");

        /* Deep-copy filters */
        for (i = 0; i < src->nused; i++) {
            /* Basic filter information */
            dst->filter[i] = src->filter[i];

            /* Filter name */
            if (src->filter[i].name) {
                size_t namelen; /* Length of source filter name, including null terminator  */

                namelen = strlen(src->filter[i].name) + 1;

                /* Allocate space for the filter name, or use the internal buffer */
                if (namelen > H5Z_COMMON_NAME_LEN) {
                    dst->filter[i].name = (char *)H5MM_strdup(src->filter[i].name);
                    if (NULL == dst->filter[i].name)
                        HGOTO_ERROR(H5E_RESOURCE, H5E_NOSPACE, NULL,
                                    "memory allocation failed for filter name");
                } /* end if */
                else
                    dst->filter[i].name = dst->filter[i]._name;
            } /* end if */

            /* Filter parameters */
            if (src->filter[i].cd_nelmts > 0) {
                /* Allocate space for the client data elements, or use the internal buffer */
                if (src->filter[i].cd_nelmts > H5Z_COMMON_CD_VALUES) {
                    if (NULL == (dst->filter[i].cd_values =
                                     (unsigned *)H5MM_malloc(src->filter[i].cd_nelmts * sizeof(unsigned))))
                        HGOTO_ERROR(H5E_RESOURCE, H5E_NOSPACE, NULL, "memory allocation failed");

                    H5MM_memcpy(dst->filter[i].cd_values, src->filter[i].cd_values,
                                src->filter[i].cd_nelmts * sizeof(unsigned));
                } /* end if */
                else
                    dst->filter[i].cd_values = dst->filter[i]._cd_values;
            } /* end if */
        }     /* end for */
    }         /* end if */
    else
        dst->filter = NULL;

    /* Set return value */
    ret_value = dst;

done:
    if (!ret_value && dst) {
        H5O__pline_reset(dst);
        if (!_dst)
            H5O__pline_free(dst);
    } /* end if */

    FUNC_LEAVE_NOAPI(ret_value)
} /* end H5O__pline_copy() */

/*-------------------------------------------------------------------------
 * Function:    H5O__pline_size
 *
 * Purpose:    Determines the size of a raw filter pipeline message.
 *
 * Return:    Success:    Size of message.
 *
 *        Failure:    zero
 *
 *-------------------------------------------------------------------------
 */
static size_t
H5O__pline_size(const H5F_t H5_ATTR_UNUSED *f, const void *mesg)
{
    const H5O_pline_t *pline = (const H5O_pline_t *)mesg; /* Pipeline message */
    size_t             i;                                 /* Local index variable */
    size_t             ret_value = 0;                     /* Return value */

    FUNC_ENTER_PACKAGE_NOERR

    /* Message header */
    ret_value = (size_t)(1 +                                               /*version            */
                         1 +                                               /*number of filters        */
                         (pline->version == H5O_PLINE_VERSION_1 ? 6 : 0)); /*reserved            */

    /* Calculate size of each filter in pipeline */
    for (i = 0; i < pline->nused; i++) {
        size_t      name_len; /* Length of filter name */
        const char *name;     /* Filter name */

        /* Don't write the name length & name if the filter is an internal filter */
        if (pline->version > H5O_PLINE_VERSION_1 && pline->filter[i].id < H5Z_FILTER_RESERVED)
            name_len = 0;
        else {
            H5Z_class2_t *cls; /* Filter class */

            /* Get the name of the filter, same as done with H5O__pline_encode() */
            if (NULL == (name = pline->filter[i].name) && (cls = H5Z_find(pline->filter[i].id)))
                name = cls->name;
            name_len = name ? strlen(name) + 1 : 0;
        } /* end else */

        ret_value +=
            2 + /*filter identification number    */
            (size_t)((pline->version == H5O_PLINE_VERSION_1 || pline->filter[i].id >= H5Z_FILTER_RESERVED)
                         ? 2
                         : 0) + /*name length            */
            2 +                 /*flags                */
            2 +                 /*number of client data values    */
            (pline->version == H5O_PLINE_VERSION_1 ? (size_t)H5O_ALIGN_OLD(name_len)
                                                   : name_len); /*length of the filter name    */

        ret_value += pline->filter[i].cd_nelmts * 4;
        if (pline->version == H5O_PLINE_VERSION_1)
            if (pline->filter[i].cd_nelmts % 2)
                ret_value += 4;
    } /* end for */

    FUNC_LEAVE_NOAPI(ret_value)
} /* end H5O__pline_size() */

/*-------------------------------------------------------------------------
 * Function:    H5O__pline_reset
 *
 * Purpose:    Resets a filter pipeline message by clearing all filters.
 *        The MESG buffer is not freed.
 *
 * Return:    Non-negative on success/Negative on failure
 *
 *-------------------------------------------------------------------------
 */
static herr_t
H5O__pline_reset(void *mesg)
{
    H5O_pline_t *pline = (H5O_pline_t *)mesg; /* Pipeline message */
    size_t       i;                           /* Local index variable */

    FUNC_ENTER_PACKAGE_NOERR

    /* NOTE: This function can be called during error processing from
     *       other API calls so DO NOT ASSUME THAT ANY VALUES ARE SANE.
     */

    assert(pline);

    /* Free the filter information and array */
    if (pline->filter) {
        /* Free information for each filter */
        for (i = 0; i < pline->nused; i++) {
            if (pline->filter[i].name && pline->filter[i].name != pline->filter[i]._name)
<<<<<<< HEAD
                assert((HDstrlen(pline->filter[i].name) + 1) > H5Z_COMMON_NAME_LEN);
=======
                assert((strlen(pline->filter[i].name) + 1) > H5Z_COMMON_NAME_LEN);
>>>>>>> 07347cc5
            if (pline->filter[i].name != pline->filter[i]._name)
                pline->filter[i].name = (char *)H5MM_xfree(pline->filter[i].name);
            if (pline->filter[i].cd_values && pline->filter[i].cd_values != pline->filter[i]._cd_values)
                assert(pline->filter[i].cd_nelmts > H5Z_COMMON_CD_VALUES);
            if (pline->filter[i].cd_values != pline->filter[i]._cd_values)
                pline->filter[i].cd_values = (unsigned *)H5MM_xfree(pline->filter[i].cd_values);
        } /* end for */

        /* Free filter array */
        pline->filter = (H5Z_filter_info_t *)H5MM_xfree(pline->filter);
    }

    /* Reset # of filters */
    pline->nused = pline->nalloc = 0;

    /* Reset version # of pipeline message */
    pline->version = H5O_PLINE_VERSION_1;

    FUNC_LEAVE_NOAPI(SUCCEED)
} /* end H5O__pline_reset() */

/*-------------------------------------------------------------------------
 * Function:    H5O__pline_free
 *
 * Purpose:    Frees the message
 *
 * Return:    Non-negative on success/Negative on failure
 *
 *-------------------------------------------------------------------------
 */
static herr_t
H5O__pline_free(void *mesg)
{
    FUNC_ENTER_PACKAGE_NOERR

    assert(mesg);

    mesg = H5FL_FREE(H5O_pline_t, mesg);

    FUNC_LEAVE_NOAPI(SUCCEED)
} /* end H5O__pline_free() */

/*-------------------------------------------------------------------------
 * Function:    H5O__pline_pre_copy_file
 *
 * Purpose:     Perform any necessary actions before copying message between
 *              files
 *
 * Return:      Success:        Non-negative
 *
 *              Failure:        Negative
 *
 *-------------------------------------------------------------------------
 */
static herr_t
H5O__pline_pre_copy_file(H5F_t H5_ATTR_UNUSED *file_src, const void *mesg_src, bool H5_ATTR_UNUSED *deleted,
                         const H5O_copy_t *cpy_info, void *_udata)
{
    const H5O_pline_t         *pline_src = (const H5O_pline_t *)mesg_src;       /* Source pline */
    H5O_copy_file_ud_common_t *udata     = (H5O_copy_file_ud_common_t *)_udata; /* Object copying user data */
    herr_t                     ret_value = SUCCEED;                             /* Return value */

    FUNC_ENTER_PACKAGE

    /* check args */
    assert(pline_src);
    assert(cpy_info);
    assert(cpy_info->file_dst);

    /* Check to ensure that the version of the message to be copied does not exceed
       the message version allowed by the destination file's high bound */
    if (pline_src->version > H5O_pline_ver_bounds[H5F_HIGH_BOUND(cpy_info->file_dst)])
        HGOTO_ERROR(H5E_OHDR, H5E_BADRANGE, FAIL, "pline message version out of bounds");

    /* If the user data is non-NULL, assume we are copying a dataset or group
     * and make a copy of the filter pipeline for later in
     * the object copying process.
     */
    if (udata)
        if (NULL == (udata->src_pline = (H5O_pline_t *)H5O__pline_copy(pline_src, NULL)))
            HGOTO_ERROR(H5E_PLINE, H5E_CANTINIT, FAIL, "unable to copy");

done:
    FUNC_LEAVE_NOAPI(ret_value)
} /* end H5O__pline_pre_copy_file() */

/*-------------------------------------------------------------------------
 * Function:    H5O__pline_debug
 *
 * Purpose:    Prints debugging information for filter pipeline message MESG
 *        on output stream STREAM.  Each line is indented INDENT
 *        characters and the field name takes up FWIDTH characters.
 *
 * Return:    Non-negative on success/Negative on failure
 *
 *-------------------------------------------------------------------------
 */
static herr_t
H5O__pline_debug(H5F_t H5_ATTR_UNUSED *f, const void *mesg, FILE *stream, int indent, int fwidth)
{
    const H5O_pline_t *pline = (const H5O_pline_t *)mesg;

    FUNC_ENTER_PACKAGE_NOERR

    /* check args */
    assert(f);
    assert(pline);
    assert(stream);
    assert(indent >= 0);
    assert(fwidth >= 0);

    fprintf(stream, "%*s%-*s %zu/%zu\n", indent, "", fwidth, "Number of filters:", pline->nused,
            pline->nalloc);

    /* Loop over all the filters */
    for (size_t i = 0; i < pline->nused; i++) {
        /* 19 characters for text + 20 characters for largest 64-bit size_t +
         * terminal NUL = 40 characters.
         */
        char name[64];

        memset(name, 0, 64);
<<<<<<< HEAD
        HDsnprintf(name, sizeof(name), "Filter at position %zu", i);
=======
        snprintf(name, sizeof(name), "Filter at position %zu", i);
>>>>>>> 07347cc5

        fprintf(stream, "%*s%-*s\n", indent, "", fwidth, name);
        fprintf(stream, "%*s%-*s 0x%04x\n", indent + 3, "", MAX(0, fwidth - 3),
                "Filter identification:", (unsigned)(pline->filter[i].id));
        if (pline->filter[i].name)
            fprintf(stream, "%*s%-*s \"%s\"\n", indent + 3, "", MAX(0, fwidth - 3),
                    "Filter name:", pline->filter[i].name);
        else
            fprintf(stream, "%*s%-*s NONE\n", indent + 3, "", MAX(0, fwidth - 3), "Filter name:");
        fprintf(stream, "%*s%-*s 0x%04x\n", indent + 3, "", MAX(0, fwidth - 3),
                "Flags:", pline->filter[i].flags);
        fprintf(stream, "%*s%-*s %zu\n", indent + 3, "", MAX(0, fwidth - 3),
                "Num CD values:", pline->filter[i].cd_nelmts);

        /* Filter parameters */
        for (size_t j = 0; j < pline->filter[i].cd_nelmts; j++) {
            char field_name[32];

<<<<<<< HEAD
            HDsnprintf(field_name, sizeof(field_name), "CD value %lu", (unsigned long)j);
=======
            snprintf(field_name, sizeof(field_name), "CD value %lu", (unsigned long)j);
>>>>>>> 07347cc5
            fprintf(stream, "%*s%-*s %u\n", indent + 6, "", MAX(0, fwidth - 6), field_name,
                    pline->filter[i].cd_values[j]);
        }
    }

    FUNC_LEAVE_NOAPI(SUCCEED)
} /* end H5O__pline_debug() */

/*-------------------------------------------------------------------------
 * Function:    H5O_pline_set_version
 *
 * Purpose:     Set the version to encode an I/O filter pipeline with.
 *
 * Return:      Non-negative on success/Negative on failure
 *
 *-------------------------------------------------------------------------
 */
herr_t
H5O_pline_set_version(H5F_t *f, H5O_pline_t *pline)
{
    unsigned version;             /* Message version */
    herr_t   ret_value = SUCCEED; /* Return value */

    FUNC_ENTER_NOAPI(FAIL)

    /* Sanity check */
    assert(f);
    assert(pline);

    /* Upgrade to the version indicated by the file's low bound if higher */
    version = MAX(pline->version, H5O_pline_ver_bounds[H5F_LOW_BOUND(f)]);

    /* Version bounds check */
    if (version > H5O_pline_ver_bounds[H5F_HIGH_BOUND(f)])
        HGOTO_ERROR(H5E_PLINE, H5E_BADRANGE, FAIL, "Filter pipeline version out of bounds");

    /* Set the message version */
    pline->version = version;

done:
    FUNC_LEAVE_NOAPI(ret_value)
} /* end H5O_pline_set_version() */<|MERGE_RESOLUTION|>--- conflicted
+++ resolved
@@ -192,11 +192,7 @@
             size_t max = (size_t)(p_end - p + 1); /* Max possible name length */
 
             /* Determine actual name length (without padding, but with null terminator) */
-<<<<<<< HEAD
-            actual_name_length = HDstrnlen((const char *)p, max);
-=======
             actual_name_length = strnlen((const char *)p, max);
->>>>>>> 07347cc5
             if (actual_name_length == max)
                 HGOTO_ERROR(H5E_OHDR, H5E_NOSPACE, NULL, "filter name not null terminated");
             actual_name_length += 1; /* include \0 byte */
@@ -210,11 +206,7 @@
             else
                 filter->name = filter->_name;
 
-<<<<<<< HEAD
-            HDstrncpy(filter->name, (const char *)p, actual_name_length);
-=======
             strncpy(filter->name, (const char *)p, actual_name_length);
->>>>>>> 07347cc5
 
             if (H5_IS_BUFFER_OVERFLOW(p, name_length, p_end))
                 HGOTO_ERROR(H5E_OHDR, H5E_OVERFLOW, NULL, "ran off end of input buffer while decoding");
@@ -537,11 +529,7 @@
         /* Free information for each filter */
         for (i = 0; i < pline->nused; i++) {
             if (pline->filter[i].name && pline->filter[i].name != pline->filter[i]._name)
-<<<<<<< HEAD
-                assert((HDstrlen(pline->filter[i].name) + 1) > H5Z_COMMON_NAME_LEN);
-=======
                 assert((strlen(pline->filter[i].name) + 1) > H5Z_COMMON_NAME_LEN);
->>>>>>> 07347cc5
             if (pline->filter[i].name != pline->filter[i]._name)
                 pline->filter[i].name = (char *)H5MM_xfree(pline->filter[i].name);
             if (pline->filter[i].cd_values && pline->filter[i].cd_values != pline->filter[i]._cd_values)
@@ -664,11 +652,7 @@
         char name[64];
 
         memset(name, 0, 64);
-<<<<<<< HEAD
-        HDsnprintf(name, sizeof(name), "Filter at position %zu", i);
-=======
         snprintf(name, sizeof(name), "Filter at position %zu", i);
->>>>>>> 07347cc5
 
         fprintf(stream, "%*s%-*s\n", indent, "", fwidth, name);
         fprintf(stream, "%*s%-*s 0x%04x\n", indent + 3, "", MAX(0, fwidth - 3),
@@ -687,11 +671,7 @@
         for (size_t j = 0; j < pline->filter[i].cd_nelmts; j++) {
             char field_name[32];
 
-<<<<<<< HEAD
-            HDsnprintf(field_name, sizeof(field_name), "CD value %lu", (unsigned long)j);
-=======
             snprintf(field_name, sizeof(field_name), "CD value %lu", (unsigned long)j);
->>>>>>> 07347cc5
             fprintf(stream, "%*s%-*s %u\n", indent + 6, "", MAX(0, fwidth - 6), field_name,
                     pline->filter[i].cd_values[j]);
         }
