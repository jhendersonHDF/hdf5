/* * * * * * * * * * * * * * * * * * * * * * * * * * * * * * * * * * * * * * *
 * Copyright by The HDF Group.                                               *
 * All rights reserved.                                                      *
 *                                                                           *
 * This file is part of HDF5.  The full HDF5 copyright notice, including     *
 * terms governing use, modification, and redistribution, is contained in    *
 * the COPYING file, which can be found at the root of the source code       *
 * distribution tree, or in https://www.hdfgroup.org/licenses.               *
 * If you do not have access to either file, you may request a copy from     *
 * help@hdfgroup.org.                                                        *
 * * * * * * * * * * * * * * * * * * * * * * * * * * * * * * * * * * * * * * */

/*
 * Module Info: This module contains the functionality for committing datatypes
 *      to a file for the H5T interface.
 */

/****************/
/* Module Setup */
/****************/

#include "H5Tmodule.h" /* This source code file is part of the H5T module */

/***********/
/* Headers */
/***********/
#include "H5private.h"   /* Generic Functions                        */
#include "H5ACprivate.h" /* Metadata cache                           */
#include "H5CXprivate.h" /* API Contexts                             */
#include "H5Eprivate.h"  /* Error handling                           */
#include "H5ESprivate.h" /* Event Sets                               */
#include "H5FLprivate.h" /* Free lists                               */
#include "H5FOprivate.h" /* File objects                             */
#include "H5Iprivate.h"  /* IDs                                      */
#include "H5Lprivate.h"  /* Links                                    */
#include "H5MMprivate.h" /* Memory Management                        */
#include "H5Oprivate.h"  /* Object headers                           */
#include "H5Pprivate.h"  /* Property lists                           */
#include "H5Tpkg.h"      /* Datatypes                                */
#include "H5VLprivate.h" /* Virtual Object Layer                     */

/****************/
/* Local Macros */
/****************/

/******************/
/* Local Typedefs */
/******************/

/********************/
/* Package Typedefs */
/********************/

/********************/
/* Local Prototypes */
/********************/
static herr_t H5T__commit_api_common(hid_t loc_id, const char *name, hid_t type_id, hid_t lcpl_id,
                                     hid_t tcpl_id, hid_t tapl_id, void **token_ptr,
                                     H5VL_object_t **_vol_obj_ptr);
static hid_t  H5T__open_api_common(hid_t loc_id, const char *name, hid_t tapl_id, void **token_ptr,
                                   H5VL_object_t **_vol_obj_ptr);
static H5T_t *H5T__open_oid(const H5G_loc_t *loc);

/*********************/
/* Public Variables */
/*********************/

/*********************/
/* Package Variables */
/*********************/

/*****************************/
/* Library Private Variables */
/*****************************/

/*******************/
/* Local Variables */
/*******************/

/* Declare a free list to manage the H5VL_t struct */
H5FL_EXTERN(H5VL_t);

/* Declare a free list to manage the H5VL_object_t struct */
H5FL_EXTERN(H5VL_object_t);

/*-------------------------------------------------------------------------
 * Function:    H5T__commit_api_common
 *
 * Purpose:     This is the common function for committing a datytype.
 *
 * Return:      Non-negative on success/Negative on failure
 *
 *-------------------------------------------------------------------------
 */
static herr_t
H5T__commit_api_common(hid_t loc_id, const char *name, hid_t type_id, hid_t lcpl_id, hid_t tcpl_id,
                       hid_t tapl_id, void **token_ptr, H5VL_object_t **_vol_obj_ptr)
{
    void           *data        = NULL; /* VOL-managed datatype data */
    H5VL_object_t  *new_obj     = NULL; /* VOL object that holds the datatype object and the VOL info */
    H5T_t          *dt          = NULL; /* High level datatype object that wraps the VOL object */
    H5VL_object_t  *tmp_vol_obj = NULL; /* Object for loc_id */
    H5VL_object_t **vol_obj_ptr =
        (_vol_obj_ptr ? _vol_obj_ptr : &tmp_vol_obj); /* Ptr to object ptr for loc_id */
    H5VL_loc_params_t loc_params;                     /* Location parameters */
    herr_t            ret_value = SUCCEED;            /* Return value */

    FUNC_ENTER_PACKAGE

    /* Check arguments */
    if (!name)
        HGOTO_ERROR(H5E_ARGS, H5E_BADVALUE, FAIL, "name parameter cannot be NULL");
    if (!*name)
        HGOTO_ERROR(H5E_ARGS, H5E_BADVALUE, FAIL, "name parameter cannot be an empty string");
    if (NULL == (dt = (H5T_t *)H5I_object_verify(type_id, H5I_DATATYPE)))
        HGOTO_ERROR(H5E_ARGS, H5E_BADTYPE, FAIL, "not a datatype");
    if (H5T_is_named(dt))
        HGOTO_ERROR(H5E_ARGS, H5E_CANTSET, FAIL, "datatype is already committed");

    /* Get correct property list */
    if (H5P_DEFAULT == lcpl_id)
        lcpl_id = H5P_LINK_CREATE_DEFAULT;
<<<<<<< HEAD
    else if (TRUE != H5P_isa_class(lcpl_id, H5P_LINK_CREATE))
=======
    else if (true != H5P_isa_class(lcpl_id, H5P_LINK_CREATE))
>>>>>>> 07347cc5
        HGOTO_ERROR(H5E_ARGS, H5E_BADTYPE, FAIL, "not link creation property list");

    /* Get correct property list */
    if (H5P_DEFAULT == tcpl_id)
        tcpl_id = H5P_DATATYPE_CREATE_DEFAULT;
<<<<<<< HEAD
    else if (TRUE != H5P_isa_class(tcpl_id, H5P_DATATYPE_CREATE))
=======
    else if (true != H5P_isa_class(tcpl_id, H5P_DATATYPE_CREATE))
>>>>>>> 07347cc5
        HGOTO_ERROR(H5E_ARGS, H5E_BADTYPE, FAIL, "not datatype creation property list");

    /* Set the LCPL for the API context */
    H5CX_set_lcpl(lcpl_id);

    /* Set up object access arguments */
<<<<<<< HEAD
    if (H5VL_setup_acc_args(loc_id, H5P_CLS_TACC, TRUE, &tapl_id, vol_obj_ptr, &loc_params) < 0)
=======
    if (H5VL_setup_acc_args(loc_id, H5P_CLS_TACC, true, &tapl_id, vol_obj_ptr, &loc_params) < 0)
>>>>>>> 07347cc5
        HGOTO_ERROR(H5E_DATATYPE, H5E_CANTSET, FAIL, "can't set object access arguments");

    /* Commit the type */
    if (NULL == (data = H5VL_datatype_commit(*vol_obj_ptr, &loc_params, name, type_id, lcpl_id, tcpl_id,
                                             tapl_id, H5P_DATASET_XFER_DEFAULT, token_ptr)))
        HGOTO_ERROR(H5E_DATATYPE, H5E_CANTINIT, FAIL, "unable to commit datatype");

    /* Set up VOL object */
    if (NULL == (new_obj = H5VL_create_object(data, (*vol_obj_ptr)->connector)))
        HGOTO_ERROR(H5E_DATATYPE, H5E_CANTALLOC, FAIL, "can't create VOL object for committed datatype");

    /* Set the committed type object to the VOL connector pointer in the H5T_t struct */
    dt->vol_obj = new_obj;

done:
    FUNC_LEAVE_NOAPI(ret_value)
} /* end H5T__commit_api_common() */

/*-------------------------------------------------------------------------
 * Function:    H5Tcommit2
 *
 * Purpose:     Save a transient datatype to a file and turn the type handle
 *              into a "named", immutable type.
 *
 * Return:      Non-negative on success/Negative on failure
 *
 *-------------------------------------------------------------------------
 */
herr_t
H5Tcommit2(hid_t loc_id, const char *name, hid_t type_id, hid_t lcpl_id, hid_t tcpl_id, hid_t tapl_id)
{
    herr_t ret_value = SUCCEED; /* Return value */

    FUNC_ENTER_API(FAIL)
    H5TRACE6("e", "i*siiii", loc_id, name, type_id, lcpl_id, tcpl_id, tapl_id);

    /* Commit the dataset synchronously */
    if ((ret_value = H5T__commit_api_common(loc_id, name, type_id, lcpl_id, tcpl_id, tapl_id, NULL, NULL)) <
        0)
        HGOTO_ERROR(H5E_DATATYPE, H5E_CANTOPENOBJ, FAIL, "unable to commit datatype synchronously");

done:
    FUNC_LEAVE_API(ret_value)
} /* end H5Tcommit2() */

/*-------------------------------------------------------------------------
 * Function:    H5Tcommit_async
 *
 * Purpose:     Asynchronous version of H5Tcommit2
 *
 * Return:      Non-negative on success/Negative on failure
 *
 *-------------------------------------------------------------------------
 */
herr_t
H5Tcommit_async(const char *app_file, const char *app_func, unsigned app_line, hid_t loc_id, const char *name,
                hid_t type_id, hid_t lcpl_id, hid_t tcpl_id, hid_t tapl_id, hid_t es_id)
{
    H5VL_object_t *vol_obj   = NULL;            /* Object for loc_id */
    void          *token     = NULL;            /* Request token for async operation        */
    void         **token_ptr = H5_REQUEST_NULL; /* Pointer to request token for async operation        */
    herr_t         ret_value = SUCCEED;         /* Return value */

    FUNC_ENTER_API(FAIL)
    H5TRACE10("e", "*s*sIui*siiiii", app_file, app_func, app_line, loc_id, name, type_id, lcpl_id, tcpl_id,
              tapl_id, es_id);

    /* Set up request token pointer for asynchronous operation */
    if (H5ES_NONE != es_id)
        token_ptr = &token;

    /* Commit the datatype asynchronously */
    if ((ret_value = H5T__commit_api_common(loc_id, name, type_id, lcpl_id, tcpl_id, tapl_id, token_ptr,
                                            &vol_obj)) < 0)
        HGOTO_ERROR(H5E_DATATYPE, H5E_CANTOPENOBJ, FAIL, "unable to commit datatype asynchronously");

    /* If a token was created, add the token to the event set */
    if (NULL != token)
        /* clang-format off */
        if (H5ES_insert(es_id, vol_obj->connector, token,
                        H5ARG_TRACE10(__func__, "*s*sIui*siiiii", app_file, app_func, app_line, loc_id, name, type_id, lcpl_id, tcpl_id, tapl_id, es_id)) < 0)
            /* clang-format on */
            HGOTO_ERROR(H5E_DATATYPE, H5E_CANTINSERT, FAIL, "can't insert token into event set");

done:
    FUNC_LEAVE_API(ret_value)
} /* end H5Tcommit_async() */

/*-------------------------------------------------------------------------
 * Function:	H5T__commit_named
 *
 * Purpose:	Internal routine to save a transient datatype to a file and
 *              turn the type ID into a "named", immutable type.
 *
 * Return:	Non-negative on success/Negative on failure
 *
 *-------------------------------------------------------------------------
 */
herr_t
H5T__commit_named(const H5G_loc_t *loc, const char *name, H5T_t *dt, hid_t lcpl_id, hid_t tcpl_id)
{
    H5O_obj_create_t ocrt_info;           /* Information for object creation */
    H5T_obj_create_t tcrt_info;           /* Information for named datatype creation */
    H5T_state_t      old_state;           /* The state of the datatype before H5T__commit. */
    herr_t           ret_value = SUCCEED; /* Return value */

    FUNC_ENTER_PACKAGE

    /* Sanity checks */
    assert(loc);
    assert(name && *name);
    assert(dt);
    assert(lcpl_id != H5P_DEFAULT);
    assert(tcpl_id != H5P_DEFAULT);

    /* Record the type's state so that we can revert to it if linking fails */
    old_state = dt->shared->state;

    /* Set up named datatype creation info */
    tcrt_info.dt      = dt;
    tcrt_info.tcpl_id = tcpl_id;

    /* Set up object creation information */
    ocrt_info.obj_type = H5O_TYPE_NAMED_DATATYPE;
    ocrt_info.crt_info = &tcrt_info;
    ocrt_info.new_obj  = NULL;

    /* Create the new named datatype and link it to its parent group */
    if (H5L_link_object(loc, name, &ocrt_info, lcpl_id) < 0)
        HGOTO_ERROR(H5E_DATATYPE, H5E_CANTINIT, FAIL, "unable to create and link to named datatype");
    assert(ocrt_info.new_obj);

done:
    /* If the datatype was committed but something failed after that, we need
     * to return it to the state it was in before it was committed.
     */
    if (ret_value < 0 && (NULL != ocrt_info.new_obj)) {
        if (dt->shared->state == H5T_STATE_OPEN && dt->sh_loc.type == H5O_SHARE_TYPE_COMMITTED) {
            /* Remove the datatype from the list of opened objects in the file */
            if (H5FO_top_decr(dt->sh_loc.file, dt->sh_loc.u.loc.oh_addr) < 0)
                HDONE_ERROR(H5E_DATASET, H5E_CANTRELEASE, FAIL, "can't decrement count for object");
            if (H5FO_delete(dt->sh_loc.file, dt->sh_loc.u.loc.oh_addr) < 0)
                HDONE_ERROR(H5E_DATASET, H5E_CANTRELEASE, FAIL,
                            "can't remove dataset from list of open objects");

            /* Close the datatype object */
            if (H5O_close(&(dt->oloc), NULL) < 0)
                HDONE_ERROR(H5E_DATATYPE, H5E_CLOSEERROR, FAIL, "unable to release object header");

            /* Remove the datatype's object header from the file */
            if (H5O_delete(dt->sh_loc.file, dt->sh_loc.u.loc.oh_addr) < 0)
                HDONE_ERROR(H5E_DATATYPE, H5E_CANTDELETE, FAIL, "unable to delete object header");

            /* Mark datatype as being back in memory */
            if (H5T_set_loc(dt, NULL, H5T_LOC_MEMORY))
                HDONE_ERROR(H5E_DATATYPE, H5E_CANTDELETE, FAIL, "unable to return datatype to memory");
            dt->sh_loc.type   = H5O_SHARE_TYPE_UNSHARED;
            dt->shared->state = old_state;
        } /* end if */
    }     /* end if */

    FUNC_LEAVE_NOAPI(ret_value)
} /* end H5T__commit_named() */

/*-------------------------------------------------------------------------
 * Function:    H5Tcommit_anon
 *
 * Purpose:     Save a transient datatype to a file and turn the type handle
 *              into a "named", immutable type.
 *
 *              The resulting ID should be linked into the file with
 *              H5Olink or it will be deleted when closed.
 *
 * Note:        The datatype access property list is unused currently, but
 *              is checked for sanity anyway.
 *
 * Return:      Non-negative on success/Negative on failure
 *
 *-------------------------------------------------------------------------
 */
herr_t
H5Tcommit_anon(hid_t loc_id, hid_t type_id, hid_t tcpl_id, hid_t tapl_id)
{
    void             *dt      = NULL; /* datatype object created by VOL connector */
    H5VL_object_t    *new_obj = NULL; /* VOL object that holds the datatype object and the VOL info */
    H5T_t            *type    = NULL; /* Datatype created */
    H5VL_object_t    *vol_obj = NULL; /* object of loc_id */
    H5VL_loc_params_t loc_params;
    herr_t            ret_value = SUCCEED; /* Return value */

    FUNC_ENTER_API(FAIL)
    H5TRACE4("e", "iiii", loc_id, type_id, tcpl_id, tapl_id);

    /* Check arguments */
    if (NULL == (type = (H5T_t *)H5I_object_verify(type_id, H5I_DATATYPE)))
        HGOTO_ERROR(H5E_ARGS, H5E_BADTYPE, FAIL, "not a datatype");
    if (H5T_is_named(type))
        HGOTO_ERROR(H5E_ARGS, H5E_CANTSET, FAIL, "datatype is already committed");

    /* Get correct property list */
    if (H5P_DEFAULT == tcpl_id)
        tcpl_id = H5P_DATATYPE_CREATE_DEFAULT;
<<<<<<< HEAD
    else if (TRUE != H5P_isa_class(tcpl_id, H5P_DATATYPE_CREATE))
=======
    else if (true != H5P_isa_class(tcpl_id, H5P_DATATYPE_CREATE))
>>>>>>> 07347cc5
        HGOTO_ERROR(H5E_ARGS, H5E_BADTYPE, FAIL, "not datatype creation property list");

    if (H5P_DEFAULT == tapl_id)
        tapl_id = H5P_DATATYPE_ACCESS_DEFAULT;
<<<<<<< HEAD
    else if (TRUE != H5P_isa_class(tapl_id, H5P_DATATYPE_ACCESS))
        HGOTO_ERROR(H5E_ARGS, H5E_BADTYPE, FAIL, "not datatype access property list");

    /* Verify access property list and set up collective metadata if appropriate */
    if (H5CX_set_apl(&tapl_id, H5P_CLS_TACC, loc_id, TRUE) < 0)
=======
    else if (true != H5P_isa_class(tapl_id, H5P_DATATYPE_ACCESS))
        HGOTO_ERROR(H5E_ARGS, H5E_BADTYPE, FAIL, "not datatype access property list");

    /* Verify access property list and set up collective metadata if appropriate */
    if (H5CX_set_apl(&tapl_id, H5P_CLS_TACC, loc_id, true) < 0)
>>>>>>> 07347cc5
        HGOTO_ERROR(H5E_DATATYPE, H5E_CANTSET, FAIL, "can't set access property list info");

    /* Fill in location struct fields */
    loc_params.type     = H5VL_OBJECT_BY_SELF;
    loc_params.obj_type = H5I_get_type(loc_id);

    /* Get the file object */
    if (NULL == (vol_obj = (H5VL_object_t *)H5I_object(loc_id)))
        HGOTO_ERROR(H5E_ARGS, H5E_BADTYPE, FAIL, "invalid file identifier");

    /* Commit the datatype */
    if (NULL == (dt = H5VL_datatype_commit(vol_obj, &loc_params, NULL, type_id, H5P_LINK_CREATE_DEFAULT,
                                           tcpl_id, tapl_id, H5P_DATASET_XFER_DEFAULT, H5_REQUEST_NULL)))
        HGOTO_ERROR(H5E_DATATYPE, H5E_CANTINIT, FAIL, "unable to commit datatype");

    /* Setup VOL object */
    if (NULL == (new_obj = H5VL_create_object(dt, vol_obj->connector)))
        HGOTO_ERROR(H5E_DATATYPE, H5E_CANTALLOC, FAIL, "can't create VOL object for committed datatype");

    /* Set the committed type object to the VOL connector pointer in the H5T_t struct */
    type->vol_obj = new_obj;

done:
    FUNC_LEAVE_API(ret_value)
} /* end H5Tcommit_anon() */

/*-------------------------------------------------------------------------
 * Function:    H5T__commit_anon
 *
 * Purpose:     Create an anonymous committed datatype.
 *
 * Return:      SUCCEED/FAIL
 *
 *-------------------------------------------------------------------------
 */
herr_t
H5T__commit_anon(H5F_t *file, H5T_t *type, hid_t tcpl_id)
{
    H5O_loc_t *oloc;                /* Object location for datatype */
    herr_t     ret_value = SUCCEED; /* Return value */

    FUNC_ENTER_PACKAGE

    /* Sanity checks */
    assert(file);
    assert(type);
    assert(tcpl_id != H5P_DEFAULT);

    /* Commit the type */
    if (H5T__commit(file, type, tcpl_id) < 0)
        HGOTO_ERROR(H5E_DATATYPE, H5E_CANTINIT, FAIL, "unable to commit datatype");

    /* Release the datatype's object header */

    /* Get the new committed datatype's object location */
    if (NULL == (oloc = H5T_oloc(type)))
        HGOTO_ERROR(H5E_DATATYPE, H5E_CANTGET, FAIL, "unable to get object location of committed datatype");

    /* Decrement refcount on committed datatype's object header in memory */
    if (H5O_dec_rc_by_loc(oloc) < 0)
        HGOTO_ERROR(H5E_DATATYPE, H5E_CANTDEC, FAIL, "unable to decrement refcount on newly created object");

done:
    FUNC_LEAVE_NOAPI(ret_value)
} /* H5T__commit_anon() */

/*-------------------------------------------------------------------------
 * Function:	H5T__commit
 *
 * Purpose:	Commit a type, giving it a name and causing it to become
 *		immutable.
 *
 * Return:	Non-negative on success/Negative on failure
 *
 *-------------------------------------------------------------------------
 */
herr_t
H5T__commit(H5F_t *file, H5T_t *type, hid_t tcpl_id)
{
    H5O_loc_t  temp_oloc;           /* Temporary object header location */
    H5G_name_t temp_path;           /* Temporary path */
    bool       loc_init = false;    /* Have temp_oloc and temp_path been initialized? */
    size_t     dtype_size;          /* Size of the datatype message */
    herr_t     ret_value = SUCCEED; /* Return value */

    FUNC_ENTER_PACKAGE

    assert(file);
    assert(type);
    assert(tcpl_id != H5P_DEFAULT);

    /* Check if we are allowed to write to this file */
    if (0 == (H5F_INTENT(file) & H5F_ACC_RDWR))
        HGOTO_ERROR(H5E_DATATYPE, H5E_WRITEERROR, FAIL, "no write intent on file");

    /*
     * Check arguments.  We cannot commit an immutable type because H5Tclose()
     * normally fails on such types (try H5Tclose(H5T_NATIVE_INT)) but closing
     * a named type should always succeed.
     */
    if (H5T_STATE_NAMED == type->shared->state || H5T_STATE_OPEN == type->shared->state)
        HGOTO_ERROR(H5E_ARGS, H5E_BADVALUE, FAIL, "datatype is already committed");
    if (H5T_STATE_IMMUTABLE == type->shared->state)
        HGOTO_ERROR(H5E_ARGS, H5E_BADVALUE, FAIL, "datatype is immutable");

    /* Check for a "sensible" datatype to store on disk */
    if (H5T_is_sensible(type) <= 0)
        HGOTO_ERROR(H5E_ARGS, H5E_BADTYPE, FAIL, "datatype is not sensible");

    /* Mark datatype as being on disk now.  This step changes the size of
     *  datatype as stored on disk.
     */
    if (H5T_set_loc(type, H5F_VOL_OBJ(file), H5T_LOC_DISK) < 0)
        HGOTO_ERROR(H5E_DATATYPE, H5E_CANTINIT, FAIL, "cannot mark datatype on disk");

    /* Reset datatype location and path */
    if (H5O_loc_reset(&temp_oloc) < 0)
        HGOTO_ERROR(H5E_SYM, H5E_CANTRESET, FAIL, "unable to initialize location");
    if (H5G_name_reset(&temp_path) < 0)
        HGOTO_ERROR(H5E_SYM, H5E_CANTRESET, FAIL, "unable to initialize path");
<<<<<<< HEAD
    loc_init = TRUE;
=======
    loc_init = true;
>>>>>>> 07347cc5

    /* Set the version for datatype */
    if (H5T_set_version(file, type) < 0)
        HGOTO_ERROR(H5E_DATASET, H5E_CANTSET, FAIL, "can't set version of datatype");

    /* Calculate message size information, for creating object header */
    dtype_size = H5O_msg_size_f(file, tcpl_id, H5O_DTYPE_ID, type, (size_t)0);
    assert(dtype_size);

    /*
     * Create the object header and open it for write access. Insert the data
     * type message and then give the object header a name.
     */
    if (H5O_create(file, dtype_size, (size_t)1, tcpl_id, &temp_oloc) < 0)
        HGOTO_ERROR(H5E_DATATYPE, H5E_CANTINIT, FAIL, "unable to create datatype object header");
    if (H5O_msg_create(&temp_oloc, H5O_DTYPE_ID, H5O_MSG_FLAG_CONSTANT | H5O_MSG_FLAG_DONTSHARE,
                       H5O_UPDATE_TIME, type) < 0)
        HGOTO_ERROR(H5E_DATATYPE, H5E_CANTINIT, FAIL, "unable to update type header message");

    /* Copy the new object header's location into the datatype, taking ownership of it */
    if (H5O_loc_copy_shallow(&(type->oloc), &temp_oloc) < 0)
        HGOTO_ERROR(H5E_DATATYPE, H5E_CANTINIT, FAIL, "unable to copy datatype location");
    if (H5G_name_copy(&(type->path), &temp_path, H5_COPY_SHALLOW) < 0)
        HGOTO_ERROR(H5E_DATATYPE, H5E_CANTINIT, FAIL, "unable to copy datatype location");
<<<<<<< HEAD
    loc_init = FALSE;
=======
    loc_init = false;
>>>>>>> 07347cc5

    /* Set the shared info fields */
    H5T_update_shared(type);
    type->shared->state    = H5T_STATE_OPEN;
    type->shared->fo_count = 1;

    /* Add datatype to the list of open objects in the file */
    if (H5FO_top_incr(type->sh_loc.file, type->sh_loc.u.loc.oh_addr) < 0)
        HGOTO_ERROR(H5E_DATATYPE, H5E_CANTINC, FAIL, "can't incr object ref. count");
<<<<<<< HEAD
    if (H5FO_insert(type->sh_loc.file, type->sh_loc.u.loc.oh_addr, type->shared, TRUE) < 0)
=======
    if (H5FO_insert(type->sh_loc.file, type->sh_loc.u.loc.oh_addr, type->shared, true) < 0)
>>>>>>> 07347cc5
        HGOTO_ERROR(H5E_DATATYPE, H5E_CANTINSERT, FAIL, "can't insert datatype into list of open objects");

    /* Mark datatype as being on memory again.  Since this datatype may still be
     *  used in memory after committed to disk, change its size back as in memory.
     */
    if (H5T_set_loc(type, NULL, H5T_LOC_MEMORY) < 0)
        HGOTO_ERROR(H5E_DATATYPE, H5E_CANTINIT, FAIL, "cannot mark datatype in memory");

done:
    if (ret_value < 0) {
        if (loc_init) {
            H5O_loc_free(&temp_oloc);
            H5G_name_free(&temp_path);
        } /* end if */
        if ((type->shared->state == H5T_STATE_TRANSIENT || type->shared->state == H5T_STATE_RDONLY) &&
            (type->sh_loc.type == H5O_SHARE_TYPE_COMMITTED)) {
            if (H5O_dec_rc_by_loc(&(type->oloc)) < 0)
                HDONE_ERROR(H5E_DATATYPE, H5E_CANTDEC, FAIL,
                            "unable to decrement refcount on newly created object");
            if (H5O_close(&(type->oloc), NULL) < 0)
                HDONE_ERROR(H5E_DATATYPE, H5E_CLOSEERROR, FAIL, "unable to release object header");
            if (H5O_delete(file, type->sh_loc.u.loc.oh_addr) < 0)
                HDONE_ERROR(H5E_DATATYPE, H5E_CANTDELETE, FAIL, "unable to delete object header");
            type->sh_loc.type = H5O_SHARE_TYPE_UNSHARED;
        } /* end if */
    }     /* end if */

    FUNC_LEAVE_NOAPI(ret_value)
} /* H5T__commit() */

/*-------------------------------------------------------------------------
 * Function:    H5Tcommitted
 *
 * Purpose:     Determines if a datatype is committed or not.
 *
<<<<<<< HEAD
 * Return:      TRUE/FALSE/Negative
=======
 * Return:      true/false/Negative
>>>>>>> 07347cc5
 *
 *-------------------------------------------------------------------------
 */
htri_t
H5Tcommitted(hid_t type_id)
{
    H5T_t *type;      /* Datatype to query */
    htri_t ret_value; /* Return value */

    FUNC_ENTER_API(FAIL)
    H5TRACE1("t", "i", type_id);

    /* Check arguments */
    if (NULL == (type = (H5T_t *)H5I_object_verify(type_id, H5I_DATATYPE)))
        HGOTO_ERROR(H5E_ARGS, H5E_BADTYPE, FAIL, "not a datatype");

    /* Set return value */
    ret_value = H5T_is_named(type);

done:
    FUNC_LEAVE_API(ret_value)
} /* end H5Tcommitted() */

/*-------------------------------------------------------------------------
 * Function:	H5T_link
 *
 * Purpose:	Adjust the link count for an object header by adding
 *		ADJUST to the link count.
 *
 * Return:	Success:	New link count
 *		Failure:	-1
 *
 *-------------------------------------------------------------------------
 */
int
H5T_link(const H5T_t *type, int adjust)
{
    int ret_value = -1; /* Return value */

    FUNC_ENTER_NOAPI((-1))

    assert(type);
    assert(type->sh_loc.type == H5O_SHARE_TYPE_COMMITTED);

    /* Adjust the link count on the named datatype */
    if ((ret_value = H5O_link(&type->oloc, adjust)) < 0)
        HGOTO_ERROR(H5E_DATATYPE, H5E_LINKCOUNT, (-1), "unable to adjust named datatype link count");

done:
    FUNC_LEAVE_NOAPI(ret_value)
} /* end H5T_link() */

/*-------------------------------------------------------------------------
 * Function:    H5T__open_api_common
 *
 * Purpose:     This is the common function for opening a datatype.
 *
 * Return:      Success:    Object ID of the named datatype
 *
 *              Failure:    H5I_INVALID_HID
 *
 *-------------------------------------------------------------------------
 */
static hid_t
H5T__open_api_common(hid_t loc_id, const char *name, hid_t tapl_id, void **token_ptr,
                     H5VL_object_t **_vol_obj_ptr)
{
    void           *dt          = NULL; /* datatype object created by VOL connector */
    H5VL_object_t  *tmp_vol_obj = NULL; /* Object for loc_id */
    H5VL_object_t **vol_obj_ptr =
        (_vol_obj_ptr ? _vol_obj_ptr : &tmp_vol_obj); /* Ptr to object ptr for loc_id */
    H5VL_loc_params_t loc_params;
    hid_t             ret_value = H5I_INVALID_HID; /* Return value */

    FUNC_ENTER_PACKAGE

    /* Check args */
    if (!name)
        HGOTO_ERROR(H5E_ARGS, H5E_BADVALUE, H5I_INVALID_HID, "name parameter cannot be NULL");
    if (!*name)
        HGOTO_ERROR(H5E_ARGS, H5E_BADVALUE, H5I_INVALID_HID, "name parameter cannot be an empty string");

    /* Set up object access arguments */
<<<<<<< HEAD
    if (H5VL_setup_acc_args(loc_id, H5P_CLS_TACC, FALSE, &tapl_id, vol_obj_ptr, &loc_params) < 0)
=======
    if (H5VL_setup_acc_args(loc_id, H5P_CLS_TACC, false, &tapl_id, vol_obj_ptr, &loc_params) < 0)
>>>>>>> 07347cc5
        HGOTO_ERROR(H5E_DATATYPE, H5E_CANTSET, H5I_INVALID_HID, "can't set object access arguments");

    /* Open the datatype */
    if (NULL == (dt = H5VL_datatype_open(*vol_obj_ptr, &loc_params, name, tapl_id, H5P_DATASET_XFER_DEFAULT,
                                         token_ptr)))
        HGOTO_ERROR(H5E_DATATYPE, H5E_CANTOPENOBJ, H5I_INVALID_HID, "unable to open named datatype");

    /* Register the type and return the ID */
<<<<<<< HEAD
    if ((ret_value = H5VL_register(H5I_DATATYPE, dt, (*vol_obj_ptr)->connector, TRUE)) < 0)
=======
    if ((ret_value = H5VL_register(H5I_DATATYPE, dt, (*vol_obj_ptr)->connector, true)) < 0)
>>>>>>> 07347cc5
        HGOTO_ERROR(H5E_DATATYPE, H5E_CANTREGISTER, H5I_INVALID_HID, "unable to register named datatype");

done:
    /* Cleanup on error */
    if (H5I_INVALID_HID == ret_value)
        if (dt && H5VL_datatype_close(*vol_obj_ptr, H5P_DATASET_XFER_DEFAULT, H5_REQUEST_NULL) < 0)
            HDONE_ERROR(H5E_DATATYPE, H5E_CLOSEERROR, H5I_INVALID_HID, "unable to release datatype");

    FUNC_LEAVE_NOAPI(ret_value)
} /* end H5T__open_api_common() */

/*-------------------------------------------------------------------------
 * Function:    H5Topen2
 *
 * Purpose:     Opens a named datatype using a Datatype Access Property
 *              List.
 *
 * Return:      Success:    Object ID of the named datatype
 *
 *              Failure:    H5I_INVALID_HID
 *
 *-------------------------------------------------------------------------
 */
hid_t
H5Topen2(hid_t loc_id, const char *name, hid_t tapl_id)
{
    hid_t ret_value = H5I_INVALID_HID; /* Return value */

    FUNC_ENTER_API(H5I_INVALID_HID)
    H5TRACE3("i", "i*si", loc_id, name, tapl_id);

    /* Open the datatype synchronously */
    if ((ret_value = H5T__open_api_common(loc_id, name, tapl_id, NULL, NULL)) < 0)
        HGOTO_ERROR(H5E_DATATYPE, H5E_CANTOPENOBJ, H5I_INVALID_HID,
                    "unable to open named datatype synchronously");
done:
    FUNC_LEAVE_API(ret_value)
} /* end H5Topen2() */

/*-------------------------------------------------------------------------
 * Function:    H5Topen_async
 *
 * Purpose:     Asynchronous version of H5Topen2.
 *
 * Return:      Success:    Object ID of the named datatype
 *
 *              Failure:    H5I_INVALID_HID
 *
 *-------------------------------------------------------------------------
 */
hid_t
H5Topen_async(const char *app_file, const char *app_func, unsigned app_line, hid_t loc_id, const char *name,
              hid_t tapl_id, hid_t es_id)
{
    H5VL_object_t *vol_obj   = NULL;            /* Object for loc_id */
    void          *token     = NULL;            /* Request token for async operation */
    void         **token_ptr = H5_REQUEST_NULL; /* Pointer to request token for async operation */
    hid_t          ret_value = H5I_INVALID_HID; /* Return value */

    FUNC_ENTER_API(H5I_INVALID_HID)
    H5TRACE7("i", "*s*sIui*sii", app_file, app_func, app_line, loc_id, name, tapl_id, es_id);

    /* Set up request token pointer for asynchronous operation */
    if (H5ES_NONE != es_id)
        token_ptr = &token; /* Point at token for VOL connector to set up */

    /* Open the datatype asynchronously */
    if ((ret_value = H5T__open_api_common(loc_id, name, tapl_id, token_ptr, &vol_obj)) < 0)
        HGOTO_ERROR(H5E_DATATYPE, H5E_CANTOPENOBJ, H5I_INVALID_HID,
                    "unable to open named datatype asynchronously");

    /* If a token was created, add the token to the event set */
    if (NULL != token)
        /* clang-format off */
        if (H5ES_insert(es_id, vol_obj->connector, token,
                        H5ARG_TRACE7(__func__, "*s*sIui*sii", app_file, app_func, app_line, loc_id, name, tapl_id, es_id)) < 0) {
            /* clang-format on */
            if (H5I_dec_app_ref_always_close(ret_value) < 0)
                HGOTO_ERROR(H5E_DATATYPE, H5E_CANTDEC, H5I_INVALID_HID,
                            "can't decrement count on datatype ID");
            HGOTO_ERROR(H5E_DATATYPE, H5E_CANTINSERT, H5I_INVALID_HID, "can't insert token into event set");
        } /* end if */

done:
    FUNC_LEAVE_API(ret_value)
} /* end H5Topen_async() */

/*-------------------------------------------------------------------------
 * Function:    H5Tget_create_plist
 *
 * Purpose:     Returns a copy of the datatype creation property list.
 *
 * Note:        There are no datatype creation properties currently, just
 *              object creation ones.
 *
 * Return:      Success:    ID for a copy of the datatype creation
 *                          property list.  The property list ID should be
 *                          released by calling H5Pclose().
 *
 *              Failure:    H5I_INVALID_HID
 *
 *-------------------------------------------------------------------------
 */
hid_t
H5Tget_create_plist(hid_t dtype_id)
{
    H5T_t *type      = NULL;            /* Datatype object for ID */
    htri_t is_named  = FAIL;            /* Is the datatype named? */
    hid_t  ret_value = H5I_INVALID_HID; /* Return value */

    FUNC_ENTER_API(H5I_INVALID_HID)
    H5TRACE1("i", "i", dtype_id);

    /* Check arguments */
    if (NULL == (type = (H5T_t *)H5I_object_verify(dtype_id, H5I_DATATYPE)))
        HGOTO_ERROR(H5E_ARGS, H5E_BADTYPE, H5I_INVALID_HID, "not a datatype");

    /* Check if the datatype is committed */
    if (FAIL == (is_named = H5T_is_named(type)))
        HGOTO_ERROR(H5E_DATATYPE, H5E_CANTGET, H5I_INVALID_HID, "can't check whether datatype is committed");

    /* If the datatype is not committed/named, just copy the default
     * creation property list and return that.
     */
    if (false == is_named) {
        H5P_genplist_t *tcpl_plist = NULL;

        /* Copy the default datatype creation property list */
        if (NULL == (tcpl_plist = (H5P_genplist_t *)H5I_object(H5P_LST_DATATYPE_CREATE_ID_g)))
            HGOTO_ERROR(H5E_ARGS, H5E_BADTYPE, H5I_INVALID_HID, "can't get default creation property list");
<<<<<<< HEAD
        if ((ret_value = H5P_copy_plist(tcpl_plist, TRUE)) < 0)
=======
        if ((ret_value = H5P_copy_plist(tcpl_plist, true)) < 0)
>>>>>>> 07347cc5
            HGOTO_ERROR(H5E_DATATYPE, H5E_CANTGET, H5I_INVALID_HID,
                        "unable to copy the creation property list");
    } /* end if */
    /* If the datatype is committed, retrieve further information */
    else {
        H5VL_object_t           *vol_obj = type->vol_obj;
        H5VL_datatype_get_args_t vol_cb_args; /* Arguments to VOL callback */

        /* Set up VOL callback arguments */
        vol_cb_args.op_type               = H5VL_DATATYPE_GET_TCPL;
        vol_cb_args.args.get_tcpl.tcpl_id = H5I_INVALID_HID;

        /* Get the property list through the VOL */
        if (H5VL_datatype_get(vol_obj, &vol_cb_args, H5P_DATASET_XFER_DEFAULT, H5_REQUEST_NULL) < 0)
            HGOTO_ERROR(H5E_DATATYPE, H5E_CANTGET, H5I_INVALID_HID, "can't get object creation info");

        /* Set return value */
        ret_value = vol_cb_args.args.get_tcpl.tcpl_id;
    } /* end else */

done:
    FUNC_LEAVE_API(ret_value)
} /* end H5Tget_create_plist() */

/*-------------------------------------------------------------------------
 * Function:    H5Tflush
 *
 * Purpose:     Flushes all buffers associated with a named datatype to disk.
 *
 * Return:      Non-negative on success, negative on failure
 *
 *-------------------------------------------------------------------------
 */
herr_t
H5Tflush(hid_t type_id)
{
    H5T_t *dt;                  /* Datatype for this operation */
    herr_t ret_value = SUCCEED; /* Return value */

    FUNC_ENTER_API(FAIL)
    H5TRACE1("e", "i", type_id);

    /* Check args */
    if (NULL == (dt = (H5T_t *)H5I_object_verify(type_id, H5I_DATATYPE)))
        HGOTO_ERROR(H5E_ARGS, H5E_BADTYPE, FAIL, "not a datatype");
    if (!H5T_is_named(dt))
        HGOTO_ERROR(H5E_ARGS, H5E_BADTYPE, FAIL, "not a committed datatype");

    /* Flush metadata for named datatype */
    if (dt->vol_obj) {
        H5VL_datatype_specific_args_t vol_cb_args; /* Arguments to VOL callback */

        /* Set up collective metadata if appropriate */
        if (H5CX_set_loc(type_id) < 0)
            HGOTO_ERROR(H5E_DATATYPE, H5E_CANTSET, FAIL, "can't set access property list info");

        /* Set up VOL callback arguments */
        vol_cb_args.op_type            = H5VL_DATATYPE_FLUSH;
        vol_cb_args.args.flush.type_id = type_id;

        if (H5VL_datatype_specific(dt->vol_obj, &vol_cb_args, H5P_DATASET_XFER_DEFAULT, H5_REQUEST_NULL) < 0)
            HGOTO_ERROR(H5E_DATATYPE, H5E_CANTFLUSH, FAIL, "unable to flush datatype");
    }

done:
    FUNC_LEAVE_API(ret_value)
} /* H5Tflush */

/*-------------------------------------------------------------------------
 * Function:    H5Trefresh
 *
 * Purpose:     Refreshes all buffers associated with a named datatype.
 *
 * Return:      Non-negative on success, negative on failure
 *
 *-------------------------------------------------------------------------
 */
herr_t
H5Trefresh(hid_t type_id)
{
    H5T_t *dt;                  /* Datatype for this operation */
    herr_t ret_value = SUCCEED; /* Return value */

    FUNC_ENTER_API(FAIL)
    H5TRACE1("e", "i", type_id);

    /* Check args */
    if (NULL == (dt = (H5T_t *)H5I_object_verify(type_id, H5I_DATATYPE)))
        HGOTO_ERROR(H5E_ARGS, H5E_BADTYPE, FAIL, "not a datatype");
    if (!H5T_is_named(dt))
        HGOTO_ERROR(H5E_ARGS, H5E_BADTYPE, FAIL, "not a committed datatype");

    /* Refresh the datatype's metadata */
    if (dt->vol_obj) {
        H5VL_datatype_specific_args_t vol_cb_args; /* Arguments to VOL callback */

        /* Set up collective metadata if appropriate */
        if (H5CX_set_loc(type_id) < 0)
            HGOTO_ERROR(H5E_DATATYPE, H5E_CANTSET, FAIL, "can't set access property list info");

        /* Set up VOL callback arguments */
        vol_cb_args.op_type              = H5VL_DATATYPE_REFRESH;
        vol_cb_args.args.refresh.type_id = type_id;

        if (H5VL_datatype_specific(dt->vol_obj, &vol_cb_args, H5P_DATASET_XFER_DEFAULT, H5_REQUEST_NULL) < 0)
            HGOTO_ERROR(H5E_DATATYPE, H5E_CANTLOAD, FAIL, "unable to refresh datatype");
    }

done:
    FUNC_LEAVE_API(ret_value)
} /* H5Trefresh */

/*-------------------------------------------------------------------------
 * Function:    H5T__get_create_plist
 *
 * Purpose:     Returns a copy of the datatype creation property list.
 *
 * Note:        There are no datatype creation properties currently, just
 *              object creation ones.
 *
 * Return:      Success:    ID for a copy of the datatype creation
 *                          property list.  The property list ID should be
 *                          released by calling H5Pclose().
 *
 *              Failure:    H5I_INVALID_HID
 *
 *-------------------------------------------------------------------------
 */
hid_t
H5T__get_create_plist(const H5T_t *type)
{
    H5P_genplist_t *tcpl_plist;                    /* Existing datatype creation propertty list */
    H5P_genplist_t *new_plist;                     /* New datatype creation property list */
    hid_t           new_tcpl_id = FAIL;            /* New datatype creation property list */
    hid_t           ret_value   = H5I_INVALID_HID; /* Return value */

    FUNC_ENTER_PACKAGE

    /* Sanity check */
    assert(type);

    /* Copy the default datatype creation property list */
    if (NULL == (tcpl_plist = (H5P_genplist_t *)H5I_object(H5P_LST_DATATYPE_CREATE_ID_g)))
        HGOTO_ERROR(H5E_DATATYPE, H5E_BADTYPE, H5I_INVALID_HID, "can't get default creation property list");
<<<<<<< HEAD
    if ((new_tcpl_id = H5P_copy_plist(tcpl_plist, TRUE)) < 0)
=======
    if ((new_tcpl_id = H5P_copy_plist(tcpl_plist, true)) < 0)
>>>>>>> 07347cc5
        HGOTO_ERROR(H5E_DATATYPE, H5E_CANTGET, H5I_INVALID_HID, "unable to copy the creation property list");

    /* Get property list object for new TCPL */
    if (NULL == (new_plist = (H5P_genplist_t *)H5I_object(new_tcpl_id)))
        HGOTO_ERROR(H5E_DATATYPE, H5E_BADTYPE, H5I_INVALID_HID, "can't get property list");

    /* Retrieve any object creation properties */
    if (H5O_get_create_plist(&type->oloc, new_plist) < 0)
        HGOTO_ERROR(H5E_DATATYPE, H5E_CANTGET, H5I_INVALID_HID, "can't get object creation info");

    /* Set the return value */
    ret_value = new_tcpl_id;

done:
    if (ret_value < 0)
        if (new_tcpl_id > 0)
            if (H5I_dec_app_ref(new_tcpl_id) < 0)
                HDONE_ERROR(H5E_DATATYPE, H5E_CANTDEC, H5I_INVALID_HID, "unable to close temporary object");

    FUNC_LEAVE_NOAPI(ret_value)
} /* end H5T__get_create_plist() */

/*-------------------------------------------------------------------------
 * Function:	H5T__open_name
 *
 * Purpose:	Open a named datatype.
 *
 * Return:	Success:	Ptr to a new datatype.
 *		Failure:	NULL
 *
 *-------------------------------------------------------------------------
 */
H5T_t *
H5T__open_name(const H5G_loc_t *loc, const char *name)
{
    H5T_t     *dt = NULL;         /* Datatype opened in file */
    H5G_name_t path;              /* Datatype group hier. path */
    H5O_loc_t  oloc;              /* Datatype object location */
    H5G_loc_t  type_loc;          /* Group object for datatype */
    H5O_type_t obj_type;          /* Type of object at location */
    bool       obj_found = false; /* Object at 'name' found */
    H5T_t     *ret_value = NULL;  /* Return value */

    FUNC_ENTER_PACKAGE

    /* Sanity check */
    assert(loc);
    assert(name);

    /* Set up datatype location to fill in */
    type_loc.oloc = &oloc;
    type_loc.path = &path;
    H5G_loc_reset(&type_loc);

    /*
     * Find the named datatype object header and read the datatype message
     * from it.
     */
    if (H5G_loc_find(loc, name, &type_loc /*out*/) < 0)
        HGOTO_ERROR(H5E_DATATYPE, H5E_NOTFOUND, NULL, "not found");
<<<<<<< HEAD
    obj_found = TRUE;
=======
    obj_found = true;
>>>>>>> 07347cc5

    /* Check that the object found is the correct type */
    if (H5O_obj_type(&oloc, &obj_type) < 0)
        HGOTO_ERROR(H5E_DATATYPE, H5E_CANTGET, NULL, "can't get object type");
    if (obj_type != H5O_TYPE_NAMED_DATATYPE)
        HGOTO_ERROR(H5E_DATATYPE, H5E_BADTYPE, NULL, "not a named datatype");

    /* Open it */
    if (NULL == (dt = H5T_open(&type_loc)))
        HGOTO_ERROR(H5E_DATATYPE, H5E_CANTOPENOBJ, NULL, "unable to open named datatype");

    ret_value = dt;

done:
    /* Error cleanup */
    if (NULL == ret_value)
        if (obj_found && H5_addr_defined(type_loc.oloc->addr))
            if (H5G_loc_free(&type_loc) < 0)
                HDONE_ERROR(H5E_DATATYPE, H5E_CANTRELEASE, NULL, "can't free location");

    FUNC_LEAVE_NOAPI(ret_value)
} /* end H5T__open_name() */

/*-------------------------------------------------------------------------
 * Function:	H5T_open
 *
 * Purpose:	Open a named datatype.
 *
 * Return:	Success:	Ptr to a new datatype.
 *
 *		Failure:	NULL
 *
 *-------------------------------------------------------------------------
 */
H5T_t *
H5T_open(const H5G_loc_t *loc)
{
    H5T_shared_t *shared_fo = NULL;
    H5T_t        *dt        = NULL;
    H5T_t        *ret_value = NULL; /* Return value */

    FUNC_ENTER_NOAPI(NULL)

    assert(loc);

    /* Check if datatype was already open */
    if (NULL == (shared_fo = (H5T_shared_t *)H5FO_opened(loc->oloc->file, loc->oloc->addr))) {
        /* Clear any errors from H5FO_opened() */
        H5E_clear_stack(NULL);

        /* Open the datatype object */
        if (NULL == (dt = H5T__open_oid(loc)))
            HGOTO_ERROR(H5E_DATATYPE, H5E_NOTFOUND, NULL, "not found");

        /* Add the datatype to the list of opened objects in the file */
<<<<<<< HEAD
        if (H5FO_insert(dt->sh_loc.file, dt->sh_loc.u.loc.oh_addr, dt->shared, FALSE) < 0)
=======
        if (H5FO_insert(dt->sh_loc.file, dt->sh_loc.u.loc.oh_addr, dt->shared, false) < 0)
>>>>>>> 07347cc5
            HGOTO_ERROR(H5E_DATATYPE, H5E_CANTINSERT, NULL,
                        "can't insert datatype into list of open objects");

        /* Increment object count for the object in the top file */
        if (H5FO_top_incr(dt->sh_loc.file, dt->sh_loc.u.loc.oh_addr) < 0)
            HGOTO_ERROR(H5E_DATATYPE, H5E_CANTINC, NULL, "can't increment object count");

        /* Mark any datatypes as being in memory now */
        if (H5T_set_loc(dt, NULL, H5T_LOC_MEMORY) < 0)
            HGOTO_ERROR(H5E_DATATYPE, H5E_CANTINIT, NULL, "invalid datatype location");

        dt->shared->fo_count = 1;
    } /* end if */
    else {
        if (NULL == (dt = H5FL_MALLOC(H5T_t)))
            HGOTO_ERROR(H5E_RESOURCE, H5E_NOSPACE, NULL, "can't allocate space for datatype");
        dt->vol_obj = NULL;

#if defined(H5_USING_MEMCHECKER) || !defined(NDEBUG)
        /* Clear object location */
        if (H5O_loc_reset(&(dt->oloc)) < 0)
            HGOTO_ERROR(H5E_DATATYPE, H5E_CANTOPENOBJ, NULL, "unable to reset location");

        /* Clear path name */
        if (H5G_name_reset(&(dt->path)) < 0)
            HGOTO_ERROR(H5E_DATATYPE, H5E_CANTOPENOBJ, NULL, "unable to reset path");
#endif /* H5_USING_MEMCHECKER */

        /* Shallow copy (take ownership) of the object location object */
        if (H5O_loc_copy_shallow(&dt->oloc, loc->oloc) < 0)
            HGOTO_ERROR(H5E_DATATYPE, H5E_CANTCOPY, NULL, "can't copy object location");

        /* Shallow copy (take ownership) of the group hier. path */
        if (H5G_name_copy(&(dt->path), loc->path, H5_COPY_SHALLOW) < 0)
            HGOTO_ERROR(H5E_DATATYPE, H5E_CANTCOPY, NULL, "can't copy path");

        /* Set the shared component info */
        H5T_update_shared(dt);

        /* Point to shared datatype info */
        dt->shared = shared_fo;

        /* Mark any datatypes as being in memory now */
        if (H5T_set_loc(dt, NULL, H5T_LOC_MEMORY) < 0)
            HGOTO_ERROR(H5E_DATATYPE, H5E_CANTINIT, NULL, "invalid datatype location");

        /* Increment ref. count on shared info */
        shared_fo->fo_count++;

        /* Check if the object has been opened through the top file yet */
        if (H5FO_top_count(dt->sh_loc.file, dt->sh_loc.u.loc.oh_addr) == 0) {
            /* Open the object through this top file */
            if (H5O_open(&(dt->oloc)) < 0)
                HGOTO_ERROR(H5E_DATATYPE, H5E_CANTOPENOBJ, NULL, "unable to open object header");
        } /* end if */

        /* Increment object count for the object in the top file */
        if (H5FO_top_incr(dt->sh_loc.file, dt->sh_loc.u.loc.oh_addr) < 0)
            HGOTO_ERROR(H5E_DATATYPE, H5E_CANTINC, NULL, "can't increment object count");
    } /* end else */

    ret_value = dt;

done:
    if (ret_value == NULL) {
        if (dt) {
            if (shared_fo == NULL) { /* Need to free shared file object */
                if (dt->shared->owned_vol_obj && H5VL_free_object(dt->shared->owned_vol_obj) < 0)
                    HDONE_ERROR(H5E_DATATYPE, H5E_CANTCLOSEOBJ, NULL, "unable to close owned VOL object");
                dt->shared = H5FL_FREE(H5T_shared_t, dt->shared);
            } /* end if */

            H5O_loc_free(&(dt->oloc));
            H5G_name_free(&(dt->path));

            dt = H5FL_FREE(H5T_t, dt);
        } /* end if */

        if (shared_fo)
            shared_fo->fo_count--;
    } /* end if */

    FUNC_LEAVE_NOAPI(ret_value)
} /* end H5T_open() */

/*-------------------------------------------------------------------------
 * Function:	H5T__open_oid
 *
 * Purpose:	Open a named datatype.
 *
 * Return:	Success:	Ptr to a new datatype.
 *
 *		Failure:	NULL
 *
 *-------------------------------------------------------------------------
 */
static H5T_t *
H5T__open_oid(const H5G_loc_t *loc)
{
    H5T_t *dt        = NULL; /* Datatype from the file */
    H5T_t *ret_value = NULL; /* Return value */

    FUNC_ENTER_PACKAGE_TAG(loc->oloc->addr)

    assert(loc);

    /* Open named datatype object in file */
    if (H5O_open(loc->oloc) < 0)
        HGOTO_ERROR(H5E_DATATYPE, H5E_CANTOPENOBJ, NULL, "unable to open named datatype");

    /* Deserialize the datatype message into a datatype in memory */
    if (NULL == (dt = (H5T_t *)H5O_msg_read(loc->oloc, H5O_DTYPE_ID, NULL)))
        HGOTO_ERROR(H5E_DATATYPE, H5E_CANTINIT, NULL, "unable to load type message from object header");

    /* Mark the type as named and open */
    dt->shared->state = H5T_STATE_OPEN;

    /* Shallow copy (take ownership) of the object location object */
    if (H5O_loc_copy_shallow(&dt->oloc, loc->oloc) < 0)
        HGOTO_ERROR(H5E_DATATYPE, H5E_CANTCOPY, NULL, "can't copy object location");

    /* Shallow copy (take ownership) of the group hier. path */
    if (H5G_name_copy(&(dt->path), loc->path, H5_COPY_SHALLOW) < 0)
        HGOTO_ERROR(H5E_DATATYPE, H5E_CANTCOPY, NULL, "can't copy path");

    /* Set the shared component info */
    H5T_update_shared(dt);

    /* Set return value */
    ret_value = dt;

done:
    if (ret_value == NULL)
        if (dt == NULL)
            H5O_close(loc->oloc, NULL);

    FUNC_LEAVE_NOAPI_TAG(ret_value)
} /* end H5T__open_oid() */

/*-------------------------------------------------------------------------
 * Function:	H5T_update_shared
 *
 * Purpose:	Update the shared location information from the object location
 *
 * Return:	Non-negative on success/Negative on failure
 *
 *-------------------------------------------------------------------------
 */
herr_t
H5T_update_shared(H5T_t *dt)
{
    FUNC_ENTER_NOAPI_NOINIT_NOERR

    assert(dt);

    /* Set the shared location fields from the named datatype info */
    H5O_UPDATE_SHARED(&(dt->sh_loc), H5O_SHARE_TYPE_COMMITTED, dt->oloc.file, H5O_DTYPE_ID, 0, dt->oloc.addr)

    FUNC_LEAVE_NOAPI(SUCCEED)
} /* H5T_update_shared() */

/*-------------------------------------------------------------------------
 * Function:    H5T_construct_datatype
 *
 * Purpose:     Create a Library datatype with a connector specific datatype object
 *
 * Return:      Success:    A type structure
 *              Failure:    NULL
 *
 *-------------------------------------------------------------------------
 */
H5T_t *
H5T_construct_datatype(H5VL_object_t *vol_obj)
{
    H5T_t                   *dt = NULL;        /* Datatype object from VOL connector */
    H5VL_datatype_get_args_t vol_cb_args;      /* Arguments to VOL callback */
    size_t                   nalloc    = 0;    /* Size required to store serialized form of datatype */
    void                    *buf       = NULL; /* Buffer to store serialized datatype */
    H5T_t                   *ret_value = NULL;

    FUNC_ENTER_NOAPI(NULL)

    /* Set up VOL callback arguments */
    vol_cb_args.op_type                   = H5VL_DATATYPE_GET_BINARY_SIZE;
    vol_cb_args.args.get_binary_size.size = &nalloc;

    /* Get required buf size for encoding the datatype */
    if (H5VL_datatype_get(vol_obj, &vol_cb_args, H5P_DATASET_XFER_DEFAULT, H5_REQUEST_NULL) < 0)
        HGOTO_ERROR(H5E_DATATYPE, H5E_CANTINIT, NULL, "unable to get datatype serialized size");

    /* Allocate buffer to store binary description of the datatype */
    if (NULL == (buf = (void *)H5MM_calloc(nalloc)))
        HGOTO_ERROR(H5E_RESOURCE, H5E_NOSPACE, NULL, "can't allocate space for datatype");

    /* Set up VOL callback arguments */
    vol_cb_args.op_type                  = H5VL_DATATYPE_GET_BINARY;
    vol_cb_args.args.get_binary.buf      = buf;
    vol_cb_args.args.get_binary.buf_size = nalloc;

    /* get binary description of the datatype */
    if (H5VL_datatype_get(vol_obj, &vol_cb_args, H5P_DATASET_XFER_DEFAULT, H5_REQUEST_NULL) < 0)
        HGOTO_ERROR(H5E_DATATYPE, H5E_CANTINIT, NULL, "unable to get serialized datatype");

    /* Construct datatype, from serialized form in buffer */
    if (NULL == (dt = H5T_decode(nalloc, buf)))
        HGOTO_ERROR(H5E_DATATYPE, H5E_CANTINIT, NULL, "can't decode datatype");
    dt->vol_obj = vol_obj;

    /* Set return value */
    ret_value = dt;

done:
    if (buf)
        buf = H5MM_xfree(buf);

    FUNC_LEAVE_NOAPI(ret_value)
} /* end H5T_construct_datatype() */

/*-------------------------------------------------------------------------
 * Function:    H5T_get_named_type
 *
 * Purpose:     Returns the VOL object for the named datatype if it exists
 *
 * Return:      Success:    Pointer to the VOL object for the datatype
 *              Failure:    NULL
 *
 *-------------------------------------------------------------------------
 */
H5VL_object_t *
H5T_get_named_type(const H5T_t *dt)
{
    H5VL_object_t *ret_value = NULL; /* Return value */

    FUNC_ENTER_NOAPI_NOINIT_NOERR

    if (NULL != dt->vol_obj)
        ret_value = dt->vol_obj;

    FUNC_LEAVE_NOAPI(ret_value)
} /* end H5T_get_named_type() */

/*-------------------------------------------------------------------------
 * Function:    H5T_get_actual_type
 *
 * Purpose:     Returns underlying native datatype created by native connector
 *              if datatype is committed, otherwise return the datatype
 *              object associate with the ID.
 *
 * Return:      Success:    Pointer to the VOL-managed data for this datatype
 *              Failure:    NULL
 *
 *-------------------------------------------------------------------------
 */
H5T_t *
H5T_get_actual_type(H5T_t *dt)
{
    H5T_t *ret_value = NULL; /* Return value */

    FUNC_ENTER_NOAPI_NOINIT_NOERR

    /* Check if the datatype is committed */
    if (NULL == dt->vol_obj)
        ret_value = dt;
    else
        ret_value = (H5T_t *)H5VL_object_data(dt->vol_obj);

    FUNC_LEAVE_NOAPI(ret_value)
} /* end H5T_get_actual_type() */

/*-------------------------------------------------------------------------
 * Function:    H5T_save_refresh_state
 *
 * Purpose:     Save state for datatype reconstruction after a refresh.
 *
 * Return:      SUCCEED/FAIL
 *
 *-------------------------------------------------------------------------
 */
herr_t
H5T_save_refresh_state(hid_t tid, H5O_shared_t *cached_H5O_shared)
{
    H5T_t *dt        = NULL;    /* High level datatype object that wraps the VOL object */
    H5T_t *vol_dt    = NULL;    /* H5T_t pointer stored in the datatype's vol_obj field */
    herr_t ret_value = SUCCEED; /* Return value */

    FUNC_ENTER_NOAPI(FAIL)

    assert(cached_H5O_shared);

    if (NULL == (dt = (H5T_t *)H5I_object_verify(tid, H5I_DATATYPE)))
        HGOTO_ERROR(H5E_ARGS, H5E_BADTYPE, FAIL, "tid is not a datatype ID");
    vol_dt = H5T_get_actual_type(dt);
    if (NULL == vol_dt)
        HGOTO_ERROR(H5E_ARGS, H5E_BADTYPE, FAIL, "tid is not not a named datatype ID");

    /* Increase the count on the file object */
    vol_dt->shared->fo_count += 1;

    /* Increment object count for the object in the top file */
    if (H5FO_top_incr(vol_dt->sh_loc.file, vol_dt->sh_loc.u.loc.oh_addr) < 0)
        HGOTO_ERROR(H5E_DATATYPE, H5E_CANTINC, FAIL, "can't increment object count");

    /* Cache the H5O_shared_t data */
    H5MM_memcpy(cached_H5O_shared, &(vol_dt->sh_loc), sizeof(H5O_shared_t));

done:
    FUNC_LEAVE_NOAPI(ret_value)
} /* end H5T_save_refresh_state() */

/*-------------------------------------------------------------------------
 * Function:    H5T_restore_refresh_state
 *
 * Purpose:     Restore state for datatype reconstruction after a refresh.
 *
 * Return:      SUCCEED/FAIL
 *
 *-------------------------------------------------------------------------
 */
herr_t
H5T_restore_refresh_state(hid_t tid, H5O_shared_t *cached_H5O_shared)
{
    H5T_t *dt        = NULL;    /* High level datatype object that wraps the VOL object */
    H5T_t *vol_dt    = NULL;    /* H5T_t pointer stored in the datatype's vol_obj field */
    herr_t ret_value = SUCCEED; /* Return value */

    FUNC_ENTER_NOAPI(FAIL)

    assert(cached_H5O_shared);

    if (NULL == (dt = (H5T_t *)H5I_object_verify(tid, H5I_DATATYPE)))
        HGOTO_ERROR(H5E_ARGS, H5E_BADTYPE, FAIL, "tid not a datatype ID");
    vol_dt = H5T_get_actual_type(dt);
    if (NULL == vol_dt)
        HGOTO_ERROR(H5E_ARGS, H5E_BADTYPE, FAIL, "tid is not not a named datatype ID");

    /* Restore the H5O_shared_t data */
    H5MM_memcpy(&(vol_dt->sh_loc), cached_H5O_shared, sizeof(H5O_shared_t));

    /* Decrement the ref. count for this object in the top file */
    if (H5FO_top_decr(vol_dt->sh_loc.file, vol_dt->sh_loc.u.loc.oh_addr) < 0)
        HGOTO_ERROR(H5E_DATATYPE, H5E_CANTDEC, FAIL, "can't decrement object count");

    /* Decrease the count on the file object */
    vol_dt->shared->fo_count -= 1;

done:
    FUNC_LEAVE_NOAPI(ret_value)
} /* end H5T_restore_refresh_state() */

/*-------------------------------------------------------------------------
 * Function:    H5T_already_vol_managed
 *
 * Purpose:     Check if the committed datatype is already VOL managed
 *
 * Return:      true / false
 *
 *-------------------------------------------------------------------------
 */
bool
H5T_already_vol_managed(const H5T_t *dt)
{
    FUNC_ENTER_NOAPI_NOINIT_NOERR

    /* Sanity check */
    assert(dt);

    FUNC_LEAVE_NOAPI(dt->vol_obj != NULL)
} /* end H5T_already_vol_managed() */

/*-------------------------------------------------------------------------
 * Function:    H5T_invoke_vol_optional
 *
 * Purpose:     Invokes an optional VOL connector-specific operation on a named datatype
 *
 * Return:      Success:    Non-negative
 *              Failure:    Negative
 *
 *-------------------------------------------------------------------------
 */
herr_t
H5T_invoke_vol_optional(H5T_t *dt, H5VL_optional_args_t *args, hid_t dxpl_id, void **req,
                        H5VL_object_t **vol_obj_ptr)
{
    herr_t ret_value = SUCCEED; /* Return value */

    FUNC_ENTER_NOAPI(FAIL)

    /* Check that datatype is committed */
    if (!H5T_is_named(dt))
        HGOTO_ERROR(H5E_DATATYPE, H5E_BADTYPE, FAIL, "not a committed datatype");

    /* Only invoke callback if VOL object is set for the datatype */
    if (dt->vol_obj)
        if (H5VL_datatype_optional_op(dt->vol_obj, args, dxpl_id, req, vol_obj_ptr) < 0)
            HGOTO_ERROR(H5E_DATATYPE, H5E_CANTOPERATE, FAIL, "unable to execute datatype optional callback");

done:
    FUNC_LEAVE_NOAPI(ret_value)
} /* end H5T_invoke_vol_optional() */<|MERGE_RESOLUTION|>--- conflicted
+++ resolved
@@ -120,32 +120,20 @@
     /* Get correct property list */
     if (H5P_DEFAULT == lcpl_id)
         lcpl_id = H5P_LINK_CREATE_DEFAULT;
-<<<<<<< HEAD
-    else if (TRUE != H5P_isa_class(lcpl_id, H5P_LINK_CREATE))
-=======
     else if (true != H5P_isa_class(lcpl_id, H5P_LINK_CREATE))
->>>>>>> 07347cc5
         HGOTO_ERROR(H5E_ARGS, H5E_BADTYPE, FAIL, "not link creation property list");
 
     /* Get correct property list */
     if (H5P_DEFAULT == tcpl_id)
         tcpl_id = H5P_DATATYPE_CREATE_DEFAULT;
-<<<<<<< HEAD
-    else if (TRUE != H5P_isa_class(tcpl_id, H5P_DATATYPE_CREATE))
-=======
     else if (true != H5P_isa_class(tcpl_id, H5P_DATATYPE_CREATE))
->>>>>>> 07347cc5
         HGOTO_ERROR(H5E_ARGS, H5E_BADTYPE, FAIL, "not datatype creation property list");
 
     /* Set the LCPL for the API context */
     H5CX_set_lcpl(lcpl_id);
 
     /* Set up object access arguments */
-<<<<<<< HEAD
-    if (H5VL_setup_acc_args(loc_id, H5P_CLS_TACC, TRUE, &tapl_id, vol_obj_ptr, &loc_params) < 0)
-=======
     if (H5VL_setup_acc_args(loc_id, H5P_CLS_TACC, true, &tapl_id, vol_obj_ptr, &loc_params) < 0)
->>>>>>> 07347cc5
         HGOTO_ERROR(H5E_DATATYPE, H5E_CANTSET, FAIL, "can't set object access arguments");
 
     /* Commit the type */
@@ -348,28 +336,16 @@
     /* Get correct property list */
     if (H5P_DEFAULT == tcpl_id)
         tcpl_id = H5P_DATATYPE_CREATE_DEFAULT;
-<<<<<<< HEAD
-    else if (TRUE != H5P_isa_class(tcpl_id, H5P_DATATYPE_CREATE))
-=======
     else if (true != H5P_isa_class(tcpl_id, H5P_DATATYPE_CREATE))
->>>>>>> 07347cc5
         HGOTO_ERROR(H5E_ARGS, H5E_BADTYPE, FAIL, "not datatype creation property list");
 
     if (H5P_DEFAULT == tapl_id)
         tapl_id = H5P_DATATYPE_ACCESS_DEFAULT;
-<<<<<<< HEAD
-    else if (TRUE != H5P_isa_class(tapl_id, H5P_DATATYPE_ACCESS))
-        HGOTO_ERROR(H5E_ARGS, H5E_BADTYPE, FAIL, "not datatype access property list");
-
-    /* Verify access property list and set up collective metadata if appropriate */
-    if (H5CX_set_apl(&tapl_id, H5P_CLS_TACC, loc_id, TRUE) < 0)
-=======
     else if (true != H5P_isa_class(tapl_id, H5P_DATATYPE_ACCESS))
         HGOTO_ERROR(H5E_ARGS, H5E_BADTYPE, FAIL, "not datatype access property list");
 
     /* Verify access property list and set up collective metadata if appropriate */
     if (H5CX_set_apl(&tapl_id, H5P_CLS_TACC, loc_id, true) < 0)
->>>>>>> 07347cc5
         HGOTO_ERROR(H5E_DATATYPE, H5E_CANTSET, FAIL, "can't set access property list info");
 
     /* Fill in location struct fields */
@@ -490,11 +466,7 @@
         HGOTO_ERROR(H5E_SYM, H5E_CANTRESET, FAIL, "unable to initialize location");
     if (H5G_name_reset(&temp_path) < 0)
         HGOTO_ERROR(H5E_SYM, H5E_CANTRESET, FAIL, "unable to initialize path");
-<<<<<<< HEAD
-    loc_init = TRUE;
-=======
     loc_init = true;
->>>>>>> 07347cc5
 
     /* Set the version for datatype */
     if (H5T_set_version(file, type) < 0)
@@ -519,11 +491,7 @@
         HGOTO_ERROR(H5E_DATATYPE, H5E_CANTINIT, FAIL, "unable to copy datatype location");
     if (H5G_name_copy(&(type->path), &temp_path, H5_COPY_SHALLOW) < 0)
         HGOTO_ERROR(H5E_DATATYPE, H5E_CANTINIT, FAIL, "unable to copy datatype location");
-<<<<<<< HEAD
-    loc_init = FALSE;
-=======
     loc_init = false;
->>>>>>> 07347cc5
 
     /* Set the shared info fields */
     H5T_update_shared(type);
@@ -533,11 +501,7 @@
     /* Add datatype to the list of open objects in the file */
     if (H5FO_top_incr(type->sh_loc.file, type->sh_loc.u.loc.oh_addr) < 0)
         HGOTO_ERROR(H5E_DATATYPE, H5E_CANTINC, FAIL, "can't incr object ref. count");
-<<<<<<< HEAD
-    if (H5FO_insert(type->sh_loc.file, type->sh_loc.u.loc.oh_addr, type->shared, TRUE) < 0)
-=======
     if (H5FO_insert(type->sh_loc.file, type->sh_loc.u.loc.oh_addr, type->shared, true) < 0)
->>>>>>> 07347cc5
         HGOTO_ERROR(H5E_DATATYPE, H5E_CANTINSERT, FAIL, "can't insert datatype into list of open objects");
 
     /* Mark datatype as being on memory again.  Since this datatype may still be
@@ -573,11 +537,7 @@
  *
  * Purpose:     Determines if a datatype is committed or not.
  *
-<<<<<<< HEAD
- * Return:      TRUE/FALSE/Negative
-=======
  * Return:      true/false/Negative
->>>>>>> 07347cc5
  *
  *-------------------------------------------------------------------------
  */
@@ -661,11 +621,7 @@
         HGOTO_ERROR(H5E_ARGS, H5E_BADVALUE, H5I_INVALID_HID, "name parameter cannot be an empty string");
 
     /* Set up object access arguments */
-<<<<<<< HEAD
-    if (H5VL_setup_acc_args(loc_id, H5P_CLS_TACC, FALSE, &tapl_id, vol_obj_ptr, &loc_params) < 0)
-=======
     if (H5VL_setup_acc_args(loc_id, H5P_CLS_TACC, false, &tapl_id, vol_obj_ptr, &loc_params) < 0)
->>>>>>> 07347cc5
         HGOTO_ERROR(H5E_DATATYPE, H5E_CANTSET, H5I_INVALID_HID, "can't set object access arguments");
 
     /* Open the datatype */
@@ -674,11 +630,7 @@
         HGOTO_ERROR(H5E_DATATYPE, H5E_CANTOPENOBJ, H5I_INVALID_HID, "unable to open named datatype");
 
     /* Register the type and return the ID */
-<<<<<<< HEAD
-    if ((ret_value = H5VL_register(H5I_DATATYPE, dt, (*vol_obj_ptr)->connector, TRUE)) < 0)
-=======
     if ((ret_value = H5VL_register(H5I_DATATYPE, dt, (*vol_obj_ptr)->connector, true)) < 0)
->>>>>>> 07347cc5
         HGOTO_ERROR(H5E_DATATYPE, H5E_CANTREGISTER, H5I_INVALID_HID, "unable to register named datatype");
 
 done:
@@ -809,11 +761,7 @@
         /* Copy the default datatype creation property list */
         if (NULL == (tcpl_plist = (H5P_genplist_t *)H5I_object(H5P_LST_DATATYPE_CREATE_ID_g)))
             HGOTO_ERROR(H5E_ARGS, H5E_BADTYPE, H5I_INVALID_HID, "can't get default creation property list");
-<<<<<<< HEAD
-        if ((ret_value = H5P_copy_plist(tcpl_plist, TRUE)) < 0)
-=======
         if ((ret_value = H5P_copy_plist(tcpl_plist, true)) < 0)
->>>>>>> 07347cc5
             HGOTO_ERROR(H5E_DATATYPE, H5E_CANTGET, H5I_INVALID_HID,
                         "unable to copy the creation property list");
     } /* end if */
@@ -958,11 +906,7 @@
     /* Copy the default datatype creation property list */
     if (NULL == (tcpl_plist = (H5P_genplist_t *)H5I_object(H5P_LST_DATATYPE_CREATE_ID_g)))
         HGOTO_ERROR(H5E_DATATYPE, H5E_BADTYPE, H5I_INVALID_HID, "can't get default creation property list");
-<<<<<<< HEAD
-    if ((new_tcpl_id = H5P_copy_plist(tcpl_plist, TRUE)) < 0)
-=======
     if ((new_tcpl_id = H5P_copy_plist(tcpl_plist, true)) < 0)
->>>>>>> 07347cc5
         HGOTO_ERROR(H5E_DATATYPE, H5E_CANTGET, H5I_INVALID_HID, "unable to copy the creation property list");
 
     /* Get property list object for new TCPL */
@@ -1023,11 +967,7 @@
      */
     if (H5G_loc_find(loc, name, &type_loc /*out*/) < 0)
         HGOTO_ERROR(H5E_DATATYPE, H5E_NOTFOUND, NULL, "not found");
-<<<<<<< HEAD
-    obj_found = TRUE;
-=======
     obj_found = true;
->>>>>>> 07347cc5
 
     /* Check that the object found is the correct type */
     if (H5O_obj_type(&oloc, &obj_type) < 0)
@@ -1083,11 +1023,7 @@
             HGOTO_ERROR(H5E_DATATYPE, H5E_NOTFOUND, NULL, "not found");
 
         /* Add the datatype to the list of opened objects in the file */
-<<<<<<< HEAD
-        if (H5FO_insert(dt->sh_loc.file, dt->sh_loc.u.loc.oh_addr, dt->shared, FALSE) < 0)
-=======
         if (H5FO_insert(dt->sh_loc.file, dt->sh_loc.u.loc.oh_addr, dt->shared, false) < 0)
->>>>>>> 07347cc5
             HGOTO_ERROR(H5E_DATATYPE, H5E_CANTINSERT, NULL,
                         "can't insert datatype into list of open objects");
 
