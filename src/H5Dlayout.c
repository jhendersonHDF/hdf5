/* * * * * * * * * * * * * * * * * * * * * * * * * * * * * * * * * * * * * * *
 * Copyright by The HDF Group.                                               *
 * Copyright by the Board of Trustees of the University of Illinois.         *
 * All rights reserved.                                                      *
 *                                                                           *
 * This file is part of HDF5.  The full HDF5 copyright notice, including     *
 * terms governing use, modification, and redistribution, is contained in    *
 * the files COPYING and Copyright.html.  COPYING can be found at the root   *
 * of the source code distribution tree; Copyright.html can be found at the  *
 * root level of an installed copy of the electronic HDF5 document set and   *
 * is linked from the top-level documents page.  It can also be found at     *
 * http://hdfgroup.org/HDF5/doc/Copyright.html.  If you do not have          *
 * access to either file, you may request a copy from help@hdfgroup.org.     *
 * * * * * * * * * * * * * * * * * * * * * * * * * * * * * * * * * * * * * * */

/****************/
/* Module Setup */
/****************/

#define H5D_PACKAGE		/*suppress error about including H5Dpkg	  */


/***********/
/* Headers */
/***********/
#include "H5private.h"		/* Generic Functions			*/
#include "H5Dpkg.h"		/* Datasets 				*/
#include "H5Eprivate.h"		/* Error handling		  	*/
#include "H5HLprivate.h"	/* Local heaps				*/


/****************/
/* Local Macros */
/****************/


/******************/
/* Local Typedefs */
/******************/


/********************/
/* Local Prototypes */
/********************/


/*********************/
/* Package Variables */
/*********************/


/*****************************/
/* Library Private Variables */
/*****************************/


/*******************/
/* Local Variables */
/*******************/



/*-------------------------------------------------------------------------
 * Function:	H5D__layout_set_io_ops
 *
 * Purpose:	Set the I/O operation function pointers for a dataset,
 *              according to the dataset's layout
 *
 * Return:	Non-negative on success/Negative on failure
 *
 * Programmer:	Quincey Koziol
 *		Thursday, March 20, 2008
 *
 *-------------------------------------------------------------------------
 */
herr_t
H5D__layout_set_io_ops(const H5D_t *dataset)
{
    herr_t ret_value = SUCCEED;		/* Return value */

    FUNC_ENTER_PACKAGE

    /* check args */
    HDassert(dataset);

    /* Set the I/O functions for each layout type */
    switch(dataset->shared->layout.type) {
        case H5D_CONTIGUOUS:
            if(dataset->shared->dcpl_cache.efl.nused > 0)
                dataset->shared->layout.ops = H5D_LOPS_EFL;
            else
                dataset->shared->layout.ops = H5D_LOPS_CONTIG;
            break;

        case H5D_CHUNKED:
            dataset->shared->layout.ops = H5D_LOPS_CHUNK;

            /* Set the chunk operations */
            /* (Only "B-tree" indexing type currently supported) */
            dataset->shared->layout.storage.u.chunk.ops = H5D_COPS_BTREE;
            break;

        case H5D_COMPACT:
            dataset->shared->layout.ops = H5D_LOPS_COMPACT;
            break;

        case H5D_VIRTUAL:
            dataset->shared->layout.ops = H5D_LOPS_VIRTUAL;
            break;

        case H5D_LAYOUT_ERROR:
        case H5D_NLAYOUTS:
        default:
            HGOTO_ERROR(H5E_DATASET, H5E_UNSUPPORTED, FAIL, "unknown storage method")
    } /* end switch */ /*lint !e788 All appropriate cases are covered */

done:
    FUNC_LEAVE_NOAPI(ret_value)
} /* end H5D__layout_set_io_ops() */


/*-------------------------------------------------------------------------
 * Function:    H5D__layout_meta_size
 *
 * Purpose:     Returns the size of the raw message in bytes except raw data
 *              part for compact dataset.  This function doesn't take into
 *              account message alignment.
 *
 * Return:      Success:        Message data size in bytes
 *              Failure:        0
 *
 * Programmer:  Raymond Lu
 *              August 14, 2002
 *
 *-------------------------------------------------------------------------
 */
size_t
H5D__layout_meta_size(const H5F_t *f, const H5O_layout_t *layout, hbool_t include_compact_data)
{
    size_t                  ret_value;

    FUNC_ENTER_PACKAGE

    /* check args */
    HDassert(f);
    HDassert(layout);

    ret_value = 1 +                     /* Version number                       */
                1;                      /* layout class type                    */

    switch(layout->type) {
        case H5D_COMPACT:
            /* Size of raw data */
            ret_value += 2;
            if(include_compact_data)
                ret_value += layout->storage.u.compact.size;/* data for compact dataset             */
            break;

        case H5D_CONTIGUOUS:
            ret_value += H5F_SIZEOF_ADDR(f);    /* Address of data */
            ret_value += H5F_SIZEOF_SIZE(f);    /* Length of data */
            break;

        case H5D_CHUNKED:
            /* Number of dimensions (1 byte) */
            HDassert(layout->u.chunk.ndims > 0 && layout->u.chunk.ndims <= H5O_LAYOUT_NDIMS);
            ret_value++;

            /* Dimension sizes */
            ret_value += layout->u.chunk.ndims * 4;

            /* B-tree address */
            ret_value += H5F_SIZEOF_ADDR(f);    /* Address of data */
            break;

        case H5D_VIRTUAL:
            ret_value += H5F_SIZEOF_ADDR(f);    /* Address of global heap */
            ret_value += 4;                     /* Global heap index */
            break;

        case H5D_LAYOUT_ERROR:
        case H5D_NLAYOUTS:
        default:
            HGOTO_ERROR(H5E_OHDR, H5E_CANTENCODE, 0, "Invalid layout class")
    } /* end switch */

done:
    FUNC_LEAVE_NOAPI(ret_value)
} /* end H5D__layout_meta_size() */


/*-------------------------------------------------------------------------
 * Function:	H5D__layout_oh_create
 *
 * Purpose:	Create layout/pline/efl information for dataset
 *
 * Return:	Success:    SUCCEED
 *		Failure:    FAIL
 *
 * Programmer:	Quincey Koziol
 *		Monday, July 27, 2009
 *
 *-------------------------------------------------------------------------
 */
herr_t
H5D__layout_oh_create(H5F_t *file, hid_t dxpl_id, H5O_t *oh, H5D_t *dset,
    hid_t dapl_id)
{
    H5O_layout_t        *layout;         /* Dataset's layout information */
    const H5O_fill_t	*fill_prop;     /* Pointer to dataset's fill value information */
    hbool_t             layout_init = FALSE;    /* Flag to indicate that chunk information was initialized */
    herr_t ret_value = SUCCEED;         /* Return value */

    FUNC_ENTER_PACKAGE_TAG(dxpl_id, dset->oloc.addr, FAIL)

    /* Sanity checking */
    HDassert(file);
    HDassert(oh);
    HDassert(dset);

    /* Set some local variables, for convenience */
    layout = &dset->shared->layout;
    fill_prop = &dset->shared->dcpl_cache.fill;

    /* Update the filters message, if this is a chunked dataset */
    if(layout->type == H5D_CHUNKED) {
        H5O_pline_t     *pline;         /* Dataset's I/O pipeline information */

        pline = &dset->shared->dcpl_cache.pline;
        if(pline->nused > 0 && H5O_msg_append_oh(file, dxpl_id, oh, H5O_PLINE_ID, H5O_MSG_FLAG_CONSTANT, 0, pline) < 0)
            HGOTO_ERROR(H5E_DATASET, H5E_CANTINIT, FAIL, "unable to update filter header message")
    } /* end if */

    /* Initialize the layout information for the new dataset */
    if(dset->shared->layout.ops->init && (dset->shared->layout.ops->init)(file, dxpl_id, dset, dapl_id) < 0)
        HGOTO_ERROR(H5E_DATASET, H5E_CANTINIT, FAIL, "unable to initialize layout information")

    /* Indicate that the layout information was initialized */
    layout_init = TRUE;

    /*
     * Allocate storage if space allocate time is early; otherwise delay
     * allocation until later.
     */
    if(fill_prop->alloc_time == H5D_ALLOC_TIME_EARLY)
        if(H5D__alloc_storage(dset, dxpl_id, H5D_ALLOC_CREATE, FALSE, NULL) < 0)
            HGOTO_ERROR(H5E_DATASET, H5E_CANTINIT, FAIL, "unable to initialize storage")

    /* Update external storage message, if it's used */
    if(dset->shared->dcpl_cache.efl.nused > 0) {
        H5O_efl_t *efl = &dset->shared->dcpl_cache.efl; /* Dataset's external file list */
        H5HL_t *heap;                           /* Pointer to local heap for EFL file names */
        size_t heap_size = H5HL_ALIGN(1);
        size_t u;

        /* Determine size of heap needed to stored the file names */
        for(u = 0; u < efl->nused; ++u)
            heap_size += H5HL_ALIGN(HDstrlen(efl->slot[u].name) + 1);

        /* Create the heap for the EFL file names */
        if(H5HL_create(file, dxpl_id, heap_size, &efl->heap_addr/*out*/) < 0)
            HGOTO_ERROR(H5E_DATASET, H5E_CANTINIT, FAIL, "unable to create EFL file name heap")

        /* Pin the heap down in memory */
        if(NULL == (heap = H5HL_protect(file, dxpl_id, efl->heap_addr, H5AC__NO_FLAGS_SET)))
            HGOTO_ERROR(H5E_DATASET, H5E_CANTPROTECT, FAIL, "unable to protect EFL file name heap")

        /* Insert "empty" name first */
        if((size_t)(-1) == H5HL_insert(file, dxpl_id, heap, (size_t)1, "")) {
            H5HL_unprotect(heap);
            HGOTO_ERROR(H5E_DATASET, H5E_CANTINSERT, FAIL, "unable to insert file name into heap")
        } /* end if */

        for(u = 0; u < efl->nused; ++u) {
            size_t offset;      /* Offset of file name in heap */

            /* Insert file name into heap */
            if((size_t)(-1) == (offset = H5HL_insert(file, dxpl_id, heap,
                        HDstrlen(efl->slot[u].name) + 1, efl->slot[u].name))) {
                H5HL_unprotect(heap);
                HGOTO_ERROR(H5E_DATASET, H5E_CANTINSERT, FAIL, "unable to insert file name into heap")
            } /* end if */

            /* Store EFL file name offset */
            HDassert(0 == efl->slot[u].name_offset);
            efl->slot[u].name_offset = offset;
        } /* end for */

        /* Release the heap */
        if(H5HL_unprotect(heap) < 0)
            HGOTO_ERROR(H5E_DATASET, H5E_CANTUNPROTECT, FAIL, "unable to unprotect EFL file name heap")
        heap = NULL;

        /* Insert EFL message into dataset object header */
        if(H5O_msg_append_oh(file, dxpl_id, oh, H5O_EFL_ID, H5O_MSG_FLAG_CONSTANT, 0, efl) < 0)
            HGOTO_ERROR(H5E_DATASET, H5E_CANTINIT, FAIL, "unable to update external file list message")
    } /* end if */

    /* Create layout message */
    /* (Don't make layout message constant unless allocation time is early, since space may not be allocated) */
    /* (Note: this is relying on H5D__alloc_storage not calling H5O_msg_write during dataset creation) */
    if(H5O_msg_append_oh(file, dxpl_id, oh, H5O_LAYOUT_ID, ((fill_prop->alloc_time == H5D_ALLOC_TIME_EARLY && H5D_COMPACT != layout->type) ? H5O_MSG_FLAG_CONSTANT : 0), 0, layout) < 0)
         HGOTO_ERROR(H5E_DATASET, H5E_CANTINIT, FAIL, "unable to update layout")

done:
    /* Error cleanup */
    if(ret_value < 0) {
        if(dset->shared->layout.type == H5D_CHUNKED && layout_init) {
            if(H5D__chunk_dest(file, dxpl_id, dset) < 0)
                HDONE_ERROR(H5E_DATASET, H5E_CANTRELEASE, FAIL, "unable to destroy chunk cache")
        } /* end if */
    } /* end if */

    FUNC_LEAVE_NOAPI_TAG(ret_value, FAIL)
} /* end H5D__layout_oh_create() */


/*-------------------------------------------------------------------------
 * Function:	H5D__layout_oh_read
 *
 * Purpose:	Read layout/pline/efl information for dataset
 *
 * Return:	Success:    SUCCEED
 *		Failure:    FAIL
 *
 * Programmer:	Quincey Koziol
 *		Monday, July 27, 2009
 *
 *-------------------------------------------------------------------------
 */
herr_t
H5D__layout_oh_read(H5D_t *dataset, hid_t dxpl_id, hid_t dapl_id, H5P_genplist_t *plist)
{
    htri_t msg_exists;                  /* Whether a particular type of message exists */
    herr_t ret_value = SUCCEED;         /* Return value */

    FUNC_ENTER_PACKAGE

    /* Sanity checking */
    HDassert(dataset);
    HDassert(plist);

    /* Get the optional filters message */
    if((msg_exists = H5O_msg_exists(&(dataset->oloc), H5O_PLINE_ID, dxpl_id)) < 0)
        HGOTO_ERROR(H5E_DATASET, H5E_CANTGET, FAIL, "can't check if message exists")
    if(msg_exists) {
        /* Retrieve the I/O pipeline message */
        if(NULL == H5O_msg_read(&(dataset->oloc), H5O_PLINE_ID, &dataset->shared->dcpl_cache.pline, dxpl_id))
            HGOTO_ERROR(H5E_DATASET, H5E_CANTGET, FAIL, "can't retrieve message")

        /* Set the I/O pipeline info in the property list */
        if(H5P_set(plist, H5O_CRT_PIPELINE_NAME, &dataset->shared->dcpl_cache.pline) < 0)
            HGOTO_ERROR(H5E_DATASET, H5E_CANTSET, FAIL, "can't set pipeline")
    } /* end if */

    /*
     * Get the raw data layout info.  It's actually stored in two locations:
     * the storage message of the dataset (dataset->storage) and certain
     * values are copied to the dataset create plist so the user can query
     * them.
     */
    if(NULL == H5O_msg_read(&(dataset->oloc), H5O_LAYOUT_ID, &(dataset->shared->layout), dxpl_id))
        HGOTO_ERROR(H5E_DATASET, H5E_CANTINIT, FAIL, "unable to read data layout message")

    /* Check for external file list message (which might not exist) */
    if((msg_exists = H5O_msg_exists(&(dataset->oloc), H5O_EFL_ID, dxpl_id)) < 0)
        HGOTO_ERROR(H5E_DATASET, H5E_CANTGET, FAIL, "can't check if message exists")
    if(msg_exists) {
        /* Retrieve the EFL  message */
        if(NULL == H5O_msg_read(&(dataset->oloc), H5O_EFL_ID, &dataset->shared->dcpl_cache.efl, dxpl_id))
            HGOTO_ERROR(H5E_DATASET, H5E_CANTGET, FAIL, "can't retrieve message")

        /* Set the EFL info in the property list */
        if(H5P_set(plist, H5D_CRT_EXT_FILE_LIST_NAME, &dataset->shared->dcpl_cache.efl) < 0)
            HGOTO_ERROR(H5E_DATASET, H5E_CANTSET, FAIL, "can't set external file list")

        /* Set the dataset's I/O operations */
        dataset->shared->layout.ops = H5D_LOPS_EFL;
    } /* end if */

    /* Sanity check that the layout operations are set up */
    HDassert(dataset->shared->layout.ops);

    /* Adjust chunk dimensions to omit datatype size (in last dimension) for creation property */
    if(H5D_CHUNKED == dataset->shared->layout.type)
        dataset->shared->layout.u.chunk.ndims--;
    /* Copy layout to the DCPL */
    if(H5P_set(plist, H5D_CRT_LAYOUT_NAME, &dataset->shared->layout) < 0)
        HGOTO_ERROR(H5E_DATASET, H5E_CANTSET, FAIL, "can't set layout")
    /* Adjust chunk dimensions back again (*sigh*) */
    if(H5D_CHUNKED == dataset->shared->layout.type)
        dataset->shared->layout.u.chunk.ndims++;

<<<<<<< HEAD
    if(H5D_CONTIGUOUS == dataset->shared->layout.type) {
        hsize_t tmp_size;                   /* Temporary holder for raw data size */
        size_t tmp_sieve_buf_size;          /* Temporary holder for sieve buffer size */

        /* Compute the size of the contiguous storage for versions of the
         * layout message less than version 3 because versions 1 & 2 would
         * truncate the dimension sizes to 32-bits of information. - QAK 5/26/04
         */
        if(dataset->shared->layout.version < 3) {
            hssize_t snelmts;                   /* Temporary holder for number of elements in dataspace */
            hsize_t nelmts;                     /* Number of elements in dataspace */
            size_t dt_size;                     /* Size of datatype */

            /* Retrieve the number of elements in the dataspace */
            if((snelmts = H5S_GET_EXTENT_NPOINTS(dataset->shared->space)) < 0)
                HGOTO_ERROR(H5E_DATASET, H5E_CANTGET, FAIL, "unable to retrieve number of elements in dataspace")
            nelmts = (hsize_t)snelmts;

            /* Get the datatype's size */
            if(0 == (dt_size = H5T_GET_SIZE(dataset->shared->type)))
                HGOTO_ERROR(H5E_DATASET, H5E_CANTGET, FAIL, "unable to retrieve size of datatype")

            /* Compute the size of the dataset's contiguous storage */
            tmp_size = nelmts * dt_size;

            /* Check for overflow during multiplication */
            if(nelmts != (tmp_size / dt_size))
                HGOTO_ERROR(H5E_DATASET, H5E_OVERFLOW, FAIL, "size of dataset's storage overflowed")

            /* Assign the dataset's contiguous storage size */
            dataset->shared->layout.storage.u.contig.size = tmp_size;
        } /* end if */
        else
            tmp_size = dataset->shared->layout.storage.u.contig.size;

        /* Get the sieve buffer size for the file */
        tmp_sieve_buf_size = H5F_SIEVE_BUF_SIZE(dataset->oloc.file);

        /* Adjust the sieve buffer size to the smaller one between the dataset size and the buffer size
         * from the file access property.  (SLU - 2012/3/30) */
        if(tmp_size < tmp_sieve_buf_size)
            dataset->shared->cache.contig.sieve_buf_size = tmp_size;
        else
            dataset->shared->cache.contig.sieve_buf_size = tmp_sieve_buf_size;
    } /* end if */

    /* Initialize the layout information for the new dataset */
=======
    /* Initialize the layout information for the dataset */
>>>>>>> 81ca9e4c
    if(dataset->shared->layout.ops->init && (dataset->shared->layout.ops->init)(dataset->oloc.file, dxpl_id, dataset, dapl_id) < 0)
        HGOTO_ERROR(H5E_DATASET, H5E_CANTINIT, FAIL, "unable to initialize layout information")

done:
    FUNC_LEAVE_NOAPI(ret_value)
} /* end H5D__layout_oh_read() */


/*-------------------------------------------------------------------------
 * Function:	H5D__layout_oh_write
 *
 * Purpose:	Write layout/pline/efl information for dataset
 *
 * Return:	Success:    SUCCEED
 *		Failure:    FAIL
 *
 * Programmer:	Quincey Koziol
 *		Monday, July 27, 2009
 *
 *-------------------------------------------------------------------------
 */
herr_t
H5D__layout_oh_write(H5D_t *dataset, hid_t dxpl_id, H5O_t *oh, unsigned update_flags)
{
    herr_t ret_value = SUCCEED;         /* Return value */

    FUNC_ENTER_PACKAGE

    /* Sanity checking */
    HDassert(dataset);
    HDassert(oh);

    /* Write the layout message to the dataset's header */
    if(H5O_msg_write_oh(dataset->oloc.file, dxpl_id, oh, H5O_LAYOUT_ID, H5O_MSG_FLAG_CONSTANT, update_flags, &dataset->shared->layout) < 0)
        HGOTO_ERROR(H5E_DATASET, H5E_WRITEERROR, FAIL, "unable to update layout message")

done:
    FUNC_LEAVE_NOAPI(ret_value)
} /* end H5D__layout_oh_write() */
<|MERGE_RESOLUTION|>--- conflicted
+++ resolved
@@ -395,60 +395,9 @@
     if(H5D_CHUNKED == dataset->shared->layout.type)
         dataset->shared->layout.u.chunk.ndims++;
 
-<<<<<<< HEAD
-    if(H5D_CONTIGUOUS == dataset->shared->layout.type) {
-        hsize_t tmp_size;                   /* Temporary holder for raw data size */
-        size_t tmp_sieve_buf_size;          /* Temporary holder for sieve buffer size */
-
-        /* Compute the size of the contiguous storage for versions of the
-         * layout message less than version 3 because versions 1 & 2 would
-         * truncate the dimension sizes to 32-bits of information. - QAK 5/26/04
-         */
-        if(dataset->shared->layout.version < 3) {
-            hssize_t snelmts;                   /* Temporary holder for number of elements in dataspace */
-            hsize_t nelmts;                     /* Number of elements in dataspace */
-            size_t dt_size;                     /* Size of datatype */
-
-            /* Retrieve the number of elements in the dataspace */
-            if((snelmts = H5S_GET_EXTENT_NPOINTS(dataset->shared->space)) < 0)
-                HGOTO_ERROR(H5E_DATASET, H5E_CANTGET, FAIL, "unable to retrieve number of elements in dataspace")
-            nelmts = (hsize_t)snelmts;
-
-            /* Get the datatype's size */
-            if(0 == (dt_size = H5T_GET_SIZE(dataset->shared->type)))
-                HGOTO_ERROR(H5E_DATASET, H5E_CANTGET, FAIL, "unable to retrieve size of datatype")
-
-            /* Compute the size of the dataset's contiguous storage */
-            tmp_size = nelmts * dt_size;
-
-            /* Check for overflow during multiplication */
-            if(nelmts != (tmp_size / dt_size))
-                HGOTO_ERROR(H5E_DATASET, H5E_OVERFLOW, FAIL, "size of dataset's storage overflowed")
-
-            /* Assign the dataset's contiguous storage size */
-            dataset->shared->layout.storage.u.contig.size = tmp_size;
-        } /* end if */
-        else
-            tmp_size = dataset->shared->layout.storage.u.contig.size;
-
-        /* Get the sieve buffer size for the file */
-        tmp_sieve_buf_size = H5F_SIEVE_BUF_SIZE(dataset->oloc.file);
-
-        /* Adjust the sieve buffer size to the smaller one between the dataset size and the buffer size
-         * from the file access property.  (SLU - 2012/3/30) */
-        if(tmp_size < tmp_sieve_buf_size)
-            dataset->shared->cache.contig.sieve_buf_size = tmp_size;
-        else
-            dataset->shared->cache.contig.sieve_buf_size = tmp_sieve_buf_size;
-    } /* end if */
-
-    /* Initialize the layout information for the new dataset */
-=======
     /* Initialize the layout information for the dataset */
->>>>>>> 81ca9e4c
     if(dataset->shared->layout.ops->init && (dataset->shared->layout.ops->init)(dataset->oloc.file, dxpl_id, dataset, dapl_id) < 0)
         HGOTO_ERROR(H5E_DATASET, H5E_CANTINIT, FAIL, "unable to initialize layout information")
-
 done:
     FUNC_LEAVE_NOAPI(ret_value)
 } /* end H5D__layout_oh_read() */
