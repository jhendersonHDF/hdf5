--- conflicted
+++ resolved
@@ -98,11 +98,7 @@
     /* Set API context */
     if (H5CX_push() < 0)
         HGOTO_ERROR(H5E_SYM, H5E_CANTSET, FAIL, "can't set API context");
-<<<<<<< HEAD
-    api_ctx_pushed = TRUE;
-=======
     api_ctx_pushed = true;
->>>>>>> 07347cc5
 
     /* "New format" checks */
 
@@ -116,11 +112,7 @@
         if (msg_exists > 0)
             HGOTO_ERROR(H5E_SYM, H5E_BADVALUE, FAIL, "both symbol table and link messages found");
 
-<<<<<<< HEAD
-        HGOTO_DONE(FALSE);
-=======
         HGOTO_DONE(false);
->>>>>>> 07347cc5
     } /* end if */
 
     /* Check for a link info message */
@@ -141,17 +133,6 @@
 
         /* Check for 'dense' link storage file addresses being defined */
         if (H5_addr_defined(linfo.fheap_addr))
-<<<<<<< HEAD
-            HGOTO_DONE(FALSE);
-        if (H5_addr_defined(linfo.name_bt2_addr))
-            HGOTO_DONE(FALSE);
-        if (H5_addr_defined(linfo.corder_bt2_addr))
-            HGOTO_DONE(FALSE);
-
-        /* Check for link count */
-        if (linfo.nlinks > 0)
-            HGOTO_DONE(FALSE);
-=======
             HGOTO_DONE(false);
         if (H5_addr_defined(linfo.name_bt2_addr))
             HGOTO_DONE(false);
@@ -161,7 +142,6 @@
         /* Check for link count */
         if (linfo.nlinks > 0)
             HGOTO_DONE(false);
->>>>>>> 07347cc5
     } /* end if */
 
     /* "Old format" checks */
@@ -191,19 +171,11 @@
 
         /* Check for link count */
         if (nlinks > 0)
-<<<<<<< HEAD
-            HGOTO_DONE(FALSE);
-    } /* end if */
-
-done:
-    if (api_ctx_pushed && H5CX_pop(FALSE) < 0)
-=======
             HGOTO_DONE(false);
     } /* end if */
 
 done:
     if (api_ctx_pushed && H5CX_pop(false) < 0)
->>>>>>> 07347cc5
         HDONE_ERROR(H5E_SYM, H5E_CANTRESET, FAIL, "can't reset API context");
 
     FUNC_LEAVE_NOAPI(ret_value)
@@ -245,21 +217,13 @@
     /* Set API context */
     if (H5CX_push() < 0)
         HGOTO_ERROR(H5E_SYM, H5E_CANTSET, FAIL, "can't set API context");
-<<<<<<< HEAD
-    api_ctx_pushed = TRUE;
-=======
     api_ctx_pushed = true;
->>>>>>> 07347cc5
 
     /* Check if the group has any link messages */
     if ((msg_exists = H5O_msg_exists(&(grp->oloc), H5O_LINK_ID)) < 0)
         HGOTO_ERROR(H5E_SYM, H5E_CANTINIT, FAIL, "unable to read object header");
     if (msg_exists == 0)
-<<<<<<< HEAD
-        HGOTO_DONE(FALSE);
-=======
         HGOTO_DONE(false);
->>>>>>> 07347cc5
 
     /* Check if the group has a symbol table message */
     if ((msg_exists = H5O_msg_exists(&(grp->oloc), H5O_STAB_ID)) < 0)
@@ -278,11 +242,7 @@
     } /* end if */
 
 done:
-<<<<<<< HEAD
-    if (api_ctx_pushed && H5CX_pop(FALSE) < 0)
-=======
     if (api_ctx_pushed && H5CX_pop(false) < 0)
->>>>>>> 07347cc5
         HDONE_ERROR(H5E_SYM, H5E_CANTRESET, FAIL, "can't reset API context");
 
     FUNC_LEAVE_NOAPI(ret_value)
@@ -323,21 +283,13 @@
     /* Set API context */
     if (H5CX_push() < 0)
         HGOTO_ERROR(H5E_SYM, H5E_CANTSET, FAIL, "can't set API context");
-<<<<<<< HEAD
-    api_ctx_pushed = TRUE;
-=======
     api_ctx_pushed = true;
->>>>>>> 07347cc5
 
     /* Check if the group has a symbol table message */
     if ((msg_exists = H5O_msg_exists(&(grp->oloc), H5O_STAB_ID)) < 0)
         HGOTO_ERROR(H5E_SYM, H5E_CANTINIT, FAIL, "unable to read object header");
     if (msg_exists == 0)
-<<<<<<< HEAD
-        HGOTO_DONE(FALSE);
-=======
         HGOTO_DONE(false);
->>>>>>> 07347cc5
 
     /* Check if the group has any link messages */
     if ((msg_exists = H5O_msg_exists(&(grp->oloc), H5O_LINK_ID)) < 0)
@@ -346,11 +298,7 @@
         HGOTO_ERROR(H5E_SYM, H5E_BADVALUE, FAIL, "both symbol table and link messages found");
 
 done:
-<<<<<<< HEAD
-    if (api_ctx_pushed && H5CX_pop(FALSE) < 0)
-=======
     if (api_ctx_pushed && H5CX_pop(false) < 0)
->>>>>>> 07347cc5
         HDONE_ERROR(H5E_SYM, H5E_CANTRESET, FAIL, "can't reset API context");
 
     FUNC_LEAVE_NOAPI(ret_value)
@@ -393,31 +341,19 @@
     /* Set API context */
     if (H5CX_push() < 0)
         HGOTO_ERROR(H5E_SYM, H5E_CANTSET, FAIL, "can't set API context");
-<<<<<<< HEAD
-    api_ctx_pushed = TRUE;
-=======
     api_ctx_pushed = true;
->>>>>>> 07347cc5
 
     /* Check if the group has a symbol table message */
     if ((msg_exists = H5O_msg_exists(&(grp->oloc), H5O_STAB_ID)) < 0)
         HGOTO_ERROR(H5E_SYM, H5E_CANTINIT, FAIL, "unable to read object header");
     if (msg_exists > 0)
-<<<<<<< HEAD
-        HGOTO_DONE(FALSE);
-=======
         HGOTO_DONE(false);
->>>>>>> 07347cc5
 
     /* Check if the group has any link messages */
     if ((msg_exists = H5O_msg_exists(&(grp->oloc), H5O_LINK_ID)) < 0)
         HGOTO_ERROR(H5E_SYM, H5E_CANTINIT, FAIL, "unable to read object header");
     if (msg_exists > 0)
-<<<<<<< HEAD
-        HGOTO_DONE(FALSE);
-=======
         HGOTO_DONE(false);
->>>>>>> 07347cc5
 
     /* Check if the group has link info message */
     if ((msg_exists = H5O_msg_exists(&(grp->oloc), H5O_LINFO_ID)) < 0)
@@ -431,15 +367,6 @@
 
         /* Check for 'dense' link storage file addresses being defined */
         if (!H5_addr_defined(linfo.fheap_addr))
-<<<<<<< HEAD
-            HGOTO_DONE(FALSE);
-        if (!H5_addr_defined(linfo.name_bt2_addr))
-            HGOTO_DONE(FALSE);
-    } /* end if */
-
-done:
-    if (api_ctx_pushed && H5CX_pop(FALSE) < 0)
-=======
             HGOTO_DONE(false);
         if (!H5_addr_defined(linfo.name_bt2_addr))
             HGOTO_DONE(false);
@@ -447,7 +374,6 @@
 
 done:
     if (api_ctx_pushed && H5CX_pop(false) < 0)
->>>>>>> 07347cc5
         HDONE_ERROR(H5E_SYM, H5E_CANTRESET, FAIL, "can't reset API context");
 
     FUNC_LEAVE_NOAPI(ret_value)
@@ -493,11 +419,7 @@
     /* Set API context */
     if (H5CX_push() < 0)
         HGOTO_ERROR(H5E_SYM, H5E_CANTSET, FAIL, "can't set API context");
-<<<<<<< HEAD
-    api_ctx_pushed = TRUE;
-=======
     api_ctx_pushed = true;
->>>>>>> 07347cc5
 
     /* Set metadata tag in API context */
     H5_BEGIN_TAG(grp->oloc.addr)
@@ -544,11 +466,7 @@
         HDONE_ERROR(H5E_SYM, H5E_CANTCLOSEOBJ, FAIL, "can't close v2 B-tree for name index");
     if (bt2_corder && H5B2_close(bt2_corder) < 0)
         HDONE_ERROR(H5E_SYM, H5E_CANTCLOSEOBJ, FAIL, "can't close v2 B-tree for creation order index");
-<<<<<<< HEAD
-    if (api_ctx_pushed && H5CX_pop(FALSE) < 0)
-=======
     if (api_ctx_pushed && H5CX_pop(false) < 0)
->>>>>>> 07347cc5
         HDONE_ERROR(H5E_SYM, H5E_CANTRESET, FAIL, "can't reset API context");
 
     FUNC_LEAVE_NOAPI(ret_value)
@@ -590,11 +508,7 @@
     /* Set API context */
     if (H5CX_push() < 0)
         HGOTO_ERROR(H5E_SYM, H5E_CANTSET, FAIL, "can't set API context");
-<<<<<<< HEAD
-    api_ctx_pushed = TRUE;
-=======
     api_ctx_pushed = true;
->>>>>>> 07347cc5
 
     /* Make certain the group has a symbol table message */
     if (NULL == H5O_msg_read(&(grp->oloc), H5O_STAB_ID, &stab))
@@ -605,11 +519,7 @@
         HGOTO_ERROR(H5E_SYM, H5E_CANTGETSIZE, FAIL, "can't query local heap size");
 
 done:
-<<<<<<< HEAD
-    if (api_ctx_pushed && H5CX_pop(FALSE) < 0)
-=======
     if (api_ctx_pushed && H5CX_pop(false) < 0)
->>>>>>> 07347cc5
         HDONE_ERROR(H5E_SYM, H5E_CANTRESET, FAIL, "can't reset API context");
 
     FUNC_LEAVE_NOAPI(ret_value)
@@ -658,11 +568,7 @@
     /* Set API context */
     if (H5CX_push() < 0)
         HGOTO_ERROR(H5E_SYM, H5E_CANTSET, FAIL, "can't set API context");
-<<<<<<< HEAD
-    api_ctx_pushed = TRUE;
-=======
     api_ctx_pushed = true;
->>>>>>> 07347cc5
 
     /* Get the symbol table entry */
     switch (H5I_get_type(obj_id)) {
@@ -725,11 +631,7 @@
     } /* end else */
 
 done:
-<<<<<<< HEAD
-    if (api_ctx_pushed && H5CX_pop(FALSE) < 0)
-=======
     if (api_ctx_pushed && H5CX_pop(false) < 0)
->>>>>>> 07347cc5
         HDONE_ERROR(H5E_SYM, H5E_CANTRESET, FAIL, "can't reset API context");
 
     FUNC_LEAVE_NOAPI(ret_value)
@@ -832,11 +734,7 @@
         targ_oloc.addr = sn->entry[i].header;
 
         /* Load target object header */
-<<<<<<< HEAD
-        if (NULL == (targ_oh = H5O_protect(&targ_oloc, H5AC__READ_ONLY_FLAG, FALSE)))
-=======
         if (NULL == (targ_oh = H5O_protect(&targ_oloc, H5AC__READ_ONLY_FLAG, false)))
->>>>>>> 07347cc5
             HGOTO_ERROR(H5E_SYM, H5E_CANTPROTECT, H5_ITER_ERROR, "unable to protect target object header");
 
         /* Check if a symbol table message exists */
