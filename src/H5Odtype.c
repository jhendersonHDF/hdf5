--- conflicted
+++ resolved
@@ -111,33 +111,19 @@
  *
  * Purpose:     Decodes a datatype
  *
-<<<<<<< HEAD
- * Return:      TRUE if we can upgrade the parent type's version even
- *                  with strict format checks
- *              FALSE if we cannot
-=======
  * Return:      true if we can upgrade the parent type's version even
  *                  with strict format checks
  *              false if we cannot
->>>>>>> 07347cc5
  *              NEGATIVE on failure
  *-------------------------------------------------------------------------
  */
 static htri_t
-<<<<<<< HEAD
-H5O__dtype_decode_helper(unsigned *ioflags /*in,out*/, const uint8_t **pp, H5T_t *dt, hbool_t skip,
-=======
 H5O__dtype_decode_helper(unsigned *ioflags /*in,out*/, const uint8_t **pp, H5T_t *dt, bool skip,
->>>>>>> 07347cc5
                          const uint8_t *p_end)
 {
     unsigned flags;
     unsigned version;
-<<<<<<< HEAD
-    htri_t   ret_value = FALSE;
-=======
     htri_t   ret_value = false;
->>>>>>> 07347cc5
 
     FUNC_ENTER_PACKAGE
 
@@ -353,11 +339,7 @@
 
                     size_t max = (size_t)(p_end - *pp + 1); /* Max possible name length */
 
-<<<<<<< HEAD
-                    actual_name_length = HDstrnlen((const char *)*pp, max);
-=======
                     actual_name_length = strnlen((const char *)*pp, max);
->>>>>>> 07347cc5
                     if (actual_name_length == max)
                         HGOTO_ERROR(H5E_OHDR, H5E_NOSPACE, FAIL, "field name not null terminated");
                 }
@@ -366,11 +348,7 @@
                      * passed via H5Tdecode(), so don't bounds check and hope for
                      * the best.
                      */
-<<<<<<< HEAD
-                    actual_name_length = HDstrlen((const char *)*pp);
-=======
                     actual_name_length = strlen((const char *)*pp);
->>>>>>> 07347cc5
                 }
 
                 if (H5_IS_KNOWN_BUFFER_OVERFLOW(skip, *pp, actual_name_length, p_end))
@@ -481,11 +459,7 @@
                     upgrade_to = temp_type->shared->version;
 
                     /* Pass "can_upgrade" flag down to parent type */
-<<<<<<< HEAD
-                    ret_value = TRUE;
-=======
                     ret_value = true;
->>>>>>> 07347cc5
                 }
 
                 /* Go create the array datatype now, for older versions of the datatype message */
@@ -523,11 +497,7 @@
 
                             /* Set the return value to indicate that we should freely
                              * upgrade parent types */
-<<<<<<< HEAD
-                            ret_value = TRUE;
-=======
                             ret_value = true;
->>>>>>> 07347cc5
                         }
                     }
                 }
@@ -666,11 +636,7 @@
 
                     size_t max = (size_t)(p_end - *pp + 1); /* Max possible name length */
 
-<<<<<<< HEAD
-                    actual_name_length = HDstrnlen((const char *)*pp, max);
-=======
                     actual_name_length = strnlen((const char *)*pp, max);
->>>>>>> 07347cc5
                     if (actual_name_length == max)
                         HGOTO_ERROR(H5E_OHDR, H5E_NOSPACE, FAIL, "enum name not null terminated");
                 }
@@ -679,11 +645,7 @@
                      * passed via H5Tdecode(), so don't bounds check and hope for
                      * the best.
                      */
-<<<<<<< HEAD
-                    actual_name_length = HDstrlen((const char *)*pp);
-=======
                     actual_name_length = strlen((const char *)*pp);
->>>>>>> 07347cc5
                 }
 
                 if (H5_IS_KNOWN_BUFFER_OVERFLOW(skip, *pp, actual_name_length, p_end))
@@ -1349,11 +1311,7 @@
 H5O__dtype_decode(H5F_t H5_ATTR_UNUSED *f, H5O_t H5_ATTR_UNUSED *open_oh, unsigned H5_ATTR_UNUSED mesg_flags,
                   unsigned *ioflags /*in,out*/, size_t p_size, const uint8_t *p)
 {
-<<<<<<< HEAD
-    hbool_t        skip;
-=======
     bool           skip;
->>>>>>> 07347cc5
     H5T_t         *dt        = NULL;
     const uint8_t *p_end     = p + p_size - 1;
     void          *ret_value = NULL;
@@ -1372,11 +1330,7 @@
      * the library will have set p_size to SIZE_MAX and we can use that
      * as a signal to skip bounds checking.
      */
-<<<<<<< HEAD
-    skip = (p_size == SIZE_MAX ? TRUE : FALSE);
-=======
     skip = (p_size == SIZE_MAX ? true : false);
->>>>>>> 07347cc5
 
     /* Perform actual decode of message */
     if (H5O__dtype_decode_helper(ioflags, &p, dt, skip, p_end) < 0)
@@ -1737,21 +1691,13 @@
 
     /* Don't share immutable datatypes */
     if ((tri_ret = H5T_is_immutable(mesg)) > 0)
-<<<<<<< HEAD
-        HGOTO_DONE(FALSE);
-=======
         HGOTO_DONE(false);
->>>>>>> 07347cc5
     else if (tri_ret < 0)
         HGOTO_ERROR(H5E_OHDR, H5E_BADTYPE, FAIL, "can't tell if datatype is immutable");
 
     /* Don't share committed datatypes */
     if ((tri_ret = H5T_is_named(mesg)) > 0)
-<<<<<<< HEAD
-        HGOTO_DONE(FALSE);
-=======
         HGOTO_DONE(false);
->>>>>>> 07347cc5
     else if (tri_ret < 0)
         HGOTO_ERROR(H5E_OHDR, H5E_BADTYPE, FAIL, "can't tell if datatype is shared");
 
@@ -1984,11 +1930,7 @@
         fprintf(stream, "%*s%-*s %u\n", indent, "", fwidth,
                 "Number of members:", dt->shared->u.compnd.nmembs);
         for (i = 0; i < dt->shared->u.compnd.nmembs; i++) {
-<<<<<<< HEAD
-            HDsnprintf(buf, sizeof(buf), "Member %u:", i);
-=======
             snprintf(buf, sizeof(buf), "Member %u:", i);
->>>>>>> 07347cc5
             fprintf(stream, "%*s%-*s %s\n", indent, "", fwidth, buf, dt->shared->u.compnd.memb[i].name);
             fprintf(stream, "%*s%-*s %lu\n", indent + 3, "", MAX(0, fwidth - 3),
                     "Byte offset:", (unsigned long)(dt->shared->u.compnd.memb[i].offset));
@@ -2001,11 +1943,7 @@
         fprintf(stream, "%*s%-*s %u\n", indent, "", fwidth,
                 "Number of members:", dt->shared->u.enumer.nmembs);
         for (i = 0; i < dt->shared->u.enumer.nmembs; i++) {
-<<<<<<< HEAD
-            HDsnprintf(buf, sizeof(buf), "Member %u:", i);
-=======
             snprintf(buf, sizeof(buf), "Member %u:", i);
->>>>>>> 07347cc5
             fprintf(stream, "%*s%-*s %s\n", indent, "", fwidth, buf, dt->shared->u.enumer.name[i]);
             fprintf(stream, "%*s%-*s 0x", indent, "", fwidth, "Raw bytes of value:");
             for (k = 0; k < dt->shared->parent->shared->size; k++)
