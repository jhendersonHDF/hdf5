--- conflicted
+++ resolved
@@ -262,13 +262,8 @@
         tbl_buf[u] = '\0';
     snprintf(tbl_buf, sizeof(tbl_buf), "candidate assignment table = ");
     for (u = 0; u <= (unsigned)mpi_size; u++)
-<<<<<<< HEAD
-        HDsprintf(&(tbl_buf[HDstrlen(tbl_buf)]), " %u", candidate_assignment_table[u]);
-    HDsprintf(&(tbl_buf[HDstrlen(tbl_buf)]), "\n");
-=======
         sprintf(&(tbl_buf[strlen(tbl_buf)]), " %u", candidate_assignment_table[u]);
     sprintf(&(tbl_buf[strlen(tbl_buf)]), "\n");
->>>>>>> 07347cc5
     fprintf(stdout, "%s", tbl_buf);
 
     fprintf(stdout, "%s:%d: flush entries [%u, %u].\n", __func__, mpi_rank, first_entry_to_flush,
@@ -337,11 +332,7 @@
          * ranks.
          */
         if (entry_ptr->coll_access) {
-<<<<<<< HEAD
-            entry_ptr->coll_access = FALSE;
-=======
             entry_ptr->coll_access = false;
->>>>>>> 07347cc5
             H5C__REMOVE_FROM_COLL_LIST(cache_ptr, entry_ptr, FAIL);
         } /* end if */
     }     /* end for */
@@ -697,13 +688,8 @@
 
             /* Make sure first that we clear the collective flag from
                it so it can be cleared */
-<<<<<<< HEAD
-            if (TRUE == entry_ptr->coll_access) {
-                entry_ptr->coll_access = FALSE;
-=======
             if (true == entry_ptr->coll_access) {
                 entry_ptr->coll_access = false;
->>>>>>> 07347cc5
                 H5C__REMOVE_FROM_COLL_LIST(cache_ptr, entry_ptr, FAIL);
             } /* end if */
 
@@ -850,11 +836,7 @@
         assert(entry_ptr->coll_access);
 
         /* Mark entry as independent */
-<<<<<<< HEAD
-        entry_ptr->coll_access = FALSE;
-=======
         entry_ptr->coll_access = false;
->>>>>>> 07347cc5
         H5C__REMOVE_FROM_COLL_LIST(cache_ptr, entry_ptr, FAIL);
 
         /* Decrement entry count */
@@ -1296,11 +1278,7 @@
             assert(!entry_ptr->is_protected);
             assert(!entry_ptr->is_pinned);
 
-<<<<<<< HEAD
-            assert(FALSE); /* see comment above */
-=======
             assert(false); /* see comment above */
->>>>>>> 07347cc5
 
             restart_scan = false;
             entry_ptr    = cache_ptr->LRU_tail_ptr;
@@ -1431,15 +1409,9 @@
                  * present.  Hence the following assertion which should be
                  * removed if the above changes.
                  */
-<<<<<<< HEAD
-                assert(FALSE);
-
-                restart_scan = FALSE;
-=======
                 assert(false);
 
                 restart_scan = false;
->>>>>>> 07347cc5
 
                 entry_ptr = cache_ptr->pel_head_ptr;
 
