/* * * * * * * * * * * * * * * * * * * * * * * * * * * * * * * * * * * * * * *
 * Copyright by The HDF Group.                                               *
 * All rights reserved.                                                      *
 *                                                                           *
 * This file is part of HDF5.  The full HDF5 copyright notice, including     *
 * terms governing use, modification, and redistribution, is contained in    *
 * the COPYING file, which can be found at the root of the source code       *
 * distribution tree, or in https://www.hdfgroup.org/licenses.               *
 * If you do not have access to either file, you may request a copy from     *
 * help@hdfgroup.org.                                                        *
 * * * * * * * * * * * * * * * * * * * * * * * * * * * * * * * * * * * * * * */

/*-------------------------------------------------------------------------
 *
 * Created:		H5Gdense.c
 *
 * Purpose:		Routines for operating on "dense" link storage for a
 *                      group in a file.
 *
 *-------------------------------------------------------------------------
 */

/****************/
/* Module Setup */
/****************/

#include "H5Gmodule.h" /* This source code file is part of the H5G module */

/***********/
/* Headers */
/***********/
#include "H5private.h"   /* Generic Functions			*/
#include "H5Eprivate.h"  /* Error handling		  	*/
#include "H5Gpkg.h"      /* Groups		  		*/
#include "H5MMprivate.h" /* Memory management			*/
#include "H5WBprivate.h" /* Wrapped Buffers                      */

/****************/
/* Local Macros */
/****************/

/* Fractal heap creation parameters for "dense" link storage */
#define H5G_FHEAP_MAN_WIDTH            4
#define H5G_FHEAP_MAN_START_BLOCK_SIZE 512
#define H5G_FHEAP_MAN_MAX_DIRECT_SIZE  (64 * 1024)
#define H5G_FHEAP_MAN_MAX_INDEX        32
#define H5G_FHEAP_MAN_START_ROOT_ROWS  1
#define H5G_FHEAP_CHECKSUM_DBLOCKS     true
#define H5G_FHEAP_MAX_MAN_SIZE         (4 * 1024)

/* v2 B-tree creation macros for 'name' field index */
#define H5G_NAME_BT2_NODE_SIZE  512
#define H5G_NAME_BT2_MERGE_PERC 40
#define H5G_NAME_BT2_SPLIT_PERC 100

/* v2 B-tree creation macros for 'corder' field index */
#define H5G_CORDER_BT2_NODE_SIZE  512
#define H5G_CORDER_BT2_MERGE_PERC 40
#define H5G_CORDER_BT2_SPLIT_PERC 100

/* Size of stack buffer for serialized link */
#define H5G_LINK_BUF_SIZE 128

/******************/
/* Local Typedefs */
/******************/

/* Data exchange structure to use when building table of links in group */
typedef struct {
    H5G_link_table_t *ltable;   /* Pointer to link table to build */
    size_t            curr_lnk; /* Current link to operate on */
} H5G_dense_bt_ud_t;

/*
 * Data exchange structure to pass through the v2 B-tree layer for the
 * H5B2_iterate function when iterating over densely stored links.
 */
typedef struct {
    /* downward (internal) */
    H5F_t  *f;     /* Pointer to file that fractal heap is in */
    H5HF_t *fheap; /* Fractal heap handle               */
    hsize_t count; /* # of links examined               */

    /* downward (from application) */
    hsize_t           skip;    /* Number of links to skip           */
    H5G_lib_iterate_t op;      /* Callback for each link            */
    void             *op_data; /* Callback data for each link       */

    /* upward */
    int op_ret; /* Return value from callback        */
} H5G_bt2_ud_it_t;

/*
 * Data exchange structure to pass through the fractal heap layer for the
 * H5HF_op function when iterating over densely stored links.
 */
typedef struct {
    /* downward (internal) */
    H5F_t *f; /* Pointer to file that fractal heap is in */

    /* upward */
    H5O_link_t *lnk; /* Copy of link                      */
} H5G_fh_ud_it_t;

/*
 * Data exchange structure for dense link storage.  This structure is
 * passed through the v2 B-tree layer when removing links.
 */
typedef struct {
    /* downward */
    H5G_bt2_ud_common_t common;          /* Common info for B-tree user data (must be first) */
    bool                rem_from_fheap;  /* Whether to remove the link from the fractal heap */
    haddr_t             corder_bt2_addr; /* Address of v2 B-tree indexing creation order */
    H5RS_str_t         *grp_full_path_r; /* Full path of group where link is removed */
    bool                replace_names;   /* Whether to replace the names of open objects */
} H5G_bt2_ud_rm_t;

/*
 * Data exchange structure to pass through the fractal heap layer for the
 * H5HF_op function when removing a link from densely stored links.
 */
typedef struct {
    /* downward */
    H5F_t      *f;               /* Pointer to file that fractal heap is in */
    haddr_t     corder_bt2_addr; /* Address of v2 B-tree indexing creation order */
    H5RS_str_t *grp_full_path_r; /* Full path of group where link is removed */
    bool        replace_names;   /* Whether to replace the names of open objects */
} H5G_fh_ud_rm_t;

/*
 * Data exchange structure for dense link storage.  This structure is
 * passed through the v2 B-tree layer when removing links by index.
 */
typedef struct {
    /* downward */
    H5F_t      *f;               /* Pointer to file that fractal heap is in */
    H5HF_t     *fheap;           /* Fractal heap handle               */
    H5_index_t  idx_type;        /* Primary index for removing link */
    haddr_t     other_bt2_addr;  /* Address of "other" v2 B-tree indexing link */
    H5RS_str_t *grp_full_path_r; /* Full path of group where link is removed */
} H5G_bt2_ud_rmbi_t;

/*
 * Data exchange structure to pass through the fractal heap layer for the
 * H5HF_op function when removing a link from densely stored links by index.
 */
typedef struct {
    /* downward */
    H5F_t *f; /* Pointer to file that fractal heap is in */

    /* upward */
    H5O_link_t *lnk; /* Pointer to link to remove */
} H5G_fh_ud_rmbi_t;

/*
 * Data exchange structure to pass through the v2 B-tree layer for the
 * H5B2_index function when retrieving the name of a link by index.
 */
typedef struct {
    /* downward (internal) */
    H5F_t  *f;     /* Pointer to file that fractal heap is in */
    H5HF_t *fheap; /* Fractal heap handle               */

    /* downward (from application) */
    char  *name;      /* Name buffer to fill               */
    size_t name_size; /* Size of name buffer to fill       */

    /* upward */
    size_t name_len; /* Full length of name               */
} H5G_bt2_ud_gnbi_t;

/*
 * Data exchange structure to pass through the fractal heap layer for the
 * H5HF_op function when retrieving the name of a link by index.
 */
typedef struct {
    /* downward (internal) */
    H5F_t *f; /* Pointer to file that fractal heap is in */

    /* downward (from application) */
    char  *name;      /* Name buffer to fill               */
    size_t name_size; /* Size of name buffer to fill       */

    /* upward */
    size_t name_len; /* Full length of name               */
} H5G_fh_ud_gnbi_t;

/*
 * Data exchange structure to pass through the v2 B-tree layer for the
 * H5B2_index function when retrieving a link by index.
 */
typedef struct {
    /* downward (internal) */
    H5F_t  *f;     /* Pointer to file that fractal heap is in */
    H5HF_t *fheap; /* Fractal heap handle               */

    /* upward */
    H5O_link_t *lnk; /* Pointer to link                   */
} H5G_bt2_ud_lbi_t;

/*
 * Data exchange structure to pass through the fractal heap layer for the
 * H5HF_op function when retrieving a link by index.
 */
typedef struct {
    /* downward (internal) */
    H5F_t *f; /* Pointer to file that fractal heap is in */

    /* upward */
    H5O_link_t *lnk; /* Pointer to link                   */
} H5G_fh_ud_lbi_t;

/********************/
/* Package Typedefs */
/********************/

/********************/
/* Local Prototypes */
/********************/

/*********************/
/* Package Variables */
/*********************/

/*****************************/
/* Library Private Variables */
/*****************************/

/*******************/
/* Local Variables */
/*******************/

/*-------------------------------------------------------------------------
 * Function:	H5G__dense_create
 *
 * Purpose:	Creates dense link storage structures for a group
 *
 * Return:	Non-negative on success/Negative on failure
 *
 *-------------------------------------------------------------------------
 */
herr_t
H5G__dense_create(H5F_t *f, H5O_linfo_t *linfo, const H5O_pline_t *pline)
{
    H5HF_create_t fheap_cparam;        /* Fractal heap creation parameters */
    H5B2_create_t bt2_cparam;          /* v2 B-tree creation parameters */
    H5HF_t       *fheap      = NULL;   /* Fractal heap handle */
    H5B2_t       *bt2_name   = NULL;   /* v2 B-tree handle for names */
    H5B2_t       *bt2_corder = NULL;   /* v2 B-tree handle for creation order */
    size_t        fheap_id_len;        /* Fractal heap ID length */
    herr_t        ret_value = SUCCEED; /* Return value */

    FUNC_ENTER_PACKAGE

    /*
     * Check arguments.
     */
    assert(f);
    assert(linfo);

    /* Set fractal heap creation parameters */
    /* XXX: Give some control of these to applications? */
    memset(&fheap_cparam, 0, sizeof(fheap_cparam));
    fheap_cparam.managed.width            = H5G_FHEAP_MAN_WIDTH;
    fheap_cparam.managed.start_block_size = H5G_FHEAP_MAN_START_BLOCK_SIZE;
    fheap_cparam.managed.max_direct_size  = H5G_FHEAP_MAN_MAX_DIRECT_SIZE;
    fheap_cparam.managed.max_index        = H5G_FHEAP_MAN_MAX_INDEX;
    fheap_cparam.managed.start_root_rows  = H5G_FHEAP_MAN_START_ROOT_ROWS;
    fheap_cparam.checksum_dblocks         = H5G_FHEAP_CHECKSUM_DBLOCKS;
    fheap_cparam.max_man_size             = H5G_FHEAP_MAX_MAN_SIZE;
    if (pline)
        fheap_cparam.pline = *pline;

    /* Create fractal heap for storing links */
    if (NULL == (fheap = H5HF_create(f, &fheap_cparam)))
        HGOTO_ERROR(H5E_SYM, H5E_CANTINIT, FAIL, "unable to create fractal heap");

    /* Retrieve the heap's address in the file */
    if (H5HF_get_heap_addr(fheap, &(linfo->fheap_addr)) < 0)
        HGOTO_ERROR(H5E_SYM, H5E_CANTGET, FAIL, "can't get fractal heap address");

    /* Retrieve the heap's ID length in the file */
    if (H5HF_get_id_len(fheap, &fheap_id_len) < 0)
        HGOTO_ERROR(H5E_SYM, H5E_CANTGETSIZE, FAIL, "can't get fractal heap ID length");
    assert(fheap_id_len == H5G_DENSE_FHEAP_ID_LEN);

    /* Create the name index v2 B-tree */
    memset(&bt2_cparam, 0, sizeof(bt2_cparam));
    bt2_cparam.cls       = H5G_BT2_NAME;
    bt2_cparam.node_size = (size_t)H5G_NAME_BT2_NODE_SIZE;
    H5_CHECK_OVERFLOW(fheap_id_len, /* From: */ hsize_t, /* To: */ uint32_t);
    bt2_cparam.rrec_size = 4 +                     /* Name's hash value */
                           (uint32_t)fheap_id_len; /* Fractal heap ID */
    bt2_cparam.split_percent = H5G_NAME_BT2_SPLIT_PERC;
    bt2_cparam.merge_percent = H5G_NAME_BT2_MERGE_PERC;
    if (NULL == (bt2_name = H5B2_create(f, &bt2_cparam, NULL)))
        HGOTO_ERROR(H5E_SYM, H5E_CANTINIT, FAIL, "unable to create v2 B-tree for name index");

    /* Retrieve the v2 B-tree's address in the file */
    if (H5B2_get_addr(bt2_name, &(linfo->name_bt2_addr)) < 0)
        HGOTO_ERROR(H5E_SYM, H5E_CANTGET, FAIL, "can't get v2 B-tree address for name index");

    /* Check if we should create a creation order index v2 B-tree */
    if (linfo->index_corder) {
        /* Create the creation order index v2 B-tree */
        memset(&bt2_cparam, 0, sizeof(bt2_cparam));
        bt2_cparam.cls       = H5G_BT2_CORDER;
        bt2_cparam.node_size = (size_t)H5G_CORDER_BT2_NODE_SIZE;
        H5_CHECK_OVERFLOW(fheap_id_len, /* From: */ hsize_t, /* To: */ uint32_t);
        bt2_cparam.rrec_size = 8 +                     /* Creation order value */
                               (uint32_t)fheap_id_len; /* Fractal heap ID */
        bt2_cparam.split_percent = H5G_CORDER_BT2_SPLIT_PERC;
        bt2_cparam.merge_percent = H5G_CORDER_BT2_MERGE_PERC;
        if (NULL == (bt2_corder = H5B2_create(f, &bt2_cparam, NULL)))
            HGOTO_ERROR(H5E_SYM, H5E_CANTINIT, FAIL, "unable to create v2 B-tree for creation order index");

        /* Retrieve the v2 B-tree's address in the file */
        if (H5B2_get_addr(bt2_corder, &(linfo->corder_bt2_addr)) < 0)
            HGOTO_ERROR(H5E_SYM, H5E_CANTGET, FAIL, "can't get v2 B-tree address for creation order index");
    } /* end if */

done:
    /* Close the open objects */
    if (fheap && H5HF_close(fheap) < 0)
        HDONE_ERROR(H5E_SYM, H5E_CLOSEERROR, FAIL, "can't close fractal heap");
    if (bt2_name && H5B2_close(bt2_name) < 0)
        HDONE_ERROR(H5E_SYM, H5E_CLOSEERROR, FAIL, "can't close v2 B-tree for name index");
    if (bt2_corder && H5B2_close(bt2_corder) < 0)
        HDONE_ERROR(H5E_SYM, H5E_CLOSEERROR, FAIL, "can't close v2 B-tree for creation order index");

    FUNC_LEAVE_NOAPI(ret_value)
} /* end H5G__dense_create() */

/*-------------------------------------------------------------------------
 * Function:	H5G__dense_insert
 *
 * Purpose:	Insert a link into the  dense link storage structures for a group
 *
 * Return:	Non-negative on success/Negative on failure
 *
 *-------------------------------------------------------------------------
 */
herr_t
H5G__dense_insert(H5F_t *f, const H5O_linfo_t *linfo, const H5O_link_t *lnk)
{
    H5G_bt2_ud_ins_t udata;                       /* User data for v2 B-tree insertion */
    H5HF_t          *fheap      = NULL;           /* Fractal heap handle */
    H5B2_t          *bt2_name   = NULL;           /* v2 B-tree handle for name index */
    H5B2_t          *bt2_corder = NULL;           /* v2 B-tree handle for creation order index */
    size_t           link_size;                   /* Size of serialized link in the heap */
    H5WB_t          *wb = NULL;                   /* Wrapped buffer for link data */
    uint8_t          link_buf[H5G_LINK_BUF_SIZE]; /* Buffer for serializing link */
    void            *link_ptr  = NULL;            /* Pointer to serialized link */
    herr_t           ret_value = SUCCEED;         /* Return value */

    FUNC_ENTER_PACKAGE

    /*
     * Check arguments.
     */
    assert(f);
    assert(linfo);
    assert(lnk);

    /* Find out the size of buffer needed for serialized link */
<<<<<<< HEAD
    if ((link_size = H5O_msg_raw_size(f, H5O_LINK_ID, FALSE, lnk)) == 0)
=======
    if ((link_size = H5O_msg_raw_size(f, H5O_LINK_ID, false, lnk)) == 0)
>>>>>>> 07347cc5
        HGOTO_ERROR(H5E_SYM, H5E_CANTGETSIZE, FAIL, "can't get link size");

    /* Wrap the local buffer for serialized link */
    if (NULL == (wb = H5WB_wrap(link_buf, sizeof(link_buf))))
        HGOTO_ERROR(H5E_SYM, H5E_CANTINIT, FAIL, "can't wrap buffer");

    /* Get a pointer to a buffer that's large enough for link */
    if (NULL == (link_ptr = H5WB_actual(wb, link_size)))
        HGOTO_ERROR(H5E_SYM, H5E_NOSPACE, FAIL, "can't get actual buffer");

    /* Create serialized form of link */
<<<<<<< HEAD
    if (H5O_msg_encode(f, H5O_LINK_ID, FALSE, (unsigned char *)link_ptr, lnk) < 0)
=======
    if (H5O_msg_encode(f, H5O_LINK_ID, false, (unsigned char *)link_ptr, lnk) < 0)
>>>>>>> 07347cc5
        HGOTO_ERROR(H5E_SYM, H5E_CANTENCODE, FAIL, "can't encode link");

    /* Open the fractal heap */
    if (NULL == (fheap = H5HF_open(f, linfo->fheap_addr)))
        HGOTO_ERROR(H5E_SYM, H5E_CANTOPENOBJ, FAIL, "unable to open fractal heap");

    /* Insert the serialized link into the fractal heap */
    if (H5HF_insert(fheap, link_size, link_ptr, udata.id) < 0)
        HGOTO_ERROR(H5E_SYM, H5E_CANTINSERT, FAIL, "unable to insert link into fractal heap");

    /* Open the name index v2 B-tree */
    if (NULL == (bt2_name = H5B2_open(f, linfo->name_bt2_addr, NULL)))
        HGOTO_ERROR(H5E_SYM, H5E_CANTOPENOBJ, FAIL, "unable to open v2 B-tree for name index");

    /* Create the callback information for v2 B-tree record insertion */
    udata.common.f             = f;
    udata.common.fheap         = fheap;
    udata.common.name          = lnk->name;
    udata.common.name_hash     = H5_checksum_lookup3(lnk->name, strlen(lnk->name), 0);
    udata.common.corder        = lnk->corder;
    udata.common.found_op      = NULL;
    udata.common.found_op_data = NULL;
    /* udata.id already set in H5HF_insert() call */

    /* Insert link into 'name' tracking v2 B-tree */
    if (H5B2_insert(bt2_name, &udata) < 0)
        HGOTO_ERROR(H5E_SYM, H5E_CANTINSERT, FAIL, "unable to insert record into v2 B-tree");

    /* Check if we should create a creation order index v2 B-tree record */
    if (linfo->index_corder) {
        /* Open the creation order index v2 B-tree */
        assert(H5_addr_defined(linfo->corder_bt2_addr));
        if (NULL == (bt2_corder = H5B2_open(f, linfo->corder_bt2_addr, NULL)))
            HGOTO_ERROR(H5E_SYM, H5E_CANTOPENOBJ, FAIL, "unable to open v2 B-tree for creation order index");

        /* Insert the record into the creation order index v2 B-tree */
        if (H5B2_insert(bt2_corder, &udata) < 0)
            HGOTO_ERROR(H5E_SYM, H5E_CANTINSERT, FAIL, "unable to insert record into v2 B-tree");
    } /* end if */

done:
    /* Release resources */
    if (fheap && H5HF_close(fheap) < 0)
        HDONE_ERROR(H5E_SYM, H5E_CLOSEERROR, FAIL, "can't close fractal heap");
    if (bt2_name && H5B2_close(bt2_name) < 0)
        HDONE_ERROR(H5E_SYM, H5E_CLOSEERROR, FAIL, "can't close v2 B-tree for name index");
    if (bt2_corder && H5B2_close(bt2_corder) < 0)
        HDONE_ERROR(H5E_SYM, H5E_CLOSEERROR, FAIL, "can't close v2 B-tree for creation order index");
    if (wb && H5WB_unwrap(wb) < 0)
        HDONE_ERROR(H5E_SYM, H5E_CLOSEERROR, FAIL, "can't close wrapped buffer");

    FUNC_LEAVE_NOAPI(ret_value)
} /* end H5G__dense_insert() */

/*-------------------------------------------------------------------------
 * Function:	H5G__dense_lookup_cb
 *
 * Purpose:	Callback when a link is located in an index
 *
 * Return:	Non-negative on success/Negative on failure
 *
 *-------------------------------------------------------------------------
 */
static herr_t
H5G__dense_lookup_cb(const void *_lnk, void *_user_lnk)
{
    const H5O_link_t *lnk       = (const H5O_link_t *)_lnk; /* Record from B-tree */
    H5O_link_t       *user_lnk  = (H5O_link_t *)_user_lnk;  /* User data from v2 B-tree link lookup */
    herr_t            ret_value = SUCCEED;                  /* Return value */

    FUNC_ENTER_PACKAGE

    /*
     * Check arguments.
     */
    assert(lnk);
    assert(user_lnk);

    /* Copy link information */
    if (H5O_msg_copy(H5O_LINK_ID, lnk, user_lnk) == NULL)
        HGOTO_ERROR(H5E_SYM, H5E_CANTCOPY, H5_ITER_ERROR, "can't copy link message");

done:
    FUNC_LEAVE_NOAPI(ret_value)
} /* end H5G__dense_lookup_cb() */

/*-------------------------------------------------------------------------
 * Function:	H5G__dense_lookup
 *
 * Purpose:	Look up a link within a group that uses dense link storage
 *
 * Return:	SUCCEED/FAIL
 *
 *-------------------------------------------------------------------------
 */
herr_t
H5G__dense_lookup(H5F_t *f, const H5O_linfo_t *linfo, const char *name, bool *found, H5O_link_t *lnk)
{
    H5G_bt2_ud_common_t udata;               /* User data for v2 B-tree link lookup */
    H5HF_t             *fheap     = NULL;    /* Fractal heap handle */
    H5B2_t             *bt2_name  = NULL;    /* v2 B-tree handle for name index */
    herr_t              ret_value = SUCCEED; /* Return value */

    FUNC_ENTER_PACKAGE

    /*
     * Check arguments.
     */
    assert(f);
    assert(linfo);
    assert(name && *name);
    assert(found);
    assert(lnk);

    /* Open the fractal heap */
    if (NULL == (fheap = H5HF_open(f, linfo->fheap_addr)))
        HGOTO_ERROR(H5E_SYM, H5E_CANTOPENOBJ, FAIL, "unable to open fractal heap");

    /* Open the name index v2 B-tree */
    if (NULL == (bt2_name = H5B2_open(f, linfo->name_bt2_addr, NULL)))
        HGOTO_ERROR(H5E_SYM, H5E_CANTOPENOBJ, FAIL, "unable to open v2 B-tree for name index");

    /* Construct the user data for v2 B-tree callback */
    udata.f             = f;
    udata.fheap         = fheap;
    udata.name          = name;
    udata.name_hash     = H5_checksum_lookup3(name, strlen(name), 0);
    udata.found_op      = H5G__dense_lookup_cb; /* v2 B-tree comparison callback */
    udata.found_op_data = lnk;

    /* Find & copy the named link in the 'name' index */
    if (H5B2_find(bt2_name, &udata, found, NULL, NULL) < 0)
        HGOTO_ERROR(H5E_SYM, H5E_CANTINSERT, FAIL, "unable to locate link in name index");

done:
    /* Release resources */
    if (fheap && H5HF_close(fheap) < 0)
        HDONE_ERROR(H5E_SYM, H5E_CLOSEERROR, FAIL, "can't close fractal heap");
    if (bt2_name && H5B2_close(bt2_name) < 0)
        HDONE_ERROR(H5E_SYM, H5E_CLOSEERROR, FAIL, "can't close v2 B-tree for name index");

    FUNC_LEAVE_NOAPI(ret_value)
} /* end H5G__dense_lookup() */

/*-------------------------------------------------------------------------
 * Function:	H5G__dense_lookup_by_idx_fh_cb
 *
 * Purpose:	Callback for fractal heap operator, to make copy of link when
 *              when lookup up a link by index
 *
 * Return:	SUCCEED/FAIL
 *
 *-------------------------------------------------------------------------
 */
static herr_t
H5G__dense_lookup_by_idx_fh_cb(const void *obj, size_t obj_len, void *_udata)
{
    H5G_fh_ud_lbi_t *udata     = (H5G_fh_ud_lbi_t *)_udata; /* User data for fractal heap 'op' callback */
    H5O_link_t      *tmp_lnk   = NULL;                      /* Temporary pointer to link */
    herr_t           ret_value = SUCCEED;                   /* Return value */

    FUNC_ENTER_PACKAGE

    /* Decode link information & keep a copy */
    if (NULL == (tmp_lnk = (H5O_link_t *)H5O_msg_decode(udata->f, NULL, H5O_LINK_ID, obj_len,
                                                        (const unsigned char *)obj)))
        HGOTO_ERROR(H5E_SYM, H5E_CANTDECODE, FAIL, "can't decode link");

    /* Copy link information */
    if (NULL == H5O_msg_copy(H5O_LINK_ID, tmp_lnk, udata->lnk))
        HGOTO_ERROR(H5E_SYM, H5E_CANTCOPY, H5_ITER_ERROR, "can't copy link message");

done:
    /* Release the space allocated for the link */
    if (tmp_lnk)
        H5O_msg_free(H5O_LINK_ID, tmp_lnk);

    FUNC_LEAVE_NOAPI(ret_value)
} /* end H5G__dense_lookup_by_idx_fh_cb() */

/*-------------------------------------------------------------------------
 * Function:	H5G__dense_lookup_by_idx_bt2_cb
 *
 * Purpose:	v2 B-tree callback for dense link storage lookup by index
 *
 * Return:	H5_ITER_ERROR/H5_ITER_CONT/H5_ITER_STOP
 *
 *-------------------------------------------------------------------------
 */
static herr_t
H5G__dense_lookup_by_idx_bt2_cb(const void *_record, void *_bt2_udata)
{
    const H5G_dense_bt2_name_rec_t *record    = (const H5G_dense_bt2_name_rec_t *)_record;
    H5G_bt2_ud_lbi_t               *bt2_udata = (H5G_bt2_ud_lbi_t *)_bt2_udata; /* User data for callback */
    H5G_fh_ud_lbi_t                 fh_udata;                 /* User data for fractal heap 'op' callback */
    int                             ret_value = H5_ITER_CONT; /* Return value */

    FUNC_ENTER_PACKAGE

    /* Prepare user data for callback */
    /* down */
    fh_udata.f   = bt2_udata->f;
    fh_udata.lnk = bt2_udata->lnk;

    /* Call fractal heap 'op' routine, to copy the link information */
    if (H5HF_op(bt2_udata->fheap, record->id, H5G__dense_lookup_by_idx_fh_cb, &fh_udata) < 0)
        HGOTO_ERROR(H5E_SYM, H5E_CANTOPERATE, H5_ITER_ERROR, "link found callback failed");

done:
    FUNC_LEAVE_NOAPI(ret_value)
} /* end H5G__dense_lookup_by_idx_bt2_cb() */

/*-------------------------------------------------------------------------
 * Function:	H5G__dense_lookup_by_idx
 *
 * Purpose:	Look up a link within a group that uses dense link storage,
 *              according to the order of an index
 *
 * Return:	Non-negative on success/Negative on failure
 *
 *-------------------------------------------------------------------------
 */
herr_t
H5G__dense_lookup_by_idx(H5F_t *f, const H5O_linfo_t *linfo, H5_index_t idx_type, H5_iter_order_t order,
                         hsize_t n, H5O_link_t *lnk)
{
    H5HF_t          *fheap  = NULL;       /* Fractal heap handle */
    H5G_link_table_t ltable = {0, NULL};  /* Table of links */
    H5B2_t          *bt2    = NULL;       /* v2 B-tree handle for index */
    haddr_t          bt2_addr;            /* Address of v2 B-tree to use for lookup */
    herr_t           ret_value = SUCCEED; /* Return value */

    FUNC_ENTER_PACKAGE

    /*
     * Check arguments.
     */
    assert(f);
    assert(linfo);
    assert(lnk);

    /* Determine the address of the index to use */
    if (idx_type == H5_INDEX_NAME) {
        /* Since names are hashed, getting them in strictly increasing or
         *      decreasing order requires building a table and sorting it.
         *      If the order is native, use the B-tree for names.
         */
        bt2_addr = HADDR_UNDEF;
    } /* end if */
    else {
        assert(idx_type == H5_INDEX_CRT_ORDER);

        /* This address may not be defined if creation order is tracked, but
         *      there's no index on it.  If there's no v2 B-tree that indexes
         *      the links and the order is native, use the B-tree for names.
         *      Otherwise, build a table.
         */
        bt2_addr = linfo->corder_bt2_addr;
    } /* end else */

    /* If the order is native and there's no B-tree for indexing the links,
     * use the B-tree for names instead of building a table to speed up the
     * process.
     */
    if (order == H5_ITER_NATIVE && !H5_addr_defined(bt2_addr)) {
        bt2_addr = linfo->name_bt2_addr;
        assert(H5_addr_defined(bt2_addr));
    } /* end if */

    /* If there is an index defined for the field, use it */
    if (H5_addr_defined(bt2_addr)) {
        H5G_bt2_ud_lbi_t udata; /* User data for v2 B-tree link lookup */

        /* Open the fractal heap */
        if (NULL == (fheap = H5HF_open(f, linfo->fheap_addr)))
            HGOTO_ERROR(H5E_SYM, H5E_CANTOPENOBJ, FAIL, "unable to open fractal heap");

        /* Open the index v2 B-tree */
        if (NULL == (bt2 = H5B2_open(f, bt2_addr, NULL)))
            HGOTO_ERROR(H5E_SYM, H5E_CANTOPENOBJ, FAIL, "unable to open v2 B-tree for index");

        /* Construct the user data for v2 B-tree callback */
        udata.f     = f;
        udata.fheap = fheap;
        udata.lnk   = lnk;

        /* Find & copy the link in the appropriate index */
        if (H5B2_index(bt2, order, n, H5G__dense_lookup_by_idx_bt2_cb, &udata) < 0)
            HGOTO_ERROR(H5E_SYM, H5E_CANTINSERT, FAIL, "unable to locate link in index");
    }      /* end if */
    else { /* Otherwise, we need to build a table of the links and sort it */
        /* Build the table of links for this group */
        if (H5G__dense_build_table(f, linfo, idx_type, order, &ltable) < 0)
            HGOTO_ERROR(H5E_SYM, H5E_CANTGET, FAIL, "error building table of links");

        /* Check for going out of bounds */
        if (n >= ltable.nlinks)
            HGOTO_ERROR(H5E_ARGS, H5E_BADVALUE, FAIL, "index out of bound");

        /* Copy link information */
        if (NULL == H5O_msg_copy(H5O_LINK_ID, &ltable.lnks[n], lnk))
            HGOTO_ERROR(H5E_SYM, H5E_CANTCOPY, H5_ITER_ERROR, "can't copy link message");
    } /* end else */

done:
    /* Release resources */
    if (fheap && H5HF_close(fheap) < 0)
        HDONE_ERROR(H5E_SYM, H5E_CLOSEERROR, FAIL, "can't close fractal heap");
    if (bt2 && H5B2_close(bt2) < 0)
        HDONE_ERROR(H5E_SYM, H5E_CLOSEERROR, FAIL, "can't close v2 B-tree for index");
    if (ltable.lnks && H5G__link_release_table(&ltable) < 0)
        HDONE_ERROR(H5E_SYM, H5E_CANTFREE, FAIL, "unable to release link table");

    FUNC_LEAVE_NOAPI(ret_value)
} /* end H5G__dense_lookup_by_idx() */

/*-------------------------------------------------------------------------
 * Function:	H5G__dense_build_table_cb
 *
 * Purpose:	Callback routine for building table of links from dense
 *              link storage.
 *
 * Return:	Success:        Non-negative
 *		Failure:	Negative
 *
 *-------------------------------------------------------------------------
 */
static herr_t
H5G__dense_build_table_cb(const H5O_link_t *lnk, void *_udata)
{
    H5G_dense_bt_ud_t *udata     = (H5G_dense_bt_ud_t *)_udata; /* 'User data' passed in */
    herr_t             ret_value = H5_ITER_CONT;                /* Return value */

    FUNC_ENTER_PACKAGE

    /* check arguments */
    assert(lnk);
    assert(udata);
    assert(udata->curr_lnk < udata->ltable->nlinks);

    /* Copy link information */
    if (H5O_msg_copy(H5O_LINK_ID, lnk, &(udata->ltable->lnks[udata->curr_lnk])) == NULL)
        HGOTO_ERROR(H5E_SYM, H5E_CANTCOPY, H5_ITER_ERROR, "can't copy link message");

    /* Increment number of links stored */
    udata->curr_lnk++;

done:
    FUNC_LEAVE_NOAPI(ret_value)
} /* end H5G__dense_build_table_cb() */

/*-------------------------------------------------------------------------
 * Function:	H5G__dense_build_table
 *
 * Purpose:     Builds a table containing a sorted list of links for a group
 *
 * Note:	Used for building table of links in non-native iteration order
 *		for an index
 *
 * Return:	Success:        Non-negative
 *		Failure:	Negative
 *
 *-------------------------------------------------------------------------
 */
herr_t
H5G__dense_build_table(H5F_t *f, const H5O_linfo_t *linfo, H5_index_t idx_type, H5_iter_order_t order,
                       H5G_link_table_t *ltable)
{
    herr_t ret_value = SUCCEED; /* Return value */

    FUNC_ENTER_PACKAGE

    /* Sanity check */
    assert(f);
    assert(linfo);
    assert(ltable);

    /* Set size of table */
    H5_CHECK_OVERFLOW(linfo->nlinks, /* From: */ hsize_t, /* To: */ size_t);
    ltable->nlinks = (size_t)linfo->nlinks;

    /* Allocate space for the table entries */
    if (ltable->nlinks > 0) {
        H5G_dense_bt_ud_t udata; /* User data for iteration callback */

        /* Allocate the table to store the links */
        if ((ltable->lnks = (H5O_link_t *)H5MM_malloc(sizeof(H5O_link_t) * ltable->nlinks)) == NULL)
            HGOTO_ERROR(H5E_RESOURCE, H5E_NOSPACE, FAIL, "memory allocation failed");

        /* Set up user data for iteration */
        udata.ltable   = ltable;
        udata.curr_lnk = 0;

        /* Iterate over the links in the group, building a table of the link messages */
        if (H5G__dense_iterate(f, linfo, H5_INDEX_NAME, H5_ITER_NATIVE, (hsize_t)0, NULL,
                               H5G__dense_build_table_cb, &udata) < 0)
            HGOTO_ERROR(H5E_SYM, H5E_CANTNEXT, FAIL, "error iterating over links");

        /* Sort link table in correct iteration order */
        if (H5G__link_sort_table(ltable, idx_type, order) < 0)
            HGOTO_ERROR(H5E_SYM, H5E_CANTSORT, FAIL, "error sorting link messages");
    } /* end if */
    else
        ltable->lnks = NULL;

done:
    FUNC_LEAVE_NOAPI(ret_value)
} /* end H5G__dense_build_table() */

/*-------------------------------------------------------------------------
 * Function:	H5G__dense_iterate_fh_cb
 *
 * Purpose:	Callback for fractal heap operator, to make user's callback
 *              when iterating over links
 *
 * Return:	SUCCEED/FAIL
 *
 *-------------------------------------------------------------------------
 */
static herr_t
H5G__dense_iterate_fh_cb(const void *obj, size_t obj_len, void *_udata)
{
    H5G_fh_ud_it_t *udata     = (H5G_fh_ud_it_t *)_udata; /* User data for fractal heap 'op' callback */
    herr_t          ret_value = SUCCEED;                  /* Return value */

    FUNC_ENTER_PACKAGE

    /* Decode link information & keep a copy */
    /* (we make a copy instead of calling the user/library callback directly in
     *  this routine because this fractal heap 'op' callback routine is called
     *  with the direct block protected and if the callback routine invokes an
     *  HDF5 routine, it could attempt to re-protect that direct block for the
     *  heap, causing the HDF5 routine called to fail - QAK)
     */
    if (NULL == (udata->lnk = (H5O_link_t *)H5O_msg_decode(udata->f, NULL, H5O_LINK_ID, obj_len,
                                                           (const unsigned char *)obj)))
        HGOTO_ERROR(H5E_SYM, H5E_CANTDECODE, FAIL, "can't decode link");

done:
    FUNC_LEAVE_NOAPI(ret_value)
} /* end H5G__dense_iterate_fh_cb() */

/*-------------------------------------------------------------------------
 * Function:	H5G__dense_iterate_bt2_cb
 *
 * Purpose:	v2 B-tree callback for dense link storage iterator
 *
 * Return:	H5_ITER_ERROR/H5_ITER_CONT/H5_ITER_STOP
 *
 *-------------------------------------------------------------------------
 */
static herr_t
H5G__dense_iterate_bt2_cb(const void *_record, void *_bt2_udata)
{
    const H5G_dense_bt2_name_rec_t *record    = (const H5G_dense_bt2_name_rec_t *)_record;
    H5G_bt2_ud_it_t                *bt2_udata = (H5G_bt2_ud_it_t *)_bt2_udata; /* User data for callback */
    herr_t                          ret_value = H5_ITER_CONT;                  /* Return value */

    FUNC_ENTER_PACKAGE

    /* Check for skipping links */
    if (bt2_udata->skip > 0)
        --bt2_udata->skip;
    else {
        H5G_fh_ud_it_t fh_udata; /* User data for fractal heap 'op' callback */

        /* Prepare user data for callback */
        /* down */
        fh_udata.f = bt2_udata->f;

        /* Call fractal heap 'op' routine, to copy the link information */
        if (H5HF_op(bt2_udata->fheap, record->id, H5G__dense_iterate_fh_cb, &fh_udata) < 0)
            HGOTO_ERROR(H5E_SYM, H5E_CANTOPERATE, H5_ITER_ERROR, "heap op callback failed");

        /* Make the callback */
        ret_value = (bt2_udata->op)(fh_udata.lnk, bt2_udata->op_data);

        /* Release the space allocated for the link */
        H5O_msg_free(H5O_LINK_ID, fh_udata.lnk);
    } /* end else */

    /* Increment the number of entries passed through */
    /* (whether we skipped them or not) */
    bt2_udata->count++;

    /* Check for callback failure and pass along return value */
    if (ret_value < 0)
        HERROR(H5E_SYM, H5E_CANTNEXT, "iteration operator failed");

done:
    FUNC_LEAVE_NOAPI(ret_value)
} /* end H5G__dense_iterate_bt2_cb() */

/*-------------------------------------------------------------------------
 * Function:	H5G__dense_iterate
 *
 * Purpose:	Iterate over the objects in a group using dense link storage
 *
 * Return:	Non-negative on success/Negative on failure
 *
 *-------------------------------------------------------------------------
 */
herr_t
H5G__dense_iterate(H5F_t *f, const H5O_linfo_t *linfo, H5_index_t idx_type, H5_iter_order_t order,
                   hsize_t skip, hsize_t *last_lnk, H5G_lib_iterate_t op, void *op_data)
{
    H5HF_t          *fheap  = NULL;      /* Fractal heap handle */
    H5G_link_table_t ltable = {0, NULL}; /* Table of links */
    H5B2_t          *bt2    = NULL;      /* v2 B-tree handle for index */
    haddr_t          bt2_addr;           /* Address of v2 B-tree to use for lookup */
    herr_t           ret_value = FAIL;   /* Return value */

    FUNC_ENTER_PACKAGE

    /*
     * Check arguments.
     */
    assert(f);
    assert(linfo);
    assert(op);

    /* Determine the address of the index to use */
    if (idx_type == H5_INDEX_NAME) {
        /* Since names are hashed, getting them in strictly increasing or
         * decreasing order requires building a table and sorting it. If
         * the order is native, use the B-tree for names.
         */
        bt2_addr = HADDR_UNDEF;
    } /* end if */
    else {
        assert(idx_type == H5_INDEX_CRT_ORDER);

        /* This address may not be defined if creation order is tracked, but
         *      there's no index on it.  If there's no v2 B-tree that indexes
         *      the links and the order is native, use the B-tree for names.
         *      Otherwise, build a table.
         */
        bt2_addr = linfo->corder_bt2_addr;
    } /* end else */

    /* If the order is native and there's no B-tree for indexing the links,
     * use the B-tree for names instead of building a table to speed up the
     * process.
     */
    if (order == H5_ITER_NATIVE && !H5_addr_defined(bt2_addr)) {
        assert(H5_addr_defined(linfo->name_bt2_addr));
        bt2_addr = linfo->name_bt2_addr;
    } /* end if */

    /* Check on iteration order */
    if (order == H5_ITER_NATIVE) {
        H5G_bt2_ud_it_t udata; /* User data for iterator callback */

        /* Sanity check */
        assert(H5_addr_defined(bt2_addr));

        /* Open the fractal heap */
        if (NULL == (fheap = H5HF_open(f, linfo->fheap_addr)))
            HGOTO_ERROR(H5E_SYM, H5E_CANTOPENOBJ, FAIL, "unable to open fractal heap");

        /* Open the index v2 B-tree */
        if (NULL == (bt2 = H5B2_open(f, bt2_addr, NULL)))
            HGOTO_ERROR(H5E_SYM, H5E_CANTOPENOBJ, FAIL, "unable to open v2 B-tree for index");

        /* Construct the user data for v2 B-tree iterator callback */
        udata.f       = f;
        udata.fheap   = fheap;
        udata.skip    = skip;
        udata.count   = 0;
        udata.op      = op;
        udata.op_data = op_data;

        /* Iterate over the records in the v2 B-tree's "native" order */
        /* (by hash of name) */
        if ((ret_value = H5B2_iterate(bt2, H5G__dense_iterate_bt2_cb, &udata)) < 0)
            HERROR(H5E_SYM, H5E_BADITER, "link iteration failed");

        /* Update the last link examined, if requested */
        if (last_lnk)
            *last_lnk = udata.count;
    } /* end if */
    else {
        /* Build the table of links for this group */
        if (H5G__dense_build_table(f, linfo, idx_type, order, &ltable) < 0)
            HGOTO_ERROR(H5E_SYM, H5E_CANTGET, FAIL, "error building table of links");

        /* Iterate over links in table */
        if ((ret_value = H5G__link_iterate_table(&ltable, skip, last_lnk, op, op_data)) < 0)
            HERROR(H5E_SYM, H5E_CANTNEXT, "iteration operator failed");
    } /* end else */

done:
    /* Release resources */
    if (fheap && H5HF_close(fheap) < 0)
        HDONE_ERROR(H5E_SYM, H5E_CLOSEERROR, FAIL, "can't close fractal heap");
    if (bt2 && H5B2_close(bt2) < 0)
        HDONE_ERROR(H5E_SYM, H5E_CLOSEERROR, FAIL, "can't close v2 B-tree for index");
    if (ltable.lnks && H5G__link_release_table(&ltable) < 0)
        HDONE_ERROR(H5E_SYM, H5E_CANTFREE, FAIL, "unable to release link table");

    FUNC_LEAVE_NOAPI(ret_value)
} /* end H5G__dense_iterate() */

/*-------------------------------------------------------------------------
 * Function:	H5G__dense_get_name_by_idx_fh_cb
 *
 * Purpose:	Callback for fractal heap operator, to retrieve name according
 *              to an index
 *
 * Return:	SUCCEED/FAIL
 *
 *-------------------------------------------------------------------------
 */
static herr_t
H5G__dense_get_name_by_idx_fh_cb(const void *obj, size_t obj_len, void *_udata)
{
    H5G_fh_ud_gnbi_t *udata = (H5G_fh_ud_gnbi_t *)_udata; /* User data for fractal heap 'op' callback */
    H5O_link_t       *lnk;                                /* Pointer to link created from heap object */
    herr_t            ret_value = SUCCEED;                /* Return value */

    FUNC_ENTER_PACKAGE

    /* Decode link information */
    if (NULL == (lnk = (H5O_link_t *)H5O_msg_decode(udata->f, NULL, H5O_LINK_ID, obj_len,
                                                    (const unsigned char *)obj)))
        HGOTO_ERROR(H5E_SYM, H5E_CANTDECODE, FAIL, "can't decode link");

    /* Get the length of the name */
    udata->name_len = strlen(lnk->name);

    /* Copy the name into the user's buffer, if given */
    if (udata->name) {
        strncpy(udata->name, lnk->name, MIN((udata->name_len + 1), udata->name_size));
        if (udata->name_len >= udata->name_size)
            udata->name[udata->name_size - 1] = '\0';
    } /* end if */

    /* Release the space allocated for the link */
    H5O_msg_free(H5O_LINK_ID, lnk);

done:
    FUNC_LEAVE_NOAPI(ret_value)
} /* end H5G__dense_get_name_by_idx_fh_cb() */

/*-------------------------------------------------------------------------
 * Function:	H5G__dense_get_name_by_idx_bt2_cb
 *
 * Purpose:	v2 B-tree callback for dense link storage 'get name by idx' call
 *
 * Return:	Non-negative on success/Negative on failure
 *
 *-------------------------------------------------------------------------
 */
static herr_t
H5G__dense_get_name_by_idx_bt2_cb(const void *_record, void *_bt2_udata)
{
    const H5G_dense_bt2_name_rec_t *record    = (const H5G_dense_bt2_name_rec_t *)_record;
    H5G_bt2_ud_gnbi_t              *bt2_udata = (H5G_bt2_ud_gnbi_t *)_bt2_udata; /* User data for callback */
    H5G_fh_ud_gnbi_t                fh_udata;            /* User data for fractal heap 'op' callback */
    herr_t                          ret_value = SUCCEED; /* Return value */

    FUNC_ENTER_PACKAGE

    /* Prepare user data for callback */
    /* down */
    fh_udata.f         = bt2_udata->f;
    fh_udata.name      = bt2_udata->name;
    fh_udata.name_size = bt2_udata->name_size;

    /* Call fractal heap 'op' routine, to perform user callback */
    if (H5HF_op(bt2_udata->fheap, record->id, H5G__dense_get_name_by_idx_fh_cb, &fh_udata) < 0)
        HGOTO_ERROR(H5E_SYM, H5E_CANTOPERATE, FAIL, "link found callback failed");

    /* Set the name's full length to return */
    bt2_udata->name_len = fh_udata.name_len;

done:
    FUNC_LEAVE_NOAPI(ret_value)
} /* end H5G__dense_get_name_by_idx_bt2_cb() */

/*-------------------------------------------------------------------------
 * Function:	H5G__dense_get_name_by_idx
 *
 * Purpose:     Returns the name of objects in the group by giving index.
 *
 * Return:	Non-negative on success/Negative on failure
 *
 *-------------------------------------------------------------------------
 */
herr_t
H5G__dense_get_name_by_idx(H5F_t *f, H5O_linfo_t *linfo, H5_index_t idx_type, H5_iter_order_t order,
                           hsize_t n, char *name, size_t name_size, size_t *name_len)
{
    H5HF_t          *fheap  = NULL;       /* Fractal heap handle */
    H5G_link_table_t ltable = {0, NULL};  /* Table of links */
    H5B2_t          *bt2    = NULL;       /* v2 B-tree handle for index */
    haddr_t          bt2_addr;            /* Address of v2 B-tree to use for lookup */
    herr_t           ret_value = SUCCEED; /* Return value */

    FUNC_ENTER_PACKAGE

    /*
     * Check arguments.
     */
    assert(f);
    assert(linfo);

    /* Determine the address of the index to use */
    if (idx_type == H5_INDEX_NAME) {
        /* Since names are hashed, getting them in strictly increasing or
         * decreasing order requires building a table and sorting it.  If
         * the order is native, use the B-tree for names.
         */
        bt2_addr = HADDR_UNDEF;
    } /* end if */
    else {
        assert(idx_type == H5_INDEX_CRT_ORDER);

        /* This address may not be defined if creation order is tracked, but
         *      there's no index on it.  If there's no v2 B-tree that indexes
         *      the links and the order is native, use the B-tree for names.
         *      Otherwise, build a table.
         */
        bt2_addr = linfo->corder_bt2_addr;
    } /* end else */

    /* If the order is native and there's no B-tree for indexing the links,
     * use the B-tree for names instead of building a table to speed up the
     * process.
     */
    if (order == H5_ITER_NATIVE && !H5_addr_defined(bt2_addr)) {
        bt2_addr = linfo->name_bt2_addr;
        assert(H5_addr_defined(bt2_addr));
    } /* end if */

    /* If there is an index defined for the field, use it */
    if (H5_addr_defined(bt2_addr)) {
        H5G_bt2_ud_gnbi_t udata; /* User data for v2 B-tree callback */

        /* Open the fractal heap */
        if (NULL == (fheap = H5HF_open(f, linfo->fheap_addr)))
            HGOTO_ERROR(H5E_SYM, H5E_CANTOPENOBJ, FAIL, "unable to open fractal heap");

        /* Open the index v2 B-tree */
        if (NULL == (bt2 = H5B2_open(f, bt2_addr, NULL)))
            HGOTO_ERROR(H5E_SYM, H5E_CANTOPENOBJ, FAIL, "unable to open v2 B-tree for index");

        /* Set up the user data for the v2 B-tree 'record remove' callback */
        udata.f         = f;
        udata.fheap     = fheap;
        udata.name      = name;
        udata.name_size = name_size;

        /* Retrieve the name according to the v2 B-tree's index order */
        if (H5B2_index(bt2, order, n, H5G__dense_get_name_by_idx_bt2_cb, &udata) < 0)
            HGOTO_ERROR(H5E_SYM, H5E_CANTLIST, FAIL, "can't locate object in v2 B-tree");

        /* Set return value */
        *name_len = udata.name_len;
    }      /* end if */
    else { /* Otherwise, we need to build a table of the links and sort it */
        /* Build the table of links for this group */
        if (H5G__dense_build_table(f, linfo, idx_type, order, &ltable) < 0)
            HGOTO_ERROR(H5E_SYM, H5E_CANTGET, FAIL, "error building table of links");

        /* Check for going out of bounds */
        if (n >= ltable.nlinks)
            HGOTO_ERROR(H5E_ARGS, H5E_BADVALUE, FAIL, "index out of bound");

        /* Get the length of the name */
        *name_len = strlen(ltable.lnks[n].name);

        /* Copy the name into the user's buffer, if given */
        if (name) {
            strncpy(name, ltable.lnks[n].name, MIN((*name_len + 1), name_size));
            if (*name_len >= name_size)
                name[name_size - 1] = '\0';
        } /* end if */
    }     /* end else */

done:
    /* Release resources */
    if (fheap && H5HF_close(fheap) < 0)
        HDONE_ERROR(H5E_SYM, H5E_CLOSEERROR, FAIL, "can't close fractal heap");
    if (bt2 && H5B2_close(bt2) < 0)
        HDONE_ERROR(H5E_SYM, H5E_CLOSEERROR, FAIL, "can't close v2 B-tree for index");
    if (ltable.lnks && H5G__link_release_table(&ltable) < 0)
        HDONE_ERROR(H5E_SYM, H5E_CANTFREE, FAIL, "unable to release link table");

    FUNC_LEAVE_NOAPI(ret_value)
} /* end H5G__dense_get_name_by_idx() */

/*-------------------------------------------------------------------------
 * Function:	H5G__dense_remove_fh_cb
 *
 * Purpose:	Callback for fractal heap operator when removing links
 *
 * Return:	SUCCEED/FAIL
 *
 *-------------------------------------------------------------------------
 */
static herr_t
H5G__dense_remove_fh_cb(const void *obj, size_t obj_len, void *_udata)
{
    H5G_fh_ud_rm_t *udata     = (H5G_fh_ud_rm_t *)_udata; /* User data for fractal heap 'op' callback */
    H5O_link_t     *lnk       = NULL;                     /* Pointer to link created from heap object */
    H5B2_t         *bt2       = NULL;                     /* v2 B-tree handle for index */
    herr_t          ret_value = SUCCEED;                  /* Return value */

    FUNC_ENTER_PACKAGE

    /* Decode link information */
    if (NULL == (lnk = (H5O_link_t *)H5O_msg_decode(udata->f, NULL, H5O_LINK_ID, obj_len,
                                                    (const unsigned char *)obj)))
        HGOTO_ERROR(H5E_SYM, H5E_CANTDECODE, FAIL, "can't decode link");

    /* Check for removing the link from the creation order index */
    if (H5_addr_defined(udata->corder_bt2_addr)) {
        H5G_bt2_ud_common_t bt2_udata; /* Info for B-tree callbacks */

        /* Open the creation order index v2 B-tree */
        if (NULL == (bt2 = H5B2_open(udata->f, udata->corder_bt2_addr, NULL)))
            HGOTO_ERROR(H5E_SYM, H5E_CANTOPENOBJ, FAIL, "unable to open v2 B-tree for creation order index");

        /* Set up the user data for the v2 B-tree 'record remove' callback */
        assert(lnk->corder_valid);
        bt2_udata.corder = lnk->corder;

        /* Remove the record from the name index v2 B-tree */
        if (H5B2_remove(bt2, &bt2_udata, NULL, NULL) < 0)
            HGOTO_ERROR(H5E_SYM, H5E_CANTREMOVE, FAIL,
                        "unable to remove link from creation order index v2 B-tree");
    } /* end if */

    /* Replace open objects' names, if requested */
    if (udata->replace_names)
        if (H5G__link_name_replace(udata->f, udata->grp_full_path_r, lnk) < 0)
            HGOTO_ERROR(H5E_SYM, H5E_CANTRENAME, FAIL, "unable to rename open objects");

    /* Perform the deletion action on the link, if requested */
    /* (call message "delete" callback directly: *ick* - QAK) */
    if (H5O_link_delete(udata->f, NULL, lnk) < 0)
        HGOTO_ERROR(H5E_SYM, H5E_CANTDELETE, FAIL, "unable to delete link");

done:
    /* Release resources */
    if (bt2 && H5B2_close(bt2) < 0)
        HDONE_ERROR(H5E_SYM, H5E_CLOSEERROR, FAIL, "can't close v2 B-tree for creation order index");
    if (lnk)
        H5O_msg_free(H5O_LINK_ID, lnk);

    FUNC_LEAVE_NOAPI(ret_value)
} /* end H5G__dense_remove_fh_cb() */

/*-------------------------------------------------------------------------
 * Function:	H5G__dense_remove_bt2_cb
 *
 * Purpose:	v2 B-tree callback for dense link storage record removal
 *
 * Return:	Non-negative on success/Negative on failure
 *
 *-------------------------------------------------------------------------
 */
static herr_t
H5G__dense_remove_bt2_cb(const void *_record, void *_bt2_udata)
{
    const H5G_dense_bt2_name_rec_t *record    = (const H5G_dense_bt2_name_rec_t *)_record;
    H5G_bt2_ud_rm_t                *bt2_udata = (H5G_bt2_ud_rm_t *)_bt2_udata; /* User data for callback */
    H5G_fh_ud_rm_t                  fh_udata;            /* User data for fractal heap 'op' callback */
    herr_t                          ret_value = SUCCEED; /* Return value */

    FUNC_ENTER_PACKAGE

    /* Set up the user data for fractal heap 'op' callback */
    fh_udata.f               = bt2_udata->common.f;
    fh_udata.corder_bt2_addr = bt2_udata->corder_bt2_addr;
    fh_udata.grp_full_path_r = bt2_udata->grp_full_path_r;
    fh_udata.replace_names   = bt2_udata->replace_names;

    /* Call fractal heap 'op' routine, to perform user callback */
    if (H5HF_op(bt2_udata->common.fheap, record->id, H5G__dense_remove_fh_cb, &fh_udata) < 0)
        HGOTO_ERROR(H5E_SYM, H5E_CANTOPERATE, FAIL, "link removal callback failed");

    /* Remove record from fractal heap, if requested */
    if (bt2_udata->rem_from_fheap)
        if (H5HF_remove(bt2_udata->common.fheap, record->id) < 0)
            HGOTO_ERROR(H5E_SYM, H5E_CANTREMOVE, FAIL, "unable to remove link from fractal heap");

done:
    FUNC_LEAVE_NOAPI(ret_value)
} /* end H5G__dense_remove_bt2_cb() */

/*-------------------------------------------------------------------------
 * Function:	H5G__dense_remove
 *
 * Purpose:	Remove a link from the dense storage of a group
 *
 * Return:	Non-negative on success/Negative on failure
 *
 *-------------------------------------------------------------------------
 */
herr_t
H5G__dense_remove(H5F_t *f, const H5O_linfo_t *linfo, H5RS_str_t *grp_full_path_r, const char *name)
{
    H5HF_t         *fheap = NULL;        /* Fractal heap handle */
    H5G_bt2_ud_rm_t udata;               /* User data for v2 B-tree record removal */
    H5B2_t         *bt2       = NULL;    /* v2 B-tree handle for index */
    herr_t          ret_value = SUCCEED; /* Return value */

    FUNC_ENTER_PACKAGE

    /*
     * Check arguments.
     */
    assert(f);
    assert(linfo);
    assert(name && *name);

    /* Open the fractal heap */
    if (NULL == (fheap = H5HF_open(f, linfo->fheap_addr)))
        HGOTO_ERROR(H5E_SYM, H5E_CANTOPENOBJ, FAIL, "unable to open fractal heap");

    /* Open the name index v2 B-tree */
    if (NULL == (bt2 = H5B2_open(f, linfo->name_bt2_addr, NULL)))
        HGOTO_ERROR(H5E_SYM, H5E_CANTOPENOBJ, FAIL, "unable to open v2 B-tree for name index");

    /* Set up the user data for the v2 B-tree 'record remove' callback */
    udata.common.f             = f;
    udata.common.fheap         = fheap;
    udata.common.name          = name;
    udata.common.name_hash     = H5_checksum_lookup3(name, strlen(name), 0);
    udata.common.found_op      = NULL;
    udata.common.found_op_data = NULL;
    udata.rem_from_fheap       = true;
    udata.corder_bt2_addr      = linfo->corder_bt2_addr;
    udata.grp_full_path_r      = grp_full_path_r;
    udata.replace_names        = true;

    /* Remove the record from the name index v2 B-tree */
    if (H5B2_remove(bt2, &udata, H5G__dense_remove_bt2_cb, &udata) < 0)
        HGOTO_ERROR(H5E_SYM, H5E_CANTREMOVE, FAIL, "unable to remove link from name index v2 B-tree");

done:
    /* Release resources */
    if (fheap && H5HF_close(fheap) < 0)
        HDONE_ERROR(H5E_SYM, H5E_CLOSEERROR, FAIL, "can't close fractal heap");
    if (bt2 && H5B2_close(bt2) < 0)
        HDONE_ERROR(H5E_SYM, H5E_CLOSEERROR, FAIL, "can't close v2 B-tree for name index");

    FUNC_LEAVE_NOAPI(ret_value)
} /* end H5G__dense_remove() */

/*-------------------------------------------------------------------------
 * Function:	H5G__dense_remove_by_idx_fh_cb
 *
 * Purpose:	Callback for fractal heap operator when removing links by index
 *
 * Return:	SUCCEED/FAIL
 *
 *-------------------------------------------------------------------------
 */
static herr_t
H5G__dense_remove_by_idx_fh_cb(const void *obj, size_t obj_len, void *_udata)
{
    H5G_fh_ud_rmbi_t *udata     = (H5G_fh_ud_rmbi_t *)_udata; /* User data for fractal heap 'op' callback */
    herr_t            ret_value = SUCCEED;                    /* Return value */

    FUNC_ENTER_PACKAGE

    /* Decode link information */
    if (NULL == (udata->lnk = (H5O_link_t *)H5O_msg_decode(udata->f, NULL, H5O_LINK_ID, obj_len,
                                                           (const unsigned char *)obj)))
        HGOTO_ERROR(H5E_SYM, H5E_CANTDECODE, H5_ITER_ERROR, "can't decode link");

    /* Can't operate on link here because the fractal heap block is locked */

done:
    FUNC_LEAVE_NOAPI(ret_value)
} /* end H5G__dense_remove_by_idx_fh_cb() */

/*-------------------------------------------------------------------------
 * Function:	H5G__dense_remove_by_idx_bt2_cb
 *
 * Purpose:	v2 B-tree callback for dense link storage record removal by index
 *
 * Return:	Non-negative on success/Negative on failure
 *
 *-------------------------------------------------------------------------
 */
static herr_t
H5G__dense_remove_by_idx_bt2_cb(const void *_record, void *_bt2_udata)
{
    H5G_bt2_ud_rmbi_t *bt2_udata = (H5G_bt2_ud_rmbi_t *)_bt2_udata; /* User data for callback */
    H5G_fh_ud_rmbi_t   fh_udata;            /* User data for fractal heap 'op' callback */
    H5B2_t            *bt2 = NULL;          /* v2 B-tree handle for index */
    const uint8_t     *heap_id;             /* Heap ID for link */
    herr_t             ret_value = SUCCEED; /* Return value */

    FUNC_ENTER_PACKAGE

    /* Determine the index being used */
    if (bt2_udata->idx_type == H5_INDEX_NAME) {
        const H5G_dense_bt2_name_rec_t *record = (const H5G_dense_bt2_name_rec_t *)_record;

        /* Set the heap ID to operate on */
        heap_id = record->id;
    } /* end if */
    else {
        const H5G_dense_bt2_corder_rec_t *record = (const H5G_dense_bt2_corder_rec_t *)_record;

        assert(bt2_udata->idx_type == H5_INDEX_CRT_ORDER);

        /* Set the heap ID to operate on */
        heap_id = record->id;
    } /* end else */

    /* Set up the user data for fractal heap 'op' callback */
    fh_udata.f   = bt2_udata->f;
    fh_udata.lnk = NULL;

    /* Call fractal heap 'op' routine, to perform user callback */
    if (H5HF_op(bt2_udata->fheap, heap_id, H5G__dense_remove_by_idx_fh_cb, &fh_udata) < 0)
        HGOTO_ERROR(H5E_SYM, H5E_CANTOPERATE, FAIL, "link removal callback failed");
    assert(fh_udata.lnk);

    /* Check for removing the link from the "other" index (creation order, when name used and vice versa) */
    if (H5_addr_defined(bt2_udata->other_bt2_addr)) {
        H5G_bt2_ud_common_t other_bt2_udata; /* Info for B-tree callbacks */

        /* Determine the index being used */
        if (bt2_udata->idx_type == H5_INDEX_NAME) {
            /* Set up the user data for the v2 B-tree 'record remove' callback */
            other_bt2_udata.corder = fh_udata.lnk->corder;
        } /* end if */
        else {
            assert(bt2_udata->idx_type == H5_INDEX_CRT_ORDER);

            /* Set up the user data for the v2 B-tree 'record remove' callback */
            other_bt2_udata.f     = bt2_udata->f;
            other_bt2_udata.fheap = bt2_udata->fheap;
            other_bt2_udata.name  = fh_udata.lnk->name;
            other_bt2_udata.name_hash =
                H5_checksum_lookup3(fh_udata.lnk->name, strlen(fh_udata.lnk->name), 0);
            other_bt2_udata.found_op      = NULL;
            other_bt2_udata.found_op_data = NULL;
        } /* end else */

        /* Open the index v2 B-tree */
        if (NULL == (bt2 = H5B2_open(bt2_udata->f, bt2_udata->other_bt2_addr, NULL)))
            HGOTO_ERROR(H5E_SYM, H5E_CANTOPENOBJ, FAIL, "unable to open v2 B-tree for 'other' index");

        /* Set the common information for the v2 B-tree remove operation */

        /* Remove the record from the name index v2 B-tree */
        if (H5B2_remove(bt2, &other_bt2_udata, NULL, NULL) < 0)
            HGOTO_ERROR(H5E_SYM, H5E_CANTREMOVE, H5_ITER_ERROR,
                        "unable to remove link from 'other' index v2 B-tree");
    } /* end if */

    /* Replace open objects' names */
    if (H5G__link_name_replace(bt2_udata->f, bt2_udata->grp_full_path_r, fh_udata.lnk) < 0)
        HGOTO_ERROR(H5E_SYM, H5E_CANTRENAME, FAIL, "unable to rename open objects");

    /* Perform the deletion action on the link */
    /* (call link message "delete" callback directly: *ick* - QAK) */
    if (H5O_link_delete(bt2_udata->f, NULL, fh_udata.lnk) < 0)
        HGOTO_ERROR(H5E_SYM, H5E_CANTDELETE, FAIL, "unable to delete link");

    /* Release the space allocated for the link */
    H5O_msg_free(H5O_LINK_ID, fh_udata.lnk);

    /* Remove record from fractal heap */
    if (H5HF_remove(bt2_udata->fheap, heap_id) < 0)
        HGOTO_ERROR(H5E_SYM, H5E_CANTREMOVE, FAIL, "unable to remove link from fractal heap");

done:
    /* Release resources */
    if (bt2 && H5B2_close(bt2) < 0)
        HDONE_ERROR(H5E_SYM, H5E_CLOSEERROR, FAIL, "can't close v2 B-tree for 'other' index");

    FUNC_LEAVE_NOAPI(ret_value)
} /* end H5G__dense_remove_by_idx_bt2_cb() */

/*-------------------------------------------------------------------------
 * Function:	H5G__dense_remove_by_idx
 *
 * Purpose:	Remove a link from the dense storage of a group, according to
 *              to the offset in an indexed order
 *
 * Return:	Non-negative on success/Negative on failure
 *
 *-------------------------------------------------------------------------
 */
herr_t
H5G__dense_remove_by_idx(H5F_t *f, const H5O_linfo_t *linfo, H5RS_str_t *grp_full_path_r, H5_index_t idx_type,
                         H5_iter_order_t order, hsize_t n)
{
    H5HF_t          *fheap  = NULL;       /* Fractal heap handle */
    H5G_link_table_t ltable = {0, NULL};  /* Table of links */
    H5B2_t          *bt2    = NULL;       /* v2 B-tree handle for index */
    haddr_t          bt2_addr;            /* Address of v2 B-tree to use for lookup */
    herr_t           ret_value = SUCCEED; /* Return value */

    FUNC_ENTER_PACKAGE

    /*
     * Check arguments.
     */
    assert(f);
    assert(linfo);

    /* Determine the address of the index to use */
    if (idx_type == H5_INDEX_NAME) {
        /* Since names are hashed, getting them in strictly increasing or
         * decreasing order requires building a table and sorting it.  If
         * the order is native, use the B-tree for names.
         */
        bt2_addr = HADDR_UNDEF;
    } /* end if */
    else {
        assert(idx_type == H5_INDEX_CRT_ORDER);

        /* This address may not be defined if creation order is tracked, but
         *      there's no index on it.  If there's no v2 B-tree that indexes
         *      the links and the order is native, use the B-tree for names.
         *      Otherwise, build a table.
         */
        bt2_addr = linfo->corder_bt2_addr;
    } /* end else */

    /* If the order is native and there's no B-tree for indexing the links,
     * use the B-tree for names instead of building a table to speed up the
     * process.
     */
    if (order == H5_ITER_NATIVE && !H5_addr_defined(bt2_addr)) {
        bt2_addr = linfo->name_bt2_addr;
        assert(H5_addr_defined(bt2_addr));
    } /* end if */

    /* If there is an index defined for the field, use it */
    if (H5_addr_defined(bt2_addr)) {
        H5G_bt2_ud_rmbi_t udata; /* User data for v2 B-tree record removal */

        /* Open the fractal heap */
        if (NULL == (fheap = H5HF_open(f, linfo->fheap_addr)))
            HGOTO_ERROR(H5E_SYM, H5E_CANTOPENOBJ, FAIL, "unable to open fractal heap");

        /* Open the index v2 B-tree */
        if (NULL == (bt2 = H5B2_open(f, bt2_addr, NULL)))
            HGOTO_ERROR(H5E_SYM, H5E_CANTOPENOBJ, FAIL, "unable to open v2 B-tree for index");

        /* Set up the user data for the v2 B-tree 'remove by index' callback */
        udata.f               = f;
        udata.fheap           = fheap;
        udata.idx_type        = idx_type;
        udata.other_bt2_addr  = idx_type == H5_INDEX_NAME ? linfo->corder_bt2_addr : linfo->name_bt2_addr;
        udata.grp_full_path_r = grp_full_path_r;

        /* Remove the record from the name index v2 B-tree */
        if (H5B2_remove_by_idx(bt2, order, n, H5G__dense_remove_by_idx_bt2_cb, &udata) < 0)
            HGOTO_ERROR(H5E_SYM, H5E_CANTREMOVE, FAIL, "unable to remove link from indexed v2 B-tree");
    }      /* end if */
    else { /* Otherwise, we need to build a table of the links and sort it */
        /* Build the table of links for this group */
        if (H5G__dense_build_table(f, linfo, idx_type, order, &ltable) < 0)
            HGOTO_ERROR(H5E_SYM, H5E_CANTGET, FAIL, "error building table of links");

        /* Check for going out of bounds */
        if (n >= ltable.nlinks)
            HGOTO_ERROR(H5E_ARGS, H5E_BADVALUE, FAIL, "index out of bound");

        /* Remove the appropriate link from the dense storage */
        if (H5G__dense_remove(f, linfo, grp_full_path_r, ltable.lnks[n].name) < 0)
            HGOTO_ERROR(H5E_SYM, H5E_CANTREMOVE, FAIL, "unable to remove link from dense storage");
    } /* end else */

done:
    /* Release resources */
    if (fheap && H5HF_close(fheap) < 0)
        HDONE_ERROR(H5E_SYM, H5E_CLOSEERROR, FAIL, "can't close fractal heap");
    if (bt2 && H5B2_close(bt2) < 0)
        HDONE_ERROR(H5E_SYM, H5E_CLOSEERROR, FAIL, "can't close v2 B-tree for index");
    if (ltable.lnks && H5G__link_release_table(&ltable) < 0)
        HDONE_ERROR(H5E_SYM, H5E_CANTFREE, FAIL, "unable to release link table");

    FUNC_LEAVE_NOAPI(ret_value)
} /* end H5G__dense_remove_by_idx() */

/*-------------------------------------------------------------------------
 * Function:	H5G__dense_delete
 *
 * Purpose:	Delete the dense storage for a group
 *
 * Return:	Non-negative on success/Negative on failure
 *
 *-------------------------------------------------------------------------
 */
herr_t
H5G__dense_delete(H5F_t *f, H5O_linfo_t *linfo, bool adj_link)
{
    herr_t ret_value = SUCCEED; /* Return value */

    FUNC_ENTER_PACKAGE

    /*
     * Check arguments.
     */
    assert(f);
    assert(linfo);

    /* Check if we are to adjust the ref. count for all the links */
    /* (we adjust the ref. count when deleting a group and we _don't_ adjust
     *  the ref. count when transitioning back to compact storage)
     */
    if (adj_link) {
        H5HF_t         *fheap = NULL; /* Fractal heap handle */
        H5G_bt2_ud_rm_t udata;        /* User data for v2 B-tree record removal */

        /* Open the fractal heap */
        if (NULL == (fheap = H5HF_open(f, linfo->fheap_addr)))
            HGOTO_ERROR(H5E_SYM, H5E_CANTOPENOBJ, FAIL, "unable to open fractal heap");

        /* Set up the user data for the v2 B-tree 'record remove' callback */
        udata.common.f             = f;
        udata.common.fheap         = fheap;
        udata.common.name          = NULL;
        udata.common.name_hash     = 0;
        udata.common.found_op      = NULL;
        udata.common.found_op_data = NULL;
        udata.rem_from_fheap       = false; /* handled in "bulk" below by deleting entire heap */
        udata.corder_bt2_addr      = linfo->corder_bt2_addr;
        udata.grp_full_path_r      = NULL;
        udata.replace_names        = false;

        /* Delete the name index, adjusting the ref. count on links removed */
        if (H5B2_delete(f, linfo->name_bt2_addr, NULL, H5G__dense_remove_bt2_cb, &udata) < 0)
            HGOTO_ERROR(H5E_SYM, H5E_CANTDELETE, FAIL, "unable to delete v2 B-tree for name index");

        /* Close the fractal heap */
        if (H5HF_close(fheap) < 0)
            HGOTO_ERROR(H5E_SYM, H5E_CLOSEERROR, FAIL, "can't close fractal heap");
    } /* end if */
    else {
        /* Delete the name index, without adjusting the ref. count on the links  */
        if (H5B2_delete(f, linfo->name_bt2_addr, NULL, NULL, NULL) < 0)
            HGOTO_ERROR(H5E_SYM, H5E_CANTDELETE, FAIL, "unable to delete v2 B-tree for name index");
    } /* end else */
    linfo->name_bt2_addr = HADDR_UNDEF;

    /* Check if we should delete the creation order index v2 B-tree */
    if (linfo->index_corder) {
        /* Delete the creation order index, without adjusting the ref. count on the links  */
        assert(H5_addr_defined(linfo->corder_bt2_addr));
        if (H5B2_delete(f, linfo->corder_bt2_addr, NULL, NULL, NULL) < 0)
            HGOTO_ERROR(H5E_SYM, H5E_CANTDELETE, FAIL, "unable to delete v2 B-tree for creation order index");
        linfo->corder_bt2_addr = HADDR_UNDEF;
    } /* end if */
    else
        assert(!H5_addr_defined(linfo->corder_bt2_addr));

    /* Delete the fractal heap */
    if (H5HF_delete(f, linfo->fheap_addr) < 0)
        HGOTO_ERROR(H5E_SYM, H5E_CANTDELETE, FAIL, "unable to delete fractal heap");
    linfo->fheap_addr = HADDR_UNDEF;

done:
    FUNC_LEAVE_NOAPI(ret_value)
} /* end H5G__dense_delete() */<|MERGE_RESOLUTION|>--- conflicted
+++ resolved
@@ -363,11 +363,7 @@
     assert(lnk);
 
     /* Find out the size of buffer needed for serialized link */
-<<<<<<< HEAD
-    if ((link_size = H5O_msg_raw_size(f, H5O_LINK_ID, FALSE, lnk)) == 0)
-=======
     if ((link_size = H5O_msg_raw_size(f, H5O_LINK_ID, false, lnk)) == 0)
->>>>>>> 07347cc5
         HGOTO_ERROR(H5E_SYM, H5E_CANTGETSIZE, FAIL, "can't get link size");
 
     /* Wrap the local buffer for serialized link */
@@ -379,11 +375,7 @@
         HGOTO_ERROR(H5E_SYM, H5E_NOSPACE, FAIL, "can't get actual buffer");
 
     /* Create serialized form of link */
-<<<<<<< HEAD
-    if (H5O_msg_encode(f, H5O_LINK_ID, FALSE, (unsigned char *)link_ptr, lnk) < 0)
-=======
     if (H5O_msg_encode(f, H5O_LINK_ID, false, (unsigned char *)link_ptr, lnk) < 0)
->>>>>>> 07347cc5
         HGOTO_ERROR(H5E_SYM, H5E_CANTENCODE, FAIL, "can't encode link");
 
     /* Open the fractal heap */
