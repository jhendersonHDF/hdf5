/* * * * * * * * * * * * * * * * * * * * * * * * * * * * * * * * * * * * * * *
 * Copyright by The HDF Group.                                               *
 * All rights reserved.                                                      *
 *                                                                           *
 * This file is part of HDF5.  The full HDF5 copyright notice, including     *
 * terms governing use, modification, and redistribution, is contained in    *
 * the COPYING file, which can be found at the root of the source code       *
 * distribution tree, or in https://www.hdfgroup.org/licenses.               *
 * If you do not have access to either file, you may request a copy from     *
 * help@hdfgroup.org.                                                        *
 * * * * * * * * * * * * * * * * * * * * * * * * * * * * * * * * * * * * * * */

/*-------------------------------------------------------------------------
 *
 * Created:	    H5Gnode.c
 *
 * Purpose:     Functions for handling symbol table nodes.  A
 *              symbol table node is a small collection of symbol
 *              table entries.	A B-tree usually points to the
 *              symbol table nodes for any given symbol table.
 *
 *-------------------------------------------------------------------------
 */

/****************/
/* Module Setup */
/****************/

#include "H5Gmodule.h" /* This source code file is part of the H5G module */

/***********/
/* Headers */
/***********/
#include "H5private.h"   /* Generic Functions        */
#include "H5ACprivate.h" /* Metadata cache           */
#include "H5Eprivate.h"  /* Error handling           */
#include "H5Fprivate.h"  /* File access              */
#include "H5FLprivate.h" /* Free Lists               */
#include "H5Gpkg.h"      /* Groups                   */
#include "H5HLprivate.h" /* Local Heaps              */
#include "H5MFprivate.h" /* File memory management   */
#include "H5MMprivate.h" /* Memory management        */
#include "H5Ppublic.h"   /* Property Lists           */

/****************/
/* Local Macros */
/****************/

/******************/
/* Local Typedefs */
/******************/

/*
 * Each key field of the B-link tree that points to symbol table
 * nodes consists of this structure...
 */
typedef struct H5G_node_key_t {
    size_t offset; /*offset into heap for name          */
} H5G_node_key_t;

/********************/
/* Package Typedefs */
/********************/

/********************/
/* Local Prototypes */
/********************/

/* B-tree callbacks */
static H5UC_t   *H5G__node_get_shared(const H5F_t *f, const void *_udata);
static herr_t    H5G__node_create(H5F_t *f, H5B_ins_t op, void *_lt_key, void *_udata, void *_rt_key,
                                  haddr_t *addr_p /*out*/);
static int       H5G__node_cmp2(void *_lt_key, void *_udata, void *_rt_key);
static int       H5G__node_cmp3(void *_lt_key, void *_udata, void *_rt_key);
static herr_t    H5G__node_found(H5F_t *f, haddr_t addr, const void *_lt_key, bool *found, void *_udata);
static H5B_ins_t H5G__node_insert(H5F_t *f, haddr_t addr, void *_lt_key, bool *lt_key_changed, void *_md_key,
                                  void *_udata, void *_rt_key, bool *rt_key_changed,
                                  haddr_t *new_node_p /*out*/);
static H5B_ins_t H5G__node_remove(H5F_t *f, haddr_t addr, void *lt_key, bool *lt_key_changed, void *udata,
                                  void *rt_key, bool *rt_key_changed);
static herr_t    H5G__node_decode_key(const H5B_shared_t *shared, const uint8_t *raw, void *_key);
static herr_t    H5G__node_encode_key(const H5B_shared_t *shared, uint8_t *raw, const void *_key);
static herr_t H5G__node_debug_key(FILE *stream, int indent, int fwidth, const void *key, const void *udata);

/*********************/
/* Package Variables */
/*********************/

/* H5G inherits B-tree like properties from H5B */
H5B_class_t H5B_SNODE[1] = {{
    H5B_SNODE_ID,           /*id            */
    sizeof(H5G_node_key_t), /*sizeof_nkey   */
    H5G__node_get_shared,   /*get_shared    */
    H5G__node_create,       /*new           */
    H5G__node_cmp2,         /*cmp2          */
    H5G__node_cmp3,         /*cmp3          */
    H5G__node_found,        /*found         */
    H5G__node_insert,       /*insert        */
    true,                   /*follow min branch?    */
    true,                   /*follow max branch?    */
    H5B_RIGHT,              /*critical key  */
    H5G__node_remove,       /*remove        */
    H5G__node_decode_key,   /*decode        */
    H5G__node_encode_key,   /*encode        */
    H5G__node_debug_key     /*debug         */
}};

/* Declare a free list to manage the H5G_node_t struct */
H5FL_DEFINE(H5G_node_t);

/* Declare a free list to manage sequences of H5G_entry_t's */
H5FL_SEQ_DEFINE(H5G_entry_t);

/*****************************/
/* Library Private Variables */
/*****************************/

/*******************/
/* Local Variables */
/*******************/

/*-------------------------------------------------------------------------
 * Function:    H5G__node_get_shared
 *
 * Purpose:     Returns the shared B-tree info for the specified UDATA.
 *
 * Return:      Success:    Pointer to the raw B-tree page for this file's groups
 *
 *              Failure:	Can't fail
 *
 *-------------------------------------------------------------------------
 */
static H5UC_t *
H5G__node_get_shared(const H5F_t *f, const void H5_ATTR_UNUSED *_udata)
{
    FUNC_ENTER_PACKAGE_NOERR

    assert(f);

    /* Return the pointer to the ref-count object */
    FUNC_LEAVE_NOAPI(H5F_GRP_BTREE_SHARED(f))
} /* end H5G__node_get_shared() */

/*-------------------------------------------------------------------------
 * Function:    H5G__node_decode_key
 *
 * Purpose:     Decodes a raw key into a native key.
 *
 * Return:      Non-negative on success/Negative on failure
 *
 *-------------------------------------------------------------------------
 */
static herr_t
H5G__node_decode_key(const H5B_shared_t *shared, const uint8_t *raw, void *_key)
{
    H5G_node_key_t *key = (H5G_node_key_t *)_key;

    FUNC_ENTER_PACKAGE_NOERR

    assert(shared);
    assert(raw);
    assert(key);

    H5_DECODE_LENGTH_LEN(raw, key->offset, shared->sizeof_len);

    FUNC_LEAVE_NOAPI(SUCCEED)
} /* end H5G__node_decode_key() */

/*-------------------------------------------------------------------------
 * Function:	H5G__node_encode_key
 *
 * Purpose:     Encodes a native key into a raw key.
 *
 * Return:      Non-negative on success/Negative on failure
 *
 *-------------------------------------------------------------------------
 */
static herr_t
H5G__node_encode_key(const H5B_shared_t *shared, uint8_t *raw, const void *_key)
{
    const H5G_node_key_t *key = (const H5G_node_key_t *)_key;

    FUNC_ENTER_PACKAGE_NOERR

    assert(shared);
    assert(raw);
    assert(key);

    H5_ENCODE_LENGTH_LEN(raw, key->offset, shared->sizeof_len);

    FUNC_LEAVE_NOAPI(SUCCEED)
} /* end H5G__node_encode_key() */

/*-------------------------------------------------------------------------
 * Function:    H5G__node_debug_key
 *
 * Purpose:     Prints a key.
 *
 * Return:      Non-negative on success/Negative on failure
 *
 *-------------------------------------------------------------------------
 */
static herr_t
H5G__node_debug_key(FILE *stream, int indent, int fwidth, const void *_key, const void *_udata)
{
    const H5G_node_key_t  *key   = (const H5G_node_key_t *)_key;
    const H5G_bt_common_t *udata = (const H5G_bt_common_t *)_udata;

    FUNC_ENTER_PACKAGE_NOERR

    assert(key);

    fprintf(stream, "%*s%-*s %u\n", indent, "", fwidth, "Heap offset:", (unsigned)key->offset);

    if (udata->heap) {
        const char *s;

        fprintf(stream, "%*s%-*s ", indent, "", fwidth, "Name:");

        if ((s = (const char *)H5HL_offset_into(udata->heap, key->offset)) != NULL)
            fprintf(stream, "%s\n", s);
    } /* end if */
    else
        fprintf(stream, "%*s%-*s ", indent, "", fwidth, "Cannot get name; heap address not specified\n");

    FUNC_LEAVE_NOAPI(SUCCEED)
} /* end H5G__node_debug_key() */

/*-------------------------------------------------------------------------
 * Function:	H5G__node_free
 *
 * Purpose:     Destroy a symbol table node in memory.
 *
 * Return:      Non-negative on success/Negative on failure
 *
 *-------------------------------------------------------------------------
 */
herr_t
H5G__node_free(H5G_node_t *sym)
{
    FUNC_ENTER_PACKAGE_NOERR

    /*
     * Check arguments.
     */
    assert(sym);

    /* Verify that node is clean */
<<<<<<< HEAD
    assert(sym->cache_info.is_dirty == FALSE);
=======
    assert(sym->cache_info.is_dirty == false);
>>>>>>> 07347cc5

    if (sym->entry)
        sym->entry = H5FL_SEQ_FREE(H5G_entry_t, sym->entry);
    sym = H5FL_FREE(H5G_node_t, sym);

    FUNC_LEAVE_NOAPI(SUCCEED)
} /* end H5G__node_free() */

/*-------------------------------------------------------------------------
 * Function:	H5G__node_create
 *
 * Purpose:	Creates a new empty symbol table node.	This function is
 *          called by the B-tree insert function for an empty tree.	 It
 *          is also called internally to split a symbol node with LT_KEY
 *          and RT_KEY null pointers.
 *
 * Return:  Success:    Non-negative.   The address of symbol table
 *                      node is returned through the ADDR_P argument.
 *
 *          Failure:    Negative
 *
 *-------------------------------------------------------------------------
 */
static herr_t
H5G__node_create(H5F_t *f, H5B_ins_t H5_ATTR_UNUSED op, void *_lt_key, void H5_ATTR_UNUSED *_udata,
                 void *_rt_key, haddr_t *addr_p /*out*/)
{
    H5G_node_key_t *lt_key    = (H5G_node_key_t *)_lt_key;
    H5G_node_key_t *rt_key    = (H5G_node_key_t *)_rt_key;
    H5G_node_t     *sym       = NULL;
    herr_t          ret_value = SUCCEED; /* Return value */

    FUNC_ENTER_PACKAGE

    /*
     * Check arguments.
     */
    assert(f);
    assert(H5B_INS_FIRST == op);

    if (NULL == (sym = H5FL_CALLOC(H5G_node_t)))
        HGOTO_ERROR(H5E_RESOURCE, H5E_NOSPACE, FAIL, "memory allocation failed");
    sym->node_size = H5G_NODE_SIZE(f);
    if (HADDR_UNDEF == (*addr_p = H5MF_alloc(f, H5FD_MEM_BTREE, (hsize_t)sym->node_size)))
        HGOTO_ERROR(H5E_SYM, H5E_CANTINIT, FAIL, "unable to allocate file space");
    if (NULL == (sym->entry = H5FL_SEQ_CALLOC(H5G_entry_t, (size_t)(2 * H5F_SYM_LEAF_K(f)))))
        HGOTO_ERROR(H5E_SYM, H5E_CANTALLOC, FAIL, "memory allocation failed");

    if (H5AC_insert_entry(f, H5AC_SNODE, *addr_p, sym, H5AC__NO_FLAGS_SET) < 0)
        HGOTO_ERROR(H5E_SYM, H5E_CANTINIT, FAIL, "unable to cache symbol table leaf node");
    /*
     * The left and right symbols in an empty tree are both the
     * empty string stored at offset zero by the H5G functions. This
     * allows the comparison functions to work correctly without knowing
     * that there are no symbols.
     */
    if (lt_key)
        lt_key->offset = 0;
    if (rt_key)
        rt_key->offset = 0;

done:
    if (ret_value < 0) {
        if (sym != NULL) {
            if (sym->entry != NULL)
                sym->entry = H5FL_SEQ_FREE(H5G_entry_t, sym->entry);
            sym = H5FL_FREE(H5G_node_t, sym);
        } /* end if */
    }     /* end if */

    FUNC_LEAVE_NOAPI(ret_value)
} /* end H5G__node_create() */

/*-------------------------------------------------------------------------
 * Function:	H5G__node_cmp2
 *
 * Purpose:	Compares two keys from a B-tree node (LT_KEY and RT_KEY).
 *          The UDATA pointer supplies extra data not contained in the
 *          keys (in this case, the heap address).
 *
 * Return:  Success:    negative if LT_KEY is less than RT_KEY.
 *
 *                      positive if LT_KEY is greater than RT_KEY.
 *
 *                      zero if LT_KEY and RT_KEY are equal.
 *
 *          Failure:    FAIL (same as LT_KEY<RT_KEY)
 *
 *-------------------------------------------------------------------------
 */
static herr_t
H5G__node_cmp2(void *_lt_key, void *_udata, void *_rt_key)
{
    H5G_bt_common_t *udata  = (H5G_bt_common_t *)_udata;
    H5G_node_key_t  *lt_key = (H5G_node_key_t *)_lt_key;
    H5G_node_key_t  *rt_key = (H5G_node_key_t *)_rt_key;
    const char      *s1, *s2;
    int              ret_value = SUCCEED; /* Return value */

    FUNC_ENTER_PACKAGE

    /* Sanity checks */
    assert(udata && udata->heap);
    assert(lt_key);
    assert(rt_key);

    /* Get pointers to string names */
    if ((s1 = (const char *)H5HL_offset_into(udata->heap, lt_key->offset)) == NULL)
        HGOTO_ERROR(H5E_SYM, H5E_CANTGET, FAIL, "unable to get key name");
    if ((s2 = (const char *)H5HL_offset_into(udata->heap, rt_key->offset)) == NULL)
        HGOTO_ERROR(H5E_SYM, H5E_CANTGET, FAIL, "unable to get key name");

    /* Set return value */
    ret_value = strcmp(s1, s2);

done:
    FUNC_LEAVE_NOAPI(ret_value)
} /* H5G__node_cmp2() */

/*-------------------------------------------------------------------------
 * Function:	H5G__node_cmp3
 *
 * Purpose:	Compares two keys from a B-tree node (LT_KEY and RT_KEY)
 *          against another key (not necessarily the same type)
 *          pointed to by UDATA.
 *
 * Return:  Success:    negative if the UDATA key is less than
 *                      or equal to the LT_KEY
 *
 *                      positive if the UDATA key is greater
 *                      than the RT_KEY.
 *
 *                      zero if the UDATA key falls between
 *                      the LT_KEY (exclusive) and the
 *                      RT_KEY (inclusive).
 *
 *          Failure:    FAIL (same as UDATA < LT_KEY)
 *
 *-------------------------------------------------------------------------
 */
static herr_t
H5G__node_cmp3(void *_lt_key, void *_udata, void *_rt_key)
{
    H5G_bt_common_t *udata  = (H5G_bt_common_t *)_udata;
    H5G_node_key_t  *lt_key = (H5G_node_key_t *)_lt_key;
    H5G_node_key_t  *rt_key = (H5G_node_key_t *)_rt_key;
    const char      *s;
    herr_t           ret_value = SUCCEED; /* Return value */

    FUNC_ENTER_PACKAGE

    /* Sanity checks */
    assert(udata && udata->heap);
    assert(lt_key);
    assert(rt_key);

    /* left side */
    if ((s = (const char *)H5HL_offset_into(udata->heap, lt_key->offset)) == NULL)
        HGOTO_ERROR(H5E_SYM, H5E_CANTGET, FAIL, "unable to get key name");
<<<<<<< HEAD
    if (HDstrcmp(udata->name, s) <= 0)
=======
    if (strcmp(udata->name, s) <= 0)
>>>>>>> 07347cc5
        ret_value = (-1);
    else {
        /* right side */
        if ((s = (const char *)H5HL_offset_into(udata->heap, rt_key->offset)) == NULL)
            HGOTO_ERROR(H5E_SYM, H5E_CANTGET, FAIL, "unable to get key name");
<<<<<<< HEAD
        if (HDstrcmp(udata->name, s) > 0)
=======
        if (strcmp(udata->name, s) > 0)
>>>>>>> 07347cc5
            ret_value = 1;
    } /* end else */

done:
    FUNC_LEAVE_NOAPI(ret_value)
} /* end H5G__node_cmp3() */

/*-------------------------------------------------------------------------
 * Function:    H5G__node_found
 *
 * Purpose:     The B-tree search engine has found the symbol table node
 *              which contains the requested symbol if the symbol exists.
 *              This function should examine that node for the symbol and
 *              return information about the symbol through the UDATA
 *              structure which contains the symbol name on function
 *              entry.
 *
 *              If the operation flag in UDATA is H5G_OPER_FIND, then
 *              the entry is copied from the symbol table to the UDATA
 *              entry field.  Otherwise the entry is copied from the
 *              UDATA entry field to the symbol table.
 *
 * Return:      Success:    Non-negative (true/false) if found and data
 *                          returned through the UDATA pointer, if *FOUND is true.
 *              Failure:    Negative if not found.
 *
 *-------------------------------------------------------------------------
 */
static herr_t
H5G__node_found(H5F_t *f, haddr_t addr, const void H5_ATTR_UNUSED *_lt_key, bool *found, void *_udata)
{
    H5G_bt_lkp_t *udata = (H5G_bt_lkp_t *)_udata;
    H5G_node_t   *sn    = NULL;
    unsigned      lt = 0, idx = 0, rt;
    int           cmp = 1;
    const char   *s;
    herr_t        ret_value = SUCCEED; /* Return value */

    FUNC_ENTER_PACKAGE

    /*
     * Check arguments.
     */
    assert(f);
    assert(H5_addr_defined(addr));
    assert(found);
    assert(udata && udata->common.heap);

    /*
     * Load the symbol table node for exclusive access.
     */
    if (NULL == (sn = (H5G_node_t *)H5AC_protect(f, H5AC_SNODE, addr, f, H5AC__READ_ONLY_FLAG)))
        HGOTO_ERROR(H5E_SYM, H5E_CANTLOAD, FAIL, "unable to protect symbol table node");

    /*
     * Binary search.
     */
    rt = sn->nsyms;
    while (lt < rt && cmp) {
        idx = (lt + rt) / 2;

        if ((s = (const char *)H5HL_offset_into(udata->common.heap, sn->entry[idx].name_off)) == NULL)
            HGOTO_ERROR(H5E_SYM, H5E_CANTGET, FAIL, "unable to get symbol table name");
<<<<<<< HEAD
        cmp = HDstrcmp(udata->common.name, s);
=======
        cmp = strcmp(udata->common.name, s);
>>>>>>> 07347cc5

        if (cmp < 0)
            rt = idx;
        else
            lt = idx + 1;
    } /* end while */

    if (cmp)
        *found = false;
    else {
        /* Set the 'found it' flag */
        *found = true;

        /* Call user's callback operator */
        if ((udata->op)(&sn->entry[idx], udata->op_data) < 0)
            HGOTO_ERROR(H5E_SYM, H5E_BADITER, FAIL, "iterator callback failed");
    } /* end else */

done:
    if (sn && H5AC_unprotect(f, H5AC_SNODE, addr, sn, H5AC__NO_FLAGS_SET) < 0)
        HDONE_ERROR(H5E_SYM, H5E_PROTECT, FAIL, "unable to release symbol table node");

    FUNC_LEAVE_NOAPI(ret_value)
} /* end H5G__node_found() */

/*-------------------------------------------------------------------------
 * Function:    H5G__node_insert
 *
 * Purpose:     The B-tree insertion engine has found the symbol table node
 *              which should receive the new symbol/address pair.  This
 *              function adds it to that node unless it already existed.
 *
 *              If the node has no room for the symbol then the node is
 *              split into two nodes.  The original node contains the
 *              low values and the new node contains the high values.
 *              The new symbol table entry is added to either node as
 *              appropriate.  When a split occurs, this function will
 *              write the maximum key of the low node to the MID buffer
 *              and return the address of the new node.
 *
 *              If the new key is larger than RIGHT then update RIGHT
 *              with the new key.
 *
 * Return:      Success:    An insertion command for the caller, one of
 *                          the H5B_INS_* constants.  The address of the
 *                          new node, if any, is returned through the
 *                          NEW_NODE_P argument.  NEW_NODE_P might not be
 *                          initialized if the return value is H5B_INS_NOOP.
 *
 *              Failure:    H5B_INS_ERROR, NEW_NODE_P might not be initialized.
 *
 *-------------------------------------------------------------------------
 */
static H5B_ins_t
H5G__node_insert(H5F_t *f, haddr_t addr, void H5_ATTR_UNUSED *_lt_key, bool H5_ATTR_UNUSED *lt_key_changed,
                 void *_md_key, void *_udata, void *_rt_key, bool *rt_key_changed, haddr_t *new_node_p)
{
    H5G_node_key_t *md_key = (H5G_node_key_t *)_md_key;
    H5G_node_key_t *rt_key = (H5G_node_key_t *)_rt_key;
    H5G_bt_ins_t   *udata  = (H5G_bt_ins_t *)_udata;
    H5G_node_t     *sn = NULL, *snrt = NULL;
    unsigned        sn_flags = H5AC__NO_FLAGS_SET, snrt_flags = H5AC__NO_FLAGS_SET;
    const char     *s;
    unsigned        lt  = 0, rt; /* Binary search cntrs	*/
    int             cmp = 1, idx = -1;
    H5G_node_t     *insert_into = NULL; /*node that gets new entry*/
    H5G_entry_t     ent;                /* Entry to insert in node */
    H5B_ins_t       ret_value = H5B_INS_ERROR;

    FUNC_ENTER_PACKAGE

    /*
     * Check arguments.
     */
    assert(f);
    assert(H5_addr_defined(addr));
    assert(md_key);
    assert(rt_key);
    assert(udata && udata->common.heap);
    assert(new_node_p);

    /*
     * Load the symbol node.
     */
    if (NULL == (sn = (H5G_node_t *)H5AC_protect(f, H5AC_SNODE, addr, f, H5AC__NO_FLAGS_SET)))
        HGOTO_ERROR(H5E_SYM, H5E_CANTLOAD, H5B_INS_ERROR, "unable to protect symbol table node");

    /*
     * Where does the new symbol get inserted?	We use a binary search.
     */
    rt = sn->nsyms;
    while (lt < rt) {
        idx = (int)((lt + rt) / 2);
        if ((s = (const char *)H5HL_offset_into(udata->common.heap, sn->entry[idx].name_off)) == NULL)
            HGOTO_ERROR(H5E_SYM, H5E_CANTGET, H5B_INS_ERROR, "unable to get symbol table name");

        /* Check if symbol is already present */
<<<<<<< HEAD
        if (0 == (cmp = HDstrcmp(udata->common.name, s)))
=======
        if (0 == (cmp = strcmp(udata->common.name, s)))
>>>>>>> 07347cc5
            HGOTO_ERROR(H5E_SYM, H5E_CANTINSERT, H5B_INS_ERROR, "symbol is already present in symbol table");

        if (cmp < 0)
            rt = (unsigned)idx;
        else
            lt = (unsigned)(idx + 1);
    } /* end while */
    idx += cmp > 0 ? 1 : 0;

    /* Convert link information & name to symbol table entry */
    if (H5G__ent_convert(f, udata->common.heap, udata->common.name, udata->lnk, udata->obj_type,
                         udata->crt_info, &ent) < 0)
        HGOTO_ERROR(H5E_SYM, H5E_CANTCONVERT, H5B_INS_ERROR, "unable to convert link");

    /* Determine where to place entry in node */
    if (sn->nsyms >= 2 * H5F_SYM_LEAF_K(f)) {
        /*
         * The node is full.  Split it into a left and right
         * node and return the address of the new right node (the
         * left node is at the same address as the original node).
         */
        ret_value = H5B_INS_RIGHT;

        /* The right node */
        if (H5G__node_create(f, H5B_INS_FIRST, NULL, NULL, NULL, new_node_p /*out*/) < 0)
            HGOTO_ERROR(H5E_SYM, H5E_CANTINIT, H5B_INS_ERROR, "unable to split symbol table node");

        if (NULL == (snrt = (H5G_node_t *)H5AC_protect(f, H5AC_SNODE, *new_node_p, f, H5AC__NO_FLAGS_SET)))
            HGOTO_ERROR(H5E_SYM, H5E_CANTLOAD, H5B_INS_ERROR, "unable to split symbol table node");

        H5MM_memcpy(snrt->entry, sn->entry + H5F_SYM_LEAF_K(f), H5F_SYM_LEAF_K(f) * sizeof(H5G_entry_t));
        snrt->nsyms = H5F_SYM_LEAF_K(f);
        snrt_flags |= H5AC__DIRTIED_FLAG;

        /* The left node */
        memset(sn->entry + H5F_SYM_LEAF_K(f), 0, H5F_SYM_LEAF_K(f) * sizeof(H5G_entry_t));
        sn->nsyms = H5F_SYM_LEAF_K(f);
        sn_flags |= H5AC__DIRTIED_FLAG;

        /* The middle key */
        md_key->offset = sn->entry[sn->nsyms - 1].name_off;

        /* Where to insert the new entry? */
        if (idx <= (int)H5F_SYM_LEAF_K(f)) {
            insert_into = sn;
            if (idx == (int)H5F_SYM_LEAF_K(f))
                md_key->offset = ent.name_off;
        } /* end if */
        else {
            idx -= (int)H5F_SYM_LEAF_K(f);
            insert_into = snrt;
            if (idx == (int)H5F_SYM_LEAF_K(f)) {
                rt_key->offset  = ent.name_off;
                *rt_key_changed = true;
            } /* end if */
        }     /* end else */
    }         /* end if */
    else {
        /* Where to insert the new entry? */
        ret_value = H5B_INS_NOOP;
        sn_flags |= H5AC__DIRTIED_FLAG;
        insert_into = sn;
        if (idx == (int)sn->nsyms) {
            rt_key->offset  = ent.name_off;
            *rt_key_changed = true;
        } /* end if */
    }     /* end else */

    /* Move entries down to make room for new entry */
    assert(idx >= 0);
    memmove(insert_into->entry + idx + 1, insert_into->entry + idx,
            (insert_into->nsyms - (unsigned)idx) * sizeof(H5G_entry_t));

    /* Copy new entry into table */
    H5G__ent_copy(&(insert_into->entry[idx]), &ent, H5_COPY_SHALLOW);

    /* Increment # of symbols in table */
    insert_into->nsyms += 1;

done:
    if (snrt && H5AC_unprotect(f, H5AC_SNODE, *new_node_p, snrt, snrt_flags) < 0)
        HDONE_ERROR(H5E_SYM, H5E_PROTECT, H5B_INS_ERROR, "unable to release symbol table node");
    if (sn && H5AC_unprotect(f, H5AC_SNODE, addr, sn, sn_flags) < 0)
        HDONE_ERROR(H5E_SYM, H5E_PROTECT, H5B_INS_ERROR, "unable to release symbol table node");

    FUNC_LEAVE_NOAPI(ret_value)
} /* end H5G__node_insert() */

/*-------------------------------------------------------------------------
 * Function:    H5G__node_remove
 *
 * Purpose: The B-tree removal engine has found the symbol table node
 *          which should contain the name which is being removed.  This
 *          function removes the name from the symbol table and
 *          decrements the link count on the object to which the name
 *          points.
 *
 *          If the udata->name parameter is set to NULL, then remove
 *          all entries in this symbol table node.  This only occurs
 *          during the deletion of the entire group, so don't bother
 *          freeing individual name entries in the local heap, the group's
 *          symbol table removal code will just free the entire local
 *          heap eventually.  Do reduce the link counts for each object
 *          however.
 *
 * Return:  Success:    If all names are removed from the symbol
 *                      table node then H5B_INS_REMOVE is returned;
 *                      otherwise H5B_INS_NOOP is returned.
 *
 *          Failure:    H5B_INS_ERROR
 *
 *-------------------------------------------------------------------------
 */
static H5B_ins_t
H5G__node_remove(H5F_t *f, haddr_t addr, void H5_ATTR_NDEBUG_UNUSED *_lt_key /*in,out*/,
                 bool H5_ATTR_UNUSED *lt_key_changed /*out*/, void *_udata /*in,out*/,
                 void *_rt_key /*in,out*/, bool *rt_key_changed /*out*/)
{
    H5G_node_key_t *rt_key   = (H5G_node_key_t *)_rt_key;
    H5G_bt_rm_t    *udata    = (H5G_bt_rm_t *)_udata;
    H5G_node_t     *sn       = NULL;
    unsigned        sn_flags = H5AC__NO_FLAGS_SET;
    unsigned        lt = 0, rt, idx = 0;
    int             cmp       = 1;
    H5B_ins_t       ret_value = H5B_INS_ERROR;

    FUNC_ENTER_PACKAGE

    /* Check arguments */
    assert(f);
    assert(H5_addr_defined(addr));
    assert((H5G_node_key_t *)_lt_key);
    assert(rt_key);
    assert(udata && udata->common.heap);

    /* Load the symbol table */
    if (NULL == (sn = (H5G_node_t *)H5AC_protect(f, H5AC_SNODE, addr, f, H5AC__NO_FLAGS_SET)))
        HGOTO_ERROR(H5E_SYM, H5E_CANTLOAD, H5B_INS_ERROR, "unable to protect symbol table node");

    /* "Normal" removal of a single entry from the symbol table node */
    if (udata->common.name != NULL) {
        H5O_link_t lnk;           /* Constructed link for replacement */
        size_t     link_name_len; /* Length of string in local heap */

        /* Find the name with a binary search */
        rt = sn->nsyms;
        while (lt < rt && cmp) {
            const char *s; /* Pointer to string in local heap */

            idx = (lt + rt) / 2;
            if ((s = (const char *)H5HL_offset_into(udata->common.heap, sn->entry[idx].name_off)) == NULL)
                HGOTO_ERROR(H5E_SYM, H5E_CANTGET, H5B_INS_ERROR, "unable to get symbol table name");
<<<<<<< HEAD
            cmp = HDstrcmp(udata->common.name, s);
=======
            cmp = strcmp(udata->common.name, s);
>>>>>>> 07347cc5
            if (cmp < 0)
                rt = idx;
            else
                lt = idx + 1;
        } /* end while */

        if (cmp)
            HGOTO_ERROR(H5E_SYM, H5E_NOTFOUND, H5B_INS_ERROR, "name not found");

        /* Get a pointer to the name of the link */
        if (NULL == (lnk.name = (char *)H5HL_offset_into(udata->common.heap, sn->entry[idx].name_off)))
            HGOTO_ERROR(H5E_SYM, H5E_CANTGET, H5B_INS_ERROR, "unable to get link name");
<<<<<<< HEAD
        link_name_len = HDstrlen(lnk.name) + 1;
=======
        link_name_len = strlen(lnk.name) + 1;
>>>>>>> 07347cc5

        /* Set up rest of link structure */
        lnk.corder_valid = false;
        lnk.corder       = 0;
        lnk.cset         = H5T_CSET_ASCII;
        if (sn->entry[idx].type == H5G_CACHED_SLINK) {
            lnk.type = H5L_TYPE_SOFT;
            if (NULL == (lnk.u.soft.name = (char *)H5HL_offset_into(udata->common.heap,
                                                                    sn->entry[idx].cache.slink.lval_offset)))
                HGOTO_ERROR(H5E_SYM, H5E_CANTGET, H5B_INS_ERROR, "unable to get link name");
        } /* end if */
        else {
            lnk.type = H5L_TYPE_HARD;
            assert(H5_addr_defined(sn->entry[idx].header));
            lnk.u.hard.addr = sn->entry[idx].header;
        } /* end else */

        /* Replace any object names */
        if (H5G__link_name_replace(f, udata->grp_full_path_r, &lnk) < 0)
            HGOTO_ERROR(H5E_SYM, H5E_CANTGET, H5B_INS_ERROR, "unable to get object type");

        /* Decrement the ref. count for hard links */
        if (lnk.type == H5L_TYPE_HARD) {
            H5O_loc_t tmp_oloc; /* Temporary object location */

            /* Build temporary object location */
            tmp_oloc.file = f;
            tmp_oloc.addr = lnk.u.hard.addr;

            if (H5O_link(&tmp_oloc, -1) < 0)
                HGOTO_ERROR(H5E_SYM, H5E_CANTINIT, H5B_INS_ERROR, "unable to decrement object link count");
        } /* end if */
        else {
            /* Remove the soft link's value from the local heap */
            if (lnk.u.soft.name) {
                size_t soft_link_len; /* Length of string in local heap */

                soft_link_len = strlen(lnk.u.soft.name) + 1;
                if (H5HL_remove(f, udata->common.heap, sn->entry[idx].cache.slink.lval_offset,
                                soft_link_len) < 0)
                    HGOTO_ERROR(H5E_SYM, H5E_CANTDELETE, H5B_INS_ERROR,
                                "unable to remove soft link from local heap");
            } /* end if */
        }     /* end else */

        /* Remove the link's name from the local heap */
        if (H5HL_remove(f, udata->common.heap, sn->entry[idx].name_off, link_name_len) < 0)
            HGOTO_ERROR(H5E_SYM, H5E_CANTDELETE, H5B_INS_ERROR, "unable to remove link name from local heap");

        /* Remove the entry from the symbol table node */
        if (1 == sn->nsyms) {
            /*
             * We are about to remove the only symbol in this node.  Free this
             * node and indicate that the pointer to this node in the B-tree
             * should be removed also.
             */
            assert(0 == idx);
            sn->nsyms = 0;
            sn_flags |= H5AC__DIRTIED_FLAG | H5AC__DELETED_FLAG | H5AC__FREE_FILE_SPACE_FLAG;
            ret_value = H5B_INS_REMOVE;
        }
        else if (0 == idx) {
            /*
             * We are about to remove the left-most entry from the symbol table
             * node but there are other entries to the right.  No key values
             * change.
             */
            sn->nsyms -= 1;
            sn_flags |= H5AC__DIRTIED_FLAG;
            memmove(sn->entry + idx, sn->entry + idx + 1, (sn->nsyms - idx) * sizeof(H5G_entry_t));
            ret_value = H5B_INS_NOOP;
        }
        else if (idx + 1 == sn->nsyms) {
            /*
             * We are about to remove the right-most entry from the symbol table
             * node but there are other entries to the left.  The right key
             * should be changed to reflect the new right-most entry.
             */
            sn->nsyms -= 1;
            sn_flags |= H5AC__DIRTIED_FLAG;
            rt_key->offset  = sn->entry[sn->nsyms - 1].name_off;
            *rt_key_changed = true;
            ret_value       = H5B_INS_NOOP;
        }
        else {
            /*
             * We are about to remove an entry from the middle of a symbol table
             * node.
             */
            sn->nsyms -= 1;
            sn_flags |= H5AC__DIRTIED_FLAG;
            memmove(sn->entry + idx, sn->entry + idx + 1, (sn->nsyms - idx) * sizeof(H5G_entry_t));
            ret_value = H5B_INS_NOOP;
        } /* end else */
    }     /* end if */
    /* Remove all entries from node, during B-tree deletion */
    else {
        H5O_loc_t tmp_oloc; /* Temporary object location */

        /* Build temporary object location */
        tmp_oloc.file = f;

        /* Reduce the link count for all entries in this node */
        for (idx = 0; idx < sn->nsyms; idx++) {
            if (!(H5G_CACHED_SLINK == sn->entry[idx].type)) {
                /* Decrement the reference count */
                assert(H5_addr_defined(sn->entry[idx].header));
                tmp_oloc.addr = sn->entry[idx].header;

                if (H5O_link(&tmp_oloc, -1) < 0)
                    HGOTO_ERROR(H5E_SYM, H5E_CANTDELETE, H5B_INS_ERROR,
                                "unable to decrement object link count");
            } /* end if */
        }     /* end for */

        /*
         * We are about to remove all the symbols in this node.  Free this
         * node and indicate that the pointer to this node in the B-tree
         * should be removed also.
         */
        sn->nsyms = 0;
        sn_flags |= H5AC__DIRTIED_FLAG | H5AC__DELETED_FLAG | H5AC__FREE_FILE_SPACE_FLAG;
        ret_value = H5B_INS_REMOVE;
    } /* end else */

done:
    if (sn && H5AC_unprotect(f, H5AC_SNODE, addr, sn, sn_flags) < 0)
        HDONE_ERROR(H5E_SYM, H5E_CANTUNPROTECT, H5B_INS_ERROR, "unable to release symbol table node");

    FUNC_LEAVE_NOAPI(ret_value)
} /* end H5G__node_remove() */

/*-------------------------------------------------------------------------
 * Function:    H5G__node_iterate
 *
 * Purpose:     This function gets called during a group iterate operation.
 *
 * Return:      Non-negative on success/Negative on failure
 *
 *-------------------------------------------------------------------------
 */
int
H5G__node_iterate(H5F_t *f, const void H5_ATTR_UNUSED *_lt_key, haddr_t addr,
                  const void H5_ATTR_UNUSED *_rt_key, void *_udata)
{
    H5G_bt_it_it_t *udata = (H5G_bt_it_it_t *)_udata;
    H5G_node_t     *sn    = NULL;
    H5G_entry_t    *ents; /* Pointer to entries in this node */
    unsigned        u;    /* Local index variable */
    int             ret_value = H5_ITER_CONT;

    FUNC_ENTER_PACKAGE

    /*
     * Check arguments.
     */
    assert(f);
    assert(H5_addr_defined(addr));
    assert(udata && udata->heap);

    /* Protect the symbol table node & local heap while we iterate over entries */
    if (NULL == (sn = (H5G_node_t *)H5AC_protect(f, H5AC_SNODE, addr, f, H5AC__READ_ONLY_FLAG)))
        HGOTO_ERROR(H5E_SYM, H5E_CANTLOAD, H5_ITER_ERROR, "unable to load symbol table node");

    /*
     * Iterate over the symbol table node entries.
     */
    for (u = 0, ents = sn->entry; u < sn->nsyms && ret_value == H5_ITER_CONT; u++) {
        if (udata->skip > 0)
            --udata->skip;
        else {
            H5O_link_t  lnk;  /* Link for entry */
            const char *name; /* Pointer to link name in heap */

            /* Get the pointer to the name of the link in the heap */
            if ((name = (const char *)H5HL_offset_into(udata->heap, ents[u].name_off)) == NULL)
                HGOTO_ERROR(H5E_SYM, H5E_CANTGET, H5_ITER_ERROR, "unable to get symbol table node name");

            /* Convert the entry to a link */
            if (H5G__ent_to_link(&lnk, udata->heap, &ents[u], name) < 0)
                HGOTO_ERROR(H5E_SYM, H5E_CANTCONVERT, H5_ITER_ERROR,
                            "unable to convert symbol table entry to link");

            /* Make the callback */
            ret_value = (udata->op)(&lnk, udata->op_data);

            /* Release memory for link object */
            if (H5O_msg_reset(H5O_LINK_ID, &lnk) < 0)
                HGOTO_ERROR(H5E_SYM, H5E_CANTFREE, H5_ITER_ERROR, "unable to release link message");
        } /* end else */

        /* Increment the number of entries passed through */
        /* (whether we skipped them or not) */
        if (udata->final_ent)
            (*udata->final_ent)++;
    } /* end for */
    if (ret_value < 0)
        HERROR(H5E_SYM, H5E_CANTNEXT, "iteration operator failed");

done:
    /* Release resources */
    if (sn && H5AC_unprotect(f, H5AC_SNODE, addr, sn, H5AC__NO_FLAGS_SET) < 0)
        HDONE_ERROR(H5E_SYM, H5E_PROTECT, H5_ITER_ERROR, "unable to release object header");

    FUNC_LEAVE_NOAPI(ret_value)
} /* end H5G__node_iterate() */

/*-------------------------------------------------------------------------
 * Function:    H5G__node_sumup
 *
 * Purpose:     This function gets called during a group iterate operation
 *              to return total number of members in the group.
 *
 * Return:      Non-negative on success/Negative on failure
 *
 *-------------------------------------------------------------------------
 */
int
H5G__node_sumup(H5F_t *f, const void H5_ATTR_UNUSED *_lt_key, haddr_t addr,
                const void H5_ATTR_UNUSED *_rt_key, void *_udata)
{
    hsize_t    *num_objs  = (hsize_t *)_udata;
    H5G_node_t *sn        = NULL;
    int         ret_value = H5_ITER_CONT;

    FUNC_ENTER_PACKAGE

    /*
     * Check arguments.
     */
    assert(f);
    assert(H5_addr_defined(addr));
    assert(num_objs);

    /* Find the object node and add the number of symbol entries. */
    if (NULL == (sn = (H5G_node_t *)H5AC_protect(f, H5AC_SNODE, addr, f, H5AC__READ_ONLY_FLAG)))
        HGOTO_ERROR(H5E_SYM, H5E_CANTLOAD, H5_ITER_ERROR, "unable to load symbol table node");

    *num_objs += sn->nsyms;

done:
    if (sn && H5AC_unprotect(f, H5AC_SNODE, addr, sn, H5AC__NO_FLAGS_SET) < 0)
        HDONE_ERROR(H5E_SYM, H5E_PROTECT, H5_ITER_ERROR, "unable to release object header");

    FUNC_LEAVE_NOAPI(ret_value)
} /* end H5G__node_sumup() */

/*-------------------------------------------------------------------------
 * Function:    H5G__node_by_idx
 *
 * Purpose:     This function gets called during a group iterate operation
 *              to return object name by giving idx.
 *
 * Return:      0 if object isn't found in this node; 1 if object is found;
 *              Negative on failure
 *
 *-------------------------------------------------------------------------
 */
int
H5G__node_by_idx(H5F_t *f, const void H5_ATTR_UNUSED *_lt_key, haddr_t addr,
                 const void H5_ATTR_UNUSED *_rt_key, void *_udata)
{
    H5G_bt_it_idx_common_t *udata     = (H5G_bt_it_idx_common_t *)_udata;
    H5G_node_t             *sn        = NULL;
    int                     ret_value = H5_ITER_CONT;

    FUNC_ENTER_PACKAGE

    /*
     * Check arguments.
     */
    assert(f);
    assert(H5_addr_defined(addr));
    assert(udata);

    /* Get a pointer to the symbol table node */
    if (NULL == (sn = (H5G_node_t *)H5AC_protect(f, H5AC_SNODE, addr, f, H5AC__READ_ONLY_FLAG)))
        HGOTO_ERROR(H5E_SYM, H5E_CANTLOAD, H5_ITER_ERROR, "unable to load symbol table node");

    /* Find the node, locate the object symbol table entry and retrieve the name */
    if (udata->idx >= udata->num_objs && udata->idx < (udata->num_objs + sn->nsyms)) {
        hsize_t ent_idx; /* Entry index in this node */

        /* Compute index of entry */
        ent_idx = udata->idx - udata->num_objs;

        /* Call 'by index' callback */
        assert(udata->op);
        if ((udata->op)(&sn->entry[ent_idx], udata) < 0)
            HGOTO_ERROR(H5E_SYM, H5E_CANTGET, H5B_INS_ERROR, "'by index' callback failed");

        /* Indicate that we found the entry we are interested in */
        ret_value = H5_ITER_STOP;
    } /* end if */
    else
        udata->num_objs += sn->nsyms;

done:
    if (sn && H5AC_unprotect(f, H5AC_SNODE, addr, sn, H5AC__NO_FLAGS_SET) < 0)
        HDONE_ERROR(H5E_SYM, H5E_PROTECT, H5_ITER_ERROR, "unable to release object header");

    FUNC_LEAVE_NOAPI(ret_value)
} /* end H5G__node_by_idx() */

/*-------------------------------------------------------------------------
 * Function:    H5G__node_init
 *
 * Purpose:     This function gets called during a file opening to initialize
 *              global information about group B-tree nodes for file.
 *
 * Return:      Non-negative on success
 *              Negative on failure
 *
 *-------------------------------------------------------------------------
 */
herr_t
H5G__node_init(H5F_t *f)
{
    H5B_shared_t *shared;              /* Shared B-tree node info  */
    size_t        sizeof_rkey;         /* Size of raw (disk) key   */
    herr_t        ret_value = SUCCEED; /* Return value             */

    FUNC_ENTER_PACKAGE

    /* Check arguments. */
    assert(f);

    /* Set the raw key size */
    sizeof_rkey = H5F_SIZEOF_SIZE(f); /*name offset */

    /* Allocate & initialize global info for the shared structure */
    if (NULL == (shared = H5B_shared_new(f, H5B_SNODE, sizeof_rkey)))
        HGOTO_ERROR(H5E_BTREE, H5E_NOSPACE, FAIL, "memory allocation failed for shared B-tree info");

    /* Set up the "local" information for this file's groups */
    /* <none> */

    /* Make shared B-tree info reference counted */
    if (H5F_SET_GRP_BTREE_SHARED(f, H5UC_create(shared, H5B_shared_free)) < 0)
        HGOTO_ERROR(H5E_RESOURCE, H5E_NOSPACE, FAIL, "can't create ref-count wrapper for shared B-tree info");

done:
    FUNC_LEAVE_NOAPI(ret_value)
} /* end H5G__node_init() */

/*-------------------------------------------------------------------------
 * Function:    H5G_node_close
 *
 * Purpose:     This function gets called during a file close to shutdown
 *              global information about group B-tree nodes for file.
 *
 * Return:      Non-negative on success
 *              Negative on failure
 *
 *
 *-------------------------------------------------------------------------
 */
herr_t
H5G_node_close(const H5F_t *f)
{
    FUNC_ENTER_NOAPI_NOINIT_NOERR

    /* Check arguments. */
    assert(f);

    /* Free the raw B-tree node buffer */
    if (H5F_GRP_BTREE_SHARED(f))
        H5UC_DEC(H5F_GRP_BTREE_SHARED(f));

    FUNC_LEAVE_NOAPI(SUCCEED)
} /* end H5G_node_close */

/*-------------------------------------------------------------------------
 * Function:    H5G__node_copy
 *
 * Purpose:     This function gets called during a group iterate operation
 *              to copy objects of this node into a new location.
 *
 * Return:      0(zero) on success/Negative on failure
 *
 *-------------------------------------------------------------------------
 */
int
H5G__node_copy(H5F_t *f, const void H5_ATTR_UNUSED *_lt_key, haddr_t addr, const void H5_ATTR_UNUSED *_rt_key,
               void *_udata)
{
    H5G_bt_it_cpy_t *udata    = (H5G_bt_it_cpy_t *)_udata;
    const H5O_loc_t *src_oloc = udata->src_oloc;
    H5O_copy_t      *cpy_info = udata->cpy_info;
    H5HL_t          *heap     = NULL;
    H5G_node_t      *sn       = NULL;
    unsigned int     i; /* Local index variable */
    int              ret_value = H5_ITER_CONT;

    FUNC_ENTER_PACKAGE

    /* Check arguments. */
    assert(f);
    assert(H5_addr_defined(addr));
    assert(udata);

    /* load the symbol table into memory from the source file */
    if (NULL == (sn = (H5G_node_t *)H5AC_protect(f, H5AC_SNODE, addr, f, H5AC__READ_ONLY_FLAG)))
        HGOTO_ERROR(H5E_SYM, H5E_CANTLOAD, H5_ITER_ERROR, "unable to load symbol table node");

    /* get the base address of the heap */
    if (NULL == (heap = H5HL_protect(f, udata->src_heap_addr, H5AC__READ_ONLY_FLAG)))
        HGOTO_ERROR(H5E_SYM, H5E_NOTFOUND, H5_ITER_ERROR, "unable to protect symbol name");

    /* copy object in this node one by one */
    for (i = 0; i < sn->nsyms; i++) {
        H5G_entry_t *src_ent =
            &(sn->entry[i]);             /* Convenience variable to refer to current source group entry */
        H5O_link_t          lnk;         /* Link to insert */
        const char         *name;        /* Name of source object */
        H5G_entry_t         tmp_src_ent; /* Temporary copy. Change will not affect the cache */
        H5O_type_t          obj_type = H5O_TYPE_UNKNOWN; /* Target object type */
        H5G_copy_file_ud_t *cpy_udata;                   /* Copy file udata */
        H5G_obj_create_t    gcrt_info;                   /* Group creation info */

        /* expand soft link */
        if (H5G_CACHED_SLINK == src_ent->type && cpy_info->expand_soft_link) {
            haddr_t    obj_addr;  /* Address of object pointed to by soft link */
            H5G_loc_t  grp_loc;   /* Group location holding soft link */
            H5G_name_t grp_path;  /* Path for group holding soft link */
            char      *link_name; /* Pointer to value of soft link */

            /* Make a temporary copy, so that it will not change the info in the cache */
            H5MM_memcpy(&tmp_src_ent, src_ent, sizeof(H5G_entry_t));

            /* Set up group location for soft link to start in */
            H5G_name_reset(&grp_path);
            grp_loc.path = &grp_path;
            H5_GCC_CLANG_DIAG_OFF("cast-qual")
            grp_loc.oloc = (H5O_loc_t *)src_oloc;
            H5_GCC_CLANG_DIAG_ON("cast-qual")

            /* Get pointer to link value in local heap */
            if ((link_name = (char *)H5HL_offset_into(heap, tmp_src_ent.cache.slink.lval_offset)) == NULL)
                HGOTO_ERROR(H5E_OHDR, H5E_CANTGET, H5_ITER_ERROR, "unable to get link name");

            /* Check if the object pointed by the soft link exists in the source file */
            if (H5G__loc_addr(&grp_loc, link_name, &obj_addr) >= 0) {
                tmp_src_ent.header = obj_addr;
                src_ent            = &tmp_src_ent;
            } /* end if */
            else
                H5E_clear_stack(NULL); /* discard any errors from a dangling soft link */
        }                              /* if ((H5G_CACHED_SLINK == src_ent->type)... */

        /* Check if object in source group is a hard link */
        if (H5_addr_defined(src_ent->header)) {
            H5O_loc_t new_dst_oloc; /* Copied object location in destination */
            H5O_loc_t tmp_src_oloc; /* Temporary object location for source object */

            /* Set up copied object location to fill in */
            H5O_loc_reset(&new_dst_oloc);
            new_dst_oloc.file = udata->dst_file;

            /* Build temporary object location for source */
            H5O_loc_reset(&tmp_src_oloc);
            tmp_src_oloc.file = f;
            tmp_src_oloc.addr = src_ent->header;

            /* Copy the shared object from source to destination */
            if (H5O_copy_header_map(&tmp_src_oloc, &new_dst_oloc, cpy_info, true, &obj_type,
                                    (void **)&cpy_udata) < 0)
                HGOTO_ERROR(H5E_OHDR, H5E_CANTCOPY, H5_ITER_ERROR, "unable to copy object");

            /* Set up object creation info for symbol table insertion.  Only
             * case so far is for inserting old-style groups (for caching stab
             * info). */
            if (obj_type == H5O_TYPE_GROUP) {
                gcrt_info.gcpl_id    = H5P_DEFAULT;
                gcrt_info.cache_type = cpy_udata->cache_type;
                gcrt_info.cache      = cpy_udata->cache;
            } /* end if */

            /* Construct link information for eventual insertion */
            lnk.type        = H5L_TYPE_HARD;
            lnk.u.hard.addr = new_dst_oloc.addr;
        } /* ( H5_addr_defined(src_ent->header)) */
        else if (H5G_CACHED_SLINK == src_ent->type) {
            /* it is a soft link */
            /* Set object type to unknown */
            obj_type = H5O_TYPE_UNKNOWN;

            /* Construct link information for eventual insertion */
            lnk.type = H5L_TYPE_SOFT;
            if ((lnk.u.soft.name = (char *)H5HL_offset_into(heap, src_ent->cache.slink.lval_offset)) == NULL)
                HGOTO_ERROR(H5E_OHDR, H5E_CANTGET, H5_ITER_ERROR, "unable to get link name");
        } /* else if */
        else
            assert(0 && "Unknown entry type");

        /* Set up common link data */
        lnk.cset         = H5F_DEFAULT_CSET; /* XXX: Allow user to set this */
        lnk.corder       = 0;                /* Creation order is not tracked for old-style links */
        lnk.corder_valid = false;            /* Creation order is not valid */
        /* lnk.name = name; */               /* This will be set in callback */

        /* Determine name of source object */
        if ((name = (const char *)H5HL_offset_into(heap, src_ent->name_off)) == NULL)
            HGOTO_ERROR(H5E_OHDR, H5E_CANTGET, H5_ITER_ERROR, "unable to get source object name");

        /* Set copied metadata tag */
        H5_BEGIN_TAG(H5AC__COPIED_TAG)

        /* Insert the new object in the destination file's group */
        /* (Don't increment the link count - that's already done above for hard links) */
        if (H5G__stab_insert_real(udata->dst_file, udata->dst_stab, name, &lnk, obj_type,
                                  (obj_type == H5O_TYPE_GROUP ? &gcrt_info : NULL)) < 0)
            HGOTO_ERROR_TAG(H5E_DATATYPE, H5E_CANTINIT, H5_ITER_ERROR, "unable to insert the name");

        /* Reset metadata tag */
        H5_END_TAG

    } /* end of for (i=0; i<sn->nsyms; i++) */

done:
    if (heap && H5HL_unprotect(heap) < 0)
        HDONE_ERROR(H5E_SYM, H5E_PROTECT, H5_ITER_ERROR, "unable to unprotect symbol name");

    if (sn && H5AC_unprotect(f, H5AC_SNODE, addr, sn, H5AC__NO_FLAGS_SET) < 0)
        HDONE_ERROR(H5E_SYM, H5E_PROTECT, H5_ITER_ERROR, "unable to release object header");

    FUNC_LEAVE_NOAPI(ret_value)
} /* end H5G__node_copy() */

/*-------------------------------------------------------------------------
 * Function:    H5G__node_build_table
 *
 * Purpose:     B-link tree callback for building table of links
 *
 * Return:      Non-negative on success/Negative on failure
 *
 *-------------------------------------------------------------------------
 */
int
H5G__node_build_table(H5F_t *f, const void H5_ATTR_UNUSED *_lt_key, haddr_t addr,
                      const void H5_ATTR_UNUSED *_rt_key, void *_udata)
{
    H5G_bt_it_bt_t *udata = (H5G_bt_it_bt_t *)_udata;
    H5G_node_t     *sn    = NULL; /* Symbol table node */
    unsigned        u;            /* Local index variable */
    int             ret_value = H5_ITER_CONT;

    FUNC_ENTER_PACKAGE

    /*
     * Check arguments.
     */
    assert(f);
    assert(H5_addr_defined(addr));
    assert(udata && udata->heap);

    /*
     * Save information about the symbol table node since we can't lock it
     * because we're about to call an application function.
     */
    if (NULL == (sn = (H5G_node_t *)H5AC_protect(f, H5AC_SNODE, addr, f, H5AC__READ_ONLY_FLAG)))
        HGOTO_ERROR(H5E_SYM, H5E_CANTLOAD, H5_ITER_ERROR, "unable to load symbol table node");

    /* Check if the link table needs to be extended */
    if ((udata->ltable->nlinks + sn->nsyms) >= udata->alloc_nlinks) {
        size_t      na = MAX((udata->ltable->nlinks + sn->nsyms),
                             (udata->alloc_nlinks * 2)); /* Double # of links allocated */
        H5O_link_t *x;                                   /* Pointer to larger array of links */

        /* Re-allocate the link table */
        if (NULL == (x = (H5O_link_t *)H5MM_realloc(udata->ltable->lnks, sizeof(H5O_link_t) * na)))
            HGOTO_ERROR(H5E_RESOURCE, H5E_NOSPACE, H5_ITER_ERROR, "memory allocation failed");
        udata->ltable->lnks = x;
    } /* end if */

    /* Iterate over the symbol table node entries, adding to link table */
    for (u = 0; u < sn->nsyms; u++) {
        const char *name;   /* Pointer to link name in heap */
        size_t      linkno; /* Link allocated */

        /* Get pointer to link's name in the heap */
        if ((name = (const char *)H5HL_offset_into(udata->heap, sn->entry[u].name_off)) == NULL)
            HGOTO_ERROR(H5E_SYM, H5E_CANTGET, H5_ITER_ERROR, "unable to get symbol table link name");

        /* Determine the link to operate on in the table */
        linkno = udata->ltable->nlinks++;

        /* Convert the entry to a link */
        if (H5G__ent_to_link(&udata->ltable->lnks[linkno], udata->heap, &sn->entry[u], name) < 0)
            HGOTO_ERROR(H5E_SYM, H5E_CANTCONVERT, H5_ITER_ERROR,
                        "unable to convert symbol table entry to link");
    } /* end for */

done:
    /* Release the locked items */
    if (sn && H5AC_unprotect(f, H5AC_SNODE, addr, sn, H5AC__NO_FLAGS_SET) < 0)
        HDONE_ERROR(H5E_SYM, H5E_PROTECT, H5_ITER_ERROR, "unable to release object header");

    FUNC_LEAVE_NOAPI(ret_value)
} /* end H5G__node_build_table() */

/*-------------------------------------------------------------------------
 * Function:    H5G__node_iterate_size
 *
 * Purpose:     This function gets called by H5B_iterate_helper()
 *              to gather storage info for SNODs.
 *
 * Return:      Non-negative on success/Negative on failure
 *
 *-------------------------------------------------------------------------
 */
herr_t
H5G__node_iterate_size(H5F_t *f, const void H5_ATTR_UNUSED *_lt_key, haddr_t H5_ATTR_UNUSED addr,
                       const void H5_ATTR_UNUSED *_rt_key, void *_udata)
{
    hsize_t *stab_size = (hsize_t *)_udata; /* User data */

    FUNC_ENTER_PACKAGE_NOERR

    /* Check arguments */
    assert(f);
    assert(stab_size);

    *stab_size += H5G_NODE_SIZE(f);

    FUNC_LEAVE_NOAPI(SUCCEED)
} /* end H5G__node_iterate_size() */

/*-------------------------------------------------------------------------
 * Function:    H5G_node_debug
 *
 * Purpose:     Prints debugging information about a symbol table node
 *              or a B-tree node for a symbol table B-tree.
 *
 * Return:      0(zero) on success/Negative on failure
 *
 *-------------------------------------------------------------------------
 */
herr_t
H5G_node_debug(H5F_t *f, haddr_t addr, FILE *stream, int indent, int fwidth, haddr_t heap_addr)
{
    H5G_node_t *sn   = NULL;
    H5HL_t     *heap = NULL;
    unsigned    u;                   /* Local index variable */
    herr_t      ret_value = SUCCEED; /* Return value */

    FUNC_ENTER_NOAPI(FAIL)

    /*
     * Check arguments.
     */
    assert(f);
    assert(H5_addr_defined(addr));
    assert(stream);
    assert(indent >= 0);
    assert(fwidth >= 0);

    /* Pin the heap down in memory */
    if (heap_addr > 0 && H5_addr_defined(heap_addr))
        if (NULL == (heap = H5HL_protect(f, heap_addr, H5AC__READ_ONLY_FLAG)))
            HGOTO_ERROR(H5E_SYM, H5E_CANTLOAD, FAIL, "unable to protect symbol table heap");

    /*
     * If we couldn't load the symbol table node, then try loading the
     * B-tree node.
     */
    if (NULL == (sn = (H5G_node_t *)H5AC_protect(f, H5AC_SNODE, addr, f, H5AC__READ_ONLY_FLAG))) {
        H5G_bt_common_t udata; /*data to pass through B-tree	*/

        H5E_clear_stack(NULL); /* discard that error */
        udata.heap = heap;
        if (H5B_debug(f, addr, stream, indent, fwidth, H5B_SNODE, &udata) < 0)
            HGOTO_ERROR(H5E_SYM, H5E_CANTLOAD, FAIL, "unable to debug B-tree node");
    } /* end if */
    else {
        fprintf(stream, "%*sSymbol Table Node...\n", indent, "");
        fprintf(stream, "%*s%-*s %s\n", indent, "", fwidth, "Dirty:", sn->cache_info.is_dirty ? "Yes" : "No");
        fprintf(stream, "%*s%-*s %u\n", indent, "", fwidth,
                "Size of Node (in bytes):", (unsigned)sn->node_size);
        fprintf(stream, "%*s%-*s %u of %u\n", indent, "", fwidth, "Number of Symbols:", sn->nsyms,
                (unsigned)(2 * H5F_SYM_LEAF_K(f)));

        indent += 3;
        fwidth = MAX(0, fwidth - 3);
        for (u = 0; u < sn->nsyms; u++) {
            fprintf(stream, "%*sSymbol %u:\n", indent - 3, "", u);

            if (heap) {
                const char *s = (const char *)H5HL_offset_into(heap, sn->entry[u].name_off);

                if (s)
                    fprintf(stream, "%*s%-*s `%s'\n", indent, "", fwidth, "Name:", s);
            } /* end if */
            else
                fprintf(stream, "%*s%-*s\n", indent, "", fwidth,
                        "Warning: Invalid heap address given, name not displayed!");

            H5G__ent_debug(sn->entry + u, stream, indent, fwidth, heap);
        } /* end for */
    }     /* end if */

done:
    if (sn && H5AC_unprotect(f, H5AC_SNODE, addr, sn, H5AC__NO_FLAGS_SET) < 0)
        HDONE_ERROR(H5E_SYM, H5E_PROTECT, FAIL, "unable to release symbol table node");
    if (heap && H5HL_unprotect(heap) < 0)
        HDONE_ERROR(H5E_SYM, H5E_PROTECT, FAIL, "unable to unprotect symbol table heap");

    FUNC_LEAVE_NOAPI(ret_value)
} /* end H5G_node_debug() */<|MERGE_RESOLUTION|>--- conflicted
+++ resolved
@@ -246,11 +246,7 @@
     assert(sym);
 
     /* Verify that node is clean */
-<<<<<<< HEAD
-    assert(sym->cache_info.is_dirty == FALSE);
-=======
     assert(sym->cache_info.is_dirty == false);
->>>>>>> 07347cc5
 
     if (sym->entry)
         sym->entry = H5FL_SEQ_FREE(H5G_entry_t, sym->entry);
@@ -410,21 +406,13 @@
     /* left side */
     if ((s = (const char *)H5HL_offset_into(udata->heap, lt_key->offset)) == NULL)
         HGOTO_ERROR(H5E_SYM, H5E_CANTGET, FAIL, "unable to get key name");
-<<<<<<< HEAD
-    if (HDstrcmp(udata->name, s) <= 0)
-=======
     if (strcmp(udata->name, s) <= 0)
->>>>>>> 07347cc5
         ret_value = (-1);
     else {
         /* right side */
         if ((s = (const char *)H5HL_offset_into(udata->heap, rt_key->offset)) == NULL)
             HGOTO_ERROR(H5E_SYM, H5E_CANTGET, FAIL, "unable to get key name");
-<<<<<<< HEAD
-        if (HDstrcmp(udata->name, s) > 0)
-=======
         if (strcmp(udata->name, s) > 0)
->>>>>>> 07347cc5
             ret_value = 1;
     } /* end else */
 
@@ -488,11 +476,7 @@
 
         if ((s = (const char *)H5HL_offset_into(udata->common.heap, sn->entry[idx].name_off)) == NULL)
             HGOTO_ERROR(H5E_SYM, H5E_CANTGET, FAIL, "unable to get symbol table name");
-<<<<<<< HEAD
-        cmp = HDstrcmp(udata->common.name, s);
-=======
         cmp = strcmp(udata->common.name, s);
->>>>>>> 07347cc5
 
         if (cmp < 0)
             rt = idx;
@@ -590,11 +574,7 @@
             HGOTO_ERROR(H5E_SYM, H5E_CANTGET, H5B_INS_ERROR, "unable to get symbol table name");
 
         /* Check if symbol is already present */
-<<<<<<< HEAD
-        if (0 == (cmp = HDstrcmp(udata->common.name, s)))
-=======
         if (0 == (cmp = strcmp(udata->common.name, s)))
->>>>>>> 07347cc5
             HGOTO_ERROR(H5E_SYM, H5E_CANTINSERT, H5B_INS_ERROR, "symbol is already present in symbol table");
 
         if (cmp < 0)
@@ -747,11 +727,7 @@
             idx = (lt + rt) / 2;
             if ((s = (const char *)H5HL_offset_into(udata->common.heap, sn->entry[idx].name_off)) == NULL)
                 HGOTO_ERROR(H5E_SYM, H5E_CANTGET, H5B_INS_ERROR, "unable to get symbol table name");
-<<<<<<< HEAD
-            cmp = HDstrcmp(udata->common.name, s);
-=======
             cmp = strcmp(udata->common.name, s);
->>>>>>> 07347cc5
             if (cmp < 0)
                 rt = idx;
             else
@@ -764,11 +740,7 @@
         /* Get a pointer to the name of the link */
         if (NULL == (lnk.name = (char *)H5HL_offset_into(udata->common.heap, sn->entry[idx].name_off)))
             HGOTO_ERROR(H5E_SYM, H5E_CANTGET, H5B_INS_ERROR, "unable to get link name");
-<<<<<<< HEAD
-        link_name_len = HDstrlen(lnk.name) + 1;
-=======
         link_name_len = strlen(lnk.name) + 1;
->>>>>>> 07347cc5
 
         /* Set up rest of link structure */
         lnk.corder_valid = false;
