/* * * * * * * * * * * * * * * * * * * * * * * * * * * * * * * * * * * * * * *
 * Copyright by The HDF Group.                                               *
 * All rights reserved.                                                      *
 *                                                                           *
 * This file is part of HDF5.  The full HDF5 copyright notice, including     *
 * terms governing use, modification, and redistribution, is contained in    *
 * the COPYING file, which can be found at the root of the source code       *
 * distribution tree, or in https://www.hdfgroup.org/licenses.               *
 * If you do not have access to either file, you may request a copy from     *
 * help@hdfgroup.org.                                                        *
 * * * * * * * * * * * * * * * * * * * * * * * * * * * * * * * * * * * * * * */

/*-------------------------------------------------------------------------
 *
 * Created:     H5O.c
 *
 * Purpose:     Internal object header routines
 *
 *-------------------------------------------------------------------------
 */

/****************/
/* Module Setup */
/****************/

#include "H5Omodule.h" /* This source code file is part of the H5O module */

/***********/
/* Headers */
/***********/
#include "H5private.h"   /* Generic Functions                        */
#include "H5CXprivate.h" /* API Contexts                             */
#include "H5Eprivate.h"  /* Error handling                           */
#include "H5Fprivate.h"  /* File access                              */
#include "H5FLprivate.h" /* Free lists                               */
#include "H5FOprivate.h" /* File objects                             */
#include "H5Iprivate.h"  /* IDs                                      */
#include "H5Lprivate.h"  /* Links                                    */
#include "H5MFprivate.h" /* File memory management                   */
#include "H5MMprivate.h" /* Memory management                        */
#include "H5Opkg.h"      /* Object headers                           */
#include "H5VLprivate.h" /* Virtual Object Layer                     */

#include "H5VLnative_private.h" /* Native VOL connector                     */

/****************/
/* Local Macros */
/****************/

/******************/
/* Local Typedefs */
/******************/

/* User data for recursive traversal over objects from a group */
typedef struct {
    hid_t          obj_id;    /* The ID for the starting group */
    H5G_loc_t     *start_loc; /* Location of starting group */
    H5SL_t        *visited;   /* Skip list for tracking visited nodes */
    H5O_iterate2_t op;        /* Application callback */
    void          *op_data;   /* Application's op data */
    unsigned       fields;    /* Selection of object info */
} H5O_iter_visit_ud_t;

/********************/
/* Package Typedefs */
/********************/

/********************/
/* Local Prototypes */
/********************/

static herr_t H5O__delete_oh(H5F_t *f, H5O_t *oh);
static herr_t H5O__obj_type_real(const H5O_t *oh, H5O_type_t *obj_type);
static herr_t H5O__get_hdr_info_real(const H5O_t *oh, H5O_hdr_info_t *hdr);
static herr_t H5O__free_visit_visited(void *item, void *key, void *operator_data /*in,out*/);
static herr_t H5O__visit_cb(hid_t group, const char *name, const H5L_info2_t *linfo, void *_udata);
static const H5O_obj_class_t *H5O__obj_class_real(const H5O_t *oh);
static herr_t                 H5O__reset_info2(H5O_info2_t *oinfo);

/*********************/
/* Package Variables */
/*********************/

/* Header message ID to class mapping
 *
 * Remember to increment H5O_MSG_TYPES in H5Opkg.h when adding a new
 * message.
 */
const H5O_msg_class_t *const H5O_msg_class_g[] = {
    H5O_MSG_NULL,     /*0x0000 Null                            */
    H5O_MSG_SDSPACE,  /*0x0001 Dataspace                       */
    H5O_MSG_LINFO,    /*0x0002 Link information                */
    H5O_MSG_DTYPE,    /*0x0003 Datatype                        */
    H5O_MSG_FILL,     /*0x0004 Old data storage -- fill value  */
    H5O_MSG_FILL_NEW, /*0x0005 New data storage -- fill value  */
    H5O_MSG_LINK,     /*0x0006 Link                            */
    H5O_MSG_EFL,      /*0x0007 Data storage -- external data files */
    H5O_MSG_LAYOUT,   /*0x0008 Data Layout                     */
#ifdef H5O_ENABLE_BOGUS
    H5O_MSG_BOGUS_VALID, /*0x0009 "Bogus valid" (for testing)     */
#else                    /* H5O_ENABLE_BOGUS */
    NULL, /*0x0009 "Bogus valid" (for testing)     */
#endif                   /* H5O_ENABLE_BOGUS */
    H5O_MSG_GINFO,       /*0x000A Group information               */
    H5O_MSG_PLINE,       /*0x000B Data storage -- filter pipeline */
    H5O_MSG_ATTR,        /*0x000C Attribute                       */
    H5O_MSG_NAME,        /*0x000D Object name                     */
    H5O_MSG_MTIME,       /*0x000E Object modification date and time */
    H5O_MSG_SHMESG,      /*0x000F File-wide shared message table  */
    H5O_MSG_CONT,        /*0x0010 Object header continuation      */
    H5O_MSG_STAB,        /*0x0011 Symbol table                    */
    H5O_MSG_MTIME_NEW,   /*0x0012 New Object modification date and time */
    H5O_MSG_BTREEK,      /*0x0013 Non-default v1 B-tree 'K' values */
    H5O_MSG_DRVINFO,     /*0x0014 Driver info settings            */
    H5O_MSG_AINFO,       /*0x0015 Attribute information           */
    H5O_MSG_REFCOUNT,    /*0x0016 Object's ref. count             */
    H5O_MSG_FSINFO,      /*0x0017 Free-space manager info         */
    H5O_MSG_MDCI,        /*0x0018 Metadata cache image            */
    H5O_MSG_UNKNOWN      /*0x0019 Placeholder for unknown message */
};

/* Format version bounds for object header */
const unsigned H5O_obj_ver_bounds[] = {
    H5O_VERSION_1,     /* H5F_LIBVER_EARLIEST */
    H5O_VERSION_2,     /* H5F_LIBVER_V18 */
    H5O_VERSION_2,     /* H5F_LIBVER_V110 */
    H5O_VERSION_2,     /* H5F_LIBVER_V112 */
    H5O_VERSION_2,     /* H5F_LIBVER_V114 */
    H5O_VERSION_LATEST /* H5F_LIBVER_LATEST */
};

/* Declare a free list to manage the H5O_t struct */
H5FL_DEFINE(H5O_t);

/* Declare a free list to manage the H5O_mesg_t sequence information */
H5FL_SEQ_DEFINE(H5O_mesg_t);

/* Declare a free list to manage the H5O_chunk_t sequence information */
H5FL_SEQ_DEFINE(H5O_chunk_t);

/* Declare a free list to manage the chunk image information */
H5FL_BLK_DEFINE(chunk_image);

/* Declare external the free list for H5O_cont_t sequences */
H5FL_SEQ_EXTERN(H5O_cont_t);

/* The canonical 'undefined' token */
const H5O_token_t H5O_TOKEN_UNDEF_g = {
    {255, 255, 255, 255, 255, 255, 255, 255, 255, 255, 255, 255, 255, 255, 255, 255}};

/*****************************/
/* Library Private Variables */
/*****************************/

/* Declare external the free list for time_t's */
H5FL_EXTERN(time_t);

/* Declare external the free list for H5_obj_t's */
H5FL_EXTERN(H5_obj_t);

/*******************/
/* Local Variables */
/*******************/

/* Header object ID to class mapping */
/*
 * Initialize the object class info table.  Begin with the most general types
 * and end with the most specific. For instance, any object that has a
 * datatype message is a datatype but only some of them are datasets.
 */
static const H5O_obj_class_t *const H5O_obj_class_g[] = {
    H5O_OBJ_DATATYPE, /* Datatype object (H5O_TYPE_NAMED_DATATYPE - 2) */
    H5O_OBJ_DATASET,  /* Dataset object (H5O_TYPE_DATASET - 1) */
    H5O_OBJ_GROUP,    /* Group object (H5O_TYPE_GROUP - 0) */
};

/*-------------------------------------------------------------------------
 * Function:    H5O_init
 *
 * Purpose:     Initialize the interface from some other layer.
 *
 * Return:      Success:        non-negative
 *              Failure:        negative
 *-------------------------------------------------------------------------
 */
herr_t
H5O_init(void)
{
    herr_t ret_value = SUCCEED; /* Return value */

    FUNC_ENTER_NOAPI_NOERR

    /* H5O interface sanity checks */
    HDcompile_assert(H5O_MSG_TYPES == NELMTS(H5O_msg_class_g));
    HDcompile_assert(sizeof(H5O_fheap_id_t) == H5O_FHEAP_ID_LEN);

    HDcompile_assert(H5O_UNKNOWN_ID < H5O_MSG_TYPES);

    FUNC_LEAVE_NOAPI(ret_value)
}

/*-------------------------------------------------------------------------
 * Function:    H5O__set_version
 *
 * Purpose:     Sets the correct version to encode the object header.
 *              Chooses the oldest version possible, unless the file's
 *              low bound indicates otherwise.
 *
 * Return:  Success:    Non-negative
 *          Failure:    Negative
 *
 *-------------------------------------------------------------------------
 */
static herr_t
H5O__set_version(H5F_t *f, H5O_t *oh, uint8_t oh_flags, bool store_msg_crt_idx)
{
    uint8_t version;             /* Message version */
    herr_t  ret_value = SUCCEED; /* Return value */

    FUNC_ENTER_PACKAGE

    /* check arguments */
    assert(f);
    assert(oh);

    /* Set the correct version to encode object header with */
    if (store_msg_crt_idx || (oh_flags & H5O_HDR_ATTR_CRT_ORDER_TRACKED))
        version = H5O_VERSION_LATEST;
    else
        version = H5O_VERSION_1;

    /* Upgrade to the version indicated by the file's low bound if higher */
    version = (uint8_t)MAX(version, (uint8_t)H5O_obj_ver_bounds[H5F_LOW_BOUND(f)]);

    /* Version bounds check */
    if (version > H5O_obj_ver_bounds[H5F_HIGH_BOUND(f)])
        HGOTO_ERROR(H5E_OHDR, H5E_BADRANGE, FAIL, "object header version out of bounds");

    /* Set the message version */
    oh->version = version;

done:
    FUNC_LEAVE_NOAPI(ret_value)
} /* end H5O__set_version() */

/*-------------------------------------------------------------------------
 * Function:    H5O_create
 *
 * Purpose:    Creates a new object header. Allocates space for it and
 *              then calls an initialization function. The object header
 *              is opened for write access and should eventually be
 *              closed by calling H5O_close().
 *
 * Return:    Success:    Non-negative, the ENT argument contains
 *                information about the object header,
 *                including its address.
 *
 *        Failure:    Negative
 *
 *-------------------------------------------------------------------------
 */
herr_t
H5O_create(H5F_t *f, size_t size_hint, size_t initial_rc, hid_t ocpl_id, H5O_loc_t *loc /*out*/)
{
    H5O_t *oh        = NULL;
    herr_t ret_value = SUCCEED;

    FUNC_ENTER_NOAPI(FAIL)

    assert(f);
    assert(loc);
<<<<<<< HEAD
    assert(TRUE == H5P_isa_class(ocpl_id, H5P_OBJECT_CREATE));
=======
    assert(true == H5P_isa_class(ocpl_id, H5P_OBJECT_CREATE));
>>>>>>> 07347cc5

    /* create object header in freelist
     * header version is set internally
     */
    oh = H5O_create_ohdr(f, ocpl_id);
    if (NULL == oh)
        HGOTO_ERROR(H5E_OHDR, H5E_BADVALUE, FAIL, "Can't instantiate object header");

    /* apply object header information to file
     */
    if (H5O_apply_ohdr(f, oh, ocpl_id, size_hint, initial_rc, loc) < 0)
        HGOTO_ERROR(H5E_OHDR, H5E_BADVALUE, FAIL, "Can't apply object header to file");

done:
<<<<<<< HEAD
    if ((FAIL == ret_value) && (NULL != oh) && (H5O__free(oh, TRUE) < 0))
=======
    if ((FAIL == ret_value) && (NULL != oh) && (H5O__free(oh, true) < 0))
>>>>>>> 07347cc5
        HDONE_ERROR(H5E_OHDR, H5E_CANTFREE, FAIL, "can't delete object header");

    FUNC_LEAVE_NOAPI(ret_value)
} /* end H5O_create() */

/*-----------------------------------------------------------------------------
 * Function:   H5O_create_ohdr
 *
 * Purpose:    Create the object header, set version and flags.
 *
 * Return:     Success: Pointer to the newly-crated header object.
 *             Failure: NULL
 *
 *-----------------------------------------------------------------------------
 */
H5O_t *
H5O_create_ohdr(H5F_t *f, hid_t ocpl_id)
{
    H5P_genplist_t *oc_plist;
    H5O_t          *oh = NULL; /* Object header in Freelist */
    uint8_t         oh_flags;  /* Initial status flags */
    H5O_t          *ret_value = NULL;

    FUNC_ENTER_NOAPI(NULL)

    assert(f);
<<<<<<< HEAD
    assert(TRUE == H5P_isa_class(ocpl_id, H5P_OBJECT_CREATE));
=======
    assert(true == H5P_isa_class(ocpl_id, H5P_OBJECT_CREATE));
>>>>>>> 07347cc5

    /* Check for invalid access request */
    if (0 == (H5F_INTENT(f) & H5F_ACC_RDWR))
        HGOTO_ERROR(H5E_OHDR, H5E_BADVALUE, NULL, "no write intent on file");

    oh = H5FL_CALLOC(H5O_t);
    if (NULL == oh)
        HGOTO_ERROR(H5E_RESOURCE, H5E_NOSPACE, NULL, "memory allocation failed");

    oc_plist = (H5P_genplist_t *)H5I_object(ocpl_id);
    if (NULL == oc_plist)
        HGOTO_ERROR(H5E_PLIST, H5E_BADTYPE, NULL, "not a property list");

    /* Get any object header status flags set by properties */
    if (H5P_DATASET_CREATE_DEFAULT == ocpl_id) {
        /* If the OCPL is the default DCPL, we can get the header flags from the
         * API context. Otherwise we have to call H5P_get */
        if (H5CX_get_ohdr_flags(&oh_flags) < 0)
            HGOTO_ERROR(H5E_PLIST, H5E_CANTGET, NULL, "can't get object header flags");
    }
    else {
        if (H5P_get(oc_plist, H5O_CRT_OHDR_FLAGS_NAME, &oh_flags) < 0)
            HGOTO_ERROR(H5E_PLIST, H5E_CANTGET, NULL, "can't get object header flags");
    }

    if (H5O__set_version(f, oh, oh_flags, H5F_STORE_MSG_CRT_IDX(f)) < 0)
        HGOTO_ERROR(H5E_OHDR, H5E_CANTSET, NULL, "can't set version of object header");

    oh->flags = oh_flags;

    ret_value = oh;

done:
<<<<<<< HEAD
    if ((NULL == ret_value) && (NULL != oh) && (H5O__free(oh, TRUE) < 0))
=======
    if ((NULL == ret_value) && (NULL != oh) && (H5O__free(oh, true) < 0))
>>>>>>> 07347cc5
        HDONE_ERROR(H5E_OHDR, H5E_CANTFREE, NULL, "can't delete object header");

    FUNC_LEAVE_NOAPI(ret_value)
} /* H5O_create_ohdr() */

/*-----------------------------------------------------------------------------
 * Function:   H5O_apply_ohdr
 *
 * Purpose:    Initialize and set the object header in the file.
 *             Record some information at `loc_out`.
 *
 * Return:     Success: SUCCEED (0) (non-negative value)
 *             Failure: FAIL (-1) (negative value)
 *
 *-----------------------------------------------------------------------------
 */
herr_t
H5O_apply_ohdr(H5F_t *f, H5O_t *oh, hid_t ocpl_id, size_t size_hint, size_t initial_rc, H5O_loc_t *loc_out)
{
    haddr_t         oh_addr;
    size_t          oh_size;
    H5P_genplist_t *oc_plist     = NULL;
    unsigned        insert_flags = H5AC__NO_FLAGS_SET;
    herr_t          ret_value    = SUCCEED;

    FUNC_ENTER_NOAPI(FAIL)

    assert(f);
    assert(loc_out);
    assert(oh);
<<<<<<< HEAD
    assert(TRUE == H5P_isa_class(ocpl_id, H5P_OBJECT_CREATE));
=======
    assert(true == H5P_isa_class(ocpl_id, H5P_OBJECT_CREATE));
>>>>>>> 07347cc5

    /* Allocate at least a reasonable size for the object header */
    size_hint = H5O_ALIGN_F(f, MAX(H5O_MIN_SIZE, size_hint));

    oh->sizeof_size = H5F_SIZEOF_SIZE(f);
    oh->sizeof_addr = H5F_SIZEOF_ADDR(f);
    oh->swmr_write  = !!(H5F_INTENT(f) & H5F_ACC_SWMR_WRITE); /* funky cast */

#ifdef H5O_ENABLE_BAD_MESG_COUNT
    /* Check whether the "bad message count" property is set */
    if (0 < H5P_exist_plist(oc_plist, H5O_BAD_MESG_COUNT_NAME))
        /* Get bad message count flag -- from property list */
        if (H5P_get(oc_plist, H5O_BAD_MESG_COUNT_NAME, &oh->store_bad_mesg_count) < 0)
            HGOTO_ERROR(H5E_OHDR, H5E_CANTGET, FAIL, "can't get bad message count flag");
#endif /* H5O_ENABLE_BAD_MESG_COUNT */

    /* Create object header proxy if doing SWMR writes */
    if (oh->swmr_write) {
        oh->proxy = H5AC_proxy_entry_create();
        if (NULL == oh->proxy)
            HGOTO_ERROR(H5E_OHDR, H5E_CANTCREATE, FAIL, "can't create object header proxy");
    }
    else {
        oh->proxy = NULL;
    }

    oc_plist = (H5P_genplist_t *)H5I_object(ocpl_id);
    if (NULL == oc_plist)
        HGOTO_ERROR(H5E_PLIST, H5E_BADTYPE, FAIL, "not a property list");

    /* Initialize version-specific fields */
    if (oh->version > H5O_VERSION_1) {
        /* Initialize all time fields */
        if (oh->flags & H5O_HDR_STORE_TIMES)
            oh->atime = oh->mtime = oh->ctime = oh->btime = H5_now();
        else
            oh->atime = oh->mtime = oh->ctime = oh->btime = 0;

        if (H5F_STORE_MSG_CRT_IDX(f))
            /* flag to record message creation indices */
            oh->flags |= H5O_HDR_ATTR_CRT_ORDER_TRACKED;

        /* Get attribute storage phase change values -- from property list */
        if (H5P_get(oc_plist, H5O_CRT_ATTR_MAX_COMPACT_NAME, &oh->max_compact) < 0)
            HGOTO_ERROR(H5E_PLIST, H5E_CANTGET, FAIL, "can't get max. # of compact attributes");
        if (H5P_get(oc_plist, H5O_CRT_ATTR_MIN_DENSE_NAME, &oh->min_dense) < 0)
            HGOTO_ERROR(H5E_PLIST, H5E_CANTGET, FAIL, "can't get min. # of dense attributes");

        /* Check for non-default attribute storage phase change values */
        if (H5O_CRT_ATTR_MAX_COMPACT_DEF != oh->max_compact || H5O_CRT_ATTR_MIN_DENSE_DEF != oh->min_dense)
            oh->flags |= H5O_HDR_ATTR_STORE_PHASE_CHANGE;

            /* Determine correct value for chunk #0 size bits */
/* Avoid compiler warning on 32-bit machines */
#if H5_SIZEOF_SIZE_T > H5_SIZEOF_INT32_T
        if (size_hint > 4294967295UL)
            oh->flags |= H5O_HDR_CHUNK0_8;
        else if (size_hint > 65535)
            oh->flags |= H5O_HDR_CHUNK0_4;
        else if (size_hint > 255)
            oh->flags |= H5O_HDR_CHUNK0_2;
#else
        if (size_hint > 65535)
            oh->flags |= H5O_HDR_CHUNK0_4;
        else if (size_hint > 255)
            oh->flags |= H5O_HDR_CHUNK0_2;
#endif
    }
    else {
        /* Reset unused time fields */
        oh->atime = oh->mtime = oh->ctime = oh->btime = 0;
    } /* end if/else header version >1 */

    /* Compute total size of initial object header */
    /* (i.e. object header prefix and first chunk) */
    oh_size = (size_t)H5O_SIZEOF_HDR(oh) + size_hint;

    /* Allocate disk space for header and first chunk */
    oh_addr = H5MF_alloc(f, H5FD_MEM_OHDR, (hsize_t)oh_size);
    if (HADDR_UNDEF == oh_addr)
        HGOTO_ERROR(H5E_RESOURCE, H5E_NOSPACE, FAIL, "file allocation failed for object header");

    /* Create the chunk list */
    oh->nchunks       = 1;
    oh->alloc_nchunks = 1;
    oh->chunk         = H5FL_SEQ_MALLOC(H5O_chunk_t, (size_t)oh->alloc_nchunks);
    if (NULL == oh->chunk)
        HGOTO_ERROR(H5E_RESOURCE, H5E_NOSPACE, FAIL, "memory allocation failed");

    /* Initialize the first chunk */
    oh->chunk[0].addr = oh_addr;
    oh->chunk[0].size = oh_size;
    oh->chunk[0].gap  = 0;

    /* Allocate enough space for the first chunk */
    /* (including space for serializing the object header prefix */
    oh->chunk[0].image = H5FL_BLK_CALLOC(chunk_image, oh_size);
    if (NULL == oh->chunk[0].image)
        HGOTO_ERROR(H5E_RESOURCE, H5E_NOSPACE, FAIL, "memory allocation failed");
    oh->chunk[0].chunk_proxy = NULL;

    /* Put magic # for object header in first chunk */
    if (H5O_VERSION_1 < oh->version)
        H5MM_memcpy(oh->chunk[0].image, H5O_HDR_MAGIC, (size_t)H5_SIZEOF_MAGIC);

    /* Create the message list */
    oh->nmesgs       = 1;
    oh->alloc_nmesgs = H5O_NMESGS;
    oh->mesg         = H5FL_SEQ_CALLOC(H5O_mesg_t, oh->alloc_nmesgs);
    if (NULL == oh->mesg)
        HGOTO_ERROR(H5E_RESOURCE, H5E_NOSPACE, FAIL, "memory allocation failed");

    /* Initialize the initial "null" message; covers the entire first chunk */
    oh->mesg[0].type   = H5O_MSG_NULL;
    oh->mesg[0].dirty  = true;
    oh->mesg[0].native = NULL;
    oh->mesg[0].raw =
        oh->chunk[0].image + H5O_SIZEOF_HDR(oh) - H5O_SIZEOF_CHKSUM_OH(oh) + H5O_SIZEOF_MSGHDR_OH(oh);
    oh->mesg[0].raw_size = size_hint - (size_t)H5O_SIZEOF_MSGHDR_OH(oh);
    oh->mesg[0].chunkno  = 0;

    /* Check for non-zero initial refcount on the object header */
    if (initial_rc > 0) {
        /* Set the initial refcount & pin the header when its inserted */
        oh->rc = initial_rc;
        insert_flags |= H5AC__PIN_ENTRY_FLAG;
    }

    /* Set metadata tag in API context */
    H5_BEGIN_TAG(oh_addr)

    /* Cache object header */
    if (H5AC_insert_entry(f, H5AC_OHDR, oh_addr, oh, insert_flags) < 0)
        HGOTO_ERROR_TAG(H5E_OHDR, H5E_CANTINSERT, FAIL, "unable to cache object header");

    /* Reset object header pointer, now that it's been inserted into the cache */
    oh = NULL;

    /* Reset metadata tag in API context */
    H5_END_TAG

    /* Set up object location */
    loc_out->file = f;
    loc_out->addr = oh_addr;

    if (H5O_open(loc_out) < 0)
        HGOTO_ERROR(H5E_OHDR, H5E_CANTOPENOBJ, FAIL, "unable to open object header");

done:
    FUNC_LEAVE_NOAPI(ret_value)
} /* H5O_apply_ohdr() */

/*-------------------------------------------------------------------------
 * Function:    H5O_open
 *
 * Purpose:    Opens an object header which is described by the symbol table
 *        entry OBJ_ENT.
 *
 * Return:    Non-negative on success/Negative on failure
 *-------------------------------------------------------------------------
 */
herr_t
H5O_open(H5O_loc_t *loc)
{
    herr_t ret_value = SUCCEED; /* Return value */

    FUNC_ENTER_NOAPI_NOERR

    /* Check args */
    assert(loc);
    assert(loc->file);

#ifdef H5O_DEBUG
    if (H5DEBUG(O))
        fprintf(H5DEBUG(O), "> %" PRIuHADDR "\n", loc->addr);
#endif

    /* Turn off the variable for holding file or increment open-lock counters */
    if (loc->holding_file)
        loc->holding_file = false;
    else
        H5F_INCR_NOPEN_OBJS(loc->file);

    FUNC_LEAVE_NOAPI(ret_value)
} /* end H5O_open() */

/*-------------------------------------------------------------------------
 * Function:    H5O_open_name
 *
 * Purpose:     Opens an object by name
 *
 * Return:      Success:    Pointer to object data
 *              Failure:    NULL
 *
 *-------------------------------------------------------------------------
 */
void *
H5O_open_name(const H5G_loc_t *loc, const char *name, H5I_type_t *opened_type)
{
    H5G_loc_t  obj_loc;           /* Location used to open group */
    H5G_name_t obj_path;          /* Opened object group hier. path */
    H5O_loc_t  obj_oloc;          /* Opened object object location */
    bool       loc_found = false; /* Entry at 'name' found */
    void      *ret_value = NULL;  /* Return value */

    FUNC_ENTER_NOAPI(NULL)

    /* Check args */
    assert(loc);
    assert(name && *name);

    /* Set up opened group location to fill in */
    obj_loc.oloc = &obj_oloc;
    obj_loc.path = &obj_path;
    H5G_loc_reset(&obj_loc);

    /* Find the object's location */
    if (H5G_loc_find(loc, name, &obj_loc /*out*/) < 0)
        HGOTO_ERROR(H5E_OHDR, H5E_NOTFOUND, NULL, "object not found");
<<<<<<< HEAD
    loc_found = TRUE;
=======
    loc_found = true;
>>>>>>> 07347cc5

    /* Open the object */
    if (NULL == (ret_value = H5O_open_by_loc(&obj_loc, opened_type)))
        HGOTO_ERROR(H5E_OHDR, H5E_CANTOPENOBJ, NULL, "unable to open object");

done:
    if (NULL == ret_value)
        if (loc_found && H5G_loc_free(&obj_loc) < 0)
            HDONE_ERROR(H5E_OHDR, H5E_CANTRELEASE, NULL, "can't free location");

    FUNC_LEAVE_NOAPI(ret_value)
} /* end H5O_open_name() */

/*-------------------------------------------------------------------------
 * Function:    H5O__open_by_idx
 *
 * Purpose:     Internal routine to open an object by index within group
 *
 * Return:      Success:    Pointer to object data
 *              Failure:    NULL
 *
 *-------------------------------------------------------------------------
 */
void *
H5O__open_by_idx(const H5G_loc_t *loc, const char *name, H5_index_t idx_type, H5_iter_order_t order,
                 hsize_t n, H5I_type_t *opened_type)
{
    H5G_loc_t  obj_loc;           /* Location used to open group */
    H5G_name_t obj_path;          /* Opened object group hier. path */
    H5O_loc_t  obj_oloc;          /* Opened object object location */
    bool       loc_found = false; /* Entry at 'name' found */
    void      *ret_value = NULL;  /* Return value */

    FUNC_ENTER_PACKAGE

    /* Check arguments */
    assert(loc);

    /* Set up opened group location to fill in */
    obj_loc.oloc = &obj_oloc;
    obj_loc.path = &obj_path;
    H5G_loc_reset(&obj_loc);

    /* Find the object's location, according to the order in the index */
    if (H5G_loc_find_by_idx(loc, name, idx_type, order, n, &obj_loc /*out*/) < 0)
        HGOTO_ERROR(H5E_OHDR, H5E_NOTFOUND, NULL, "group not found");
<<<<<<< HEAD
    loc_found = TRUE;
=======
    loc_found = true;
>>>>>>> 07347cc5

    /* Open the object */
    if (NULL == (ret_value = H5O_open_by_loc(&obj_loc, opened_type)))
        HGOTO_ERROR(H5E_OHDR, H5E_CANTOPENOBJ, NULL, "unable to open object");

done:
    /* Release the object location if we failed after copying it */
    if (NULL == ret_value)
        if (loc_found && H5G_loc_free(&obj_loc) < 0)
            HDONE_ERROR(H5E_OHDR, H5E_CANTRELEASE, NULL, "can't free location");

    FUNC_LEAVE_NOAPI(ret_value)
} /* end H5O__open_by_idx() */

/*-------------------------------------------------------------------------
 * Function:    H5O__open_by_addr
 *
 * Purpose:     Internal routine to open an object by its address
 *
 * Return:      Success:    Pointer to object data
 *              Failure:    NULL
 *
 *-------------------------------------------------------------------------
 */
void *
H5O__open_by_addr(const H5G_loc_t *loc, haddr_t addr, H5I_type_t *opened_type)
{
    H5G_loc_t  obj_loc;          /* Location used to open group */
    H5G_name_t obj_path;         /* Opened object group hier. path */
    H5O_loc_t  obj_oloc;         /* Opened object object location */
    void      *ret_value = NULL; /* Return value */

    FUNC_ENTER_PACKAGE

    /* Check arguments */
    assert(loc);

    /* Set up opened group location to fill in */
    obj_loc.oloc = &obj_oloc;
    obj_loc.path = &obj_path;
    H5G_loc_reset(&obj_loc);
    obj_loc.oloc->addr = addr;
    obj_loc.oloc->file = loc->oloc->file;
    H5G_name_reset(obj_loc.path); /* objects opened through this routine don't have a path name */

    /* Open the object */
    if (NULL == (ret_value = H5O_open_by_loc(&obj_loc, opened_type)))
        HGOTO_ERROR(H5E_OHDR, H5E_CANTOPENOBJ, NULL, "unable to open object");

done:
    FUNC_LEAVE_NOAPI(ret_value)
} /* end H5O__open_by_addr() */

/*-------------------------------------------------------------------------
 * Function:    H5O_open_by_loc
 *
 * Purpose:     Opens an object
 *
 * Return:      Success:    Pointer to object data
 *              Failure:    NULL
 *
 *-------------------------------------------------------------------------
 */
void *
H5O_open_by_loc(const H5G_loc_t *obj_loc, H5I_type_t *opened_type)
{
    const H5O_obj_class_t *obj_class;        /* Class of object for location */
    void                  *ret_value = NULL; /* Return value */

    FUNC_ENTER_NOAPI(NULL)

    assert(obj_loc);

    /* Get the object class for this location */
    if (NULL == (obj_class = H5O__obj_class(obj_loc->oloc)))
        HGOTO_ERROR(H5E_OHDR, H5E_CANTGET, NULL, "unable to determine object class");

    /* Call the object class's 'open' routine */
    assert(obj_class->open);
    if (NULL == (ret_value = obj_class->open(obj_loc, opened_type)))
        HGOTO_ERROR(H5E_OHDR, H5E_CANTOPENOBJ, NULL, "unable to open object");

done:
    FUNC_LEAVE_NOAPI(ret_value)
} /* end H5O_open_by_loc() */

/*-------------------------------------------------------------------------
 * Function:    H5O_close
 *
 * Purpose:    Closes an object header that was previously open.
 *
 * Return:    Non-negative on success/Negative on failure
 *
 *-------------------------------------------------------------------------
 */
herr_t
H5O_close(H5O_loc_t *loc, bool *file_closed /*out*/)
{
    herr_t ret_value = SUCCEED; /* Return value */

    FUNC_ENTER_NOAPI(FAIL)

    /* Check args */
    assert(loc);
    assert(loc->file);
    assert(H5F_NOPEN_OBJS(loc->file) > 0);

    /* Set the file_closed flag to the default value.
     * This flag lets downstream code know if the file struct is
     * still accessible and/or likely to contain useful data.
     * It's needed by the evict-on-close code. Clients can ignore
     * this value by passing in NULL.
     */
    if (file_closed)
        *file_closed = false;

    /* Decrement open-lock counters */
    H5F_DECR_NOPEN_OBJS(loc->file);

#ifdef H5O_DEBUG
    if (H5DEBUG(O)) {
<<<<<<< HEAD
        if (FALSE == H5F_ID_EXISTS(loc->file) && 1 == H5F_NREFS(loc->file))
=======
        if (false == H5F_ID_EXISTS(loc->file) && 1 == H5F_NREFS(loc->file))
>>>>>>> 07347cc5
            fprintf(H5DEBUG(O), "< %" PRIuHADDR " auto %lu remaining\n", loc->addr,
                    (unsigned long)H5F_NOPEN_OBJS(loc->file));
        else
            fprintf(H5DEBUG(O), "< %" PRIuHADDR "\n", loc->addr);
    }
#endif

    /*
     * If the file open object count has reached the number of open mount points
     * (each of which has a group open in the file) attempt to close the file.
     */
    if (H5F_NOPEN_OBJS(loc->file) == H5F_NMOUNTS(loc->file))
        /* Attempt to close down the file hierarchy */
        if (H5F_try_close(loc->file, file_closed) < 0)
            HGOTO_ERROR(H5E_OHDR, H5E_CANTCLOSEFILE, FAIL, "problem attempting file close");

    /* Release location information */
    if (H5O_loc_free(loc) < 0)
        HGOTO_ERROR(H5E_OHDR, H5E_CANTRELEASE, FAIL, "problem attempting to free location");

done:
    FUNC_LEAVE_NOAPI(ret_value)
} /* end H5O_close() */

/*-------------------------------------------------------------------------
 * Function:    H5O__link_oh
 *
 * Purpose:     Adjust the link count for an open object header by adding
 *              ADJUST to the link count.
 *
 * Return:      Success:    New link count
 *
 *              Failure:    -1
 *
 *-------------------------------------------------------------------------
 */
int
H5O__link_oh(H5F_t *f, int adjust, H5O_t *oh, bool *deleted)
{
    haddr_t addr      = H5O_OH_GET_ADDR(oh); /* Object header address */
    int     ret_value = -1;                  /* Return value */

    FUNC_ENTER_PACKAGE

    /* check args */
    assert(f);
    assert(oh);
    assert(deleted);

    /* Check for adjusting link count */
    if (adjust) {
        if (adjust < 0) {
            /* Check for too large of an adjustment */
            if ((unsigned)(-adjust) > oh->nlink)
                HGOTO_ERROR(H5E_OHDR, H5E_LINKCOUNT, (-1), "link count would be negative");

            /* Adjust the link count for the object header */
            oh->nlink = (unsigned)((int)oh->nlink + adjust);

            /* Mark object header as dirty in cache */
            if (H5AC_mark_entry_dirty(oh) < 0)
                HGOTO_ERROR(H5E_OHDR, H5E_CANTMARKDIRTY, (-1), "unable to mark object header as dirty");

            /* Check if the object should be deleted */
            if (oh->nlink == 0) {
                /* Check if the object is still open by the user */
                if (H5FO_opened(f, addr) != NULL) {
                    /* Flag the object to be deleted when it's closed */
<<<<<<< HEAD
                    if (H5FO_mark(f, addr, TRUE) < 0)
=======
                    if (H5FO_mark(f, addr, true) < 0)
>>>>>>> 07347cc5
                        HGOTO_ERROR(H5E_OHDR, H5E_CANTDELETE, (-1), "can't mark object for deletion");
                } /* end if */
                else {
                    /* Mark the object header for deletion */
                    *deleted = true;
                } /* end else */
            }     /* end if */
        }         /* end if */
        else {
            /* A new object, or one that will be deleted */
            if (0 == oh->nlink) {
                /* Check if the object is currently open, but marked for deletion */
                if (H5FO_marked(f, addr)) {
                    /* Remove "delete me" flag on the object */
<<<<<<< HEAD
                    if (H5FO_mark(f, addr, FALSE) < 0)
=======
                    if (H5FO_mark(f, addr, false) < 0)
>>>>>>> 07347cc5
                        HGOTO_ERROR(H5E_OHDR, H5E_CANTDELETE, (-1), "can't mark object for deletion");
                } /* end if */
            }     /* end if */

            /* Adjust the link count for the object header */
            oh->nlink = (unsigned)((int)oh->nlink + adjust);

            /* Mark object header as dirty in cache */
            if (H5AC_mark_entry_dirty(oh) < 0)
                HGOTO_ERROR(H5E_OHDR, H5E_CANTMARKDIRTY, (-1), "unable to mark object header as dirty");
        } /* end if */

        /* Check for operations on refcount message */
        if (oh->version > H5O_VERSION_1) {
            /* Check if the object has a refcount message already */
            if (oh->has_refcount_msg) {
                /* Check for removing refcount message */
                if (oh->nlink <= 1) {
<<<<<<< HEAD
                    if (H5O__msg_remove_real(f, oh, H5O_MSG_REFCOUNT, H5O_ALL, NULL, NULL, TRUE) < 0)
                        HGOTO_ERROR(H5E_OHDR, H5E_CANTDELETE, (-1), "unable to delete refcount message");
                    oh->has_refcount_msg = FALSE;
=======
                    if (H5O__msg_remove_real(f, oh, H5O_MSG_REFCOUNT, H5O_ALL, NULL, NULL, true) < 0)
                        HGOTO_ERROR(H5E_OHDR, H5E_CANTDELETE, (-1), "unable to delete refcount message");
                    oh->has_refcount_msg = false;
>>>>>>> 07347cc5
                } /* end if */
                /* Update refcount message with new link count */
                else {
                    H5O_refcount_t refcount = oh->nlink;

                    if (H5O__msg_write_real(f, oh, H5O_MSG_REFCOUNT, H5O_MSG_FLAG_DONTSHARE, 0, &refcount) <
                        0)
                        HGOTO_ERROR(H5E_OHDR, H5E_CANTUPDATE, (-1), "unable to update refcount message");
                } /* end else */
            }     /* end if */
            else {
                /* Check for adding refcount message to object */
                if (oh->nlink > 1) {
                    H5O_refcount_t refcount = oh->nlink;

                    if (H5O__msg_append_real(f, oh, H5O_MSG_REFCOUNT, H5O_MSG_FLAG_DONTSHARE, 0, &refcount) <
                        0)
                        HGOTO_ERROR(H5E_OHDR, H5E_CANTINSERT, (-1), "unable to create new refcount message");
<<<<<<< HEAD
                    oh->has_refcount_msg = TRUE;
=======
                    oh->has_refcount_msg = true;
>>>>>>> 07347cc5
                } /* end if */
            }     /* end else */
        }         /* end if */
    }             /* end if */

    /* Set return value */
    ret_value = (int)oh->nlink;

done:
    FUNC_LEAVE_NOAPI(ret_value)
} /* end H5O__link_oh() */

/*-------------------------------------------------------------------------
 * Function:    H5O_link
 *
 * Purpose:    Adjust the link count for an object header by adding
 *        ADJUST to the link count.
 *
 * Return:    Success:    New link count
 *
 *        Failure:    Negative
 *
 *-------------------------------------------------------------------------
 */
int
H5O_link(const H5O_loc_t *loc, int adjust)
{
    H5O_t *oh        = NULL;
    bool   deleted   = false; /* Whether the object was deleted */
    int    ret_value = -1;    /* Return value */

    FUNC_ENTER_NOAPI_TAG(loc->addr, FAIL)

    /* check args */
    assert(loc);
    assert(loc->file);
    assert(H5_addr_defined(loc->addr));

    /* Pin the object header */
    if (NULL == (oh = H5O_pin(loc)))
        HGOTO_ERROR(H5E_OHDR, H5E_CANTPIN, FAIL, "unable to pin object header");

    /* Call the "real" link routine */
    if ((ret_value = H5O__link_oh(loc->file, adjust, oh, &deleted)) < 0)
        HGOTO_ERROR(H5E_OHDR, H5E_LINKCOUNT, FAIL, "unable to adjust object link count");

done:
    if (oh && H5O_unpin(oh) < 0)
        HDONE_ERROR(H5E_OHDR, H5E_CANTUNPIN, FAIL, "unable to unpin object header");
    if (ret_value >= 0 && deleted && H5O_delete(loc->file, loc->addr) < 0)
        HDONE_ERROR(H5E_OHDR, H5E_CANTDELETE, FAIL, "can't delete object from file");

    FUNC_LEAVE_NOAPI_TAG(ret_value)
} /* end H5O_link() */

/*-------------------------------------------------------------------------
 * Function:    H5O_protect
 *
 * Purpose:    Wrapper around H5AC_protect for use during a H5O_protect->
 *              H5O_msg_append->...->H5O_msg_append->H5O_unprotect sequence of calls
 *              during an object's creation.
 *
 * Return:    Success:    Pointer to the object header structure for the
 *                              object.
 *        Failure:    NULL
 *
 *-------------------------------------------------------------------------
 */
H5O_t *
H5O_protect(const H5O_loc_t *loc, unsigned prot_flags, bool pin_all_chunks)
{
    H5O_t          *oh = NULL;        /* Object header protected */
    H5O_cache_ud_t  udata;            /* User data for protecting object header */
    H5O_cont_msgs_t cont_msg_info;    /* Continuation message info */
    unsigned        file_intent;      /* R/W intent on file */
    H5O_t          *ret_value = NULL; /* Return value */

    FUNC_ENTER_NOAPI_TAG(loc->addr, NULL)

    /* check args */
    assert(loc);
    assert(loc->file);

    /* prot_flags may only contain the H5AC__READ_ONLY_FLAG */
    assert((prot_flags & (unsigned)(~H5AC__READ_ONLY_FLAG)) == 0);

    /* Check for valid address */
    if (!H5_addr_defined(loc->addr))
        HGOTO_ERROR(H5E_ARGS, H5E_BADVALUE, NULL, "address undefined");

    /* Check for write access on the file */
    file_intent = H5F_INTENT(loc->file);
    if ((0 == (prot_flags & H5AC__READ_ONLY_FLAG)) && (0 == (file_intent & H5F_ACC_RDWR)))
        HGOTO_ERROR(H5E_OHDR, H5E_BADVALUE, NULL, "no write intent on file");

    /* Construct the user data for protect callback */
    udata.made_attempt            = false;
    udata.v1_pfx_nmesgs           = 0;
    udata.chunk0_size             = 0;
    udata.oh                      = NULL;
    udata.free_oh                 = false;
    udata.common.f                = loc->file;
    udata.common.file_intent      = file_intent;
    udata.common.merged_null_msgs = 0;
    memset(&cont_msg_info, 0, sizeof(cont_msg_info));
    udata.common.cont_msg_info = &cont_msg_info;
    udata.common.addr          = loc->addr;

    /* Lock the object header into the cache */
    if (NULL == (oh = (H5O_t *)H5AC_protect(loc->file, H5AC_OHDR, loc->addr, &udata, prot_flags)))
        HGOTO_ERROR(H5E_OHDR, H5E_CANTPROTECT, NULL, "unable to load object header");

    /* Check if there are any continuation messages to process */
    if (cont_msg_info.nmsgs > 0) {
        size_t             curr_msg;  /* Current continuation message to process */
        H5O_chk_cache_ud_t chk_udata; /* User data for loading chunk */

        /* Sanity check - we should only have continuation messages to process
         *      when the object header is actually loaded from the file.
         */
<<<<<<< HEAD
        assert(udata.made_attempt == TRUE);
=======
        assert(udata.made_attempt == true);
>>>>>>> 07347cc5
        assert(cont_msg_info.msgs);

        /* Construct the user data for protecting chunks */
        chk_udata.decoding                = true;
        chk_udata.oh                      = oh;
        chk_udata.chunkno                 = UINT_MAX; /* Set to invalid value, for better error detection */
        chk_udata.common.f                = loc->file;
        chk_udata.common.file_intent      = file_intent;
        chk_udata.common.merged_null_msgs = udata.common.merged_null_msgs;
        chk_udata.common.cont_msg_info    = &cont_msg_info;

        /* Read in continuation messages, until there are no more */
        /* (Note that loading chunks could increase the # of continuation
         *      messages if new ones are found - QAK, 19/11/2016)
         */
        curr_msg = 0;
        while (curr_msg < cont_msg_info.nmsgs) {
            H5O_chunk_proxy_t *chk_proxy; /* Proxy for chunk, to bring it into memory */
#ifndef NDEBUG
            size_t chkcnt = oh->nchunks; /* Count of chunks (for sanity checking) */
#endif                                   /* NDEBUG */

            /* Bring the chunk into the cache */
            /* (which adds to the object header) */
            chk_udata.common.addr = cont_msg_info.msgs[curr_msg].addr;
            chk_udata.size        = cont_msg_info.msgs[curr_msg].size;
            if (NULL == (chk_proxy = (H5O_chunk_proxy_t *)H5AC_protect(loc->file, H5AC_OHDR_CHK,
                                                                       cont_msg_info.msgs[curr_msg].addr,
                                                                       &chk_udata, prot_flags)))
                HGOTO_ERROR(H5E_OHDR, H5E_CANTPROTECT, NULL, "unable to load object header chunk");

            /* Sanity check */
            assert(chk_proxy->oh == oh);
            assert(chk_proxy->chunkno == chkcnt);
            assert(oh->nchunks == (chkcnt + 1));

            /* Release the chunk from the cache */
            if (H5AC_unprotect(loc->file, H5AC_OHDR_CHK, cont_msg_info.msgs[curr_msg].addr, chk_proxy,
                               H5AC__NO_FLAGS_SET) < 0)
                HGOTO_ERROR(H5E_OHDR, H5E_CANTUNPROTECT, NULL, "unable to release object header chunk");

            /* Advance to next continuation message */
            curr_msg++;
        } /* end while */

        /* Release any continuation messages built up */
        cont_msg_info.msgs = (H5O_cont_t *)H5FL_SEQ_FREE(H5O_cont_t, cont_msg_info.msgs);

        /* Pass back out some of the chunk's user data */
        udata.common.merged_null_msgs = chk_udata.common.merged_null_msgs;
    } /* end if */

    /* Check for incorrect # of object header messages, if we've just loaded
     *  this object header from the file
     */
    if (udata.made_attempt) {
/* Don't enforce the error on an incorrect # of object header messages bug
 *      unless strict format checking is enabled.  This allows for older
 *      files, created with a version of the library that had a bug in tracking
 *      the correct # of header messages to be read in without the library
 *      erroring out here. -QAK
 */
#ifdef H5_STRICT_FORMAT_CHECKS
        /* Check for incorrect # of messages in v1 object header */
        if (oh->version == H5O_VERSION_1 &&
            (oh->nmesgs + udata.common.merged_null_msgs) != udata.v1_pfx_nmesgs)
            HGOTO_ERROR(H5E_OHDR, H5E_CANTLOAD, NULL, "corrupt object header - incorrect # of messages");
#endif /* H5_STRICT_FORMAT_CHECKS */
    }  /* end if */

#ifdef H5O_DEBUG
    H5O__assert(oh);
#endif /* H5O_DEBUG */

    /* Pin the other chunks also when requested, so that the object header
     *  proxy can be set up.
     */
    if (pin_all_chunks && oh->nchunks > 1) {
        unsigned u; /* Local index variable */

        /* Sanity check */
        assert(oh->swmr_write);

        /* Iterate over chunks > 0 */
        for (u = 1; u < oh->nchunks; u++) {
            H5O_chunk_proxy_t *chk_proxy; /* Chunk proxy */

            /* Protect chunk */
            if (NULL == (chk_proxy = H5O__chunk_protect(loc->file, oh, u)))
                HGOTO_ERROR(H5E_OHDR, H5E_CANTPROTECT, NULL, "unable to protect object header chunk");

            /* Pin chunk proxy*/
            if (H5AC_pin_protected_entry(chk_proxy) < 0)
                HGOTO_ERROR(H5E_OHDR, H5E_CANTPIN, NULL, "unable to pin object header chunk");

            /* Unprotect chunk */
<<<<<<< HEAD
            if (H5O__chunk_unprotect(loc->file, chk_proxy, FALSE) < 0)
=======
            if (H5O__chunk_unprotect(loc->file, chk_proxy, false) < 0)
>>>>>>> 07347cc5
                HGOTO_ERROR(H5E_OHDR, H5E_CANTUNPROTECT, NULL, "unable to unprotect object header chunk");

            /* Preserve chunk proxy pointer for later */
            oh->chunk[u].chunk_proxy = chk_proxy;
        } /* end for */

        /* Set the flag for the unprotect */
        oh->chunks_pinned = true;
    } /* end if */

    /* Set return value */
    ret_value = oh;

done:
    if (ret_value == NULL && oh) {
        /* Release any continuation messages built up */
        if (cont_msg_info.msgs)
            cont_msg_info.msgs = (H5O_cont_t *)H5FL_SEQ_FREE(H5O_cont_t, cont_msg_info.msgs);

        if (H5O_unprotect(loc, oh, H5AC__NO_FLAGS_SET) < 0)
            HDONE_ERROR(H5E_OHDR, H5E_CANTUNPROTECT, NULL, "unable to release object header");
    }

    FUNC_LEAVE_NOAPI_TAG(ret_value)
} /* end H5O_protect() */

/*-------------------------------------------------------------------------
 * Function:    H5O_pin
 *
 * Purpose:    Pin an object header down for use during a sequence of message
 *              operations, which prevents the object header from being
 *              evicted from the cache.
 *
 * Return:    Success:    Pointer to the object header structure for the
 *                              object.
 *        Failure:    NULL
 *
 *-------------------------------------------------------------------------
 */
H5O_t *
H5O_pin(const H5O_loc_t *loc)
{
    H5O_t *oh        = NULL; /* Object header */
    H5O_t *ret_value = NULL; /* Return value */

    FUNC_ENTER_NOAPI(NULL)

    /* check args */
    assert(loc);

    /* Get header */
<<<<<<< HEAD
    if (NULL == (oh = H5O_protect(loc, H5AC__NO_FLAGS_SET, FALSE)))
=======
    if (NULL == (oh = H5O_protect(loc, H5AC__NO_FLAGS_SET, false)))
>>>>>>> 07347cc5
        HGOTO_ERROR(H5E_OHDR, H5E_CANTPROTECT, NULL, "unable to protect object header");

    /* Increment the reference count on the object header */
    /* (which will pin it, if appropriate) */
    if (H5O__inc_rc(oh) < 0)
        HGOTO_ERROR(H5E_OHDR, H5E_CANTINC, NULL, "unable to increment reference count on object header");

    /* Set the return value */
    ret_value = oh;

done:
    /* Release the object header from the cache */
    if (oh && H5O_unprotect(loc, oh, H5AC__NO_FLAGS_SET) < 0)
        HDONE_ERROR(H5E_OHDR, H5E_CANTUNPROTECT, NULL, "unable to release object header");

    FUNC_LEAVE_NOAPI(ret_value)
} /* end H5O_pin() */

/*-------------------------------------------------------------------------
 * Function:    H5O_unpin
 *
 * Purpose:    Unpin an object header, allowing it to be evicted from the
 *              metadata cache.
 *
 * Return:    Success:    Non-negative
 *        Failure:    Negative
 *
 *-------------------------------------------------------------------------
 */
herr_t
H5O_unpin(H5O_t *oh)
{
    herr_t ret_value = SUCCEED; /* Return value */

    FUNC_ENTER_NOAPI(FAIL)

    /* check args */
    assert(oh);

    /* Decrement the reference count on the object header */
    /* (which will unpin it, if appropriate) */
    if (H5O__dec_rc(oh) < 0)
        HGOTO_ERROR(H5E_OHDR, H5E_CANTDEC, FAIL, "unable to decrement reference count on object header");

done:
    FUNC_LEAVE_NOAPI(ret_value)
} /* end H5O_unpin() */

/*-------------------------------------------------------------------------
 * Function:    H5O_unprotect
 *
 * Purpose:    Wrapper around H5AC_unprotect for use during a H5O_protect->
 *              H5O_msg_append->...->H5O_msg_append->H5O_unprotect sequence of calls
 *              during an object's creation.
 *
 * Return:    Success:    Non-negative
 *        Failure:    Negative
 *
 *-------------------------------------------------------------------------
 */
herr_t
H5O_unprotect(const H5O_loc_t *loc, H5O_t *oh, unsigned oh_flags)
{
    herr_t ret_value = SUCCEED; /* Return value */

    FUNC_ENTER_NOAPI(FAIL)

    /* check args */
    assert(loc);
    assert(oh);

    /* Unpin the other chunks */
    if (oh->chunks_pinned && oh->nchunks > 1) {
        unsigned u; /* Local index variable */

        /* Sanity check */
        assert(oh->swmr_write);

        /* Iterate over chunks > 0 */
        for (u = 1; u < oh->nchunks; u++) {
            if (NULL != oh->chunk[u].chunk_proxy) {
                /* Release chunk proxy */
                if (H5AC_unpin_entry(oh->chunk[u].chunk_proxy) < 0)
                    HGOTO_ERROR(H5E_OHDR, H5E_CANTUNPIN, FAIL, "unable to unpin object header chunk");
                oh->chunk[u].chunk_proxy = NULL;
            } /* end if */
        }     /* end for */

        /* Reet the flag from the unprotect */
        oh->chunks_pinned = false;
    } /* end if */

    /* Unprotect the object header */
    if (H5AC_unprotect(loc->file, H5AC_OHDR, oh->chunk[0].addr, oh, oh_flags) < 0)
        HGOTO_ERROR(H5E_OHDR, H5E_CANTUNPROTECT, FAIL, "unable to release object header");

done:
    FUNC_LEAVE_NOAPI(ret_value)
} /* end H5O_unprotect() */

/*-------------------------------------------------------------------------
 * Function:    H5O_touch_oh
 *
 * Purpose:    If FORCE is non-zero then create a modification time message
 *        unless one already exists.  Then update any existing
 *        modification time message with the current time.
 *
 * Return:    Non-negative on success/Negative on failure
 *
 *-------------------------------------------------------------------------
 */
herr_t
H5O_touch_oh(H5F_t *f, H5O_t *oh, bool force)
{
    H5O_chunk_proxy_t *chk_proxy   = NULL;  /* Chunk that message is in */
    bool               chk_dirtied = false; /* Flag for unprotecting chunk */
    time_t             now;                 /* Current time */
    herr_t             ret_value = SUCCEED; /* Return value */

    FUNC_ENTER_NOAPI_NOINIT

    assert(f);
    assert(oh);

    /* Check if this object header is tracking times */
    if (oh->flags & H5O_HDR_STORE_TIMES) {
        /* Get current time */
        now = H5_now();

        /* Check version, to determine how to store time information */
        if (oh->version == H5O_VERSION_1) {
            size_t idx; /* Index of modification time message to update */

            /* Look for existing message */
            for (idx = 0; idx < oh->nmesgs; idx++)
                if (H5O_MSG_MTIME == oh->mesg[idx].type || H5O_MSG_MTIME_NEW == oh->mesg[idx].type)
                    break;

            /* Create a new message, if necessary */
            if (idx == oh->nmesgs) {
                unsigned mesg_flags = 0; /* Flags for message in object header */

                /* If we would have to create a new message, but we aren't 'forcing' it, get out now */
                if (!force)
                    HGOTO_DONE(SUCCEED); /*nothing to do*/

                /* Allocate space for the modification time message */
                if (H5O__msg_alloc(f, oh, H5O_MSG_MTIME_NEW, &mesg_flags, &now, &idx) < 0)
                    HGOTO_ERROR(H5E_OHDR, H5E_CANTINIT, FAIL,
                                "unable to allocate space for modification time message");

                /* Set the message's flags if appropriate */
                oh->mesg[idx].flags = (uint8_t)mesg_flags;
            } /* end if */

            /* Protect chunk */
            if (NULL == (chk_proxy = H5O__chunk_protect(f, oh, oh->mesg[idx].chunkno)))
                HGOTO_ERROR(H5E_OHDR, H5E_CANTPROTECT, FAIL, "unable to load object header chunk");

            /* Allocate 'native' space, if necessary */
            if (NULL == oh->mesg[idx].native) {
                if (NULL == (oh->mesg[idx].native = H5FL_MALLOC(time_t)))
                    HGOTO_ERROR(H5E_OHDR, H5E_CANTINIT, FAIL,
                                "memory allocation failed for modification time message");
            } /* end if */

            /* Update the message */
            *((time_t *)(oh->mesg[idx].native)) = now;

            /* Mark the message as dirty */
            oh->mesg[idx].dirty = true;
            chk_dirtied         = true;
        } /* end if */
        else {
            /* XXX: For now, update access time & change fields in the object header
             * (will need to add some code to update modification time appropriately)
             */
            oh->atime = oh->ctime = now;

            /* Mark object header as dirty in cache */
            if (H5AC_mark_entry_dirty(oh) < 0)
                HGOTO_ERROR(H5E_OHDR, H5E_CANTMARKDIRTY, FAIL, "unable to mark object header as dirty");
        } /* end else */
    }     /* end if */

done:
    /* Release chunk */
    if (chk_proxy && H5O__chunk_unprotect(f, chk_proxy, chk_dirtied) < 0)
        HDONE_ERROR(H5E_OHDR, H5E_CANTUNPROTECT, FAIL, "unable to unprotect object header chunk");

    FUNC_LEAVE_NOAPI(ret_value)
} /* end H5O_touch_oh() */

/*-------------------------------------------------------------------------
 * Function:    H5O_touch
 *
 * Purpose:    Touch an object by setting the modification time to the
 *        current time and marking the object as dirty.  Unless FORCE
 *        is non-zero, nothing happens if there is no MTIME message in
 *        the object header.
 *
 * Return:    Non-negative on success/Negative on failure
 *
 *-------------------------------------------------------------------------
 */
herr_t
H5O_touch(const H5O_loc_t *loc, bool force)
{
    H5O_t   *oh        = NULL;               /* Object header to modify */
    unsigned oh_flags  = H5AC__NO_FLAGS_SET; /* Flags for unprotecting object header */
    herr_t   ret_value = SUCCEED;            /* Return value */

    FUNC_ENTER_NOAPI(FAIL)

    /* check args */
    assert(loc);

    /* Get the object header */
<<<<<<< HEAD
    if (NULL == (oh = H5O_protect(loc, H5AC__NO_FLAGS_SET, FALSE)))
=======
    if (NULL == (oh = H5O_protect(loc, H5AC__NO_FLAGS_SET, false)))
>>>>>>> 07347cc5
        HGOTO_ERROR(H5E_OHDR, H5E_CANTPROTECT, FAIL, "unable to load object header");

    /* Create/Update the modification time message */
    if (H5O_touch_oh(loc->file, oh, force) < 0)
        HGOTO_ERROR(H5E_OHDR, H5E_CANTSET, FAIL, "unable to update object modification time");

    /* Mark object header as changed */
    oh_flags |= H5AC__DIRTIED_FLAG;

done:
    if (oh && H5O_unprotect(loc, oh, oh_flags) < 0)
        HDONE_ERROR(H5E_OHDR, H5E_CANTUNPROTECT, FAIL, "unable to release object header");

    FUNC_LEAVE_NOAPI(ret_value)
} /* end H5O_touch() */

#ifdef H5O_ENABLE_BOGUS

/*-------------------------------------------------------------------------
 * Function:    H5O_bogus_oh
 *
 * Purpose:    Create a "bogus" message unless one already exists.
 *
 * Return:    Non-negative on success/Negative on failure
 *
 *-------------------------------------------------------------------------
 */
herr_t
H5O_bogus_oh(H5F_t *f, H5O_t *oh, unsigned bogus_id, unsigned mesg_flags)
{
    size_t           idx;                 /* Local index variable */
    H5O_msg_class_t *type;                /* Message class type */
    herr_t           ret_value = SUCCEED; /* Return value */

    FUNC_ENTER_NOAPI(FAIL)

    assert(f);
    assert(oh);

    /* Look for existing message */
    for (idx = 0; idx < oh->nmesgs; idx++)
        if (H5O_MSG_BOGUS_VALID == oh->mesg[idx].type || H5O_MSG_BOGUS_INVALID == oh->mesg[idx].type)
            break;

    /* Create a new message */
    if (idx == oh->nmesgs) {
        H5O_bogus_t *bogus; /* Pointer to the bogus information */

        /* Allocate the native message in memory */
        if (NULL == (bogus = H5MM_malloc(sizeof(H5O_bogus_t))))
            HGOTO_ERROR(H5E_OHDR, H5E_CANTINIT, FAIL, "memory allocation failed for 'bogus' message");

        /* Update the native value */
        bogus->u = H5O_BOGUS_VALUE;

        if (bogus_id == H5O_BOGUS_VALID_ID)
            type = H5O_MSG_BOGUS_VALID;
        else if (bogus_id == H5O_BOGUS_INVALID_ID)
            type = H5O_MSG_BOGUS_INVALID;
        else
            HGOTO_ERROR(H5E_ID, H5E_BADID, FAIL, "invalid ID for 'bogus' message");

        /* Allocate space in the object header for bogus message */
        if (H5O__msg_alloc(f, oh, type, &mesg_flags, bogus, &idx) < 0)
            HGOTO_ERROR(H5E_OHDR, H5E_CANTINIT, FAIL, "unable to allocate space for 'bogus' message");

        /* Point to "bogus" information (take it over) */
        oh->mesg[idx].native = bogus;

        /* Set the appropriate flags for the message */
        oh->mesg[idx].flags = mesg_flags;

        /* Mark the message and object header as dirty */
        oh->mesg[idx].dirty     = true;
        oh->cache_info.is_dirty = true;
    } /* end if */

done:
    FUNC_LEAVE_NOAPI(ret_value)
} /* end H5O_bogus_oh() */
#endif /* H5O_ENABLE_BOGUS */

/*-------------------------------------------------------------------------
 * Function:    H5O_delete
 *
 * Purpose:    Delete an object header from a file.  This frees the file
 *              space used for the object header (and it's continuation blocks)
 *              and also walks through each header message and asks it to
 *              remove all the pieces of the file referenced by the header.
 *
 * Return:    Non-negative on success/Negative on failure
 *
 *-------------------------------------------------------------------------
 */
herr_t
H5O_delete(H5F_t *f, haddr_t addr)
{
    H5O_t    *oh = NULL;                     /* Object header information */
    H5O_loc_t loc;                           /* Object location for object to delete */
    unsigned  oh_flags = H5AC__NO_FLAGS_SET; /* Flags for unprotecting object header */
    bool      corked;
    herr_t    ret_value = SUCCEED; /* Return value */

    FUNC_ENTER_NOAPI_TAG(addr, FAIL)

    /* Check args */
    assert(f);
    assert(H5_addr_defined(addr));

    /* Set up the object location */
    loc.file         = f;
    loc.addr         = addr;
    loc.holding_file = false;

    /* Get the object header information */
<<<<<<< HEAD
    if (NULL == (oh = H5O_protect(&loc, H5AC__NO_FLAGS_SET, FALSE)))
=======
    if (NULL == (oh = H5O_protect(&loc, H5AC__NO_FLAGS_SET, false)))
>>>>>>> 07347cc5
        HGOTO_ERROR(H5E_OHDR, H5E_CANTPROTECT, FAIL, "unable to load object header");

    /* Delete object */
    if (H5O__delete_oh(f, oh) < 0)
        HGOTO_ERROR(H5E_OHDR, H5E_CANTDELETE, FAIL, "can't delete object from file");

    /* Uncork cache entries with tag: addr */
    if (H5AC_cork(f, addr, H5AC__GET_CORKED, &corked) < 0)
        HGOTO_ERROR(H5E_OHDR, H5E_CANTGET, FAIL, "unable to retrieve an object's cork status");
    if (corked)
        if (H5AC_cork(f, addr, H5AC__UNCORK, NULL) < 0)
            HGOTO_ERROR(H5E_OHDR, H5E_CANTUNCORK, FAIL, "unable to uncork an object");

    /* Mark object header as deleted */
    oh_flags = H5AC__DIRTIED_FLAG | H5AC__DELETED_FLAG | H5AC__FREE_FILE_SPACE_FLAG;

done:
    if (oh && H5O_unprotect(&loc, oh, oh_flags) < 0)
        HDONE_ERROR(H5E_OHDR, H5E_PROTECT, FAIL, "unable to release object header");

    FUNC_LEAVE_NOAPI_TAG(ret_value)
} /* end H5O_delete() */

/*-------------------------------------------------------------------------
 * Function:    H5O__delete_oh
 *
 * Purpose:    Internal function to:
 *              Delete an object header from a file.  This frees the file
 *              space used for the object header (and it's continuation blocks)
 *              and also walks through each header message and asks it to
 *              remove all the pieces of the file referenced by the header.
 *
 * Return:    Non-negative on success/Negative on failure
 *
 *-------------------------------------------------------------------------
 */
static herr_t
H5O__delete_oh(H5F_t *f, H5O_t *oh)
{
    H5O_mesg_t *curr_msg; /* Pointer to current message being operated on */
    unsigned    u;
    herr_t      ret_value = SUCCEED; /* Return value */

    FUNC_ENTER_PACKAGE

    /* Check args */
    assert(f);
    assert(oh);

    /* Walk through the list of object header messages, asking each one to
     * delete any file space used
     */
    for (u = 0, curr_msg = &oh->mesg[0]; u < oh->nmesgs; u++, curr_msg++) {
        /* Free any space referred to in the file from this message */
        if (H5O__delete_mesg(f, oh, curr_msg) < 0)
            HGOTO_ERROR(H5E_OHDR, H5E_CANTDELETE, FAIL,
                        "unable to delete file space for object header message");
    } /* end for */

done:
    FUNC_LEAVE_NOAPI(ret_value)
} /* end H5O__delete_oh() */

/*-------------------------------------------------------------------------
 * Function:    H5O_obj_type
 *
 * Purpose:    Retrieves the type of object pointed to by `loc'.
 *
 * Return:    Success:    Non-negative
 *        Failure:    Negative
 *
 *-------------------------------------------------------------------------
 */
herr_t
H5O_obj_type(const H5O_loc_t *loc, H5O_type_t *obj_type)
{
    H5O_t *oh        = NULL;    /* Object header for location */
    herr_t ret_value = SUCCEED; /* Return value */

    FUNC_ENTER_NOAPI_TAG(loc->addr, FAIL)

    /* Load the object header */
<<<<<<< HEAD
    if (NULL == (oh = H5O_protect(loc, H5AC__READ_ONLY_FLAG, FALSE)))
=======
    if (NULL == (oh = H5O_protect(loc, H5AC__READ_ONLY_FLAG, false)))
>>>>>>> 07347cc5
        HGOTO_ERROR(H5E_OHDR, H5E_CANTPROTECT, FAIL, "unable to load object header");

    /* Retrieve the type of the object */
    if (H5O__obj_type_real(oh, obj_type) < 0)
        HGOTO_ERROR(H5E_OHDR, H5E_CANTINIT, FAIL, "unable to determine object type");

done:
    if (oh && H5O_unprotect(loc, oh, H5AC__NO_FLAGS_SET) < 0)
        HDONE_ERROR(H5E_OHDR, H5E_CANTUNPROTECT, FAIL, "unable to release object header");

    FUNC_LEAVE_NOAPI_TAG(ret_value)
} /* end H5O_obj_type() */

/*-------------------------------------------------------------------------
 * Function:    H5O__obj_type_real
 *
 * Purpose:    Returns the type of object pointed to by `oh'.
 *
 * Return:    Success:    Non-negative
 *        Failure:    Negative
 *
 *-------------------------------------------------------------------------
 */
static herr_t
H5O__obj_type_real(const H5O_t *oh, H5O_type_t *obj_type)
{
    const H5O_obj_class_t *obj_class; /* Class of object for header */

    FUNC_ENTER_PACKAGE_NOERR

    /* Sanity check */
    assert(oh);
    assert(obj_type);

    /* Look up class for object header */
    if (NULL == (obj_class = H5O__obj_class_real(oh))) {
        /* Clear error stack from "failed" class lookup */
        H5E_clear_stack(NULL);

        /* Set type to "unknown" */
        *obj_type = H5O_TYPE_UNKNOWN;
    }
    else
        /* Set object type */
        *obj_type = obj_class->type;

    FUNC_LEAVE_NOAPI(SUCCEED)
} /* end H5O__obj_type_real() */

/*-------------------------------------------------------------------------
 * Function:    H5O__obj_class
 *
 * Purpose:     Returns the class of object pointed to by 'loc'.
 *
 * Return:      Success:    An object class
 *              Failure:    NULL
 *
 *-------------------------------------------------------------------------
 */
const H5O_obj_class_t *
H5O__obj_class(const H5O_loc_t *loc)
{
    H5O_t                 *oh        = NULL; /* Object header for location */
    const H5O_obj_class_t *ret_value = NULL; /* Return value */

    FUNC_ENTER_PACKAGE_TAG(loc->addr)

    /* Load the object header */
<<<<<<< HEAD
    if (NULL == (oh = H5O_protect(loc, H5AC__READ_ONLY_FLAG, FALSE)))
=======
    if (NULL == (oh = H5O_protect(loc, H5AC__READ_ONLY_FLAG, false)))
>>>>>>> 07347cc5
        HGOTO_ERROR(H5E_OHDR, H5E_CANTPROTECT, NULL, "unable to load object header");

    /* Test whether entry qualifies as a particular type of object */
    if (NULL == (ret_value = H5O__obj_class_real(oh)))
        HGOTO_ERROR(H5E_OHDR, H5E_CANTGET, NULL, "unable to determine object type");

done:
    if (oh && H5O_unprotect(loc, oh, H5AC__NO_FLAGS_SET) < 0)
        HDONE_ERROR(H5E_OHDR, H5E_CANTUNPROTECT, NULL, "unable to release object header");

    FUNC_LEAVE_NOAPI_TAG(ret_value)
} /* end H5O__obj_class() */

/*-------------------------------------------------------------------------
 * Function:    H5O__obj_class_real
 *
 * Purpose:    Returns the class of object pointed to by `oh'.
 *
 * Return:    Success:    An object class
 *        Failure:    NULL
 *
 *-------------------------------------------------------------------------
 */
static const H5O_obj_class_t *
H5O__obj_class_real(const H5O_t *oh)
{
    size_t                 i;                /* Local index variable */
    const H5O_obj_class_t *ret_value = NULL; /* Return value */

    FUNC_ENTER_PACKAGE

    /* Sanity check */
    assert(oh);

    /* Test whether entry qualifies as a particular type of object */
    /* (Note: loop is in reverse order, to test specific objects first) */
    for (i = NELMTS(H5O_obj_class_g); i > 0; --i) {
        htri_t isa; /* Is entry a particular type? */

        if ((isa = (H5O_obj_class_g[i - 1]->isa)(oh)) < 0)
            HGOTO_ERROR(H5E_OHDR, H5E_CANTINIT, NULL, "unable to determine object type");
        else if (isa)
            HGOTO_DONE(H5O_obj_class_g[i - 1]);
    }

    if (0 == i)
        HGOTO_ERROR(H5E_OHDR, H5E_CANTINIT, NULL, "unable to determine object type");

done:
    FUNC_LEAVE_NOAPI(ret_value)
} /* end H5O__obj_class_real() */

/*-------------------------------------------------------------------------
 * Function:    H5O_get_loc
 *
 * Purpose:    Gets the object location for an object given its ID.
 *
 * Return:    Success:    Pointer to H5O_loc_t
 *        Failure:    NULL
 *
 *-------------------------------------------------------------------------
 */
H5O_loc_t *
H5O_get_loc(hid_t object_id)
{
    H5O_loc_t *ret_value = NULL; /* Return value */

    FUNC_ENTER_NOAPI_NOINIT

    switch (H5I_get_type(object_id)) {
        case H5I_GROUP:
            if (NULL == (ret_value = H5O_OBJ_GROUP->get_oloc(object_id)))
                HGOTO_ERROR(H5E_OHDR, H5E_CANTGET, NULL, "unable to get object location from group ID");
            break;

        case H5I_DATASET:
            if (NULL == (ret_value = H5O_OBJ_DATASET->get_oloc(object_id)))
                HGOTO_ERROR(H5E_OHDR, H5E_CANTGET, NULL, "unable to get object location from dataset ID");
            break;

        case H5I_DATATYPE:
            if (NULL == (ret_value = H5O_OBJ_DATATYPE->get_oloc(object_id)))
                HGOTO_ERROR(H5E_OHDR, H5E_CANTGET, NULL, "unable to get object location from datatype ID");
            break;

        case H5I_MAP:
            HGOTO_ERROR(H5E_OHDR, H5E_BADTYPE, NULL, "maps not supported in native VOL connector");

        case H5I_UNINIT:
        case H5I_BADID:
        case H5I_FILE:
        case H5I_DATASPACE:
        case H5I_ATTR:
        case H5I_VFL:
        case H5I_VOL:
        case H5I_GENPROP_CLS:
        case H5I_GENPROP_LST:
        case H5I_ERROR_CLASS:
        case H5I_ERROR_MSG:
        case H5I_ERROR_STACK:
        case H5I_SPACE_SEL_ITER:
        case H5I_EVENTSET:
        case H5I_NTYPES:
        default:
            HGOTO_ERROR(H5E_OHDR, H5E_BADTYPE, NULL, "invalid object type");
    } /* end switch */

done:
    FUNC_LEAVE_NOAPI(ret_value)
} /* end H5O_get_loc() */

/*-------------------------------------------------------------------------
 * Function:    H5O_loc_reset
 *
 * Purpose:    Reset a object location to an empty state
 *
 * Return:    Success:    Non-negative
 *        Failure:    Negative
 *
 *-------------------------------------------------------------------------
 */
herr_t
H5O_loc_reset(H5O_loc_t *loc)
{
    FUNC_ENTER_NOAPI_NOINIT_NOERR

    /* Check arguments */
    assert(loc);

    /* Clear the object location to an empty state */
    memset(loc, 0, sizeof(H5O_loc_t));
    loc->addr = HADDR_UNDEF;

    FUNC_LEAVE_NOAPI(SUCCEED)
} /* end H5O_loc_reset() */

/*-------------------------------------------------------------------------
 * Function:    H5O_loc_copy
 *
 * Purpose:     Copy object location information, according to the depth.
 *
 * Return:    Success:    Non-negative
 *            Failure:    Negative
 *
 *-------------------------------------------------------------------------
 */
herr_t
H5O_loc_copy(H5O_loc_t *dst, H5O_loc_t *src, H5_copy_depth_t depth)
{
    FUNC_ENTER_NOAPI_NOINIT_NOERR

    /* Check arguments */
    assert(src);
    assert(dst);
    assert(depth == H5_COPY_SHALLOW || depth == H5_COPY_DEEP);

    /* Invoke correct routine */
    if (depth == H5_COPY_SHALLOW)
        H5O_loc_copy_shallow(dst, src);
    else
        H5O_loc_copy_deep(dst, src);

    FUNC_LEAVE_NOAPI(SUCCEED)
} /* end H5O_loc_copy() */

/*-------------------------------------------------------------------------
 * Function:    H5O_loc_copy_shallow
 *
 * Purpose:     Shallow copy object location information.  Copies all the field
 *              values from the source to the destination, but not copying
 *              objects pointed to.  (i.e. destination "takes ownership" of
 *              objects pointed to)
 *
 * Return:    Success:    Non-negative
 *            Failure:    Negative
 *
 *-------------------------------------------------------------------------
 */
herr_t
H5O_loc_copy_shallow(H5O_loc_t *dst, H5O_loc_t *src)
{
    FUNC_ENTER_NOAPI_NOINIT_NOERR

    /* Check arguments */
    assert(src);
    assert(dst);

    /* Copy the top level information */
    H5MM_memcpy(dst, src, sizeof(H5O_loc_t));

    /* Reset the source location, as the destination 'owns' it now */
    H5O_loc_reset(src);

    FUNC_LEAVE_NOAPI(SUCCEED)
} /* end H5O_loc_copy_shallow() */

/*-------------------------------------------------------------------------
 * Function:    H5O_loc_copy_deep
 *
 * Purpose:     Deep copy object location information.  Copies all the fields
 *              from the source to the destination, deep copying objects
 *              pointed to.
 *
 * Return:    Success:    Non-negative
 *            Failure:    Negative
 *
 *-------------------------------------------------------------------------
 */
herr_t
H5O_loc_copy_deep(H5O_loc_t *dst, const H5O_loc_t *src)
{
    FUNC_ENTER_NOAPI_NOINIT_NOERR

    /* Check arguments */
    assert(src);
    assert(dst);

    /* Copy the top level information */
    H5MM_memcpy(dst, src, sizeof(H5O_loc_t));

    /* If the original entry was holding open the file, this one should
     * hold it open, too.
     */
    if (src->holding_file)
        H5F_INCR_NOPEN_OBJS(dst->file);

    FUNC_LEAVE_NOAPI(SUCCEED)
} /* end H5O_loc_copy_deep() */

/*-------------------------------------------------------------------------
 * Function:    H5O_loc_hold_file
 *
 * Purpose:    Have this object header hold a file open until it is
 *              released.
 *
 * Return:    Success:    Non-negative
 *        Failure:    Negative
 *
 *-------------------------------------------------------------------------
 */
herr_t
H5O_loc_hold_file(H5O_loc_t *loc)
{
    FUNC_ENTER_NOAPI_NOINIT_NOERR

    /* Check arguments */
    assert(loc);
    assert(loc->file);

    /* If this location is not already holding its file open, do so. */
    if (!loc->holding_file) {
        H5F_INCR_NOPEN_OBJS(loc->file);
        loc->holding_file = true;
    }

    FUNC_LEAVE_NOAPI(SUCCEED)
} /* end H5O_loc_hold_file() */

/*-------------------------------------------------------------------------
 * Function:    H5O_loc_free
 *
 * Purpose:    Release resources used by this object header location.
 *              Not to be confused with H5O_close; this is used on
 *              locations that don't correspond to open objects.
 *
 * Return:    Success:    Non-negative
 *        Failure:    Negative
 *
 *-------------------------------------------------------------------------
 */
herr_t
H5O_loc_free(H5O_loc_t *loc)
{
    herr_t ret_value = SUCCEED;

    FUNC_ENTER_NOAPI_NOINIT

    /* Check arguments */
    assert(loc);

    /* If this location is holding its file open try to close the file. */
    if (loc->holding_file) {
        H5F_DECR_NOPEN_OBJS(loc->file);
        loc->holding_file = false;
        if (H5F_NOPEN_OBJS(loc->file) <= 0) {
            if (H5F_try_close(loc->file, NULL) < 0)
                HGOTO_ERROR(H5E_FILE, H5E_CANTCLOSEFILE, FAIL, "can't close file");
        }
    }

done:
    FUNC_LEAVE_NOAPI(ret_value)
} /* end H5O_loc_free() */

/*-------------------------------------------------------------------------
 * Function:    H5O_get_hdr_info
 *
 * Purpose:    Retrieve the object header information for an object
 *
 * Return:    Success:    Non-negative
 *        Failure:    Negative
 *
 *-------------------------------------------------------------------------
 */
herr_t
H5O_get_hdr_info(const H5O_loc_t *loc, H5O_hdr_info_t *hdr)
{
    H5O_t *oh        = NULL;    /* Object header */
    herr_t ret_value = SUCCEED; /* Return value */

    FUNC_ENTER_NOAPI(FAIL)

    /* Check args */
    assert(loc);
    assert(hdr);

    /* Reset the object header info structure */
    memset(hdr, 0, sizeof(*hdr));

    /* Get the object header */
<<<<<<< HEAD
    if (NULL == (oh = H5O_protect(loc, H5AC__READ_ONLY_FLAG, FALSE)))
=======
    if (NULL == (oh = H5O_protect(loc, H5AC__READ_ONLY_FLAG, false)))
>>>>>>> 07347cc5
        HGOTO_ERROR(H5E_OHDR, H5E_CANTLOAD, FAIL, "unable to load object header");

    /* Get the information for the object header */
    if (H5O__get_hdr_info_real(oh, hdr) < 0)
        HGOTO_ERROR(H5E_OHDR, H5E_CANTGET, FAIL, "can't retrieve object header info");

done:
    if (oh && H5O_unprotect(loc, oh, H5AC__NO_FLAGS_SET) < 0)
        HDONE_ERROR(H5E_OHDR, H5E_PROTECT, FAIL, "unable to release object header");

    FUNC_LEAVE_NOAPI(ret_value)
} /* end H5O_get_hdr_info() */

/*-------------------------------------------------------------------------
 * Function:    H5O__get_hdr_info_real
 *
 * Purpose:    Internal routine to retrieve the object header information for an object
 *
 * Return:    Success:    Non-negative
 *        Failure:    Negative
 *
 *-------------------------------------------------------------------------
 */
static herr_t
H5O__get_hdr_info_real(const H5O_t *oh, H5O_hdr_info_t *hdr)
{
    const H5O_mesg_t  *curr_msg;   /* Pointer to current message being operated on */
    const H5O_chunk_t *curr_chunk; /* Pointer to current message being operated on */
    unsigned           u;          /* Local index variable */

    FUNC_ENTER_PACKAGE_NOERR

    /* Check args */
    assert(oh);
    assert(hdr);

    /* Set the version for the object header */
    hdr->version = oh->version;

    /* Set the number of messages & chunks */
    H5_CHECKED_ASSIGN(hdr->nmesgs, unsigned, oh->nmesgs, size_t);
    H5_CHECKED_ASSIGN(hdr->nchunks, unsigned, oh->nchunks, size_t);

    /* Set the status flags */
    hdr->flags = oh->flags;

    /* Iterate over all the messages, accumulating message size & type information */
    hdr->space.meta   = (hsize_t)H5O_SIZEOF_HDR(oh) + (hsize_t)(H5O_SIZEOF_CHKHDR_OH(oh) * (oh->nchunks - 1));
    hdr->space.mesg   = 0;
    hdr->space.free   = 0;
    hdr->mesg.present = 0;
    hdr->mesg.shared  = 0;
    for (u = 0, curr_msg = &oh->mesg[0]; u < oh->nmesgs; u++, curr_msg++) {
        uint64_t type_flag; /* Flag for message type */

        /* Accumulate space usage information, based on the type of message */
        if (H5O_NULL_ID == curr_msg->type->id)
            hdr->space.free += (hsize_t)((size_t)H5O_SIZEOF_MSGHDR_OH(oh) + curr_msg->raw_size);
        else if (H5O_CONT_ID == curr_msg->type->id)
            hdr->space.meta += (hsize_t)((size_t)H5O_SIZEOF_MSGHDR_OH(oh) + curr_msg->raw_size);
        else {
            hdr->space.meta += (hsize_t)H5O_SIZEOF_MSGHDR_OH(oh);
            hdr->space.mesg += curr_msg->raw_size;
        } /* end else */

        /* Set flag to indicate presence of message type */
        type_flag = ((uint64_t)1) << curr_msg->type->id;
        hdr->mesg.present |= type_flag;

        /* Set flag if the message is shared in some way */
        if (curr_msg->flags & H5O_MSG_FLAG_SHARED)
            hdr->mesg.shared |= type_flag;
    } /* end for */

    /* Iterate over all the chunks, adding any gaps to the free space */
    hdr->space.total = 0;
    for (u = 0, curr_chunk = &oh->chunk[0]; u < oh->nchunks; u++, curr_chunk++) {
        /* Accumulate the size of the header on disk */
        hdr->space.total += curr_chunk->size;

        /* If the chunk has a gap, add it to the free space */
        hdr->space.free += curr_chunk->gap;
    } /* end for */

    /* Sanity check that all the bytes are accounted for */
    assert(hdr->space.total == (hdr->space.free + hdr->space.meta + hdr->space.mesg));

    FUNC_LEAVE_NOAPI(SUCCEED)
} /* end H5O__get_hdr_info_real() */

/*-------------------------------------------------------------------------
 * Function:    H5O_get_info
 *
 * Purpose:     Retrieve the data model information for an object
 *
 * Return:      Success:    Non-negative
 *              Failure:    Negative
 *
 *-------------------------------------------------------------------------
 */
herr_t
H5O_get_info(const H5O_loc_t *loc, H5O_info2_t *oinfo, unsigned fields)
{
    const H5O_obj_class_t *obj_class;           /* Class of object for header */
    H5O_t                 *oh        = NULL;    /* Object header */
    herr_t                 ret_value = SUCCEED; /* Return value */

    FUNC_ENTER_NOAPI_TAG(loc->addr, FAIL)

    /* Check args */
    assert(loc);
    assert(oinfo);

    /* Get the object header */
<<<<<<< HEAD
    if (NULL == (oh = H5O_protect(loc, H5AC__READ_ONLY_FLAG, FALSE)))
=======
    if (NULL == (oh = H5O_protect(loc, H5AC__READ_ONLY_FLAG, false)))
>>>>>>> 07347cc5
        HGOTO_ERROR(H5E_OHDR, H5E_CANTPROTECT, FAIL, "unable to load object header");

    /* Get class for object */
    if (NULL == (obj_class = H5O__obj_class_real(oh)))
        HGOTO_ERROR(H5E_OHDR, H5E_CANTGET, FAIL, "unable to determine object class");

    /* Reset the object info structure */
    if (H5O__reset_info2(oinfo) < 0)
        HGOTO_ERROR(H5E_OHDR, H5E_CANTSET, FAIL, "can't reset object data struct");

    /* Get basic information, if requested */
    if (fields & H5O_INFO_BASIC) {
        /* Retrieve the file's fileno */
        H5F_GET_FILENO(loc->file, oinfo->fileno);

        /* Set the object's address into the token */
        if (H5VL_native_addr_to_token(loc->file, H5I_FILE, loc->addr, &oinfo->token) < 0)
            HGOTO_ERROR(H5E_OHDR, H5E_CANTSERIALIZE, FAIL, "can't serialize address into object token");

        /* Retrieve the type of the object */
        oinfo->type = obj_class->type;

        /* Set the object's reference count */
        oinfo->rc = oh->nlink;
    }

    /* Get time information, if requested */
    if (fields & H5O_INFO_TIME) {
        if (oh->version > H5O_VERSION_1) {
            oinfo->atime = oh->atime;
            oinfo->mtime = oh->mtime;
            oinfo->ctime = oh->ctime;
            oinfo->btime = oh->btime;
        } /* end if */
        else {
            htri_t exists; /* Flag if header message of interest exists */

            /* No information for access & modification fields */
            /* (we stopped updating the "modification time" header message for
             *      raw data changes, so the "modification time" header message
             *      is closest to the 'change time', in POSIX terms - QAK)
             */
            oinfo->atime = 0;
            oinfo->mtime = 0;
            oinfo->btime = 0;

            /* Might be information for modification time */
            if ((exists = H5O_msg_exists_oh(oh, H5O_MTIME_ID)) < 0)
                HGOTO_ERROR(H5E_OHDR, H5E_NOTFOUND, FAIL, "unable to check for MTIME message");
            if (exists > 0) {
                /* Get "old style" modification time info */
                if (NULL == H5O_msg_read_oh(loc->file, oh, H5O_MTIME_ID, &oinfo->ctime))
                    HGOTO_ERROR(H5E_OHDR, H5E_CANTGET, FAIL, "can't read MTIME message");
            } /* end if */
            else {
                /* Check for "new style" modification time info */
                if ((exists = H5O_msg_exists_oh(oh, H5O_MTIME_NEW_ID)) < 0)
                    HGOTO_ERROR(H5E_OHDR, H5E_NOTFOUND, FAIL, "unable to check for MTIME_NEW message");
                if (exists > 0) {
                    /* Get "new style" modification time info */
                    if (NULL == H5O_msg_read_oh(loc->file, oh, H5O_MTIME_NEW_ID, &oinfo->ctime))
                        HGOTO_ERROR(H5E_OHDR, H5E_CANTGET, FAIL, "can't read MTIME_NEW message");
                } /* end if */
                else
                    oinfo->ctime = 0;
            } /* end else */
        }     /* end else */
    }         /* end if */

    /* Retrieve # of attributes */
    if (fields & H5O_INFO_NUM_ATTRS)
        if (H5O__attr_count_real(loc->file, oh, &oinfo->num_attrs) < 0)
            HGOTO_ERROR(H5E_OHDR, H5E_CANTGET, FAIL, "can't retrieve attribute count");

done:
    if (oh && H5O_unprotect(loc, oh, H5AC__NO_FLAGS_SET) < 0)
        HDONE_ERROR(H5E_OHDR, H5E_CANTUNPROTECT, FAIL, "unable to release object header");

    FUNC_LEAVE_NOAPI_TAG(ret_value)
} /* end H5O_get_info() */

/*-------------------------------------------------------------------------
 * Function:    H5O_get_native_info
 *
 * Purpose:     Retrieve the native file-format information for an object
 *
 * Return:      Success:    Non-negative
 *              Failure:    Negative
 *
 *-------------------------------------------------------------------------
 */
herr_t
H5O_get_native_info(const H5O_loc_t *loc, H5O_native_info_t *oinfo, unsigned fields)
{
    const H5O_obj_class_t *obj_class;           /* Class of object for header */
    H5O_t                 *oh        = NULL;    /* Object header */
    herr_t                 ret_value = SUCCEED; /* Return value */

    FUNC_ENTER_NOAPI_TAG(loc->addr, FAIL)

    /* Check args */
    assert(loc);
    assert(oinfo);

    /* Get the object header */
<<<<<<< HEAD
    if (NULL == (oh = H5O_protect(loc, H5AC__READ_ONLY_FLAG, FALSE)))
=======
    if (NULL == (oh = H5O_protect(loc, H5AC__READ_ONLY_FLAG, false)))
>>>>>>> 07347cc5
        HGOTO_ERROR(H5E_OHDR, H5E_CANTPROTECT, FAIL, "unable to load object header");

    /* Get class for object */
    if (NULL == (obj_class = H5O__obj_class_real(oh)))
        HGOTO_ERROR(H5E_OHDR, H5E_CANTGET, FAIL, "unable to determine object class");

    /* Reset the object info structure */
    memset(oinfo, 0, sizeof(*oinfo));

    /* Get the information for the object header, if requested */
    if (fields & H5O_NATIVE_INFO_HDR)
        if (H5O__get_hdr_info_real(oh, &oinfo->hdr) < 0)
            HGOTO_ERROR(H5E_OHDR, H5E_CANTGET, FAIL, "can't retrieve object header info");

    /* Get B-tree & heap metadata storage size, if requested */
    if (fields & H5O_NATIVE_INFO_META_SIZE) {
        /* Check for 'bh_info' callback for this type of object */
        if (obj_class->bh_info)
            /* Call the object's class 'bh_info' routine */
            if ((obj_class->bh_info)(loc, oh, &oinfo->meta_size.obj) < 0)
                HGOTO_ERROR(H5E_OHDR, H5E_CANTGET, FAIL, "can't retrieve object's btree & heap info");

        /* Get B-tree & heap info for any attributes */
        if (H5O__attr_bh_info(loc->file, oh, &oinfo->meta_size.attr) < 0)
            HGOTO_ERROR(H5E_OHDR, H5E_CANTGET, FAIL, "can't retrieve attribute btree & heap info");
    } /* end if */

done:
    if (oh && H5O_unprotect(loc, oh, H5AC__NO_FLAGS_SET) < 0)
        HDONE_ERROR(H5E_OHDR, H5E_CANTUNPROTECT, FAIL, "unable to release object header");

    FUNC_LEAVE_NOAPI_TAG(ret_value)
} /* end H5O_get_native_info() */

/*-------------------------------------------------------------------------
 * Function:    H5O_get_create_plist
 *
 * Purpose:    Retrieve the object creation properties for an object
 *
 * Return:    Success:    Non-negative
 *        Failure:    Negative
 *
 *-------------------------------------------------------------------------
 */
herr_t
H5O_get_create_plist(const H5O_loc_t *loc, H5P_genplist_t *oc_plist)
{
    H5O_t *oh        = NULL;    /* Object header */
    herr_t ret_value = SUCCEED; /* Return value */

    FUNC_ENTER_NOAPI(FAIL)

    /* Check args */
    assert(loc);
    assert(oc_plist);

    /* Get the object header */
<<<<<<< HEAD
    if (NULL == (oh = H5O_protect(loc, H5AC__READ_ONLY_FLAG, FALSE)))
=======
    if (NULL == (oh = H5O_protect(loc, H5AC__READ_ONLY_FLAG, false)))
>>>>>>> 07347cc5
        HGOTO_ERROR(H5E_OHDR, H5E_CANTPROTECT, FAIL, "unable to load object header");

    /* Set property values, if they were used for the object */
    if (oh->version > H5O_VERSION_1) {
        uint8_t ohdr_flags; /* "User-visible" object header status flags */

        /* Set attribute storage values */
        if (H5P_set(oc_plist, H5O_CRT_ATTR_MAX_COMPACT_NAME, &oh->max_compact) < 0)
            HGOTO_ERROR(H5E_OHDR, H5E_CANTSET, FAIL,
                        "can't set max. # of compact attributes in property list");
        if (H5P_set(oc_plist, H5O_CRT_ATTR_MIN_DENSE_NAME, &oh->min_dense) < 0)
            HGOTO_ERROR(H5E_OHDR, H5E_CANTSET, FAIL, "can't set min. # of dense attributes in property list");

        /* Mask off non-"user visible" flags */
        H5_CHECKED_ASSIGN(ohdr_flags, uint8_t,
                          oh->flags & (H5O_HDR_ATTR_CRT_ORDER_TRACKED | H5O_HDR_ATTR_CRT_ORDER_INDEXED |
                                       H5O_HDR_STORE_TIMES),
                          int);

        /* Set object header flags */
        if (H5P_set(oc_plist, H5O_CRT_OHDR_FLAGS_NAME, &ohdr_flags) < 0)
            HGOTO_ERROR(H5E_PLIST, H5E_CANTSET, FAIL, "can't set object header flags");
    } /* end if */

done:
    if (oh && H5O_unprotect(loc, oh, H5AC__NO_FLAGS_SET) < 0)
        HDONE_ERROR(H5E_OHDR, H5E_CANTUNPROTECT, FAIL, "unable to release object header");

    FUNC_LEAVE_NOAPI(ret_value)
} /* end H5O_get_create_plist() */

/*-------------------------------------------------------------------------
 * Function:    H5O_get_nlinks
 *
 * Purpose:    Retrieve the number of link messages read in from the file
 *
 * Return:    Success:    Non-negative
 *        Failure:    Negative
 *
 *-------------------------------------------------------------------------
 */
herr_t
H5O_get_nlinks(const H5O_loc_t *loc, hsize_t *nlinks)
{
    H5O_t *oh        = NULL;    /* Object header */
    herr_t ret_value = SUCCEED; /* Return value */

    FUNC_ENTER_NOAPI(FAIL)

    /* Check args */
    assert(loc);
    assert(nlinks);

    /* Get the object header */
<<<<<<< HEAD
    if (NULL == (oh = H5O_protect(loc, H5AC__READ_ONLY_FLAG, FALSE)))
=======
    if (NULL == (oh = H5O_protect(loc, H5AC__READ_ONLY_FLAG, false)))
>>>>>>> 07347cc5
        HGOTO_ERROR(H5E_OHDR, H5E_CANTPROTECT, FAIL, "unable to load object header");

    /* Retrieve the # of link messages seen when the object header was loaded */
    *nlinks = oh->link_msgs_seen;

done:
    if (oh && H5O_unprotect(loc, oh, H5AC__NO_FLAGS_SET) < 0)
        HDONE_ERROR(H5E_OHDR, H5E_CANTUNPROTECT, FAIL, "unable to release object header");

    FUNC_LEAVE_NOAPI(ret_value)
} /* end H5O_get_nlinks() */

/*-------------------------------------------------------------------------
 * Function:    H5O_obj_create
 *
 * Purpose:    Creates an object, in an abstract manner.
 *
 * Return:    Success:    Pointer to object opened
 *        Failure:    NULL
 *
 *-------------------------------------------------------------------------
 */
void *
H5O_obj_create(H5F_t *f, H5O_type_t obj_type, void *crt_info, H5G_loc_t *obj_loc)
{
    size_t u;                /* Local index variable */
    void  *ret_value = NULL; /* Return value */

    FUNC_ENTER_NOAPI(NULL)

    /* Sanity checks */
    assert(f);
    assert(obj_type >= H5O_TYPE_GROUP && obj_type <= H5O_TYPE_NAMED_DATATYPE);
    assert(crt_info);
    assert(obj_loc);

    /* Iterate through the object classes */
    for (u = 0; u < NELMTS(H5O_obj_class_g); u++) {
        /* Check for correct type of object to create */
        if (H5O_obj_class_g[u]->type == obj_type) {
            /* Call the object class's 'create' routine */
            assert(H5O_obj_class_g[u]->create);
            if (NULL == (ret_value = H5O_obj_class_g[u]->create(f, crt_info, obj_loc)))
                HGOTO_ERROR(H5E_OHDR, H5E_CANTOPENOBJ, NULL, "unable to open object");

            /* Break out of loop */
            break;
        } /* end if */
    }     /* end for */
    assert(ret_value);

done:
    FUNC_LEAVE_NOAPI(ret_value)
} /* end H5O_obj_create() */

/*-------------------------------------------------------------------------
 * Function:    H5O_get_oh_addr
 *
 * Purpose:    Retrieve the address of the object header
 *
 * Note:    This routine participates in the "Inlining C struct access"
 *        pattern, don't call it directly, use the appropriate macro
 *        defined in H5Oprivate.h.
 *
 * Return:    Success:    Valid haddr_t
 *        Failure:    HADDR_UNDEF
 *
 *-------------------------------------------------------------------------
 */
haddr_t
H5O_get_oh_addr(const H5O_t *oh)
{
    /* Use FUNC_ENTER_NOAPI_NOINIT_NOERR here to avoid performance issues */
    FUNC_ENTER_NOAPI_NOINIT_NOERR

    assert(oh);
    assert(oh->chunk);

    FUNC_LEAVE_NOAPI(oh->chunk[0].addr)
} /* end H5O_get_oh_addr() */

/*-------------------------------------------------------------------------
 * Function:    H5O_get_oh_flags
 *
 *-------------------------------------------------------------------------
 */
uint8_t
H5O_get_oh_flags(const H5O_t *oh)
{
    FUNC_ENTER_NOAPI_NOINIT_NOERR
    assert(oh);
    FUNC_LEAVE_NOAPI(oh->flags) /* flags can be 0 */
} /* H5O_get_oh_flags() */

/*-------------------------------------------------------------------------
 * Function:    H5O_get_oh_mtime
 *
 * Purpose:     Retrieve an object's modification time. Assumes that the
 *              caller has verified that accessing this variable is appropriate
 *              to the header in question.
 *
 *-------------------------------------------------------------------------
 */
time_t
H5O_get_oh_mtime(const H5O_t *oh)
{
    FUNC_ENTER_NOAPI_NOINIT_NOERR
    assert(oh);
    assert(oh->mtime);
    FUNC_LEAVE_NOAPI(oh->mtime)
} /* H5O_get_oh_mtime() */

/*-------------------------------------------------------------------------
 * Function:    H5O_get_oh_version
 *
 *-------------------------------------------------------------------------
 */
uint8_t
H5O_get_oh_version(const H5O_t *oh)
{
    FUNC_ENTER_NOAPI_NOINIT_NOERR
    assert(oh);
    assert(oh->version);
    FUNC_LEAVE_NOAPI(oh->version)
} /* H5O_get_oh_version() */

/*-------------------------------------------------------------------------
 * Function:    H5O_get_rc_and_type
 *
 * Purpose:    Retrieve an object's reference count and type
 *
 * Return:    Success:    Non-negative
 *        Failure:    Negative
 *
 *-------------------------------------------------------------------------
 */
herr_t
H5O_get_rc_and_type(const H5O_loc_t *loc, unsigned *rc, H5O_type_t *otype)
{
    H5O_t *oh        = NULL;    /* Object header */
    herr_t ret_value = SUCCEED; /* Return value */

    FUNC_ENTER_NOAPI(FAIL)

    /* Check args */
    assert(loc);

    /* Get the object header */
<<<<<<< HEAD
    if (NULL == (oh = H5O_protect(loc, H5AC__READ_ONLY_FLAG, FALSE)))
=======
    if (NULL == (oh = H5O_protect(loc, H5AC__READ_ONLY_FLAG, false)))
>>>>>>> 07347cc5
        HGOTO_ERROR(H5E_OHDR, H5E_CANTPROTECT, FAIL, "unable to load object header");

    /* Set the object's reference count */
    if (rc)
        *rc = oh->nlink;

    /* Retrieve the type of the object */
    if (otype)
        if (H5O__obj_type_real(oh, otype) < 0)
            HGOTO_ERROR(H5E_OHDR, H5E_CANTINIT, FAIL, "unable to determine object type");

done:
    if (oh && H5O_unprotect(loc, oh, H5AC__NO_FLAGS_SET) < 0)
        HDONE_ERROR(H5E_OHDR, H5E_CANTUNPROTECT, FAIL, "unable to release object header");

    FUNC_LEAVE_NOAPI(ret_value)
} /* end H5O_get_rc_and_type() */

/*-------------------------------------------------------------------------
 * Function:    H5O__free_visit_visited
 *
 * Purpose:     Free the key for an object visited during a group traversal
 *
 * Return:      Non-negative on success, negative on failure
 *
 *-------------------------------------------------------------------------
 */
static herr_t
H5O__free_visit_visited(void *item, void H5_ATTR_UNUSED *key, void H5_ATTR_UNUSED *operator_data /*in,out*/)
{
    FUNC_ENTER_PACKAGE_NOERR

    item = H5FL_FREE(H5_obj_t, item);

    FUNC_LEAVE_NOAPI(SUCCEED)
} /* end H5O__free_visit_visited() */

/*-------------------------------------------------------------------------
 * Function:    H5O__visit_cb
 *
 * Purpose:     Callback function for recursively visiting objects from a group
 *
 * Return:    Success:        Non-negative
 *        Failure:    Negative
 *
 *-------------------------------------------------------------------------
 */
static herr_t
H5O__visit_cb(hid_t H5_ATTR_UNUSED group, const char *name, const H5L_info2_t *linfo, void *_udata)
{
    H5O_iter_visit_ud_t *udata = (H5O_iter_visit_ud_t *)_udata; /* User data for callback */
    H5G_loc_t            obj_loc;                               /* Location of object */
    H5G_name_t           obj_path;                              /* Object's group hier. path */
    H5O_loc_t            obj_oloc;                              /* Object's object location */
    bool                 obj_found = false;                     /* Object at 'name' found */
    herr_t               ret_value = H5_ITER_CONT;              /* Return value */

    FUNC_ENTER_PACKAGE

    /* Sanity check */
    assert(name);
    assert(linfo);
    assert(udata);

    /* Check if this is a hard link */
    if (linfo->type == H5L_TYPE_HARD) {
        H5_obj_t obj_pos; /* Object "position" for this object */

        /* Set up opened group location to fill in */
        obj_loc.oloc = &obj_oloc;
        obj_loc.path = &obj_path;
        H5G_loc_reset(&obj_loc);

        /* Find the object using the LAPL passed in */
        /* (Correctly handles mounted files) */
        if (H5G_loc_find(udata->start_loc, name, &obj_loc /*out*/) < 0)
            HGOTO_ERROR(H5E_OHDR, H5E_NOTFOUND, H5_ITER_ERROR, "object not found");
<<<<<<< HEAD
        obj_found = TRUE;
=======
        obj_found = true;
>>>>>>> 07347cc5

        /* Construct unique "position" for this object */
        H5F_GET_FILENO(obj_oloc.file, obj_pos.fileno);
        obj_pos.addr = obj_oloc.addr;

        /* Check if we've seen the object the link references before */
        if (NULL == H5SL_search(udata->visited, &obj_pos)) {
            H5O_info2_t oinfo; /* Object info */

            /* Get the object's info */
            if (H5O_get_info(&obj_oloc, &oinfo, udata->fields) < 0)
                HGOTO_ERROR(H5E_OHDR, H5E_CANTGET, H5_ITER_ERROR, "unable to get object info");

            /* Make the application callback */
            ret_value = (udata->op)(udata->obj_id, name, &oinfo, udata->op_data);

            /* Check for continuing to visit objects */
            if (ret_value == H5_ITER_CONT) {
                /* If its ref count is > 1, we add it to the list of visited objects */
                /* (because it could come up again during traversal) */
                if (oinfo.rc > 1) {
                    H5_obj_t *new_node; /* New object node for visited list */

                    /* Allocate new object "position" node */
                    if ((new_node = H5FL_MALLOC(H5_obj_t)) == NULL)
                        HGOTO_ERROR(H5E_OHDR, H5E_NOSPACE, H5_ITER_ERROR, "can't allocate object node");

                    /* Set node information */
                    *new_node = obj_pos;

                    /* Add to list of visited objects */
                    if (H5SL_insert(udata->visited, new_node, new_node) < 0)
                        HGOTO_ERROR(H5E_OHDR, H5E_CANTINSERT, H5_ITER_ERROR,
                                    "can't insert object node into visited list");
                } /* end if */
            }     /* end if */
        }         /* end if */
    }             /* end if */

done:
    /* Release resources */
    if (obj_found && H5G_loc_free(&obj_loc) < 0)
        HDONE_ERROR(H5E_OHDR, H5E_CANTRELEASE, H5_ITER_ERROR, "can't free location");

    FUNC_LEAVE_NOAPI(ret_value)
} /* end H5O__visit_cb() */

/*-------------------------------------------------------------------------
 * Function:    H5O__visit
 *
 * Purpose:     Recursively visit an object and all the objects reachable
 *              from it.  If the starting object is a group, all the objects
 *              linked to from that group will be visited.  Links within
 *              each group are visited according to the order within the
 *              specified index (unless the specified index does not exist for
 *              a particular group, then the "name" index is used).
 *
 *              NOTE: Soft links and user-defined links are ignored during
 *              this operation.
 *
 *              NOTE: Each _object_ reachable from the initial group will only
 *              be visited once.  If multiple hard links point to the same
 *              object, the first link to the object's path (according to the
 *              iteration index and iteration order given) will be used to in
 *              the callback about the object.
 *
 * Note:        Add a parameter "fields" to indicate selection of object info.
 *
 * Return:      Success:    The return value of the first operator that
 *                          returns non-zero, or zero if all members were
 *                          processed with no operator returning non-zero.
 *
 *              Failure:    Negative if something goes wrong within the
 *                          library, or the negative value returned by one
 *                          of the operators.
 *
 *-------------------------------------------------------------------------
 */
herr_t
H5O__visit(H5G_loc_t *loc, const char *obj_name, H5_index_t idx_type, H5_iter_order_t order,
           H5O_iterate2_t op, void *op_data, unsigned fields)
{
    H5O_iter_visit_ud_t udata;                       /* User data for callback */
    H5G_loc_t           obj_loc;                     /* Location used to open object */
    H5G_name_t          obj_path;                    /* Opened object group hier. path */
    H5O_loc_t           obj_oloc;                    /* Opened object object location */
    bool                loc_found = false;           /* Entry at 'name' found */
    H5O_info2_t         oinfo;                       /* Object info struct */
    void               *obj = NULL;                  /* Object */
    H5I_type_t          opened_type;                 /* ID type of object */
    hid_t               obj_id    = H5I_INVALID_HID; /* ID of object */
    herr_t              ret_value = FAIL;            /* Return value */

    FUNC_ENTER_PACKAGE

    /* Portably initialize user data struct to zeros */
    memset(&udata, 0, sizeof(udata));

    /* Check args */
    assert(loc);

    /* Set up opened group location to fill in */
    obj_loc.oloc = &obj_oloc;
    obj_loc.path = &obj_path;
    H5G_loc_reset(&obj_loc);

    /* Find the object's location */
    if (H5G_loc_find(loc, obj_name, &obj_loc /*out*/) < 0)
        HGOTO_ERROR(H5E_OHDR, H5E_NOTFOUND, FAIL, "object not found");
<<<<<<< HEAD
    loc_found = TRUE;
=======
    loc_found = true;
>>>>>>> 07347cc5

    /* Get the object's info */
    if (H5O_get_info(&obj_oloc, &oinfo, fields) < 0)
        HGOTO_ERROR(H5E_OHDR, H5E_CANTGET, FAIL, "unable to get object info");

    /* Open the object */
    /* (Takes ownership of the obj_loc information) */
    if (NULL == (obj = H5O_open_by_loc(&obj_loc, &opened_type)))
        HGOTO_ERROR(H5E_OHDR, H5E_CANTOPENOBJ, FAIL, "unable to open object");

    /* Get an ID for the visited object */
<<<<<<< HEAD
    if ((obj_id = H5VL_wrap_register(opened_type, obj, TRUE)) < 0)
=======
    if ((obj_id = H5VL_wrap_register(opened_type, obj, true)) < 0)
>>>>>>> 07347cc5
        HGOTO_ERROR(H5E_ID, H5E_CANTREGISTER, FAIL, "unable to register visited object");

    /* Make callback for starting object */
    if ((ret_value = op(obj_id, ".", &oinfo, op_data)) < 0)
        HGOTO_ERROR(H5E_OHDR, H5E_BADITER, FAIL, "can't visit objects");

    /* Check return value of first callback */
    if (ret_value != H5_ITER_CONT)
        HGOTO_DONE(ret_value);

    /* Check for object being a group */
    if (oinfo.type == H5O_TYPE_GROUP) {
        H5G_loc_t start_loc; /* Location of starting group */
        H5G_loc_t vis_loc;   /* Location of visited group */

        /* Get the location of the starting group */
        if (H5G_loc(obj_id, &start_loc) < 0)
            HGOTO_ERROR(H5E_ARGS, H5E_BADTYPE, FAIL, "not a location");

        /* Set up user data for visiting links */
        udata.obj_id    = obj_id;
        udata.start_loc = &start_loc;
        udata.op        = op;
        udata.op_data   = op_data;
        udata.fields    = fields;

        /* Create skip list to store visited object information */
        if ((udata.visited = H5SL_create(H5SL_TYPE_OBJ, NULL)) == NULL)
            HGOTO_ERROR(H5E_OHDR, H5E_CANTCREATE, FAIL, "can't create skip list for visited objects");

        /* If its ref count is > 1, we add it to the list of visited objects */
        /* (because it could come up again during traversal) */
        if (oinfo.rc > 1) {
            H5_obj_t *obj_pos; /* New object node for visited list */

            /* Allocate new object "position" node */
            if ((obj_pos = H5FL_MALLOC(H5_obj_t)) == NULL)
                HGOTO_ERROR(H5E_OHDR, H5E_NOSPACE, FAIL, "can't allocate object node");

            /* Construct unique "position" for this object */
            obj_pos->fileno = oinfo.fileno;

            /* De-serialize object token into an object address */
            if (H5VL_native_token_to_addr(loc->oloc->file, H5I_FILE, oinfo.token, &(obj_pos->addr)) < 0)
                HGOTO_ERROR(H5E_OHDR, H5E_CANTUNSERIALIZE, FAIL,
                            "can't deserialize object token into address");

            /* Add to list of visited objects */
            if (H5SL_insert(udata.visited, obj_pos, obj_pos) < 0)
                HGOTO_ERROR(H5E_OHDR, H5E_CANTINSERT, FAIL, "can't insert object node into visited list");
        }

        /* Get the location of the visited group */
        if (H5G_loc(obj_id, &vis_loc) < 0)
            HGOTO_ERROR(H5E_ARGS, H5E_BADTYPE, FAIL, "not a location");

        /* Call internal group visitation routine */
        if ((ret_value = H5G_visit(&vis_loc, ".", idx_type, order, H5O__visit_cb, &udata)) < 0)
            HGOTO_ERROR(H5E_OHDR, H5E_BADITER, FAIL, "object visitation failed");
    } /* end if */

done:
    /* XXX (VOL MERGE): Probably also want to consider closing obj here on failures */
    if (obj_id != H5I_INVALID_HID) {
        if (H5I_dec_app_ref(obj_id) < 0)
            HDONE_ERROR(H5E_OHDR, H5E_CANTRELEASE, FAIL, "unable to close object");
    }
    else if (loc_found && H5G_loc_free(&obj_loc) < 0)
        HDONE_ERROR(H5E_OHDR, H5E_CANTRELEASE, FAIL, "can't free location");

    if (udata.visited)
        H5SL_destroy(udata.visited, H5O__free_visit_visited, NULL);

    FUNC_LEAVE_NOAPI(ret_value)
} /* end H5O__visit() */

/*-------------------------------------------------------------------------
 * Function:    H5O__inc_rc
 *
 * Purpose:    Increments the reference count on an object header
 *
 * Return:    Non-negative on success/Negative on failure
 *
 *-------------------------------------------------------------------------
 */
herr_t
H5O__inc_rc(H5O_t *oh)
{
    herr_t ret_value = SUCCEED; /* Return value */

    FUNC_ENTER_PACKAGE

    /* check args */
    assert(oh);

    /* Pin the object header when the reference count goes above 0 */
    if (oh->rc == 0)
        if (H5AC_pin_protected_entry(oh) < 0)
            HGOTO_ERROR(H5E_OHDR, H5E_CANTPIN, FAIL, "unable to pin object header");

    /* Increment reference count */
    oh->rc++;

done:
    FUNC_LEAVE_NOAPI(ret_value)
} /* end H5O__inc_rc() */

/*-------------------------------------------------------------------------
 * Function:    H5O__dec_rc
 *
 * Purpose:    Decrements the reference count on an object header
 *
 * Return:    Non-negative on success/Negative on failure
 *
 *-------------------------------------------------------------------------
 */
herr_t
H5O__dec_rc(H5O_t *oh)
{
    herr_t ret_value = SUCCEED; /* Return value */

    FUNC_ENTER_PACKAGE

    /* check args */
    if (!oh)
        HGOTO_ERROR(H5E_ARGS, H5E_BADVALUE, FAIL, "invalid object header");

    /* Decrement reference count */
    oh->rc--;

    /* Unpin the object header when the reference count goes back to 0 */
    if (oh->rc == 0)
        if (H5AC_unpin_entry(oh) < 0)
            HGOTO_ERROR(H5E_OHDR, H5E_CANTUNPIN, FAIL, "unable to unpin object header");

done:
    FUNC_LEAVE_NOAPI(ret_value)
} /* end H5O__dec_rc() */

/*-------------------------------------------------------------------------
 * Function:   H5O_dec_rc_by_loc
 *
 * Purpose:    Decrement the refcount of an object header, using its
 *              object location information.
 *
 * Return:     Non-negative on success/Negative on failure
 *
 *-------------------------------------------------------------------------
 */
herr_t
H5O_dec_rc_by_loc(const H5O_loc_t *loc)
{
    H5O_t *oh        = NULL;    /* Object header */
    herr_t ret_value = SUCCEED; /* Return value */

    FUNC_ENTER_NOAPI(FAIL)

    /* check args */
    assert(loc);

    /* Get header */
<<<<<<< HEAD
    if (NULL == (oh = H5O_protect(loc, H5AC__READ_ONLY_FLAG, FALSE)))
=======
    if (NULL == (oh = H5O_protect(loc, H5AC__READ_ONLY_FLAG, false)))
>>>>>>> 07347cc5
        HGOTO_ERROR(H5E_OHDR, H5E_CANTPROTECT, FAIL, "unable to protect object header");

    /* Decrement the reference count on the object header */
    /* (which will unpin it, if appropriate) */
    if (H5O__dec_rc(oh) < 0)
        HGOTO_ERROR(H5E_OHDR, H5E_CANTDEC, FAIL, "unable to decrement reference count on object header");

done:
    /* Release the object header from the cache */
    if (oh && H5O_unprotect(loc, oh, H5AC__NO_FLAGS_SET) < 0)
        HDONE_ERROR(H5E_OHDR, H5E_CANTUNPROTECT, FAIL, "unable to release object header");

    FUNC_LEAVE_NOAPI(ret_value)
} /* end H5O_dec_rc_by_loc() */

/*-------------------------------------------------------------------------
 * Function:    H5O_get_proxy
 *
 * Purpose:    Retrieve the proxy for the object header.
 *
 * Return:    Non-negative on success/Negative on failure
 *
 *-------------------------------------------------------------------------
 */
H5AC_proxy_entry_t *
H5O_get_proxy(const H5O_t *oh)
{
    FUNC_ENTER_NOAPI_NOINIT_NOERR

    /* Check args */
    assert(oh);

    FUNC_LEAVE_NOAPI(oh->proxy)
} /* end H5O_get_proxy() */

/*-------------------------------------------------------------------------
 * Function:    H5O__free
 *
 * Purpose:    Destroys an object header.
 *
 * Return:    Non-negative on success/Negative on failure
 *
 *-------------------------------------------------------------------------
 */
herr_t
H5O__free(H5O_t *oh, bool H5_ATTR_NDEBUG_UNUSED force)
{
    unsigned u;                   /* Local index variable */
    herr_t   ret_value = SUCCEED; /* Return value */

    FUNC_ENTER_PACKAGE

    /* check args */
    assert(oh);
    assert(0 == oh->rc);

    /* Destroy chunks */
    if (oh->chunk) {
        for (u = 0; u < oh->nchunks; u++)
            oh->chunk[u].image = H5FL_BLK_FREE(chunk_image, oh->chunk[u].image);

        oh->chunk = (H5O_chunk_t *)H5FL_SEQ_FREE(H5O_chunk_t, oh->chunk);
    } /* end if */

    /* Destroy messages */
    if (oh->mesg) {
        for (u = 0; u < oh->nmesgs; u++) {
#ifndef NDEBUG
            /* Verify that message is clean, unless it could have been marked
             * dirty by decoding, or if this is a forced free (in case of
             * failure during creation of the object some messages may be dirty)
             */
            if (oh->ndecode_dirtied && oh->mesg[u].dirty)
                oh->ndecode_dirtied--;
            else if (!force)
                assert(oh->mesg[u].dirty == 0);
#endif /* NDEBUG */

            H5O__msg_free_mesg(&oh->mesg[u]);
        } /* end for */

        /* Make sure we accounted for all the messages dirtied by decoding */
        assert(!oh->ndecode_dirtied);

        oh->mesg = (H5O_mesg_t *)H5FL_SEQ_FREE(H5O_mesg_t, oh->mesg);
    } /* end if */

    /* Destroy the proxy */
    if (oh->proxy)
        if (H5AC_proxy_entry_dest(oh->proxy) < 0)
            HGOTO_ERROR(H5E_OHDR, H5E_CANTFREE, FAIL, "unable to destroy virtual entry used for proxy");

    /* destroy object header */
    oh = H5FL_FREE(H5O_t, oh);

done:
    FUNC_LEAVE_NOAPI(ret_value)
} /* end H5O__free() */

/*-------------------------------------------------------------------------
 * Function:    H5O__reset_info2
 *
 * Purpose:     Resets/initializes an H5O_info2_t struct.
 *
 * Return:      SUCCEED/FAIL
 *
 *-------------------------------------------------------------------------
 */
static herr_t
H5O__reset_info2(H5O_info2_t *oinfo)
{
    FUNC_ENTER_PACKAGE_NOERR

    /* Reset the passed-in info struct */
    memset(oinfo, 0, sizeof(H5O_info2_t));
    oinfo->type  = H5O_TYPE_UNKNOWN;
    oinfo->token = H5O_TOKEN_UNDEF;

    FUNC_LEAVE_NOAPI(SUCCEED)
} /* end H5O__reset_info2() */<|MERGE_RESOLUTION|>--- conflicted
+++ resolved
@@ -269,11 +269,7 @@
 
     assert(f);
     assert(loc);
-<<<<<<< HEAD
-    assert(TRUE == H5P_isa_class(ocpl_id, H5P_OBJECT_CREATE));
-=======
     assert(true == H5P_isa_class(ocpl_id, H5P_OBJECT_CREATE));
->>>>>>> 07347cc5
 
     /* create object header in freelist
      * header version is set internally
@@ -288,11 +284,7 @@
         HGOTO_ERROR(H5E_OHDR, H5E_BADVALUE, FAIL, "Can't apply object header to file");
 
 done:
-<<<<<<< HEAD
-    if ((FAIL == ret_value) && (NULL != oh) && (H5O__free(oh, TRUE) < 0))
-=======
     if ((FAIL == ret_value) && (NULL != oh) && (H5O__free(oh, true) < 0))
->>>>>>> 07347cc5
         HDONE_ERROR(H5E_OHDR, H5E_CANTFREE, FAIL, "can't delete object header");
 
     FUNC_LEAVE_NOAPI(ret_value)
@@ -319,11 +311,7 @@
     FUNC_ENTER_NOAPI(NULL)
 
     assert(f);
-<<<<<<< HEAD
-    assert(TRUE == H5P_isa_class(ocpl_id, H5P_OBJECT_CREATE));
-=======
     assert(true == H5P_isa_class(ocpl_id, H5P_OBJECT_CREATE));
->>>>>>> 07347cc5
 
     /* Check for invalid access request */
     if (0 == (H5F_INTENT(f) & H5F_ACC_RDWR))
@@ -357,11 +345,7 @@
     ret_value = oh;
 
 done:
-<<<<<<< HEAD
-    if ((NULL == ret_value) && (NULL != oh) && (H5O__free(oh, TRUE) < 0))
-=======
     if ((NULL == ret_value) && (NULL != oh) && (H5O__free(oh, true) < 0))
->>>>>>> 07347cc5
         HDONE_ERROR(H5E_OHDR, H5E_CANTFREE, NULL, "can't delete object header");
 
     FUNC_LEAVE_NOAPI(ret_value)
@@ -392,11 +376,7 @@
     assert(f);
     assert(loc_out);
     assert(oh);
-<<<<<<< HEAD
-    assert(TRUE == H5P_isa_class(ocpl_id, H5P_OBJECT_CREATE));
-=======
     assert(true == H5P_isa_class(ocpl_id, H5P_OBJECT_CREATE));
->>>>>>> 07347cc5
 
     /* Allocate at least a reasonable size for the object header */
     size_hint = H5O_ALIGN_F(f, MAX(H5O_MIN_SIZE, size_hint));
@@ -616,11 +596,7 @@
     /* Find the object's location */
     if (H5G_loc_find(loc, name, &obj_loc /*out*/) < 0)
         HGOTO_ERROR(H5E_OHDR, H5E_NOTFOUND, NULL, "object not found");
-<<<<<<< HEAD
-    loc_found = TRUE;
-=======
     loc_found = true;
->>>>>>> 07347cc5
 
     /* Open the object */
     if (NULL == (ret_value = H5O_open_by_loc(&obj_loc, opened_type)))
@@ -667,11 +643,7 @@
     /* Find the object's location, according to the order in the index */
     if (H5G_loc_find_by_idx(loc, name, idx_type, order, n, &obj_loc /*out*/) < 0)
         HGOTO_ERROR(H5E_OHDR, H5E_NOTFOUND, NULL, "group not found");
-<<<<<<< HEAD
-    loc_found = TRUE;
-=======
     loc_found = true;
->>>>>>> 07347cc5
 
     /* Open the object */
     if (NULL == (ret_value = H5O_open_by_loc(&obj_loc, opened_type)))
@@ -793,11 +765,7 @@
 
 #ifdef H5O_DEBUG
     if (H5DEBUG(O)) {
-<<<<<<< HEAD
-        if (FALSE == H5F_ID_EXISTS(loc->file) && 1 == H5F_NREFS(loc->file))
-=======
         if (false == H5F_ID_EXISTS(loc->file) && 1 == H5F_NREFS(loc->file))
->>>>>>> 07347cc5
             fprintf(H5DEBUG(O), "< %" PRIuHADDR " auto %lu remaining\n", loc->addr,
                     (unsigned long)H5F_NOPEN_OBJS(loc->file));
         else
@@ -866,11 +834,7 @@
                 /* Check if the object is still open by the user */
                 if (H5FO_opened(f, addr) != NULL) {
                     /* Flag the object to be deleted when it's closed */
-<<<<<<< HEAD
-                    if (H5FO_mark(f, addr, TRUE) < 0)
-=======
                     if (H5FO_mark(f, addr, true) < 0)
->>>>>>> 07347cc5
                         HGOTO_ERROR(H5E_OHDR, H5E_CANTDELETE, (-1), "can't mark object for deletion");
                 } /* end if */
                 else {
@@ -885,11 +849,7 @@
                 /* Check if the object is currently open, but marked for deletion */
                 if (H5FO_marked(f, addr)) {
                     /* Remove "delete me" flag on the object */
-<<<<<<< HEAD
-                    if (H5FO_mark(f, addr, FALSE) < 0)
-=======
                     if (H5FO_mark(f, addr, false) < 0)
->>>>>>> 07347cc5
                         HGOTO_ERROR(H5E_OHDR, H5E_CANTDELETE, (-1), "can't mark object for deletion");
                 } /* end if */
             }     /* end if */
@@ -908,15 +868,9 @@
             if (oh->has_refcount_msg) {
                 /* Check for removing refcount message */
                 if (oh->nlink <= 1) {
-<<<<<<< HEAD
-                    if (H5O__msg_remove_real(f, oh, H5O_MSG_REFCOUNT, H5O_ALL, NULL, NULL, TRUE) < 0)
-                        HGOTO_ERROR(H5E_OHDR, H5E_CANTDELETE, (-1), "unable to delete refcount message");
-                    oh->has_refcount_msg = FALSE;
-=======
                     if (H5O__msg_remove_real(f, oh, H5O_MSG_REFCOUNT, H5O_ALL, NULL, NULL, true) < 0)
                         HGOTO_ERROR(H5E_OHDR, H5E_CANTDELETE, (-1), "unable to delete refcount message");
                     oh->has_refcount_msg = false;
->>>>>>> 07347cc5
                 } /* end if */
                 /* Update refcount message with new link count */
                 else {
@@ -935,11 +889,7 @@
                     if (H5O__msg_append_real(f, oh, H5O_MSG_REFCOUNT, H5O_MSG_FLAG_DONTSHARE, 0, &refcount) <
                         0)
                         HGOTO_ERROR(H5E_OHDR, H5E_CANTINSERT, (-1), "unable to create new refcount message");
-<<<<<<< HEAD
-                    oh->has_refcount_msg = TRUE;
-=======
                     oh->has_refcount_msg = true;
->>>>>>> 07347cc5
                 } /* end if */
             }     /* end else */
         }         /* end if */
@@ -1060,11 +1010,7 @@
         /* Sanity check - we should only have continuation messages to process
          *      when the object header is actually loaded from the file.
          */
-<<<<<<< HEAD
-        assert(udata.made_attempt == TRUE);
-=======
         assert(udata.made_attempt == true);
->>>>>>> 07347cc5
         assert(cont_msg_info.msgs);
 
         /* Construct the user data for protecting chunks */
@@ -1161,11 +1107,7 @@
                 HGOTO_ERROR(H5E_OHDR, H5E_CANTPIN, NULL, "unable to pin object header chunk");
 
             /* Unprotect chunk */
-<<<<<<< HEAD
-            if (H5O__chunk_unprotect(loc->file, chk_proxy, FALSE) < 0)
-=======
             if (H5O__chunk_unprotect(loc->file, chk_proxy, false) < 0)
->>>>>>> 07347cc5
                 HGOTO_ERROR(H5E_OHDR, H5E_CANTUNPROTECT, NULL, "unable to unprotect object header chunk");
 
             /* Preserve chunk proxy pointer for later */
@@ -1217,11 +1159,7 @@
     assert(loc);
 
     /* Get header */
-<<<<<<< HEAD
-    if (NULL == (oh = H5O_protect(loc, H5AC__NO_FLAGS_SET, FALSE)))
-=======
     if (NULL == (oh = H5O_protect(loc, H5AC__NO_FLAGS_SET, false)))
->>>>>>> 07347cc5
         HGOTO_ERROR(H5E_OHDR, H5E_CANTPROTECT, NULL, "unable to protect object header");
 
     /* Increment the reference count on the object header */
@@ -1440,11 +1378,7 @@
     assert(loc);
 
     /* Get the object header */
-<<<<<<< HEAD
-    if (NULL == (oh = H5O_protect(loc, H5AC__NO_FLAGS_SET, FALSE)))
-=======
     if (NULL == (oh = H5O_protect(loc, H5AC__NO_FLAGS_SET, false)))
->>>>>>> 07347cc5
         HGOTO_ERROR(H5E_OHDR, H5E_CANTPROTECT, FAIL, "unable to load object header");
 
     /* Create/Update the modification time message */
@@ -1560,11 +1494,7 @@
     loc.holding_file = false;
 
     /* Get the object header information */
-<<<<<<< HEAD
-    if (NULL == (oh = H5O_protect(&loc, H5AC__NO_FLAGS_SET, FALSE)))
-=======
     if (NULL == (oh = H5O_protect(&loc, H5AC__NO_FLAGS_SET, false)))
->>>>>>> 07347cc5
         HGOTO_ERROR(H5E_OHDR, H5E_CANTPROTECT, FAIL, "unable to load object header");
 
     /* Delete object */
@@ -1647,11 +1577,7 @@
     FUNC_ENTER_NOAPI_TAG(loc->addr, FAIL)
 
     /* Load the object header */
-<<<<<<< HEAD
-    if (NULL == (oh = H5O_protect(loc, H5AC__READ_ONLY_FLAG, FALSE)))
-=======
     if (NULL == (oh = H5O_protect(loc, H5AC__READ_ONLY_FLAG, false)))
->>>>>>> 07347cc5
         HGOTO_ERROR(H5E_OHDR, H5E_CANTPROTECT, FAIL, "unable to load object header");
 
     /* Retrieve the type of the object */
@@ -1720,11 +1646,7 @@
     FUNC_ENTER_PACKAGE_TAG(loc->addr)
 
     /* Load the object header */
-<<<<<<< HEAD
-    if (NULL == (oh = H5O_protect(loc, H5AC__READ_ONLY_FLAG, FALSE)))
-=======
     if (NULL == (oh = H5O_protect(loc, H5AC__READ_ONLY_FLAG, false)))
->>>>>>> 07347cc5
         HGOTO_ERROR(H5E_OHDR, H5E_CANTPROTECT, NULL, "unable to load object header");
 
     /* Test whether entry qualifies as a particular type of object */
@@ -2045,11 +1967,7 @@
     memset(hdr, 0, sizeof(*hdr));
 
     /* Get the object header */
-<<<<<<< HEAD
-    if (NULL == (oh = H5O_protect(loc, H5AC__READ_ONLY_FLAG, FALSE)))
-=======
     if (NULL == (oh = H5O_protect(loc, H5AC__READ_ONLY_FLAG, false)))
->>>>>>> 07347cc5
         HGOTO_ERROR(H5E_OHDR, H5E_CANTLOAD, FAIL, "unable to load object header");
 
     /* Get the information for the object header */
@@ -2164,11 +2082,7 @@
     assert(oinfo);
 
     /* Get the object header */
-<<<<<<< HEAD
-    if (NULL == (oh = H5O_protect(loc, H5AC__READ_ONLY_FLAG, FALSE)))
-=======
     if (NULL == (oh = H5O_protect(loc, H5AC__READ_ONLY_FLAG, false)))
->>>>>>> 07347cc5
         HGOTO_ERROR(H5E_OHDR, H5E_CANTPROTECT, FAIL, "unable to load object header");
 
     /* Get class for object */
@@ -2274,11 +2188,7 @@
     assert(oinfo);
 
     /* Get the object header */
-<<<<<<< HEAD
-    if (NULL == (oh = H5O_protect(loc, H5AC__READ_ONLY_FLAG, FALSE)))
-=======
     if (NULL == (oh = H5O_protect(loc, H5AC__READ_ONLY_FLAG, false)))
->>>>>>> 07347cc5
         HGOTO_ERROR(H5E_OHDR, H5E_CANTPROTECT, FAIL, "unable to load object header");
 
     /* Get class for object */
@@ -2336,11 +2246,7 @@
     assert(oc_plist);
 
     /* Get the object header */
-<<<<<<< HEAD
-    if (NULL == (oh = H5O_protect(loc, H5AC__READ_ONLY_FLAG, FALSE)))
-=======
     if (NULL == (oh = H5O_protect(loc, H5AC__READ_ONLY_FLAG, false)))
->>>>>>> 07347cc5
         HGOTO_ERROR(H5E_OHDR, H5E_CANTPROTECT, FAIL, "unable to load object header");
 
     /* Set property values, if they were used for the object */
@@ -2395,11 +2301,7 @@
     assert(nlinks);
 
     /* Get the object header */
-<<<<<<< HEAD
-    if (NULL == (oh = H5O_protect(loc, H5AC__READ_ONLY_FLAG, FALSE)))
-=======
     if (NULL == (oh = H5O_protect(loc, H5AC__READ_ONLY_FLAG, false)))
->>>>>>> 07347cc5
         HGOTO_ERROR(H5E_OHDR, H5E_CANTPROTECT, FAIL, "unable to load object header");
 
     /* Retrieve the # of link messages seen when the object header was loaded */
@@ -2548,11 +2450,7 @@
     assert(loc);
 
     /* Get the object header */
-<<<<<<< HEAD
-    if (NULL == (oh = H5O_protect(loc, H5AC__READ_ONLY_FLAG, FALSE)))
-=======
     if (NULL == (oh = H5O_protect(loc, H5AC__READ_ONLY_FLAG, false)))
->>>>>>> 07347cc5
         HGOTO_ERROR(H5E_OHDR, H5E_CANTPROTECT, FAIL, "unable to load object header");
 
     /* Set the object's reference count */
@@ -2630,11 +2528,7 @@
         /* (Correctly handles mounted files) */
         if (H5G_loc_find(udata->start_loc, name, &obj_loc /*out*/) < 0)
             HGOTO_ERROR(H5E_OHDR, H5E_NOTFOUND, H5_ITER_ERROR, "object not found");
-<<<<<<< HEAD
-        obj_found = TRUE;
-=======
         obj_found = true;
->>>>>>> 07347cc5
 
         /* Construct unique "position" for this object */
         H5F_GET_FILENO(obj_oloc.file, obj_pos.fileno);
@@ -2744,11 +2638,7 @@
     /* Find the object's location */
     if (H5G_loc_find(loc, obj_name, &obj_loc /*out*/) < 0)
         HGOTO_ERROR(H5E_OHDR, H5E_NOTFOUND, FAIL, "object not found");
-<<<<<<< HEAD
-    loc_found = TRUE;
-=======
     loc_found = true;
->>>>>>> 07347cc5
 
     /* Get the object's info */
     if (H5O_get_info(&obj_oloc, &oinfo, fields) < 0)
@@ -2760,11 +2650,7 @@
         HGOTO_ERROR(H5E_OHDR, H5E_CANTOPENOBJ, FAIL, "unable to open object");
 
     /* Get an ID for the visited object */
-<<<<<<< HEAD
-    if ((obj_id = H5VL_wrap_register(opened_type, obj, TRUE)) < 0)
-=======
     if ((obj_id = H5VL_wrap_register(opened_type, obj, true)) < 0)
->>>>>>> 07347cc5
         HGOTO_ERROR(H5E_ID, H5E_CANTREGISTER, FAIL, "unable to register visited object");
 
     /* Make callback for starting object */
@@ -2926,11 +2812,7 @@
     assert(loc);
 
     /* Get header */
-<<<<<<< HEAD
-    if (NULL == (oh = H5O_protect(loc, H5AC__READ_ONLY_FLAG, FALSE)))
-=======
     if (NULL == (oh = H5O_protect(loc, H5AC__READ_ONLY_FLAG, false)))
->>>>>>> 07347cc5
         HGOTO_ERROR(H5E_OHDR, H5E_CANTPROTECT, FAIL, "unable to protect object header");
 
     /* Decrement the reference count on the object header */
