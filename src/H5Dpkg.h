/* * * * * * * * * * * * * * * * * * * * * * * * * * * * * * * * * * * * * * *
 * Copyright by The HDF Group.                                               *
 * Copyright by the Board of Trustees of the University of Illinois.         *
 * All rights reserved.                                                      *
 *                                                                           *
 * This file is part of HDF5.  The full HDF5 copyright notice, including     *
 * terms governing use, modification, and redistribution, is contained in    *
 * the files COPYING and Copyright.html.  COPYING can be found at the root   *
 * of the source code distribution tree; Copyright.html can be found at the  *
 * root level of an installed copy of the electronic HDF5 document set and   *
 * is linked from the top-level documents page.  It can also be found at     *
 * http://hdfgroup.org/HDF5/doc/Copyright.html.  If you do not have          *
 * access to either file, you may request a copy from help@hdfgroup.org.     *
 * * * * * * * * * * * * * * * * * * * * * * * * * * * * * * * * * * * * * * */

/*
 * Programmer:	Quincey Koziol <koziol@ncsa.uiuc.edu>
 *		Monday, April 14, 2003
 *
 * Purpose:	This file contains declarations which are visible only within
 *		the H5D package.  Source files outside the H5D package should
 *		include H5Dprivate.h instead.
 */
#ifndef H5D_PACKAGE
#error "Do not include this file outside the H5D package!"
#endif

#ifndef _H5Dpkg_H
#define _H5Dpkg_H

/* Get package's private header */
#include "H5Dprivate.h"

/* Other private headers needed by this file */
#include "H5ACprivate.h"	/* Metadata cache			*/
#include "H5Fprivate.h"		/* File access				*/
#include "H5Gprivate.h"		/* Groups 			  	*/
#include "H5SLprivate.h"	/* Skip lists				*/
#include "H5Tprivate.h"		/* Datatypes         			*/

/**************************/
/* Package Private Macros */
/**************************/

/* Set the minimum object header size to create objects with */
#define H5D_MINHDR_SIZE 256

/* [Simple] Macro to construct a H5D_io_info_t from it's components */
#define H5D_BUILD_IO_INFO_WRT(io_info, ds, dxpl_c, dxpl_i, str, buf)    \
    (io_info)->dset = ds;                                               \
    (io_info)->dxpl_cache = dxpl_c;                                     \
    (io_info)->dxpl_id = dxpl_i;                                        \
    (io_info)->store = str;                                             \
    (io_info)->op_type = H5D_IO_OP_WRITE;                               \
    (io_info)->u.wbuf = buf

/* Flags for marking aspects of a dataset dirty */
#define H5D_MARK_SPACE  0x01
#define H5D_MARK_LAYOUT  0x02


/****************************/
/* Package Private Typedefs */
/****************************/

/* Typedef for datatype information for raw data I/O operation */
typedef struct H5D_type_info_t {
    /* Initial values */
    const H5T_t *mem_type;              /* Pointer to memory datatype */
    const H5T_t *dset_type;             /* Pointer to dataset datatype */
    H5T_path_t *tpath;                  /* Datatype conversion path */
    hid_t src_type_id;                  /* Source datatype ID */
    hid_t dst_type_id;                  /* Destination datatype ID */

    /* Computed/derived values */
    size_t src_type_size;		/* Size of source type	*/
    size_t dst_type_size;	        /* Size of destination type */
    size_t max_type_size;	        /* Size of largest source/destination type */
    hbool_t is_conv_noop;               /* Whether the type conversion is a NOOP */
    hbool_t is_xform_noop;              /* Whether the data transform is a NOOP */
    const H5T_subset_info_t *cmpd_subset;   /* Info related to the compound subset conversion functions */
    H5T_bkg_t need_bkg;		        /* Type of background buf needed */
    size_t request_nelmts;		/* Requested strip mine	*/
    uint8_t *tconv_buf;	                /* Datatype conv buffer	*/
    hbool_t tconv_buf_allocated;        /* Whether the type conversion buffer was allocated */
    uint8_t *bkg_buf;	                /* Background buffer	*/
    hbool_t bkg_buf_allocated;          /* Whether the background buffer was allocated */
} H5D_type_info_t;

/* Forward declaration of structs used below */
struct H5D_io_info_t;
struct H5D_dset_info_t;

/* Function pointers for I/O on particular types of dataset layouts */
typedef herr_t (*H5D_layout_construct_func_t)(H5F_t *f, H5D_t *dset);
typedef herr_t (*H5D_layout_init_func_t)(H5F_t *f, hid_t dxpl_id, const H5D_t *dset,
    hid_t dapl_id);
typedef hbool_t (*H5D_layout_is_space_alloc_func_t)(const H5O_storage_t *storage);
typedef herr_t (*H5D_layout_io_init_func_t)(struct H5D_io_info_t *io_info,
    const H5D_type_info_t *type_info,
    hsize_t nelmts, const H5S_t *file_space, const H5S_t *mem_space,
    struct H5D_dset_info_t *dinfo);
typedef herr_t (*H5D_layout_read_func_t)(struct H5D_io_info_t *io_info,
    const H5D_type_info_t *type_info, hsize_t nelmts, const H5S_t *file_space,
    const H5S_t *mem_space, struct H5D_dset_info_t *dinfo);
typedef herr_t (*H5D_layout_write_func_t)(struct H5D_io_info_t *io_info,
    const H5D_type_info_t *type_info, hsize_t nelmts, const H5S_t *file_space,
    const H5S_t *mem_space, struct H5D_dset_info_t *dinfo);
typedef herr_t (*H5D_layout_read_md_func_t)(const hid_t file_id, const size_t count, 
                                            struct H5D_io_info_t *io_info);
typedef herr_t (*H5D_layout_write_md_func_t)(const hid_t file_id, const size_t count, 
                                             struct H5D_io_info_t *io_info);
typedef ssize_t (*H5D_layout_readvv_func_t)(const struct H5D_io_info_t *io_info,
    size_t dset_max_nseq, size_t *dset_curr_seq, size_t dset_len_arr[], hsize_t dset_offset_arr[],
    size_t mem_max_nseq, size_t *mem_curr_seq, size_t mem_len_arr[], hsize_t mem_offset_arr[]);
typedef ssize_t (*H5D_layout_writevv_func_t)(const struct H5D_io_info_t *io_info,
    size_t dset_max_nseq, size_t *dset_curr_seq, size_t dset_len_arr[], hsize_t dset_offset_arr[],
    size_t mem_max_nseq, size_t *mem_curr_seq, size_t mem_len_arr[], hsize_t mem_offset_arr[]);
typedef herr_t (*H5D_layout_flush_func_t)(H5D_t *dataset, hid_t dxpl_id);
typedef herr_t (*H5D_layout_io_term_func_t)(struct H5D_io_info_t *io_info, struct H5D_dset_info_t *di);

/* Typedef for grouping layout I/O routines */
typedef struct H5D_layout_ops_t {
    H5D_layout_construct_func_t construct;      /* Layout constructor for new datasets */
    H5D_layout_init_func_t init;        /* Layout initializer for dataset */
    H5D_layout_is_space_alloc_func_t is_space_alloc;    /* Query routine to determine if storage is allocated */
    H5D_layout_io_init_func_t io_init;  /* I/O initialization routine */
    H5D_layout_read_func_t ser_read;    /* High-level I/O routine for reading data in serial */
    H5D_layout_write_func_t ser_write;  /* High-level I/O routine for writing data in serial */
#ifdef H5_HAVE_PARALLEL
    H5D_layout_read_md_func_t par_read;   /* High-level I/O routine for reading data in parallel */
    H5D_layout_write_md_func_t par_write; /* High-level I/O routine for writing data in parallel */
#endif /* H5_HAVE_PARALLEL */
    H5D_layout_readvv_func_t readvv;    /* Low-level I/O routine for reading data */
    H5D_layout_writevv_func_t writevv;  /* Low-level I/O routine for writing data */
    H5D_layout_flush_func_t flush;      /* Low-level I/O routine for flushing raw data */
    H5D_layout_io_term_func_t io_term;  /* I/O shutdown routine for multi-dset */
} H5D_layout_ops_t;

/* Function pointers for either multiple or single block I/O access */
typedef herr_t (*H5D_io_single_read_func_t)(const struct H5D_io_info_t *io_info,
    const H5D_type_info_t *type_info,
    hsize_t nelmts, const H5S_t *file_space, const H5S_t *mem_space);
typedef herr_t (*H5D_io_single_write_func_t)(const struct H5D_io_info_t *io_info,
    const H5D_type_info_t *type_info,
    hsize_t nelmts, const H5S_t *file_space, const H5S_t *mem_space);

typedef herr_t (*H5D_io_single_read_md_func_t)(const struct H5D_io_info_t *io_info, hsize_t nelmts, 
                                               const H5S_t *file_space, const H5S_t *mem_space);
typedef herr_t (*H5D_io_single_write_md_func_t)(const struct H5D_io_info_t *io_info, hsize_t nelmts, 
                                                const H5S_t *file_space, const H5S_t *mem_space);

/* Typedef for raw data I/O framework info */
typedef struct H5D_io_ops_t {
    H5D_layout_read_func_t multi_read;          /* High-level I/O routine for reading data */
    H5D_layout_write_func_t multi_write;        /* High-level I/O routine for writing data */
    H5D_io_single_read_func_t single_read;      /* I/O routine for reading single block */
    H5D_io_single_write_func_t single_write;    /* I/O routine for writing single block */
    H5D_layout_read_md_func_t multi_read_md;          /* High-level I/O routine for reading data for multi-dset */
    H5D_layout_write_md_func_t multi_write_md;        /* High-level I/O routine for writing data for multi-dset */
    H5D_io_single_read_md_func_t single_read_md;      /* I/O routine for reading single block for multi-dset */
    H5D_io_single_write_md_func_t single_write_md;    /* I/O routine for writing single block for multi-dset */
} H5D_io_ops_t;

/* Typedefs for dataset storage information */
typedef struct {
    haddr_t dset_addr;      /* Address of dataset in file */
    hsize_t dset_size;      /* Total size of dataset in file */
} H5D_contig_storage_t;

typedef struct {
    hsize_t *scaled;        /* Scaled coordinates for a chunk */
} H5D_chunk_storage_t;

typedef struct {
    void *buf;              /* Buffer for compact dataset */
    hbool_t *dirty;         /* Pointer to dirty flag to mark */
} H5D_compact_storage_t;

typedef union H5D_storage_t {
    H5D_contig_storage_t contig; /* Contiguous information for dataset */
    H5D_chunk_storage_t chunk;  /* Chunk information for dataset */
    H5D_compact_storage_t compact; /* Compact information for dataset */
    H5O_efl_t   efl;            /* External file list information for dataset */
} H5D_storage_t;

/* Typedef for raw data I/O operation info */
typedef enum H5D_io_op_type_t {
    H5D_IO_OP_READ,         /* Read operation */
    H5D_IO_OP_WRITE         /* Write operation */
} H5D_io_op_type_t;

/* piece info for multiple dsets. */
typedef struct H5D_piece_info_t {
    haddr_t faddr;              /* file addr. key of skip list */
    hsize_t index;              /* "Index" of chunk in dataset */
    uint32_t piece_points;      /* Number of elements selected in piece */
    hsize_t coords[H5O_LAYOUT_NDIMS];   /* Coordinates of chunk in file dataset's dataspace */
    const H5S_t *fspace;        /* Dataspace describing chunk & selection in it */
    unsigned fspace_shared;     /* Indicate that the file space for a chunk is shared and shouldn't be freed */
    const H5S_t *mspace;        /* Dataspace describing selection in memory corresponding to this chunk */
    unsigned mspace_shared;     /* Indicate that the memory space for a chunk is shared and shouldn't be freed */
    struct H5D_dset_info_t *dset_info;  /* Pointer to dset_info */
} H5D_piece_info_t;

/* Union for read/write dataset buffers */
typedef union H5D_dset_buf_t {
    void *rbuf;                 /* Pointer to buffer for read */
    const void *wbuf;           /* Pointer to buffer to write */
} H5D_dset_buf_t;

/* dset info for multiple dsets */
typedef struct H5D_dset_info_t {
    H5D_t *dset;                /* Pointer to dataset being operated on */
    H5D_storage_t *store;       /* Dataset storage info */
    H5D_layout_ops_t layout_ops;    /* Dataset layout I/O operation function pointers */
    H5D_dset_buf_t u;           /* Buffer pointer */

    H5O_layout_t *layout;       /* Dataset layout information*/
    hsize_t nelmts;             /* Number of elements selected in file & memory dataspaces */

    const H5S_t *file_space;    /* Pointer to the file dataspace */
    unsigned f_ndims;           /* Number of dimensions for file dataspace */
    hsize_t f_dims[H5O_LAYOUT_NDIMS];   /* File dataspace dimensions */

    const H5S_t *mem_space;     /* Pointer to the memory dataspace */
    H5S_t *mchunk_tmpl;         /* Dataspace template for new memory chunks */
    H5S_sel_iter_t mem_iter;    /* Iterator for elements in memory selection */
    unsigned m_ndims;           /* Number of dimensions for memory dataspace */
    H5S_sel_type msel_type;     /* Selection type in memory */

    H5SL_t *dset_sel_pieces;    /* Skiplist of selected pieces in this dataset, indexed by index */

    H5S_t  *single_space;       /* Dataspace for single chunk */
    H5D_piece_info_t *single_piece_info;
    hbool_t use_single;         /* Whether I/O is on a single element */

    hsize_t last_index;         /* Index of last chunk operated on */
    H5D_piece_info_t *last_piece_info;  /* Pointer to last piece's info */

    hsize_t chunk_dim[H5O_LAYOUT_NDIMS];    /* Size of chunk in each dimension */

    hid_t mem_type_id;          /* memory datatype ID */
    H5D_type_info_t type_info;
    hbool_t type_info_init; 
} H5D_dset_info_t;

typedef struct H5D_io_info_t {
#ifndef H5_HAVE_PARALLEL
    const
#endif /* H5_HAVE_PARALLEL */
        H5D_dxpl_cache_t *dxpl_cache; /* Pointer to cached DXPL info */
    hid_t dxpl_id;              /* Original DXPL ID */
#ifdef H5_HAVE_PARALLEL
    MPI_Comm comm;              /* MPI communicator for file */
    hbool_t using_mpi_vfd;      /* Whether the file is using an MPI-based VFD */
    struct {
        H5FD_mpio_xfer_t xfer_mode; /* Parallel transfer for this request (H5D_XFER_IO_XFER_MODE_NAME) */
        H5FD_mpio_collective_opt_t coll_opt_mode; /* Parallel transfer with independent IO or collective IO with this mode */
        H5D_io_ops_t io_ops;    /* I/O operation function pointers */
    } orig;
#endif /* H5_HAVE_PARALLEL */
    H5D_io_ops_t io_ops;        /* I/O operation function pointers */
    H5D_io_op_type_t op_type;

    H5D_dset_info_t *dsets_info; /* dsets info where I/O is done to/from */
    H5SL_t *sel_pieces;         /* Skip list containing information for each piece selected */

    haddr_t store_faddr;        /* lowest file addr for read/write */
    const void * base_maddr_w;  /* start mem addr for write */
    void * base_maddr_r;        /* start mem addr for read */

    hbool_t is_coll_broken;     /* is collective mode broken? */
} H5D_io_info_t;

/* created to pass both at once for callback func */
typedef struct H5D_io_info_wrap_t {
    H5D_io_info_t *io_info;
    H5D_dset_info_t *dinfo;
} H5D_io_info_wrap_t;


/******************/
/* Chunk typedefs */
/******************/

/* Typedef for chunked dataset index operation info */
typedef struct H5D_chk_idx_info_t {
    H5F_t *f;                   /* File pointer for operation */
    hid_t dxpl_id;              /* DXPL ID for operation */
    const H5O_pline_t *pline;   /* I/O pipeline info */
    H5O_layout_chunk_t *layout;           /* Chunk layout description */
    H5O_storage_chunk_t *storage;         /* Chunk storage description */
} H5D_chk_idx_info_t;

/*
 * "Generic" chunk record.  Each chunk is keyed by the minimum logical
 * N-dimensional coordinates and the datatype size of the chunk.
 * The fastest-varying dimension is assumed to reference individual bytes of
 * the array, so a 100-element 1-D array of 4-byte integers would really be a
 * 2-D array with the slow varying dimension of size 100 and the fast varying
 * dimension of size 4 (the storage dimensionality has very little to do with
 * the real dimensionality).
 *
 * The chunk's file address, filter mask and size on disk are not key values.
 */
typedef struct H5D_chunk_rec_t {
    hsize_t	scaled[H5O_LAYOUT_NDIMS];	/* Logical offset to start */
    uint32_t	nbytes;				/* Size of stored data	*/
    unsigned	filter_mask;			/* Excluded filters	*/
    haddr_t     chunk_addr;                     /* Address of chunk in file */
} H5D_chunk_rec_t;

/*
 * Common data exchange structure for indexed storage nodes.  This structure is
 * passed through the indexing layer to the methods for the objects
 * to which the index points.
 */
typedef struct H5D_chunk_common_ud_t {
    /* downward */
    const H5O_layout_chunk_t *layout;           /* Chunk layout description */
    const H5O_storage_chunk_t *storage;         /* Chunk storage description */
    const hsize_t *scaled;		        /* Scaled coordinates for a chunk */
} H5D_chunk_common_ud_t;

/* B-tree callback info for various operations */
typedef struct H5D_chunk_ud_t {
    H5D_chunk_common_ud_t common;       /* Common info for B-tree user data (must be first) */

    /* Upward */
    unsigned    idx_hint;               /*index of chunk in cache, if present */
    H5F_block_t chunk_block;            /*offset/length of chunk in file */
    unsigned	filter_mask;		/*excluded filters	*/
} H5D_chunk_ud_t;

/* Typedef for "generic" chunk callbacks */
typedef int (*H5D_chunk_cb_func_t)(const H5D_chunk_rec_t *chunk_rec,
    void *udata);

/* Typedefs for chunk operations */
typedef herr_t (*H5D_chunk_init_func_t)(const H5D_chk_idx_info_t *idx_info,
    const H5S_t *space, haddr_t dset_ohdr_addr);
typedef herr_t (*H5D_chunk_create_func_t)(const H5D_chk_idx_info_t *idx_info);
typedef hbool_t (*H5D_chunk_is_space_alloc_func_t)(const H5O_storage_chunk_t *storage);
typedef herr_t (*H5D_chunk_insert_func_t)(const H5D_chk_idx_info_t *idx_info,
    H5D_chunk_ud_t *udata);
typedef herr_t (*H5D_chunk_get_addr_func_t)(const H5D_chk_idx_info_t *idx_info,
    H5D_chunk_ud_t *udata);
typedef herr_t (*H5D_chunk_resize_func_t)(H5O_layout_chunk_t *layout);
typedef int (*H5D_chunk_iterate_func_t)(const H5D_chk_idx_info_t *idx_info,
    H5D_chunk_cb_func_t chunk_cb, void *chunk_udata);
typedef herr_t (*H5D_chunk_remove_func_t)(const H5D_chk_idx_info_t *idx_info,
    H5D_chunk_common_ud_t *udata);
typedef herr_t (*H5D_chunk_delete_func_t)(const H5D_chk_idx_info_t *idx_info);
typedef herr_t (*H5D_chunk_copy_setup_func_t)(const H5D_chk_idx_info_t *idx_info_src,
    const H5D_chk_idx_info_t *idx_info_dst);
typedef herr_t (*H5D_chunk_copy_shutdown_func_t)(H5O_storage_chunk_t *storage_src,
    H5O_storage_chunk_t *storage_dst, hid_t dxpl_id);
typedef herr_t (*H5D_chunk_size_func_t)(const H5D_chk_idx_info_t *idx_info,
    hsize_t *idx_size);
typedef herr_t (*H5D_chunk_reset_func_t)(H5O_storage_chunk_t *storage, hbool_t reset_addr);
typedef herr_t (*H5D_chunk_dump_func_t)(const H5O_storage_chunk_t *storage,
    FILE *stream);
typedef herr_t (*H5D_chunk_dest_func_t)(const H5D_chk_idx_info_t *idx_info);

/* Typedef for grouping chunk I/O routines */
typedef struct H5D_chunk_ops_t {
    H5D_chunk_init_func_t init;             /* Routine to initialize indexing information in memory */
    H5D_chunk_create_func_t create;         /* Routine to create chunk index */
    H5D_chunk_is_space_alloc_func_t is_space_alloc;    /* Query routine to determine if storage/index is allocated */
    H5D_chunk_insert_func_t insert;         /* Routine to insert a chunk into an index */
    H5D_chunk_get_addr_func_t get_addr;     /* Routine to retrieve address of chunk in file */
    H5D_chunk_resize_func_t resize;         /* Routine to update chunk index info after resizing dataset */
    H5D_chunk_iterate_func_t iterate;       /* Routine to iterate over chunks */
    H5D_chunk_remove_func_t remove;         /* Routine to remove a chunk from an index */
    H5D_chunk_delete_func_t idx_delete;     /* Routine to delete index & all chunks from file*/
    H5D_chunk_copy_setup_func_t copy_setup; /* Routine to perform any necessary setup for copying chunks */
    H5D_chunk_copy_shutdown_func_t copy_shutdown; /* Routine to perform any necessary shutdown for copying chunks */
    H5D_chunk_size_func_t size;             /* Routine to get size of indexing information */
    H5D_chunk_reset_func_t reset;           /* Routine to reset indexing information */
    H5D_chunk_dump_func_t dump;             /* Routine to dump indexing information */
    H5D_chunk_dest_func_t dest;             /* Routine to destroy indexing information in memory */
} H5D_chunk_ops_t;

<<<<<<< HEAD
=======
/* Structure holding information about a chunk's selection for mapping */
typedef struct H5D_chunk_info_t {
    hsize_t index;              /* "Index" of chunk in dataset */
    uint32_t chunk_points;      /* Number of elements selected in chunk */
    hsize_t scaled[H5O_LAYOUT_NDIMS];   /* Scaled coordinates of chunk (in file dataset's dataspace) */
    H5S_t *fspace;              /* Dataspace describing chunk & selection in it */
    hbool_t fspace_shared;      /* Indicate that the file space for a chunk is shared and shouldn't be freed */
    H5S_t *mspace;              /* Dataspace describing selection in memory corresponding to this chunk */
    hbool_t mspace_shared;      /* Indicate that the memory space for a chunk is shared and shouldn't be freed */
} H5D_chunk_info_t;

/* Main structure holding the mapping between file chunks and memory */
typedef struct H5D_chunk_map_t {
    H5O_layout_t *layout;       /* Dataset layout information*/
    hsize_t nelmts;             /* Number of elements selected in file & memory dataspaces */

    const H5S_t *file_space;    /* Pointer to the file dataspace */
    unsigned f_ndims;           /* Number of dimensions for file dataspace */

    const H5S_t *mem_space;     /* Pointer to the memory dataspace */
    H5S_t *mchunk_tmpl;         /* Dataspace template for new memory chunks */
    H5S_sel_iter_t mem_iter;    /* Iterator for elements in memory selection */
    unsigned m_ndims;           /* Number of dimensions for memory dataspace */
    H5S_sel_type msel_type;     /* Selection type in memory */

    H5SL_t *sel_chunks;         /* Skip list containing information for each chunk selected */

    H5S_t  *single_space;       /* Dataspace for single chunk */
    H5D_chunk_info_t *single_chunk_info;  /* Pointer to single chunk's info */
    hbool_t use_single;         /* Whether I/O is on a single element */

    hsize_t last_index;         /* Index of last chunk operated on */
    H5D_chunk_info_t *last_chunk_info;  /* Pointer to last chunk's info */

    hsize_t chunk_dim[H5O_LAYOUT_NDIMS];    /* Size of chunk in each dimension */

#ifdef H5_HAVE_PARALLEL
    H5D_chunk_info_t **select_chunk;    /* Store the information about whether this chunk is selected or not */
#endif /* H5_HAVE_PARALLEL */
} H5D_chunk_map_t;

>>>>>>> bf53b8c9
/* Cached information about a particular chunk */
typedef struct H5D_chunk_cached_t {
    hbool_t     valid;                          /*whether cache info is valid*/
    hsize_t	scaled[H5O_LAYOUT_NDIMS];	/*scaled offset of chunk*/
    haddr_t	addr;				/*file address of chunk */
    uint32_t	nbytes;				/*size of stored data	*/
    unsigned	filter_mask;			/*excluded filters	*/
} H5D_chunk_cached_t;

/* The raw data chunk cache */
typedef struct H5D_rdcc_t {
    struct {
        unsigned	ninits;	/* Number of chunk creations		*/
        unsigned	nhits;	/* Number of cache hits			*/
        unsigned	nmisses;/* Number of cache misses		*/
        unsigned	nflushes;/* Number of cache flushes		*/
    } stats;
    size_t		nbytes_max; /* Maximum cached raw data in bytes	*/
    size_t		nslots;	/* Number of chunk slots allocated	*/
    double		w0;     /* Chunk preemption policy          */
    struct H5D_rdcc_ent_t *head; /* Head of doubly linked list		*/
    struct H5D_rdcc_ent_t *tail; /* Tail of doubly linked list		*/
    size_t		nbytes_used; /* Current cached raw data in bytes */
    int			nused;	/* Number of chunk slots in use		*/
    H5D_chunk_cached_t last;    /* Cached copy of last chunk information */
    struct H5D_rdcc_ent_t **slot; /* Chunk slots, each points to a chunk*/
    H5SL_t		*sel_chunks; /* Skip list containing information for each chunk selected */
    H5S_t		*single_space; /* Dataspace for single element I/O on chunks */
<<<<<<< HEAD
    H5D_piece_info_t *single_piece_info;  /* Pointer to single piece's info */
=======
    H5D_chunk_info_t    *single_chunk_info;  /* Pointer to single chunk's info */

    /* Cached information about scaled dataspace dimensions */
    hsize_t             scaled_dims[H5S_MAX_RANK];          /* The scaled dim sizes */
    hsize_t             scaled_power2up[H5S_MAX_RANK];      /* The scaled dim sizes, rounded up to next power of 2 */
    unsigned            scaled_encode_bits[H5S_MAX_RANK];   /* The number of bits needed to encode the scaled dim sizes */
>>>>>>> bf53b8c9
} H5D_rdcc_t;

/* The raw data contiguous data cache */
typedef struct H5D_rdcdc_t {
    unsigned char *sieve_buf;   /* Buffer to hold data sieve buffer */
    haddr_t sieve_loc;          /* File location (offset) of the data sieve buffer */
    size_t sieve_size;          /* Size of the data sieve buffer used (in bytes) */
    size_t sieve_buf_size;      /* Size of the data sieve buffer allocated (in bytes) */
    hbool_t sieve_dirty;        /* Flag to indicate that the data sieve buffer is dirty */
} H5D_rdcdc_t;

/*
 * A dataset is made of two layers, an H5D_t struct that is unique to
 * each instance of an opened datset, and a shared struct that is only
 * created once for a given dataset.  Thus, if a dataset is opened twice,
 * there will be two IDs and two H5D_t structs, both sharing one H5D_shared_t.
 */
typedef struct H5D_shared_t {
    size_t              fo_count;       /* Reference count */
    hid_t               type_id;        /* ID for dataset's datatype    */
    H5T_t              *type;           /* Datatype for this dataset     */
    H5S_t              *space;          /* Dataspace of this dataset    */
    hbool_t             space_dirty;    /* Whether the dataspace info needs to be flushed to the file */
    hbool_t             layout_dirty;   /* Whether the layout info needs to be flushed to the file */
    hid_t               dcpl_id;        /* Dataset creation property id */
    H5D_dcpl_cache_t    dcpl_cache;     /* Cached DCPL values */
    H5O_layout_t        layout;         /* Data layout                  */
    hbool_t             checked_filters;/* TRUE if dataset passes can_apply check */

    /* Cached dataspace info */
    unsigned            ndims;          /* The dataset's dataspace rank */
    hsize_t             curr_dims[H5S_MAX_RANK];    /* The curr. size of dataset dimensions */
    hsize_t             max_dims[H5S_MAX_RANK];     /* The max. size of dataset dimensions */ 

    /* Buffered/cached information for types of raw data storage*/
    struct {
        H5D_rdcdc_t     contig;         /* Information about contiguous data */
                                        /* (Note that the "contig" cache
                                         * information can be used by a chunked
                                         * dataset in certain circumstances)
                                         */
        H5D_rdcc_t      chunk;          /* Information about chunked data */
        H5SL_t		*sel_pieces; /* Skip list containing information for each piece selected */
    } cache;
} H5D_shared_t;

struct H5D_t {
    H5O_loc_t           oloc;           /* Object header location       */
    H5G_name_t          path;           /* Group hierarchy path         */
    H5D_shared_t        *shared;        /* cached information from file */
};

/* Enumerated type for allocating dataset's storage */
typedef enum {
    H5D_ALLOC_CREATE,           /* Dataset is being created */
    H5D_ALLOC_OPEN,             /* Dataset is being opened */
    H5D_ALLOC_EXTEND,           /* Dataset's dataspace is being extended */
    H5D_ALLOC_WRITE             /* Dataset is being extended */
} H5D_time_alloc_t;


/* Typedef for dataset creation operation */
typedef struct {
    hid_t type_id;              /* Datatype for dataset */
    const H5S_t *space;         /* Dataspace for dataset */
    hid_t dcpl_id;              /* Dataset creation property list */
    hid_t dapl_id;              /* Dataset access property list */
} H5D_obj_create_t;

/* Typedef for filling a buffer with a fill value */
typedef struct H5D_fill_buf_info_t {
    H5MM_allocate_t fill_alloc_func;    /* Routine to call for allocating fill buffer */
    void        *fill_alloc_info;       /* Extra info for allocation routine */
    H5MM_free_t fill_free_func;         /* Routine to call for freeing fill buffer */
    void        *fill_free_info;        /* Extra info for free routine */
    H5T_path_t *fill_to_mem_tpath;      /* Datatype conversion path for converting the fill value to the memory buffer */
    H5T_path_t *mem_to_dset_tpath;      /* Datatype conversion path for converting the memory buffer to the dataset elements */
    const H5O_fill_t *fill;             /* Pointer to fill value */
    void       *fill_buf;               /* Fill buffer */
    size_t      fill_buf_size;          /* Size of fill buffer */
    hbool_t     use_caller_fill_buf;    /* Whether the caller provided the fill buffer */
    void       *bkg_buf;                /* Background conversion buffer */
    size_t      bkg_buf_size;           /* Size of background buffer */
    H5T_t      *mem_type;               /* Pointer to memory datatype */
    const H5T_t *file_type;             /* Pointer to file datatype */
    hid_t       mem_tid;                /* ID for memory version of disk datatype */
    hid_t       file_tid;               /* ID for disk datatype */
    size_t      mem_elmt_size, file_elmt_size;       /* Size of element in memory and on disk */
    size_t      max_elmt_size;          /* Max. size of memory or file datatype */
    size_t      elmts_per_buf;          /* # of elements that fit into a buffer */
    hbool_t     has_vlen_fill_type;     /* Whether the datatype for the fill value has a variable-length component */
} H5D_fill_buf_info_t;

/* Internal data structure for computing variable-length dataset's total size */
typedef struct {
    H5D_t *dset;        /* Dataset for operation */
    H5S_t *fspace;      /* Dataset's dataspace for operation */
    H5S_t *mspace;      /* Memory dataspace for operation */
    void *fl_tbuf;      /* Ptr to the temporary buffer we are using for fixed-length data */
    void *vl_tbuf;      /* Ptr to the temporary buffer we are using for VL data */
    hid_t xfer_pid;     /* ID of the dataset xfer property list */
    hsize_t size;       /* Accumulated number of bytes for the selection */
} H5D_vlen_bufsize_t;

/* Raw data chunks are cached.  Each entry in the cache is: */
typedef struct H5D_rdcc_ent_t {
    hbool_t	locked;		/*entry is locked in cache		*/
    hbool_t	dirty;		/*needs to be written to disk?		*/
    hbool_t     deleted;        /*chunk about to be deleted		*/
    hsize_t 	scaled[H5O_LAYOUT_NDIMS]; /*scaled chunk 'name' (coordinates) */
    uint32_t	rd_count;	/*bytes remaining to be read		*/
    uint32_t	wr_count;	/*bytes remaining to be written		*/
    H5F_block_t chunk_block;    /*offset/length of chunk in file        */
    uint8_t	*chunk;		/*the unfiltered chunk data		*/
    unsigned	idx;		/*index in hash table			*/
    struct H5D_rdcc_ent_t *next;/*next item in doubly-linked list	*/
    struct H5D_rdcc_ent_t *prev;/*previous item in doubly-linked list	*/
} H5D_rdcc_ent_t;
typedef H5D_rdcc_ent_t *H5D_rdcc_ent_ptr_t; /* For free lists */


/*****************************/
/* Package Private Variables */
/*****************************/
extern H5D_dxpl_cache_t H5D_def_dxpl_cache;

/* Storage layout class I/O operations */
H5_DLLVAR const H5D_layout_ops_t H5D_LOPS_CONTIG[1];
H5_DLLVAR const H5D_layout_ops_t H5D_LOPS_EFL[1];
H5_DLLVAR const H5D_layout_ops_t H5D_LOPS_COMPACT[1];
H5_DLLVAR const H5D_layout_ops_t H5D_LOPS_CHUNK[1];

/* Chunked layout operations */
H5_DLLVAR const H5D_chunk_ops_t H5D_COPS_BTREE[1];


/******************************/
/* Package Private Prototypes */
/******************************/

H5_DLL herr_t H5D__term_pub_interface(void);
H5_DLL herr_t H5D__term_deprec_interface(void);
H5_DLL H5D_t *H5D__create(H5F_t *file, hid_t type_id, const H5S_t *space,
    hid_t dcpl_id, hid_t dapl_id, hid_t dxpl_id);
H5_DLL H5D_t *H5D__create_named(const H5G_loc_t *loc, const char *name,
    hid_t type_id, const H5S_t *space, hid_t lcpl_id, hid_t dcpl_id,
    hid_t dapl_id, hid_t dxpl_id);
H5_DLL herr_t H5D__get_space_status(H5D_t *dset, H5D_space_status_t *allocation,
    hid_t dxpl_id);
H5_DLL herr_t H5D__alloc_storage(const H5D_t *dset, hid_t dxpl_id, H5D_time_alloc_t time_alloc,
    hbool_t full_overwrite, hsize_t old_dim[]);
H5_DLL herr_t H5D__get_storage_size(H5D_t *dset, hid_t dxpl_id, hsize_t *storage_size);
H5_DLL haddr_t H5D__get_offset(const H5D_t *dset);
H5_DLL herr_t H5D__iterate(void *buf, hid_t type_id, const H5S_t *space,
    H5D_operator_t op, void *operator_data);
H5_DLL void *H5D__vlen_get_buf_size_alloc(size_t size, void *info);
H5_DLL herr_t H5D__vlen_get_buf_size(void *elem, hid_t type_id, unsigned ndim,
    const hsize_t *point, void *op_data);
H5_DLL herr_t H5D__check_filters(H5D_t *dataset);
H5_DLL herr_t H5D__set_extent(H5D_t *dataset, const hsize_t *size, hid_t dxpl_id);
H5_DLL herr_t H5D__get_dxpl_cache(hid_t dxpl_id, H5D_dxpl_cache_t **cache);
H5_DLL herr_t H5D__flush_sieve_buf(H5D_t *dataset, hid_t dxpl_id);
H5_DLL herr_t H5D__mark(const H5D_t *dataset, hid_t dxpl_id, unsigned flags);
H5_DLL herr_t H5D__flush_real(H5D_t *dataset, hid_t dxpl_id);

/* Functions to do I/O */
H5_DLL herr_t H5D__read(hid_t file_id, hid_t dxpl_id, size_t count,
    H5D_dset_info_t *dset_info);

/* Functions that perform direct serial I/O operations */
H5_DLL herr_t H5D__select_read(const H5D_io_info_t *io_info,
    const H5D_type_info_t *type_info,
    hsize_t nelmts, const H5S_t *file_space, const H5S_t *mem_space);
H5_DLL herr_t H5D__select_write(const H5D_io_info_t *io_info,
    const H5D_type_info_t *type_info,
    hsize_t nelmts, const H5S_t *file_space, const H5S_t *mem_space);

/* Functions that perform scatter-gather serial I/O operations */
H5_DLL herr_t H5D__scatter_mem(const void *_tscat_buf,
    const H5S_t *space, H5S_sel_iter_t *iter, size_t nelmts,
    const H5D_dxpl_cache_t *dxpl_cache, void *_buf);
H5_DLL herr_t H5D__scatgath_read(const H5D_io_info_t *io_info,
    const H5D_type_info_t *type_info,
    hsize_t nelmts, const H5S_t *file_space, const H5S_t *mem_space);
H5_DLL herr_t H5D__scatgath_write(const H5D_io_info_t *io_info,
    const H5D_type_info_t *type_info,
    hsize_t nelmts, const H5S_t *file_space, const H5S_t *mem_space);

/* Functions that operate on dataset's layout information */
H5_DLL herr_t H5D__layout_set_io_ops(const H5D_t *dataset);
H5_DLL size_t H5D__layout_meta_size(const H5F_t *f, const H5O_layout_t *layout,
    hbool_t include_compact_data);
H5_DLL herr_t H5D__layout_oh_create(H5F_t *file, hid_t dxpl_id, H5O_t *oh,
    H5D_t *dset, hid_t dapl_id);
H5_DLL herr_t H5D__layout_oh_read(H5D_t *dset, hid_t dxpl_id, hid_t dapl_id,
    H5P_genplist_t *plist);
H5_DLL herr_t H5D__layout_oh_write(H5D_t *dataset, hid_t dxpl_id, H5O_t *oh,
    unsigned update_flags);

/* Functions that operate on contiguous storage */
H5_DLL herr_t H5D__contig_alloc(H5F_t *f, hid_t dxpl_id,
    H5O_storage_contig_t *storage);
H5_DLL hbool_t H5D__contig_is_space_alloc(const H5O_storage_t *storage);
H5_DLL herr_t H5D__contig_fill(const H5D_t *dset, hid_t dxpl_id);
H5_DLL herr_t H5D__contig_read(H5D_io_info_t *io_info, const H5D_type_info_t *type_info,
    hsize_t nelmts, const H5S_t *file_space, const H5S_t *mem_space,
    H5D_dset_info_t *dinfo);
H5_DLL herr_t H5D__contig_write(H5D_io_info_t *io_info, const H5D_type_info_t *type_info,
    hsize_t nelmts, const H5S_t *file_space, const H5S_t *mem_space,
    H5D_dset_info_t *dinfo);
H5_DLL herr_t H5D__contig_copy(H5F_t *f_src, const H5O_storage_contig_t *storage_src,
    H5F_t *f_dst, H5O_storage_contig_t *storage_dst, H5T_t *src_dtype,
    H5O_copy_t *cpy_info, hid_t dxpl_id);
H5_DLL herr_t H5D__contig_delete(H5F_t *f, hid_t dxpl_id,
    const H5O_storage_t *store);


/* Functions that operate on chunked dataset storage */
H5_DLL htri_t H5D__chunk_cacheable(const H5D_io_info_t *io_info, haddr_t caddr,
    hbool_t write_op);
H5_DLL herr_t H5D__chunk_create(const H5D_t *dset /*in,out*/, hid_t dxpl_id);
H5_DLL herr_t H5D__chunk_set_info(const H5D_t *dset);
H5_DLL herr_t H5D__chunk_init(H5F_t *f, hid_t dxpl_id, const H5D_t *dset,
    hid_t dapl_id);
H5_DLL hbool_t H5D__chunk_is_space_alloc(const H5O_storage_t *storage);
H5_DLL herr_t H5D__chunk_lookup(const H5D_t *dset, hid_t dxpl_id,
    const hsize_t *scaled, H5D_chunk_ud_t *udata);
H5_DLL void *H5D__chunk_lock(const H5D_io_info_t *io_info,
    H5D_chunk_ud_t *udata, hbool_t relax);
H5_DLL herr_t H5D__chunk_unlock(const H5D_io_info_t *io_info,
    const H5D_chunk_ud_t *udata, hbool_t dirty, void *chunk,
    uint32_t naccessed);
H5_DLL herr_t H5D__chunk_allocated(H5D_t *dset, hid_t dxpl_id, hsize_t *nbytes);
H5_DLL herr_t H5D__chunk_allocate(const H5D_t *dset, hid_t dxpl_id,
    hbool_t full_overwrite, hsize_t old_dim[]);
H5_DLL herr_t H5D__chunk_prune_by_extent(H5D_t *dset, hid_t dxpl_id,
    const hsize_t *old_dim);
#ifdef H5_HAVE_PARALLEL
H5_DLL herr_t H5D__chunk_addrmap(const H5D_io_info_t *io_info, haddr_t chunk_addr[]);
#endif /* H5_HAVE_PARALLEL */
H5_DLL herr_t H5D__chunk_update_cache(H5D_t *dset, hid_t dxpl_id);
H5_DLL herr_t H5D__chunk_copy(H5F_t *f_src, H5O_storage_chunk_t *storage_src,
    H5O_layout_chunk_t *layout_src, H5F_t *f_dst, H5O_storage_chunk_t *storage_dst,
    const H5S_extent_t *ds_extent_src, const H5T_t *dt_src,
    const H5O_pline_t *pline_src, H5O_copy_t *cpy_info, hid_t dxpl_id);
H5_DLL herr_t H5D__chunk_bh_info(H5F_t *f, hid_t dxpl_id, H5O_layout_t *layout,
    const H5O_pline_t *pline, hsize_t *btree_size);
H5_DLL herr_t H5D__chunk_dump_index(H5D_t *dset, hid_t dxpl_id, FILE *stream);
H5_DLL herr_t H5D__chunk_dest(H5F_t *f, hid_t dxpl_id, H5D_t *dset);
H5_DLL herr_t H5D__chunk_delete(H5F_t *f, hid_t dxpl_id, H5O_t *oh,
    H5O_storage_t *store);
H5_DLL herr_t H5D__chunk_direct_write(const H5D_t *dset, hid_t dxpl_id, uint32_t filters, 
         hsize_t *offset, uint32_t data_size, const void *buf);
#ifdef H5D_CHUNK_DEBUG
H5_DLL herr_t H5D__chunk_stats(const H5D_t *dset, hbool_t headers);
#endif /* H5D_CHUNK_DEBUG */

/* Functions that operate on compact dataset storage */
H5_DLL herr_t H5D__compact_fill(const H5D_t *dset, hid_t dxpl_id);
H5_DLL herr_t H5D__compact_copy(H5F_t *f_src, H5O_storage_compact_t *storage_src,
    H5F_t *f_dst, H5O_storage_compact_t *storage_dst, H5T_t *src_dtype,
    H5O_copy_t *cpy_info, hid_t dxpl_id);

/* Functions that operate on EFL (External File List)*/
H5_DLL hbool_t H5D__efl_is_space_alloc(const H5O_storage_t *storage);
H5_DLL herr_t H5D__efl_bh_info(H5F_t *f, hid_t dxpl_id, H5O_efl_t *efl,
    hsize_t *heap_size);

/* Functions that perform fill value operations on datasets */
H5_DLL herr_t H5D__fill(const void *fill, const H5T_t *fill_type, void *buf,
    const H5T_t *buf_type, const H5S_t *space, hid_t dxpl_id);
H5_DLL herr_t H5D__fill_init(H5D_fill_buf_info_t *fb_info, void *caller_fill_buf,
    H5MM_allocate_t alloc_func, void *alloc_info,
    H5MM_free_t free_func, void *free_info,
    const H5O_fill_t *fill, const H5T_t *dset_type, hid_t dset_type_id,
    size_t nelmts, size_t min_buf_size, hid_t dxpl_id);
H5_DLL herr_t H5D__fill_refill_vl(H5D_fill_buf_info_t *fb_info, size_t nelmts,
    hid_t dxpl_id);
H5_DLL herr_t H5D__fill_term(H5D_fill_buf_info_t *fb_info);

#ifdef H5_HAVE_PARALLEL

#ifdef H5S_DEBUG
#ifndef H5Dmpio_DEBUG
#define H5Dmpio_DEBUG
#endif /*H5Dmpio_DEBUG*/
#endif/*H5S_DEBUG*/

/* MPI-IO function to read multi-dsets (Chunk, Contig), it will select either 
 * regular or irregular read */
H5_DLL herr_t H5D__mpio_select_read(const H5D_io_info_t *io_info,
    hsize_t nelmts, const H5S_t *file_space, const H5S_t *mem_space);
/* MPI-IO function to write multi-dsets (Chunk, Contig), it will select either
 * regular or irregular write */
H5_DLL herr_t H5D__mpio_select_write(const H5D_io_info_t *io_info,
    hsize_t nelmts, const H5S_t *file_space, const H5S_t *mem_space);

/* MPI-IO functions to handle collective IO for multiple dsets (CONTIG, CHUNK) */
H5_DLL herr_t H5D__collective_read(const hid_t file_id, const size_t count, H5D_io_info_t *io_info);
H5_DLL herr_t H5D__collective_write(const hid_t file_id, const size_t count, H5D_io_info_t *io_info);


/* MPI-IO function to check if a direct I/O transfer is possible between
 * memory and the file */
H5_DLL htri_t H5D__mpio_opt_possible(const size_t count, H5D_io_info_t *io_info, 
                                     H5P_genplist_t *dx_plist);

/* function to invoke collective I/O calls for ranks that have no I/O
   on a dataset to match other ranks' collective calls */
H5_DLL herr_t H5D__match_coll_calls(hid_t file_id, H5P_genplist_t *plist, hbool_t do_read);

#endif /* H5_HAVE_PARALLEL */

/* for both CHUNK and CONTIG dset skiplist free (sel_pieces) for layout_ops.io_term. */
H5_DLL herr_t H5D__piece_io_term(H5D_io_info_t *io_info, H5D_dset_info_t *di);

/* Testing functions */
#ifdef H5D_TESTING
H5_DLL herr_t H5D__layout_version_test(hid_t did, unsigned *version);
H5_DLL herr_t H5D__layout_contig_size_test(hid_t did, hsize_t *size);
H5_DLL herr_t H5D__current_cache_size_test(hid_t did, size_t *nbytes_used, int *nused);
#endif /* H5D_TESTING */

#endif /*_H5Dpkg_H*/
<|MERGE_RESOLUTION|>--- conflicted
+++ resolved
@@ -195,7 +195,7 @@
     haddr_t faddr;              /* file addr. key of skip list */
     hsize_t index;              /* "Index" of chunk in dataset */
     uint32_t piece_points;      /* Number of elements selected in piece */
-    hsize_t coords[H5O_LAYOUT_NDIMS];   /* Coordinates of chunk in file dataset's dataspace */
+    hsize_t scaled[H5O_LAYOUT_NDIMS];   /* Scaled coordinates of chunk (in file dataset's dataspace) */
     const H5S_t *fspace;        /* Dataspace describing chunk & selection in it */
     unsigned fspace_shared;     /* Indicate that the file space for a chunk is shared and shouldn't be freed */
     const H5S_t *mspace;        /* Dataspace describing selection in memory corresponding to this chunk */
@@ -382,50 +382,6 @@
     H5D_chunk_dest_func_t dest;             /* Routine to destroy indexing information in memory */
 } H5D_chunk_ops_t;
 
-<<<<<<< HEAD
-=======
-/* Structure holding information about a chunk's selection for mapping */
-typedef struct H5D_chunk_info_t {
-    hsize_t index;              /* "Index" of chunk in dataset */
-    uint32_t chunk_points;      /* Number of elements selected in chunk */
-    hsize_t scaled[H5O_LAYOUT_NDIMS];   /* Scaled coordinates of chunk (in file dataset's dataspace) */
-    H5S_t *fspace;              /* Dataspace describing chunk & selection in it */
-    hbool_t fspace_shared;      /* Indicate that the file space for a chunk is shared and shouldn't be freed */
-    H5S_t *mspace;              /* Dataspace describing selection in memory corresponding to this chunk */
-    hbool_t mspace_shared;      /* Indicate that the memory space for a chunk is shared and shouldn't be freed */
-} H5D_chunk_info_t;
-
-/* Main structure holding the mapping between file chunks and memory */
-typedef struct H5D_chunk_map_t {
-    H5O_layout_t *layout;       /* Dataset layout information*/
-    hsize_t nelmts;             /* Number of elements selected in file & memory dataspaces */
-
-    const H5S_t *file_space;    /* Pointer to the file dataspace */
-    unsigned f_ndims;           /* Number of dimensions for file dataspace */
-
-    const H5S_t *mem_space;     /* Pointer to the memory dataspace */
-    H5S_t *mchunk_tmpl;         /* Dataspace template for new memory chunks */
-    H5S_sel_iter_t mem_iter;    /* Iterator for elements in memory selection */
-    unsigned m_ndims;           /* Number of dimensions for memory dataspace */
-    H5S_sel_type msel_type;     /* Selection type in memory */
-
-    H5SL_t *sel_chunks;         /* Skip list containing information for each chunk selected */
-
-    H5S_t  *single_space;       /* Dataspace for single chunk */
-    H5D_chunk_info_t *single_chunk_info;  /* Pointer to single chunk's info */
-    hbool_t use_single;         /* Whether I/O is on a single element */
-
-    hsize_t last_index;         /* Index of last chunk operated on */
-    H5D_chunk_info_t *last_chunk_info;  /* Pointer to last chunk's info */
-
-    hsize_t chunk_dim[H5O_LAYOUT_NDIMS];    /* Size of chunk in each dimension */
-
-#ifdef H5_HAVE_PARALLEL
-    H5D_chunk_info_t **select_chunk;    /* Store the information about whether this chunk is selected or not */
-#endif /* H5_HAVE_PARALLEL */
-} H5D_chunk_map_t;
-
->>>>>>> bf53b8c9
 /* Cached information about a particular chunk */
 typedef struct H5D_chunk_cached_t {
     hbool_t     valid;                          /*whether cache info is valid*/
@@ -454,16 +410,12 @@
     struct H5D_rdcc_ent_t **slot; /* Chunk slots, each points to a chunk*/
     H5SL_t		*sel_chunks; /* Skip list containing information for each chunk selected */
     H5S_t		*single_space; /* Dataspace for single element I/O on chunks */
-<<<<<<< HEAD
     H5D_piece_info_t *single_piece_info;  /* Pointer to single piece's info */
-=======
-    H5D_chunk_info_t    *single_chunk_info;  /* Pointer to single chunk's info */
 
     /* Cached information about scaled dataspace dimensions */
     hsize_t             scaled_dims[H5S_MAX_RANK];          /* The scaled dim sizes */
     hsize_t             scaled_power2up[H5S_MAX_RANK];      /* The scaled dim sizes, rounded up to next power of 2 */
     unsigned            scaled_encode_bits[H5S_MAX_RANK];   /* The number of bits needed to encode the scaled dim sizes */
->>>>>>> bf53b8c9
 } H5D_rdcc_t;
 
 /* The raw data contiguous data cache */
@@ -682,8 +634,8 @@
 
 
 /* Functions that operate on chunked dataset storage */
-H5_DLL htri_t H5D__chunk_cacheable(const H5D_io_info_t *io_info, haddr_t caddr,
-    hbool_t write_op);
+H5_DLL htri_t H5D__chunk_cacheable(const H5D_io_info_t *io_info, H5D_dset_info_t *dset_info, 
+    haddr_t caddr, hbool_t write_op);
 H5_DLL herr_t H5D__chunk_create(const H5D_t *dset /*in,out*/, hid_t dxpl_id);
 H5_DLL herr_t H5D__chunk_set_info(const H5D_t *dset);
 H5_DLL herr_t H5D__chunk_init(H5F_t *f, hid_t dxpl_id, const H5D_t *dset,
