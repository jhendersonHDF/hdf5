/* * * * * * * * * * * * * * * * * * * * * * * * * * * * * * * * * * * * * * *
 * Copyright by The HDF Group.                                               *
 * Copyright by the Board of Trustees of the University of Illinois.         *
 * All rights reserved.                                                      *
 *                                                                           *
 * This file is part of HDF5.  The full HDF5 copyright notice, including     *
 * terms governing use, modification, and redistribution, is contained in    *
 * the COPYING file, which can be found at the root of the source code       *
 * distribution tree, or in https://support.hdfgroup.org/ftp/HDF5/releases.  *
 * If you do not have access to either file, you may request a copy from     *
 * help@hdfgroup.org.                                                        *
 * * * * * * * * * * * * * * * * * * * * * * * * * * * * * * * * * * * * * * */

/*
 * Programmer:    Quincey Koziol <koziol@ncsa.uiuc.edu>
 *        Monday, April 14, 2003
 *
 * Purpose:    This file contains declarations which are visible only within
 *        the H5D package.  Source files outside the H5D package should
 *        include H5Dprivate.h instead.
 */
#if !(defined H5D_FRIEND || defined H5D_MODULE)
#error "Do not include this file outside the H5D package!"
#endif

#ifndef _H5Dpkg_H
#define _H5Dpkg_H

/* Get package's private header */
#include "H5Dprivate.h"

/* Other private headers needed by this file */
#include "H5ACprivate.h"        /* Metadata cache            */
#include "H5B2private.h"        /* v2 B-trees                */
#include "H5Fprivate.h"         /* File access               */
#include "H5Gprivate.h"         /* Groups                    */
#include "H5SLprivate.h"        /* Skip lists                */
#include "H5Tprivate.h"         /* Datatypes                 */

/**************************/
/* Package Private Macros */
/**************************/

/* Set the minimum object header size to create objects with */
#define H5D_MINHDR_SIZE 256

/* [Simple] Macro to construct a H5D_io_info_t from it's components */
#define H5D_BUILD_IO_INFO_WRT(io_info, ds, str, buf)                    \
    (io_info)->dset = ds;                                               \
    (io_info)->store = str;                                             \
    (io_info)->op_type = H5D_IO_OP_WRITE;                               \
    (io_info)->u.wbuf = buf
#define H5D_BUILD_IO_INFO_RD(io_info, ds, str, buf)                     \
    (io_info)->dset = ds;                                               \
    (io_info)->store = str;                                             \
    (io_info)->op_type = H5D_IO_OP_READ;                                \
    (io_info)->u.rbuf = buf

/* Flags for marking aspects of a dataset dirty */
#define H5D_MARK_SPACE  0x01
#define H5D_MARK_LAYOUT  0x02

/* Default creation parameters for chunk index data structures */
/* See H5O_layout_chunk_t */

/* Fixed array creation values */
#define H5D_FARRAY_CREATE_PARAM_SIZE           1    /* Size of the creation parameters in bytes */
#define H5D_FARRAY_MAX_DBLK_PAGE_NELMTS_BITS   10   /* i.e. 1024 elements per data block page */

/* Extensible array creation values */
#define H5D_EARRAY_CREATE_PARAM_SIZE           5    /* Size of the creation parameters in bytes */
#define H5D_EARRAY_MAX_NELMTS_BITS             32   /* i.e. 4 giga-elements */
#define H5D_EARRAY_IDX_BLK_ELMTS               4
#define H5D_EARRAY_SUP_BLK_MIN_DATA_PTRS       4
#define H5D_EARRAY_DATA_BLK_MIN_ELMTS          16
#define H5D_EARRAY_MAX_DBLOCK_PAGE_NELMTS_BITS     10     /* i.e. 1024 elements per data block page */

/* v2 B-tree creation values for raw meta_size */
#define H5D_BT2_CREATE_PARAM_SIZE   6        /* Size of the creation parameters in bytes */
#define H5D_BT2_NODE_SIZE           2048
#define H5D_BT2_SPLIT_PERC          100
#define H5D_BT2_MERGE_PERC          40


/****************************/
/* Package Private Typedefs */
/****************************/

/* Typedef for datatype information for raw data I/O operation */
typedef struct H5D_type_info_t {
    /* Initial values */
    const H5T_t *mem_type;              /* Pointer to memory datatype */
    const H5T_t *dset_type;             /* Pointer to dataset datatype */
    H5T_path_t  *tpath;                 /* Datatype conversion path */
    hid_t src_type_id;                  /* Source datatype ID */
    hid_t dst_type_id;                  /* Destination datatype ID */

    /* Computed/derived values */
    size_t  src_type_size;               /* Size of source type */
    size_t  dst_type_size;               /* Size of destination type */
    size_t  max_type_size;               /* Size of largest source/destination type */
    hbool_t is_conv_noop;                /* Whether the type conversion is a NOOP */
    hbool_t is_xform_noop;               /* Whether the data transform is a NOOP */
    const H5T_subset_info_t *cmpd_subset;   /* Info related to the compound subset conversion functions */
    H5T_bkg_t need_bkg;                  /* Type of background buf needed */
    size_t   request_nelmts;             /* Requested strip mine */
    uint8_t *tconv_buf;                  /* Datatype conv buffer */
    hbool_t  tconv_buf_allocated;        /* Whether the type conversion buffer was allocated */
    uint8_t *bkg_buf;                    /* Background buffer */
    hbool_t  bkg_buf_allocated;          /* Whether the background buffer was allocated */
} H5D_type_info_t;

/* Forward declaration of structs used below */
struct H5D_io_info_t;
struct H5D_chunk_map_t;

/* Function pointers for I/O on particular types of dataset layouts */
typedef herr_t (*H5D_layout_construct_func_t)(H5F_t *f, H5D_t *dset);
typedef herr_t (*H5D_layout_init_func_t)(H5F_t *f, const H5D_t *dset,
    hid_t dapl_id);
typedef hbool_t (*H5D_layout_is_space_alloc_func_t)(const H5O_storage_t *storage);
typedef herr_t (*H5D_layout_io_init_func_t)(const struct H5D_io_info_t *io_info,
    const H5D_type_info_t *type_info,
    hsize_t nelmts, const H5S_t *file_space, const H5S_t *mem_space,
    struct H5D_chunk_map_t *cm);
typedef herr_t (*H5D_layout_read_func_t)(struct H5D_io_info_t *io_info,
    const H5D_type_info_t *type_info, hsize_t nelmts, const H5S_t *file_space,
    const H5S_t *mem_space, struct H5D_chunk_map_t *fm);
typedef herr_t (*H5D_layout_write_func_t)(struct H5D_io_info_t *io_info,
    const H5D_type_info_t *type_info, hsize_t nelmts, const H5S_t *file_space,
    const H5S_t *mem_space, struct H5D_chunk_map_t *fm);
typedef ssize_t (*H5D_layout_readvv_func_t)(const struct H5D_io_info_t *io_info,
    size_t dset_max_nseq, size_t *dset_curr_seq, size_t dset_len_arr[], hsize_t dset_offset_arr[],
    size_t mem_max_nseq, size_t *mem_curr_seq, size_t mem_len_arr[], hsize_t mem_offset_arr[]);
typedef ssize_t (*H5D_layout_writevv_func_t)(const struct H5D_io_info_t *io_info,
    size_t dset_max_nseq, size_t *dset_curr_seq, size_t dset_len_arr[], hsize_t dset_offset_arr[],
    size_t mem_max_nseq, size_t *mem_curr_seq, size_t mem_len_arr[], hsize_t mem_offset_arr[]);
typedef herr_t (*H5D_layout_flush_func_t)(H5D_t *dataset);
typedef herr_t (*H5D_layout_io_term_func_t)(const struct H5D_chunk_map_t *cm);
typedef herr_t (*H5D_layout_dest_func_t)(H5D_t *dataset);

/* Typedef for grouping layout I/O routines */
typedef struct H5D_layout_ops_t {
    H5D_layout_construct_func_t construct;      /* Layout constructor for new datasets */
    H5D_layout_init_func_t init;        /* Layout initializer for dataset */
    H5D_layout_is_space_alloc_func_t is_space_alloc;    /* Query routine to determine if storage is allocated */
    H5D_layout_io_init_func_t io_init;  /* I/O initialization routine */
    H5D_layout_read_func_t ser_read;    /* High-level I/O routine for reading data in serial */
    H5D_layout_write_func_t ser_write;  /* High-level I/O routine for writing data in serial */
#ifdef H5_HAVE_PARALLEL
    H5D_layout_read_func_t par_read;    /* High-level I/O routine for reading data in parallel */
    H5D_layout_write_func_t par_write;  /* High-level I/O routine for writing data in parallel */
#endif /* H5_HAVE_PARALLEL */
    H5D_layout_readvv_func_t readvv;    /* Low-level I/O routine for reading data */
    H5D_layout_writevv_func_t writevv;  /* Low-level I/O routine for writing data */
    H5D_layout_flush_func_t flush;      /* Low-level I/O routine for flushing raw data */
    H5D_layout_io_term_func_t io_term;  /* I/O shutdown routine */
    H5D_layout_dest_func_t dest;        /* Destroy layout info */
} H5D_layout_ops_t;

/* Function pointers for either multiple or single block I/O access */
typedef herr_t (*H5D_io_single_read_func_t)(const struct H5D_io_info_t *io_info,
    const H5D_type_info_t *type_info,
    hsize_t nelmts, const H5S_t *file_space, const H5S_t *mem_space);
typedef herr_t (*H5D_io_single_write_func_t)(const struct H5D_io_info_t *io_info,
    const H5D_type_info_t *type_info,
    hsize_t nelmts, const H5S_t *file_space, const H5S_t *mem_space);

/* Typedef for raw data I/O framework info */
typedef struct H5D_io_ops_t {
    H5D_layout_read_func_t multi_read;          /* High-level I/O routine for reading data */
    H5D_layout_write_func_t multi_write;        /* High-level I/O routine for writing data */
    H5D_io_single_read_func_t single_read;      /* I/O routine for reading single block */
    H5D_io_single_write_func_t single_write;    /* I/O routine for writing single block */
} H5D_io_ops_t;

/* Typedefs for dataset storage information */
typedef struct {
    haddr_t dset_addr;      /* Address of dataset in file */
    hsize_t dset_size;      /* Total size of dataset in file */
} H5D_contig_storage_t;

typedef struct {
    hsize_t *scaled;        /* Scaled coordinates for a chunk */
} H5D_chunk_storage_t;

typedef struct {
    void    *buf;           /* Buffer for compact dataset */
    hbool_t *dirty;         /* Pointer to dirty flag to mark */
} H5D_compact_storage_t;

typedef union H5D_storage_t {
    H5D_contig_storage_t contig; /* Contiguous information for dataset */
    H5D_chunk_storage_t  chunk;  /* Chunk information for dataset */
    H5D_compact_storage_t compact; /* Compact information for dataset */
    H5O_efl_t   efl;            /* External file list information for dataset */
} H5D_storage_t;

/* Typedef for raw data I/O operation info */
typedef enum H5D_io_op_type_t {
    H5D_IO_OP_READ,         /* Read operation */
    H5D_IO_OP_WRITE         /* Write operation */
} H5D_io_op_type_t;

typedef struct H5D_io_info_t {
    const H5D_t *dset;          /* Pointer to dataset being operated on */
#ifdef H5_HAVE_PARALLEL
    MPI_Comm comm;              /* MPI communicator for file */
    hbool_t using_mpi_vfd;      /* Whether the file is using an MPI-based VFD */
#endif /* H5_HAVE_PARALLEL */
    H5D_storage_t *store;       /* Dataset storage info */
    H5D_layout_ops_t layout_ops;    /* Dataset layout I/O operation function pointers */
    H5D_io_ops_t io_ops;        /* I/O operation function pointers */
    H5D_io_op_type_t op_type;
    union {
        void *rbuf;             /* Pointer to buffer for read */
        const void *wbuf;       /* Pointer to buffer to write */
    } u;
} H5D_io_info_t;


/******************/
/* Chunk typedefs */
/******************/

/* Typedef for chunked dataset index operation info */
typedef struct H5D_chk_idx_info_t {
    H5F_t *f;                   /* File pointer for operation */
    const H5O_pline_t *pline;   /* I/O pipeline info */
    H5O_layout_chunk_t *layout;           /* Chunk layout description */
    H5O_storage_chunk_t *storage;         /* Chunk storage description */
} H5D_chk_idx_info_t;

/*
 * "Generic" chunk record.  Each chunk is keyed by the minimum logical
 * N-dimensional coordinates and the datatype size of the chunk.
 * The fastest-varying dimension is assumed to reference individual bytes of
 * the array, so a 100-element 1-D array of 4-byte integers would really be a
 * 2-D array with the slow varying dimension of size 100 and the fast varying
 * dimension of size 4 (the storage dimensionality has very little to do with
 * the real dimensionality).
 *
 * The chunk's file address, filter mask and size on disk are not key values.
 */
typedef struct H5D_chunk_rec_t {
    hsize_t     scaled[H5O_LAYOUT_NDIMS];    /* Logical offset to start */
    uint32_t    nbytes;                      /* Size of stored data */
    uint32_t    filter_mask;                 /* Excluded filters */
    haddr_t     chunk_addr;                  /* Address of chunk in file */
} H5D_chunk_rec_t;

/*
 * Common data exchange structure for indexed storage nodes.  This structure is
 * passed through the indexing layer to the methods for the objects
 * to which the index points.
 */
typedef struct H5D_chunk_common_ud_t {
    const H5O_layout_chunk_t  *layout;           /* Chunk layout description */
    const H5O_storage_chunk_t *storage;          /* Chunk storage description */
    const hsize_t             *scaled;           /* Scaled coordinates for a chunk */
} H5D_chunk_common_ud_t;

/* B-tree callback info for various operations */
typedef struct H5D_chunk_ud_t {
    /* Downward */
    H5D_chunk_common_ud_t common;       /* Common info for B-tree user data (must be first) */

    /* Upward */
    unsigned    idx_hint;               /* Index of chunk in cache, if present */
    H5F_block_t chunk_block;            /* Offset/length of chunk in file */
    unsigned    filter_mask;            /* Excluded filters */
    hbool_t     new_unfilt_chunk;       /* Whether the chunk just became unfiltered */
    hsize_t     chunk_idx;              /* Chunk index for EA, FA indexing */
} H5D_chunk_ud_t;

/* Typedef for "generic" chunk callbacks */
typedef int (*H5D_chunk_cb_func_t)(const H5D_chunk_rec_t *chunk_rec,
    void *udata);

/* Typedefs for chunk operations */
typedef herr_t (*H5D_chunk_init_func_t)(const H5D_chk_idx_info_t *idx_info,
    const H5S_t *space, haddr_t dset_ohdr_addr);
typedef herr_t (*H5D_chunk_create_func_t)(const H5D_chk_idx_info_t *idx_info);
typedef hbool_t (*H5D_chunk_is_space_alloc_func_t)(const H5O_storage_chunk_t *storage);
typedef herr_t (*H5D_chunk_insert_func_t)(const H5D_chk_idx_info_t *idx_info,
    H5D_chunk_ud_t *udata, const H5D_t *dset);
typedef herr_t (*H5D_chunk_get_addr_func_t)(const H5D_chk_idx_info_t *idx_info,
    H5D_chunk_ud_t *udata);
typedef herr_t (*H5D_chunk_resize_func_t)(H5O_layout_chunk_t *layout);
typedef int (*H5D_chunk_iterate_func_t)(const H5D_chk_idx_info_t *idx_info,
    H5D_chunk_cb_func_t chunk_cb, void *chunk_udata);
typedef herr_t (*H5D_chunk_remove_func_t)(const H5D_chk_idx_info_t *idx_info,
    H5D_chunk_common_ud_t *udata);
typedef herr_t (*H5D_chunk_delete_func_t)(const H5D_chk_idx_info_t *idx_info);
typedef herr_t (*H5D_chunk_copy_setup_func_t)(const H5D_chk_idx_info_t *idx_info_src,
    const H5D_chk_idx_info_t *idx_info_dst);
typedef herr_t (*H5D_chunk_copy_shutdown_func_t)(H5O_storage_chunk_t *storage_src,
    H5O_storage_chunk_t *storage_dst);
typedef herr_t (*H5D_chunk_size_func_t)(const H5D_chk_idx_info_t *idx_info,
    hsize_t *idx_size);
typedef herr_t (*H5D_chunk_reset_func_t)(H5O_storage_chunk_t *storage, hbool_t reset_addr);
typedef herr_t (*H5D_chunk_dump_func_t)(const H5O_storage_chunk_t *storage,
    FILE *stream);
typedef herr_t (*H5D_chunk_dest_func_t)(const H5D_chk_idx_info_t *idx_info);

/* Typedef for grouping chunk I/O routines */
typedef struct H5D_chunk_ops_t {
    hbool_t can_swim;                       /* Flag to indicate that the index supports SWMR access */
    H5D_chunk_init_func_t init;             /* Routine to initialize indexing information in memory */
    H5D_chunk_create_func_t create;         /* Routine to create chunk index */
    H5D_chunk_is_space_alloc_func_t is_space_alloc;    /* Query routine to determine if storage/index is allocated */
    H5D_chunk_insert_func_t insert;         /* Routine to insert a chunk into an index */
    H5D_chunk_get_addr_func_t get_addr;     /* Routine to retrieve address of chunk in file */
    H5D_chunk_resize_func_t resize;         /* Routine to update chunk index info after resizing dataset */
    H5D_chunk_iterate_func_t iterate;       /* Routine to iterate over chunks */
    H5D_chunk_remove_func_t remove;         /* Routine to remove a chunk from an index */
    H5D_chunk_delete_func_t idx_delete;     /* Routine to delete index & all chunks from file*/
    H5D_chunk_copy_setup_func_t copy_setup; /* Routine to perform any necessary setup for copying chunks */
    H5D_chunk_copy_shutdown_func_t copy_shutdown; /* Routine to perform any necessary shutdown for copying chunks */
    H5D_chunk_size_func_t size;             /* Routine to get size of indexing information */
    H5D_chunk_reset_func_t reset;           /* Routine to reset indexing information */
    H5D_chunk_dump_func_t dump;             /* Routine to dump indexing information */
    H5D_chunk_dest_func_t dest;             /* Routine to destroy indexing information in memory */
} H5D_chunk_ops_t;

/* Structure holding information about a chunk's selection for mapping */
typedef struct H5D_chunk_info_t {
    hsize_t index;              /* "Index" of chunk in dataset */
    uint32_t chunk_points;      /* Number of elements selected in chunk */
    hsize_t scaled[H5O_LAYOUT_NDIMS];   /* Scaled coordinates of chunk (in file dataset's dataspace) */
    H5S_t *fspace;              /* Dataspace describing chunk & selection in it */
    hbool_t fspace_shared;      /* Indicate that the file space for a chunk is shared and shouldn't be freed */
    H5S_t *mspace;              /* Dataspace describing selection in memory corresponding to this chunk */
    hbool_t mspace_shared;      /* Indicate that the memory space for a chunk is shared and shouldn't be freed */
} H5D_chunk_info_t;

/* Main structure holding the mapping between file chunks and memory */
typedef struct H5D_chunk_map_t {
    H5O_layout_t *layout;       /* Dataset layout information*/
    hsize_t nelmts;             /* Number of elements selected in file & memory dataspaces */

    const H5S_t *file_space;    /* Pointer to the file dataspace */
    unsigned f_ndims;           /* Number of dimensions for file dataspace */

    const H5S_t *mem_space;     /* Pointer to the memory dataspace */
    H5S_t *mchunk_tmpl;         /* Dataspace template for new memory chunks */
    H5S_sel_iter_t mem_iter;    /* Iterator for elements in memory selection */
    unsigned m_ndims;           /* Number of dimensions for memory dataspace */
    H5S_sel_type msel_type;     /* Selection type in memory */
    H5S_sel_type fsel_type;     /* Selection type in file */

    H5SL_t *sel_chunks;         /* Skip list containing information for each chunk selected */

    H5S_t  *single_space;       /* Dataspace for single chunk */
    H5D_chunk_info_t *single_chunk_info;  /* Pointer to single chunk's info */
    hbool_t use_single;         /* Whether I/O is on a single element */

    hsize_t last_index;         /* Index of last chunk operated on */
    H5D_chunk_info_t *last_chunk_info;  /* Pointer to last chunk's info */

    hsize_t chunk_dim[H5O_LAYOUT_NDIMS];    /* Size of chunk in each dimension */

#ifdef H5_HAVE_PARALLEL
    H5D_chunk_info_t **select_chunk;    /* Store the information about whether this chunk is selected or not */
#endif /* H5_HAVE_PARALLEL */
} H5D_chunk_map_t;

/* Cached information about a particular chunk */
typedef struct H5D_chunk_cached_t {
    hbool_t     valid;                          /*whether cache info is valid*/
    hsize_t     scaled[H5O_LAYOUT_NDIMS];       /*scaled offset of chunk*/
    haddr_t     addr;                  /*file address of chunk */
    uint32_t    nbytes;                /*size of stored data */
    hsize_t     chunk_idx;             /*index of chunk in dataset */
    unsigned    filter_mask;           /*excluded filters */
} H5D_chunk_cached_t;

/****************************/
/* Virtual dataset typedefs */
/****************************/

/* List of files held open during refresh operations */
typedef struct H5D_virtual_held_file_t {
    H5F_t *file;                                /* Pointer to file held open */
    struct H5D_virtual_held_file_t *next;       /* Pointer to next node in list */
} H5D_virtual_held_file_t;

/* The raw data chunk cache */
struct H5D_rdcc_ent_t;  /* Forward declaration of struct used below */
typedef struct H5D_rdcc_t {
    struct {
        unsigned    ninits;    /* Number of chunk creations        */
        unsigned    nhits;     /* Number of cache hits            */
        unsigned    nmisses;   /* Number of cache misses        */
        unsigned    nflushes;  /* Number of cache flushes        */
    } stats;
    size_t        nbytes_max;  /* Maximum cached raw data in bytes    */
    size_t        nslots;      /* Number of chunk slots allocated    */
    double        w0;          /* Chunk preemption policy          */
    struct H5D_rdcc_ent_t *head; /* Head of doubly linked list        */
    struct H5D_rdcc_ent_t *tail; /* Tail of doubly linked list        */
    struct H5D_rdcc_ent_t *tmp_head; /* Head of temporary doubly linked list.  Chunks on this list are not in the hash table (slot).  The head entry is a sentinel (does not refer to an actual chunk). */
    size_t        nbytes_used;  /* Current cached raw data in bytes */
    int           nused;        /* Number of chunk slots in use        */
    H5D_chunk_cached_t last;    /* Cached copy of last chunk information */
    struct H5D_rdcc_ent_t **slot; /* Chunk slots, each points to a chunk*/
    H5SL_t        *sel_chunks;    /* Skip list containing information for each chunk selected */
    H5S_t         *single_space;  /* Dataspace for single element I/O on chunks */
    H5D_chunk_info_t    *single_chunk_info;  /* Pointer to single chunk's info */

    /* Cached information about scaled dataspace dimensions */
    hsize_t             scaled_dims[H5S_MAX_RANK];          /* The scaled dim sizes */
    hsize_t             scaled_power2up[H5S_MAX_RANK];      /* The scaled dim sizes, rounded up to next power of 2 */
    unsigned            scaled_encode_bits[H5S_MAX_RANK];   /* The number of bits needed to encode the scaled dim sizes */
} H5D_rdcc_t;

/* The raw data contiguous data cache */
typedef struct H5D_rdcdc_t {
    unsigned char *sieve_buf;   /* Buffer to hold data sieve buffer */
    haddr_t sieve_loc;          /* File location (offset) of the data sieve buffer */
    size_t sieve_size;          /* Size of the data sieve buffer used (in bytes) */
    size_t sieve_buf_size;      /* Size of the data sieve buffer allocated (in bytes) */
    hbool_t sieve_dirty;        /* Flag to indicate that the data sieve buffer is dirty */
} H5D_rdcdc_t;

/*
 * A dataset is made of two layers, an H5D_t struct that is unique to
 * each instance of an opened datset, and a shared struct that is only
 * created once for a given dataset.  Thus, if a dataset is opened twice,
 * there will be two IDs and two H5D_t structs, both sharing one H5D_shared_t.
 */
typedef struct H5D_shared_t {
    size_t              fo_count;       /* Reference count */
    hbool_t             closing;        /* Flag to indicate dataset is closing */
    hid_t               type_id;        /* ID for dataset's datatype    */
    H5T_t              *type;           /* Datatype for this dataset     */
    H5S_t              *space;          /* Dataspace of this dataset    */
    hid_t               dcpl_id;        /* Dataset creation property id */
    H5D_dcpl_cache_t    dcpl_cache;     /* Cached DCPL values */
    H5O_layout_t        layout;         /* Data layout                  */
    hbool_t             checked_filters;/* TRUE if dataset passes can_apply check */

    /* Cached dataspace info */
    unsigned            ndims;                        /* The dataset's dataspace rank */
    hsize_t             curr_dims[H5S_MAX_RANK];      /* The curr. size of dataset dimensions */
    hsize_t             curr_power2up[H5S_MAX_RANK];  /* The curr. dim sizes, rounded up to next power of 2 */
    hsize_t             max_dims[H5S_MAX_RANK];       /* The max. size of dataset dimensions */

    /* Buffered/cached information for types of raw data storage*/
    struct {
        H5D_rdcdc_t     contig;         /* Information about contiguous data */
                                        /* (Note that the "contig" cache
                                         * information can be used by a chunked
                                         * dataset in certain circumstances)
                                         */
        H5D_rdcc_t      chunk;          /* Information about chunked data */
    } cache;

    H5D_append_flush_t   append_flush;   /* Append flush property information */
    char                *extfile_prefix; /* expanded external file prefix */
    char                *vds_prefix;     /* expanded vds prefix */
} H5D_shared_t;

struct H5D_t {
    H5O_loc_t           oloc;           /* Object header location       */
    H5G_name_t          path;           /* Group hierarchy path         */
    H5D_shared_t        *shared;        /* cached information from file */
};

/* Enumerated type for allocating dataset's storage */
typedef enum {
    H5D_ALLOC_CREATE,           /* Dataset is being created */
    H5D_ALLOC_OPEN,             /* Dataset is being opened */
    H5D_ALLOC_EXTEND,           /* Dataset's dataspace is being extended */
    H5D_ALLOC_WRITE             /* Dataset is being extended */
} H5D_time_alloc_t;


/* Typedef for dataset creation operation */
typedef struct {
    hid_t type_id;              /* Datatype for dataset */
    const H5S_t *space;         /* Dataspace for dataset */
    hid_t dcpl_id;              /* Dataset creation property list */
    hid_t dapl_id;              /* Dataset access property list */
} H5D_obj_create_t;

/* Typedef for filling a buffer with a fill value */
typedef struct H5D_fill_buf_info_t {
    H5MM_allocate_t fill_alloc_func;    /* Routine to call for allocating fill buffer */
    void        *fill_alloc_info;       /* Extra info for allocation routine */
    H5MM_free_t fill_free_func;         /* Routine to call for freeing fill buffer */
    void        *fill_free_info;        /* Extra info for free routine */
    H5T_path_t *fill_to_mem_tpath;      /* Datatype conversion path for converting the fill value to the memory buffer */
    H5T_path_t *mem_to_dset_tpath;      /* Datatype conversion path for converting the memory buffer to the dataset elements */
    const H5O_fill_t *fill;             /* Pointer to fill value */
    void       *fill_buf;               /* Fill buffer */
    size_t      fill_buf_size;          /* Size of fill buffer */
    hbool_t     use_caller_fill_buf;    /* Whether the caller provided the fill buffer */
    void       *bkg_buf;                /* Background conversion buffer */
    size_t      bkg_buf_size;           /* Size of background buffer */
    H5T_t      *mem_type;               /* Pointer to memory datatype */
    const H5T_t *file_type;             /* Pointer to file datatype */
    hid_t       mem_tid;                /* ID for memory version of disk datatype */
    hid_t       file_tid;               /* ID for disk datatype */
    size_t      mem_elmt_size, file_elmt_size;       /* Size of element in memory and on disk */
    size_t      max_elmt_size;          /* Max. size of memory or file datatype */
    size_t      elmts_per_buf;          /* # of elements that fit into a buffer */
    hbool_t     has_vlen_fill_type;     /* Whether the datatype for the fill value has a variable-length component */
} H5D_fill_buf_info_t;

/* Internal data structure for computing variable-length dataset's total size */
typedef struct {
    H5D_t *dset;        /* Dataset for operation */
    H5S_t *fspace;      /* Dataset's dataspace for operation */
    H5S_t *mspace;      /* Memory dataspace for operation */
    void *fl_tbuf;      /* Ptr to the temporary buffer we are using for fixed-length data */
    void *vl_tbuf;      /* Ptr to the temporary buffer we are using for VL data */
    hsize_t size;       /* Accumulated number of bytes for the selection */
} H5D_vlen_bufsize_t;


/*****************************/
/* Package Private Variables */
/*****************************/

/* Storage layout class I/O operations */
H5_DLLVAR const H5D_layout_ops_t H5D_LOPS_CONTIG[1];
H5_DLLVAR const H5D_layout_ops_t H5D_LOPS_EFL[1];
H5_DLLVAR const H5D_layout_ops_t H5D_LOPS_COMPACT[1];
H5_DLLVAR const H5D_layout_ops_t H5D_LOPS_CHUNK[1];
H5_DLLVAR const H5D_layout_ops_t H5D_LOPS_VIRTUAL[1];

/* Chunked layout operations */
H5_DLLVAR const H5D_chunk_ops_t H5D_COPS_BTREE[1];
H5_DLLVAR const H5D_chunk_ops_t H5D_COPS_NONE[1];
H5_DLLVAR const H5D_chunk_ops_t H5D_COPS_SINGLE[1];
H5_DLLVAR const H5D_chunk_ops_t H5D_COPS_EARRAY[1];
H5_DLLVAR const H5D_chunk_ops_t H5D_COPS_FARRAY[1];
H5_DLLVAR const H5D_chunk_ops_t H5D_COPS_BT2[1];

/* The v2 B-tree class for indexing chunked datasets with >1 unlimited dimensions */
H5_DLLVAR const H5B2_class_t H5D_BT2[1];
H5_DLLVAR const H5B2_class_t H5D_BT2_FILT[1];

/*  Array of versions for Layout */
H5_DLLVAR const unsigned H5O_layout_ver_bounds[H5F_LIBVER_NBOUNDS];


/******************************/
/* Package Private Prototypes */
/******************************/

H5_DLL H5D_t *H5D__create(H5F_t *file, hid_t type_id, const H5S_t *space,
    hid_t dcpl_id, hid_t dapl_id);
H5_DLL H5D_t *H5D__create_named(const H5G_loc_t *loc, const char *name,
    hid_t type_id, const H5S_t *space, hid_t lcpl_id, hid_t dcpl_id,
    hid_t dapl_id);
H5_DLL H5D_t *H5D__create_anon(H5F_t *file, hid_t type_id, const H5S_t *space,
    hid_t dcpl_id, hid_t dapl_id);
H5_DLL H5D_t *H5D__open_name(const H5G_loc_t *loc, const char *name, hid_t dapl_id);
H5_DLL hid_t H5D__get_space(const H5D_t *dset);
H5_DLL hid_t H5D__get_type(const H5D_t *dset);
H5_DLL herr_t H5D__get_space_status(const H5D_t *dset, H5D_space_status_t *allocation);
H5_DLL herr_t H5D__alloc_storage(const H5D_io_info_t *io_info, H5D_time_alloc_t time_alloc,
    hbool_t full_overwrite, hsize_t old_dim[]);
H5_DLL herr_t H5D__get_storage_size(const H5D_t *dset, hsize_t *storage_size);
H5_DLL herr_t H5D__get_chunk_storage_size(H5D_t *dset, const hsize_t *offset,
    hsize_t *storage_size);
H5_DLL haddr_t H5D__get_offset(const H5D_t *dset);
H5_DLL void *H5D__vlen_get_buf_size_alloc(size_t size, void *info);
H5_DLL herr_t H5D__vlen_get_buf_size(void *elem, hid_t type_id, unsigned ndim,
    const hsize_t *point, void *op_data);
H5_DLL herr_t H5D__check_filters(H5D_t *dataset);
H5_DLL herr_t H5D__set_extent(H5D_t *dataset, const hsize_t *size);
H5_DLL herr_t H5D__flush_sieve_buf(H5D_t *dataset);
H5_DLL herr_t H5D__flush_real(H5D_t *dataset);
H5_DLL herr_t H5D__flush(H5D_t *dset, hid_t dset_id);
H5_DLL hid_t H5D__get_create_plist(const H5D_t *dset);
H5_DLL herr_t H5D__mark(const H5D_t *dataset, unsigned flags);
H5_DLL herr_t H5D__refresh(hid_t dset_id, H5D_t *dataset);

/* To convert a dataset's chunk indexing type to v1 B-tree */
H5_DLL herr_t H5D__format_convert(H5D_t *dataset);

/* Internal I/O routines */
<<<<<<< HEAD
H5_DLL herr_t H5D__pre_write(H5D_t *dset, hbool_t direct_write, hid_t mem_type_id, 
    const H5S_t *mem_space, const H5S_t *file_space, const void *buf);
=======
H5_DLL herr_t H5D__pre_write(H5D_t *dset, hbool_t direct_write, hid_t mem_type_id,
    const H5S_t *mem_space, const H5S_t *file_space, hid_t dxpl_id, const void *buf);
>>>>>>> 7aa4eb1b
H5_DLL herr_t H5D__read(H5D_t *dataset, hid_t mem_type_id,
    const H5S_t *mem_space, const H5S_t *file_space, void *buf/*out*/);
H5_DLL herr_t H5D__write(H5D_t *dataset, hid_t mem_type_id,
    const H5S_t *mem_space, const H5S_t *file_space, const void *buf);

/* Functions that perform direct serial I/O operations */
H5_DLL herr_t H5D__select_read(const H5D_io_info_t *io_info,
    const H5D_type_info_t *type_info,
    hsize_t nelmts, const H5S_t *file_space, const H5S_t *mem_space);
H5_DLL herr_t H5D__select_write(const H5D_io_info_t *io_info,
    const H5D_type_info_t *type_info,
    hsize_t nelmts, const H5S_t *file_space, const H5S_t *mem_space);

/* Functions that perform scatter-gather serial I/O operations */
H5_DLL herr_t H5D__scatter_mem(const void *_tscat_buf, const H5S_t *space,
    H5S_sel_iter_t *iter, size_t nelmts, void *_buf);
H5_DLL size_t H5D__gather_mem(const void *_buf, const H5S_t *space,
    H5S_sel_iter_t *iter, size_t nelmts, void *_tgath_buf/*out*/);
H5_DLL herr_t H5D__scatgath_read(const H5D_io_info_t *io_info,
    const H5D_type_info_t *type_info,
    hsize_t nelmts, const H5S_t *file_space, const H5S_t *mem_space);
H5_DLL herr_t H5D__scatgath_write(const H5D_io_info_t *io_info,
    const H5D_type_info_t *type_info,
    hsize_t nelmts, const H5S_t *file_space, const H5S_t *mem_space);

/* Functions that operate on dataset's layout information */
H5_DLL herr_t H5D__layout_set_io_ops(const H5D_t *dataset);
H5_DLL size_t H5D__layout_meta_size(const H5F_t *f, const H5O_layout_t *layout,
    hbool_t include_compact_data);
H5_DLL herr_t H5D__layout_set_latest_version(H5O_layout_t *layout,
    const H5S_t *space, const H5D_dcpl_cache_t *dcpl_cache);
H5_DLL herr_t H5D__layout_set_latest_indexing(H5O_layout_t *layout,
    const H5S_t *space, const H5D_dcpl_cache_t *dcpl_cache);
H5_DLL herr_t H5D__layout_oh_create(H5F_t *file, H5O_t *oh, H5D_t *dset,
    hid_t dapl_id);
H5_DLL herr_t H5D__layout_oh_read(H5D_t *dset, hid_t dapl_id,
    H5P_genplist_t *plist);
H5_DLL herr_t H5D__layout_oh_write(H5D_t *dataset, H5O_t *oh, unsigned update_flags);

/* Functions that operate on contiguous storage */
H5_DLL herr_t H5D__contig_alloc(H5F_t *f, H5O_storage_contig_t *storage);
H5_DLL hbool_t H5D__contig_is_space_alloc(const H5O_storage_t *storage);
H5_DLL herr_t H5D__contig_fill(const H5D_io_info_t *io_info);
H5_DLL herr_t H5D__contig_read(H5D_io_info_t *io_info, const H5D_type_info_t *type_info,
    hsize_t nelmts, const H5S_t *file_space, const H5S_t *mem_space,
    H5D_chunk_map_t *fm);
H5_DLL herr_t H5D__contig_write(H5D_io_info_t *io_info, const H5D_type_info_t *type_info,
    hsize_t nelmts, const H5S_t *file_space, const H5S_t *mem_space,
    H5D_chunk_map_t *fm);
H5_DLL herr_t H5D__contig_copy(H5F_t *f_src, const H5O_storage_contig_t *storage_src,
    H5F_t *f_dst, H5O_storage_contig_t *storage_dst, H5T_t *src_dtype,
    H5O_copy_t *cpy_info);
H5_DLL herr_t H5D__contig_delete(H5F_t *f, const H5O_storage_t *store);

/* Functions that operate on chunked dataset storage */
H5_DLL htri_t H5D__chunk_cacheable(const H5D_io_info_t *io_info, haddr_t caddr,
    hbool_t write_op);
H5_DLL herr_t H5D__chunk_create(const H5D_t *dset /*in,out*/);
H5_DLL herr_t H5D__chunk_set_info(const H5D_t *dset);
H5_DLL hbool_t H5D__chunk_is_space_alloc(const H5O_storage_t *storage);
H5_DLL herr_t H5D__chunk_lookup(const H5D_t *dset, const hsize_t *scaled,
    H5D_chunk_ud_t *udata);
H5_DLL herr_t H5D__chunk_allocated(const H5D_t *dset, hsize_t *nbytes);
H5_DLL herr_t H5D__chunk_allocate(const H5D_io_info_t *io_info, hbool_t full_overwrite, hsize_t old_dim[]);
H5_DLL herr_t H5D__chunk_file_alloc(const H5D_chk_idx_info_t *idx_info, const H5F_block_t *old_chunk,
    H5F_block_t *new_chunk, hbool_t *need_insert, hsize_t scaled[]);
H5_DLL herr_t H5D__chunk_update_old_edge_chunks(H5D_t *dset, hsize_t old_dim[]);
H5_DLL herr_t H5D__chunk_prune_by_extent(H5D_t *dset, const hsize_t *old_dim);
H5_DLL herr_t H5D__chunk_set_sizes(H5D_t *dset);
#ifdef H5_HAVE_PARALLEL
H5_DLL herr_t H5D__chunk_addrmap(const H5D_io_info_t *io_info, haddr_t chunk_addr[]);
#endif /* H5_HAVE_PARALLEL */
H5_DLL herr_t H5D__chunk_update_cache(H5D_t *dset);
H5_DLL herr_t H5D__chunk_copy(H5F_t *f_src, H5O_storage_chunk_t *storage_src,
    H5O_layout_chunk_t *layout_src, H5F_t *f_dst, H5O_storage_chunk_t *storage_dst,
    const H5S_extent_t *ds_extent_src, const H5T_t *dt_src,
    const H5O_pline_t *pline_src, H5O_copy_t *cpy_info);
H5_DLL herr_t H5D__chunk_bh_info(const H5O_loc_t *loc, H5O_t *oh,
    H5O_layout_t *layout, hsize_t *btree_size);
H5_DLL herr_t H5D__chunk_dump_index(H5D_t *dset, FILE *stream);
H5_DLL herr_t H5D__chunk_delete(H5F_t *f, H5O_t *oh, H5O_storage_t *store);
H5_DLL herr_t H5D__chunk_direct_write(const H5D_t *dset, uint32_t filters,
         hsize_t *offset, uint32_t data_size, const void *buf);
H5_DLL herr_t H5D__chunk_direct_read(const H5D_t *dset, hsize_t *offset,
         uint32_t *filters, void *buf);
#ifdef H5D_CHUNK_DEBUG
H5_DLL herr_t H5D__chunk_stats(const H5D_t *dset, hbool_t headers);
#endif /* H5D_CHUNK_DEBUG */

/* format convert */
H5_DLL herr_t H5D__chunk_format_convert(H5D_t *dset, H5D_chk_idx_info_t *idx_info, H5D_chk_idx_info_t *new_idx_info);

/* Functions that operate on compact dataset storage */
H5_DLL herr_t H5D__compact_fill(const H5D_t *dset);
H5_DLL herr_t H5D__compact_copy(H5F_t *f_src, H5O_storage_compact_t *storage_src,
    H5F_t *f_dst, H5O_storage_compact_t *storage_dst, H5T_t *src_dtype,
    H5O_copy_t *cpy_info);

/* Functions that operate on virtual dataset storage */
H5_DLL herr_t H5D__virtual_store_layout(H5F_t *f, H5O_layout_t *layout);
H5_DLL herr_t H5D__virtual_copy_layout(H5O_layout_t *layout);
H5_DLL herr_t H5D__virtual_set_extent_unlim(const H5D_t *dset);
H5_DLL herr_t H5D__virtual_reset_layout(H5O_layout_t *layout);
H5_DLL herr_t H5D__virtual_delete(H5F_t *f, H5O_storage_t *storage);
H5_DLL herr_t H5D__virtual_copy(H5F_t *f_src, H5O_layout_t *layout_dst);
H5_DLL herr_t H5D__virtual_init(H5F_t *f, const H5D_t *dset, hid_t dapl_id);
H5_DLL hbool_t H5D__virtual_is_space_alloc(const H5O_storage_t *storage);
H5_DLL herr_t H5D__virtual_hold_source_dset_files(const H5D_t *dset,
    H5D_virtual_held_file_t **head);
H5_DLL herr_t H5D__virtual_refresh_source_dsets(H5D_t *dset);
H5_DLL herr_t H5D__virtual_release_source_dset_files(H5D_virtual_held_file_t *head);

/* Functions that operate on EFL (External File List)*/
H5_DLL hbool_t H5D__efl_is_space_alloc(const H5O_storage_t *storage);
H5_DLL herr_t H5D__efl_bh_info(H5F_t *f, H5O_efl_t *efl, hsize_t *heap_size);

/* Functions that perform fill value operations on datasets */
H5_DLL herr_t H5D__fill(const void *fill, const H5T_t *fill_type, void *buf,
    const H5T_t *buf_type, const H5S_t *space);
H5_DLL herr_t H5D__fill_init(H5D_fill_buf_info_t *fb_info, void *caller_fill_buf,
    H5MM_allocate_t alloc_func, void *alloc_info,
    H5MM_free_t free_func, void *free_info,
    const H5O_fill_t *fill, const H5T_t *dset_type, hid_t dset_type_id,
    size_t nelmts, size_t min_buf_size);
H5_DLL herr_t H5D__fill_refill_vl(H5D_fill_buf_info_t *fb_info, size_t nelmts);
H5_DLL herr_t H5D__fill_term(H5D_fill_buf_info_t *fb_info);

#ifdef H5_HAVE_PARALLEL

#ifdef H5S_DEBUG
#ifndef H5Dmpio_DEBUG
#define H5Dmpio_DEBUG
#endif /*H5Dmpio_DEBUG*/
#endif/*H5S_DEBUG*/
/* MPI-IO function to read, it will select either regular or irregular read */
H5_DLL herr_t H5D__mpio_select_read(const H5D_io_info_t *io_info,
    const H5D_type_info_t *type_info,
    hsize_t nelmts, const H5S_t *file_space, const H5S_t *mem_space);

/* MPI-IO function to write, it will select either regular or irregular read */
H5_DLL herr_t H5D__mpio_select_write(const H5D_io_info_t *io_info,
    const H5D_type_info_t *type_info,
    hsize_t nelmts, const H5S_t *file_space, const H5S_t *mem_space);

/* MPI-IO functions to handle contiguous collective IO */
H5_DLL herr_t H5D__contig_collective_read(H5D_io_info_t *io_info,
    const H5D_type_info_t *type_info, hsize_t nelmts, const H5S_t *file_space,
    const H5S_t *mem_space, H5D_chunk_map_t *fm);
H5_DLL herr_t H5D__contig_collective_write(H5D_io_info_t *io_info,
    const H5D_type_info_t *type_info, hsize_t nelmts, const H5S_t *file_space,
    const H5S_t *mem_space, H5D_chunk_map_t *fm);

/* MPI-IO functions to handle chunked collective IO */
H5_DLL herr_t H5D__chunk_collective_read(H5D_io_info_t *io_info,
    const H5D_type_info_t *type_info, hsize_t nelmts, const H5S_t *file_space,
    const H5S_t *mem_space, H5D_chunk_map_t *fm);
H5_DLL herr_t H5D__chunk_collective_write(H5D_io_info_t *io_info,
    const H5D_type_info_t *type_info, hsize_t nelmts, const H5S_t *file_space,
    const H5S_t *mem_space, H5D_chunk_map_t *fm);

/* MPI-IO function to check if a direct I/O transfer is possible between
 * memory and the file */
H5_DLL htri_t H5D__mpio_opt_possible(const H5D_io_info_t *io_info,
    const H5S_t *file_space, const H5S_t *mem_space,
    const H5D_type_info_t *type_info);

#endif /* H5_HAVE_PARALLEL */

/* Testing functions */
#ifdef H5D_TESTING
H5_DLL herr_t H5D__layout_version_test(hid_t did, unsigned *version);
H5_DLL herr_t H5D__layout_contig_size_test(hid_t did, hsize_t *size);
H5_DLL herr_t H5D__layout_compact_dirty_test(hid_t did, hbool_t *dirty);
H5_DLL herr_t H5D__layout_idx_type_test(hid_t did, H5D_chunk_index_t *idx_type);
H5_DLL herr_t H5D__layout_type_test(hid_t did, H5D_layout_t *layout_type);
H5_DLL herr_t H5D__current_cache_size_test(hid_t did, size_t *nbytes_used, int *nused);
#endif /* H5D_TESTING */

#endif /*_H5Dpkg_H*/
<|MERGE_RESOLUTION|>--- conflicted
+++ resolved
@@ -583,13 +583,8 @@
 H5_DLL herr_t H5D__format_convert(H5D_t *dataset);
 
 /* Internal I/O routines */
-<<<<<<< HEAD
-H5_DLL herr_t H5D__pre_write(H5D_t *dset, hbool_t direct_write, hid_t mem_type_id, 
+H5_DLL herr_t H5D__pre_write(H5D_t *dset, hbool_t direct_write, hid_t mem_type_id,
     const H5S_t *mem_space, const H5S_t *file_space, const void *buf);
-=======
-H5_DLL herr_t H5D__pre_write(H5D_t *dset, hbool_t direct_write, hid_t mem_type_id,
-    const H5S_t *mem_space, const H5S_t *file_space, hid_t dxpl_id, const void *buf);
->>>>>>> 7aa4eb1b
 H5_DLL herr_t H5D__read(H5D_t *dataset, hid_t mem_type_id,
     const H5S_t *mem_space, const H5S_t *file_space, void *buf/*out*/);
 H5_DLL herr_t H5D__write(H5D_t *dataset, hid_t mem_type_id,
@@ -619,15 +614,14 @@
 H5_DLL herr_t H5D__layout_set_io_ops(const H5D_t *dataset);
 H5_DLL size_t H5D__layout_meta_size(const H5F_t *f, const H5O_layout_t *layout,
     hbool_t include_compact_data);
-H5_DLL herr_t H5D__layout_set_latest_version(H5O_layout_t *layout,
-    const H5S_t *space, const H5D_dcpl_cache_t *dcpl_cache);
+H5_DLL herr_t H5D__layout_set_version(H5F_t *f, H5O_layout_t *layout);
 H5_DLL herr_t H5D__layout_set_latest_indexing(H5O_layout_t *layout,
     const H5S_t *space, const H5D_dcpl_cache_t *dcpl_cache);
 H5_DLL herr_t H5D__layout_oh_create(H5F_t *file, H5O_t *oh, H5D_t *dset,
     hid_t dapl_id);
 H5_DLL herr_t H5D__layout_oh_read(H5D_t *dset, hid_t dapl_id,
     H5P_genplist_t *plist);
-H5_DLL herr_t H5D__layout_oh_write(H5D_t *dataset, H5O_t *oh, unsigned update_flags);
+H5_DLL herr_t H5D__layout_oh_write(const H5D_t *dataset, H5O_t *oh, unsigned update_flags);
 
 /* Functions that operate on contiguous storage */
 H5_DLL herr_t H5D__contig_alloc(H5F_t *f, H5O_storage_contig_t *storage);
