/* * * * * * * * * * * * * * * * * * * * * * * * * * * * * * * * * * * * * * *
 * Copyright by The HDF Group.                                               *
 * All rights reserved.                                                      *
 *                                                                           *
 * This file is part of HDF5.  The full HDF5 copyright notice, including     *
 * terms governing use, modification, and redistribution, is contained in    *
 * the COPYING file, which can be found at the root of the source code       *
 * distribution tree, or in https://www.hdfgroup.org/licenses.               *
 * If you do not have access to either file, you may request a copy from     *
 * help@hdfgroup.org.                                                        *
 * * * * * * * * * * * * * * * * * * * * * * * * * * * * * * * * * * * * * * */

/*
 * Purpose:     File callbacks for the native VOL connector
 *
 */

/****************/
/* Module Setup */
/****************/

#define H5F_FRIEND /* Suppress error about including H5Fpkg    */

/***********/
/* Headers */
/***********/
#include "H5private.h"   /* Generic Functions                        */
#include "H5ACprivate.h" /* Metadata cache                           */
#include "H5Cprivate.h"  /* Cache                                    */
#include "H5Eprivate.h"  /* Error handling                           */
#include "H5Fpkg.h"      /* Files                                    */
#include "H5Gprivate.h"  /* Groups                                   */
#include "H5Iprivate.h"  /* IDs                                      */
#include "H5MFprivate.h" /* File memory management                   */
#include "H5Pprivate.h"  /* Property lists                           */
#include "H5PBprivate.h" /* Page buffering                           */
#include "H5VLprivate.h" /* Virtual Object Layer                     */

#include "H5VLnative_private.h" /* Native VOL connector                     */

/****************/
/* Local Macros */
/****************/

/******************/
/* Local Typedefs */
/******************/

/********************/
/* Local Prototypes */
/********************/

/*********************/
/* Package Variables */
/*********************/

/*****************************/
/* Library Private Variables */
/*****************************/

/*******************/
/* Local Variables */
/*******************/

/*-------------------------------------------------------------------------
 * Function:    H5VL__native_file_create
 *
 * Purpose:     Handles the file create callback
 *
 * Return:      Success:    file pointer
 *              Failure:    NULL
 *
 *-------------------------------------------------------------------------
 */
void *
H5VL__native_file_create(const char *name, unsigned flags, hid_t fcpl_id, hid_t fapl_id,
                         hid_t H5_ATTR_UNUSED dxpl_id, void H5_ATTR_UNUSED **req)
{
    H5F_t *new_file  = NULL;
    void  *ret_value = NULL;

    FUNC_ENTER_PACKAGE

    /* Adjust bit flags by turning on the creation bit and making sure that
     * the EXCL or TRUNC bit is set.  All newly-created files are opened for
     * reading and writing.
     */
    if (0 == (flags & (H5F_ACC_EXCL | H5F_ACC_TRUNC)))
        flags |= H5F_ACC_EXCL; /* default */
    flags |= H5F_ACC_RDWR | H5F_ACC_CREAT;

    /* Create the file */
    if (NULL == (new_file = H5F_open(name, flags, fcpl_id, fapl_id)))
        HGOTO_ERROR(H5E_FILE, H5E_CANTOPENFILE, NULL, "unable to create file");
<<<<<<< HEAD
    new_file->id_exists = TRUE;
=======
    new_file->id_exists = true;
>>>>>>> 07347cc5

    ret_value = (void *)new_file;

done:
    if (NULL == ret_value && new_file)
        if (H5F__close(new_file) < 0)
            HDONE_ERROR(H5E_FILE, H5E_CANTCLOSEFILE, NULL, "problems closing file");

    FUNC_LEAVE_NOAPI(ret_value)
} /* end H5VL__native_file_create() */

/*-------------------------------------------------------------------------
 * Function:    H5VL__native_file_open
 *
 * Purpose:     Handles the file open callback
 *
 * Return:      Success:    file pointer
 *              Failure:    NULL
 *
 *-------------------------------------------------------------------------
 */
void *
H5VL__native_file_open(const char *name, unsigned flags, hid_t fapl_id, hid_t H5_ATTR_UNUSED dxpl_id,
                       void H5_ATTR_UNUSED **req)
{
    H5F_t *new_file  = NULL;
    void  *ret_value = NULL;

    FUNC_ENTER_PACKAGE

    /* Open the file */
    if (NULL == (new_file = H5F_open(name, flags, H5P_FILE_CREATE_DEFAULT, fapl_id)))
        HGOTO_ERROR(H5E_FILE, H5E_CANTOPENFILE, NULL, "unable to open file");
<<<<<<< HEAD
    new_file->id_exists = TRUE;
=======
    new_file->id_exists = true;
>>>>>>> 07347cc5

    ret_value = (void *)new_file;

done:
    if (NULL == ret_value && new_file && H5F_try_close(new_file, NULL) < 0)
        HDONE_ERROR(H5E_FILE, H5E_CANTCLOSEFILE, NULL, "problems closing file");

    FUNC_LEAVE_NOAPI(ret_value)
} /* end H5VL__native_file_open() */

/*-------------------------------------------------------------------------
 * Function:    H5VL__native_file_get
 *
 * Purpose:     Handles the file get callback
 *
 * Return:      SUCCEED/FAIL
 *
 *-------------------------------------------------------------------------
 */
herr_t
H5VL__native_file_get(void *obj, H5VL_file_get_args_t *args, hid_t H5_ATTR_UNUSED dxpl_id,
                      void H5_ATTR_UNUSED **req)
{
    H5F_t *f         = NULL;    /* File struct */
    herr_t ret_value = SUCCEED; /* Return value */

    FUNC_ENTER_PACKAGE

    switch (args->op_type) {
        /* "get container info" */
        case H5VL_FILE_GET_CONT_INFO: {
            if (H5F__get_cont_info((H5F_t *)obj, args->args.get_cont_info.info) < 0)
                HGOTO_ERROR(H5E_FILE, H5E_CANTGET, FAIL, "can't get file container info");

            break;
        }

        /* H5Fget_access_plist */
        case H5VL_FILE_GET_FAPL: {
<<<<<<< HEAD
            if ((args->args.get_fapl.fapl_id = H5F_get_access_plist((H5F_t *)obj, TRUE)) < 0)
=======
            if ((args->args.get_fapl.fapl_id = H5F_get_access_plist((H5F_t *)obj, true)) < 0)
>>>>>>> 07347cc5
                HGOTO_ERROR(H5E_FILE, H5E_CANTGET, FAIL, "can't get file access property list");

            break;
        }

        /* H5Fget_create_plist */
        case H5VL_FILE_GET_FCPL: {
            H5P_genplist_t *plist; /* Property list */

            f = (H5F_t *)obj;
            if (NULL == (plist = (H5P_genplist_t *)H5I_object(f->shared->fcpl_id)))
                HGOTO_ERROR(H5E_ARGS, H5E_BADTYPE, FAIL, "not a property list");

            /* Create the property list object to return */
<<<<<<< HEAD
            if ((args->args.get_fcpl.fcpl_id = H5P_copy_plist(plist, TRUE)) < 0)
=======
            if ((args->args.get_fcpl.fcpl_id = H5P_copy_plist(plist, true)) < 0)
>>>>>>> 07347cc5
                HGOTO_ERROR(H5E_PLIST, H5E_CANTINIT, FAIL, "unable to copy file creation properties");

            break;
        }

        /* H5Fget_intent */
        case H5VL_FILE_GET_INTENT: {
            f = (H5F_t *)obj;

            /* HDF5 uses some flags internally that users don't know about.
             * Simplify things for them so that they only get either H5F_ACC_RDWR
             * or H5F_ACC_RDONLY and any SWMR flags.
             */
            if (H5F_INTENT(f) & H5F_ACC_RDWR) {
                *args->args.get_intent.flags = H5F_ACC_RDWR;

                /* Check for SWMR write access on the file */
                if (H5F_INTENT(f) & H5F_ACC_SWMR_WRITE)
                    *args->args.get_intent.flags |= H5F_ACC_SWMR_WRITE;
            } /* end if */
            else {
                *args->args.get_intent.flags = H5F_ACC_RDONLY;

                /* Check for SWMR read access on the file */
                if (H5F_INTENT(f) & H5F_ACC_SWMR_READ)
                    *args->args.get_intent.flags |= H5F_ACC_SWMR_READ;
            } /* end else */

            break;
        }

        /* H5Fget_fileno */
        case H5VL_FILE_GET_FILENO: {
            unsigned long fileno = 0;

            H5F_GET_FILENO((H5F_t *)obj, fileno);
            *args->args.get_fileno.fileno = fileno;

            break;
        }

        /* H5Fget_name */
        case H5VL_FILE_GET_NAME: {
            H5VL_file_get_name_args_t *file_args = &args->args.get_name;

            if (H5VL_native_get_file_struct(obj, file_args->type, &f) < 0)
                HGOTO_ERROR(H5E_ARGS, H5E_BADTYPE, FAIL, "not a file or file object");

            /* Get length of file name */
            *file_args->file_name_len = strlen(H5F_OPEN_NAME(f));

            /* Populate buffer with name, if given */
            if (file_args->buf) {
                strncpy(file_args->buf, H5F_OPEN_NAME(f),
                        MIN(*file_args->file_name_len + 1, file_args->buf_size));
                if (*file_args->file_name_len >= file_args->buf_size)
                    file_args->buf[file_args->buf_size - 1] = '\0';
            } /* end if */

            break;
        }

        /* H5Fget_obj_count */
        case H5VL_FILE_GET_OBJ_COUNT: {
            if (H5F_get_obj_count((H5F_t *)obj, args->args.get_obj_count.types, true,
                                  args->args.get_obj_count.count) < 0)
                HGOTO_ERROR(H5E_FILE, H5E_CANTGET, FAIL, "can't retrieve object count");

            break;
        }

        /* H5Fget_obj_ids */
        case H5VL_FILE_GET_OBJ_IDS: {
            H5VL_file_get_obj_ids_args_t *file_args = &args->args.get_obj_ids;

            if (H5F_get_obj_ids((H5F_t *)obj, file_args->types, file_args->max_objs, file_args->oid_list,
<<<<<<< HEAD
                                TRUE, file_args->count) < 0)
=======
                                true, file_args->count) < 0)
>>>>>>> 07347cc5
                HGOTO_ERROR(H5E_FILE, H5E_CANTGET, FAIL, "can't retrieve object IDs");

            break;
        }

        default:
            HGOTO_ERROR(H5E_VOL, H5E_CANTGET, FAIL, "can't get this type of information");
    } /* end switch */

done:
    FUNC_LEAVE_NOAPI(ret_value)
} /* end H5VL__native_file_get() */

/*-------------------------------------------------------------------------
 * Function:    H5VL__native_file_specific
 *
 * Purpose:     Handles the file specific callback
 *
 * Return:      SUCCEED/FAIL
 *
 *-------------------------------------------------------------------------
 */
herr_t
H5VL__native_file_specific(void *obj, H5VL_file_specific_args_t *args, hid_t H5_ATTR_UNUSED dxpl_id,
                           void H5_ATTR_UNUSED **req)
{
    herr_t ret_value = SUCCEED; /* Return value */

    FUNC_ENTER_PACKAGE

    switch (args->op_type) {
        /* H5Fflush */
        case H5VL_FILE_FLUSH: {
            H5F_t *f = NULL; /* File to flush */

            /* Get the file for the object */
            if (H5VL_native_get_file_struct(obj, args->args.flush.obj_type, &f) < 0)
                HGOTO_ERROR(H5E_ARGS, H5E_BADTYPE, FAIL, "not a file or file object");

            /* Nothing to do if the file is read only. This determination is
             * made at the shared open(2) flags level, implying that opening a
             * file twice, once for read-only and once for read-write, and then
             * calling H5Fflush() with the read-only handle, still causes data
             * to be flushed.
             */
            if (H5F_ACC_RDWR & H5F_INTENT(f)) {
                /* Flush other files, depending on scope */
                if (H5F_SCOPE_GLOBAL == args->args.flush.scope) {
                    /* Call the flush routine for mounted file hierarchies */
                    if (H5F_flush_mounts(f) < 0)
                        HGOTO_ERROR(H5E_FILE, H5E_CANTFLUSH, FAIL, "unable to flush mounted file hierarchy");
                } /* end if */
                else {
                    /* Call the flush routine, for this file */
                    if (H5F__flush(f) < 0)
                        HGOTO_ERROR(H5E_FILE, H5E_CANTFLUSH, FAIL,
                                    "unable to flush file's cached information");
                } /* end else */
            }     /* end if */

            break;
        }

        /* H5Freopen */
        case H5VL_FILE_REOPEN: {
            H5F_t *new_file;

            /* Reopen the file through the VOL connector */
            if (NULL == (new_file = H5F__reopen((H5F_t *)obj)))
                HGOTO_ERROR(H5E_FILE, H5E_CANTINIT, FAIL, "unable to reopen file");
<<<<<<< HEAD
            new_file->id_exists = TRUE;
=======
            new_file->id_exists = true;
>>>>>>> 07347cc5

            /* Set 'out' value */
            *args->args.reopen.file = new_file;

            break;
        }

        /* H5Fis_accessible */
        case H5VL_FILE_IS_ACCESSIBLE: {
            htri_t result;

            if ((result = H5F__is_hdf5(args->args.is_accessible.filename, args->args.is_accessible.fapl_id)) <
                0)
                HGOTO_ERROR(H5E_FILE, H5E_CANTGET, FAIL, "error in HDF5 file check");

            /* Set 'out' value */
            *args->args.is_accessible.accessible = (bool)result;

            break;
        }

        /* H5Fdelete */
        case H5VL_FILE_DELETE: {
            if (H5F__delete(args->args.del.filename, args->args.del.fapl_id) < 0)
                HGOTO_ERROR(H5E_FILE, H5E_CANTDELETEFILE, FAIL, "error in HDF5 file deletion");

            break;
        }

        /* Check if two files are the same */
        case H5VL_FILE_IS_EQUAL: {
            if (!obj || !args->args.is_equal.obj2)
                *args->args.is_equal.same_file = false;
            else
                *args->args.is_equal.same_file =
                    (((H5F_t *)obj)->shared == ((H5F_t *)args->args.is_equal.obj2)->shared);

            break;
        }

        default:
            HGOTO_ERROR(H5E_VOL, H5E_UNSUPPORTED, FAIL, "invalid specific operation");
    } /* end switch */

done:
    FUNC_LEAVE_NOAPI(ret_value)
} /* end H5VL__native_file_specific() */

/*-------------------------------------------------------------------------
 * Function:    H5VL__native_file_optional
 *
 * Purpose:     Handles the file optional callback
 *
 * Return:      SUCCEED/FAIL
 *
 *-------------------------------------------------------------------------
 */
herr_t
H5VL__native_file_optional(void *obj, H5VL_optional_args_t *args, hid_t H5_ATTR_UNUSED dxpl_id,
                           void H5_ATTR_UNUSED **req)
{
    H5F_t                            *f         = (H5F_t *)obj; /* File */
    H5VL_native_file_optional_args_t *opt_args  = args->args;   /* Pointer to native operation's arguments */
    herr_t                            ret_value = SUCCEED;      /* Return value */

    FUNC_ENTER_PACKAGE

    switch (args->op_type) {
        /* H5Fget_filesize */
        case H5VL_NATIVE_FILE_GET_SIZE: {
            haddr_t max_eof_eoa; /* Maximum of the EOA & EOF */
            haddr_t base_addr;   /* Base address for the file */

            /* Get the actual file size & base address */
            if (H5F__get_max_eof_eoa(f, &max_eof_eoa) < 0)
                HGOTO_ERROR(H5E_FILE, H5E_CANTGET, FAIL, "file can't get max eof/eoa ");
            base_addr = H5FD_get_base_addr(f->shared->lf);

            /* Convert relative base address for file to absolute address */
            *opt_args->get_size.size = (hsize_t)(max_eof_eoa + base_addr);

            break;
        }

        /* H5Fget_file_image */
        case H5VL_NATIVE_FILE_GET_FILE_IMAGE: {
            H5VL_native_file_get_file_image_t *gfi_args = &opt_args->get_file_image;

            /* Get file image */
            if (H5F__get_file_image(f, gfi_args->buf, gfi_args->buf_size, gfi_args->image_len) < 0)
                HGOTO_ERROR(H5E_FILE, H5E_CANTGET, FAIL, "get file image failed");

            break;
        }

        /* H5Fget_freespace */
        case H5VL_NATIVE_FILE_GET_FREE_SPACE: {
            H5VL_native_file_get_freespace_t *gfs_args = &opt_args->get_freespace;

            /* Get the actual amount of free space in the file */
            if (H5MF_get_freespace(f, gfs_args->size, NULL) < 0)
                HGOTO_ERROR(H5E_FILE, H5E_CANTGET, FAIL, "unable to check free space for file");

            break;
        }

        /* H5Fget_free_sections */
        case H5VL_NATIVE_FILE_GET_FREE_SECTIONS: {
            H5VL_native_file_get_free_sections_t *gfs_args = &opt_args->get_free_sections;

            /* Go get the free-space section information in the file */
            if (H5MF_get_free_sections(f, gfs_args->type, gfs_args->nsects, gfs_args->sect_info,
                                       gfs_args->sect_count) < 0)
                HGOTO_ERROR(H5E_FILE, H5E_CANTGET, FAIL, "unable to check free space for file");

            break;
        }

        /* H5Fget_info1/2 */
        case H5VL_NATIVE_FILE_GET_INFO: {
            H5VL_native_file_get_info_t *gfi_args = &opt_args->get_info;

            /* Get the file struct. This call is careful to not return the file pointer
             * for the top file in a mount hierarchy.
             */
            if (H5VL_native_get_file_struct(obj, gfi_args->type, &f) < 0)
                HGOTO_ERROR(H5E_ARGS, H5E_BADTYPE, FAIL, "could not get a file struct");

            /* Get the file info */
            if (H5F__get_info(f, gfi_args->finfo) < 0)
                HGOTO_ERROR(H5E_FILE, H5E_CANTGET, FAIL, "unable to retrieve file info");

            break;
        }

        /* H5Fget_mdc_config */
        case H5VL_NATIVE_FILE_GET_MDC_CONF: {
            /* Get the metadata cache configuration */
            if (H5AC_get_cache_auto_resize_config(f->shared->cache, opt_args->get_mdc_config.config) < 0)
                HGOTO_ERROR(H5E_FILE, H5E_CANTGET, FAIL, "can't get metadata cache configuration");

            break;
        }

        /* H5Fget_mdc_hit_rate */
        case H5VL_NATIVE_FILE_GET_MDC_HR: {
            /* Get the current hit rate */
            if (H5AC_get_cache_hit_rate(f->shared->cache, opt_args->get_mdc_hit_rate.hit_rate) < 0)
                HGOTO_ERROR(H5E_FILE, H5E_CANTGET, FAIL, "can't get metadata cache hit rate");

            break;
        }

        /* H5Fget_mdc_size */
        case H5VL_NATIVE_FILE_GET_MDC_SIZE: {
            H5VL_native_file_get_mdc_size_t *gms_args = &opt_args->get_mdc_size;

            /* Get the size data */
            if (H5AC_get_cache_size(f->shared->cache, gms_args->max_size, gms_args->min_clean_size,
                                    gms_args->cur_size, gms_args->cur_num_entries) < 0)
                HGOTO_ERROR(H5E_FILE, H5E_CANTGET, FAIL, "can't get metadata cache size");

            break;
        }

        /* H5Fget_vfd_handle */
        case H5VL_NATIVE_FILE_GET_VFD_HANDLE: {
            H5VL_native_file_get_vfd_handle_t *gvh_args = &opt_args->get_vfd_handle;

            /* Retrieve the VFD handle for the file */
            if (H5F_get_vfd_handle(f, gvh_args->fapl_id, gvh_args->file_handle) < 0)
                HGOTO_ERROR(H5E_FILE, H5E_CANTGET, FAIL, "can't retrieve VFD handle");

            break;
        }

        /* H5Fclear_elink_file_cache */
        case H5VL_NATIVE_FILE_CLEAR_ELINK_CACHE: {
            /* Release the EFC */
            if (f->shared->efc)
                if (H5F__efc_release(f->shared->efc) < 0)
                    HGOTO_ERROR(H5E_FILE, H5E_CANTRELEASE, FAIL, "can't release external file cache");

            break;
        }

        /* H5Freset_mdc_hit_rate_stats */
        case H5VL_NATIVE_FILE_RESET_MDC_HIT_RATE: {
            /* Reset the hit rate statistic */
            if (H5AC_reset_cache_hit_rate_stats(f->shared->cache) < 0)
                HGOTO_ERROR(H5E_FILE, H5E_CANTSET, FAIL, "can't reset cache hit rate");

            break;
        }

        /* H5Fset_mdc_config */
        case H5VL_NATIVE_FILE_SET_MDC_CONFIG: {
            /* Set the metadata cache configuration  */
            if (H5AC_set_cache_auto_resize_config(f->shared->cache, opt_args->set_mdc_config.config) < 0)
                HGOTO_ERROR(H5E_FILE, H5E_CANTSET, FAIL, "can't set metadata cache configuration");

            break;
        }

        /* H5Fget_metadata_read_retry_info */
        case H5VL_NATIVE_FILE_GET_METADATA_READ_RETRY_INFO: {
            if (H5F_get_metadata_read_retry_info(f, opt_args->get_metadata_read_retry_info.info) < 0)
                HGOTO_ERROR(H5E_FILE, H5E_CANTGET, FAIL, "can't get metadata read retry info");

            break;
        }

        /* H5Fstart_swmr_write */
        case H5VL_NATIVE_FILE_START_SWMR_WRITE: {
            if (H5F__start_swmr_write(f) < 0)
                HGOTO_ERROR(H5E_FILE, H5E_CANTSET, FAIL, "can't start SWMR write");

            break;
        }

        /* H5Fstart_mdc_logging */
        case H5VL_NATIVE_FILE_START_MDC_LOGGING: {
            /* Call mdc logging function */
            if (H5C_start_logging(f->shared->cache) < 0)
                HGOTO_ERROR(H5E_FILE, H5E_LOGGING, FAIL, "unable to start mdc logging");

            break;
        }

        /* H5Fstop_mdc_logging */
        case H5VL_NATIVE_FILE_STOP_MDC_LOGGING: {
            /* Call mdc logging function */
            if (H5C_stop_logging(f->shared->cache) < 0)
                HGOTO_ERROR(H5E_FILE, H5E_LOGGING, FAIL, "unable to stop mdc logging");

            break;
        }

        /* H5Fget_mdc_logging_status */
        case H5VL_NATIVE_FILE_GET_MDC_LOGGING_STATUS: {
            H5VL_native_file_get_mdc_logging_status_t *gmls_args = &opt_args->get_mdc_logging_status;

            /* Call mdc logging function */
            if (H5C_get_logging_status(f->shared->cache, gmls_args->is_enabled,
                                       gmls_args->is_currently_logging) < 0)
                HGOTO_ERROR(H5E_FILE, H5E_LOGGING, FAIL, "unable to get logging status");

            break;
        }

        /* H5Fformat_convert */
        case H5VL_NATIVE_FILE_FORMAT_CONVERT: {
            /* Convert the format */
            if (H5F__format_convert(f) < 0)
                HGOTO_ERROR(H5E_FILE, H5E_CANTCONVERT, FAIL, "can't convert file format");

            break;
        }

        /* H5Freset_page_buffering_stats */
        case H5VL_NATIVE_FILE_RESET_PAGE_BUFFERING_STATS: {
            /* Sanity check */
            if (NULL == f->shared->page_buf)
                HGOTO_ERROR(H5E_ARGS, H5E_BADVALUE, FAIL, "page buffering not enabled on file");

            /* Reset the statistics */
            if (H5PB_reset_stats(f->shared->page_buf) < 0)
                HGOTO_ERROR(H5E_FILE, H5E_CANTGET, FAIL, "can't reset stats for page buffering");

            break;
        }

        /* H5Fget_page_buffering_stats */
        case H5VL_NATIVE_FILE_GET_PAGE_BUFFERING_STATS: {
            H5VL_native_file_get_page_buffering_stats_t *gpbs_args = &opt_args->get_page_buffering_stats;

            /* Sanity check */
            if (NULL == f->shared->page_buf)
                HGOTO_ERROR(H5E_ARGS, H5E_BADVALUE, FAIL, "page buffering not enabled on file");

            /* Get the statistics */
            if (H5PB_get_stats(f->shared->page_buf, gpbs_args->accesses, gpbs_args->hits, gpbs_args->misses,
                               gpbs_args->evictions, gpbs_args->bypasses) < 0)
                HGOTO_ERROR(H5E_FILE, H5E_CANTGET, FAIL, "can't retrieve stats for page buffering");

            break;
        }

        /* H5Fget_mdc_image_info */
        case H5VL_NATIVE_FILE_GET_MDC_IMAGE_INFO: {
            H5VL_native_file_get_mdc_image_info_t *gmii_args = &opt_args->get_mdc_image_info;

            /* Go get the address and size of the cache image */
            if (H5AC_get_mdc_image_info(f->shared->cache, gmii_args->addr, gmii_args->len) < 0)
                HGOTO_ERROR(H5E_FILE, H5E_CANTGET, FAIL, "can't retrieve cache image info");

            break;
        }

        /* H5Fget_eoa */
        case H5VL_NATIVE_FILE_GET_EOA: {
            haddr_t rel_eoa; /* Relative address of EOA */

            /* This routine will work only for drivers with this feature enabled.*/
            /* We might introduce a new feature flag in the future */
            if (!H5F_HAS_FEATURE(f, H5FD_FEAT_SUPPORTS_SWMR_IO))
                HGOTO_ERROR(H5E_FILE, H5E_BADVALUE, FAIL,
                            "must use a SWMR-compatible VFD for this public routine");

            /* The real work */
            if (HADDR_UNDEF == (rel_eoa = H5F_get_eoa(f, H5FD_MEM_DEFAULT)))
                HGOTO_ERROR(H5E_FILE, H5E_CANTGET, FAIL, "get_eoa request failed");

            /* Set return value */
            /* (Note compensating for base address subtraction in internal routine) */
            *opt_args->get_eoa.eoa = rel_eoa + H5F_get_base_addr(f);

            break;
        }

        /* H5Fincrement_filesize */
        case H5VL_NATIVE_FILE_INCR_FILESIZE: {
            haddr_t max_eof_eoa; /* Maximum of the relative EOA & EOF */

            /* This public routine will work only for drivers with this feature enabled.*/
            /* We might introduce a new feature flag in the future */
            if (!H5F_HAS_FEATURE(f, H5FD_FEAT_SUPPORTS_SWMR_IO))
                HGOTO_ERROR(H5E_FILE, H5E_BADVALUE, FAIL,
                            "must use a SWMR-compatible VFD for this public routine");

            /* Get the maximum of EOA and EOF */
            if (H5F__get_max_eof_eoa(f, &max_eof_eoa) < 0)
                HGOTO_ERROR(H5E_FILE, H5E_CANTGET, FAIL, "file can't get max eof/eoa ");

            /* Set EOA to the maximum value + increment */
            if (H5F__set_eoa(f, H5FD_MEM_DEFAULT, max_eof_eoa + opt_args->increment_filesize.increment) < 0)
                HGOTO_ERROR(H5E_FILE, H5E_CANTSET, FAIL, "driver set_eoa request failed");

            break;
        }

        /* H5Fset_latest_format, H5Fset_libver_bounds */
        case H5VL_NATIVE_FILE_SET_LIBVER_BOUNDS: {
            H5VL_native_file_set_libver_bounds_t *slb_args = &opt_args->set_libver_bounds;

            /* Call internal set_libver_bounds function */
            if (H5F__set_libver_bounds(f, slb_args->low, slb_args->high) < 0)
                HGOTO_ERROR(H5E_FILE, H5E_CANTSET, FAIL, "cannot set low/high bounds");

            break;
        }

        /* H5Fget_dset_no_attrs_hint */
        case H5VL_NATIVE_FILE_GET_MIN_DSET_OHDR_FLAG: {
            *opt_args->get_min_dset_ohdr_flag.minimize = H5F_GET_MIN_DSET_OHDR(f);

            break;
        }

        /* H5Fset_dset_no_attrs_hint */
        case H5VL_NATIVE_FILE_SET_MIN_DSET_OHDR_FLAG: {
            if (H5F_set_min_dset_ohdr(f, opt_args->set_min_dset_ohdr_flag.minimize) < 0)
                HGOTO_ERROR(H5E_FILE, H5E_CANTSET, FAIL,
                            "cannot set file's dataset object header minimization flag");

            break;
        }

#ifdef H5_HAVE_PARALLEL
        /* H5Fget_mpi_atomicity */
        case H5VL_NATIVE_FILE_GET_MPI_ATOMICITY: {
            if (H5F__get_mpi_atomicity(f, opt_args->get_mpi_atomicity.flag) < 0)
                HGOTO_ERROR(H5E_FILE, H5E_CANTGET, FAIL, "cannot get MPI atomicity");

            break;
        }

        /* H5Fset_mpi_atomicity */
        case H5VL_NATIVE_FILE_SET_MPI_ATOMICITY: {
            if (H5F__set_mpi_atomicity(f, opt_args->set_mpi_atomicity.flag) < 0)
                HGOTO_ERROR(H5E_FILE, H5E_CANTSET, FAIL, "cannot set MPI atomicity");

            break;
        }
#endif /* H5_HAVE_PARALLEL */

        /* Finalize H5Fopen */
        case H5VL_NATIVE_FILE_POST_OPEN: {
            /* Call package routine */
            if (H5F__post_open(f) < 0)
                HGOTO_ERROR(H5E_FILE, H5E_CANTINIT, FAIL, "can't finish opening file");
            break;
        }

        default:
            HGOTO_ERROR(H5E_VOL, H5E_UNSUPPORTED, FAIL, "invalid optional operation");
    } /* end switch */

done:
    FUNC_LEAVE_NOAPI(ret_value)
} /* end H5VL__native_file_optional() */

/*-------------------------------------------------------------------------
 * Function:    H5VL__native_file_close
 *
 * Purpose:     Handles the file close callback
 *
 * Return:      Success:    SUCCEED
 *              Failure:    FAIL (file will not be closed)
 *
 *-------------------------------------------------------------------------
 */
herr_t
H5VL__native_file_close(void *file, hid_t H5_ATTR_UNUSED dxpl_id, void H5_ATTR_UNUSED **req)
{
    int    nref;
    H5F_t *f         = (H5F_t *)file;
    hid_t  file_id   = H5I_INVALID_HID;
    herr_t ret_value = SUCCEED; /* Return value */

    FUNC_ENTER_PACKAGE

    /* This routine should only be called when a file ID's ref count drops to zero */
    assert(f->shared == NULL || H5F_ID_EXISTS(f));

    if (f->shared == NULL)
        f = H5FL_FREE(H5F_t, f);

    else {

        /* Flush file if this is the last reference to this id and we have write
         * intent, unless it will be flushed by the "shared" file being closed.
         * This is only necessary to replicate previous behaviour, and could be
         * disabled by an option/property to improve performance.
         */
        if ((H5F_NREFS(f) > 1) && (H5F_INTENT(f) & H5F_ACC_RDWR)) {
            /* Get the file ID corresponding to the H5F_t struct */
            if (H5I_find_id(f, H5I_FILE, &file_id) < 0 || H5I_INVALID_HID == file_id)
                HGOTO_ERROR(H5E_ID, H5E_CANTGET, FAIL, "invalid ID");

            /* Get the number of references outstanding for this file ID */
<<<<<<< HEAD
            if ((nref = H5I_get_ref(file_id, FALSE)) < 0)
=======
            if ((nref = H5I_get_ref(file_id, false)) < 0)
>>>>>>> 07347cc5
                HGOTO_ERROR(H5E_ID, H5E_CANTGET, FAIL, "can't get ID ref count");
            if (nref == 1)
                if (H5F__flush(f) < 0)
                    HGOTO_ERROR(H5E_FILE, H5E_CANTFLUSH, FAIL, "unable to flush cache");
        } /* end if */

        /* Close the file */
        if (H5F__close(f) < 0)
            HGOTO_ERROR(H5E_FILE, H5E_CANTDEC, FAIL, "can't close file");
    }

done:
    FUNC_LEAVE_NOAPI(ret_value)
} /* end H5VL__native_file_close() */<|MERGE_RESOLUTION|>--- conflicted
+++ resolved
@@ -92,11 +92,7 @@
     /* Create the file */
     if (NULL == (new_file = H5F_open(name, flags, fcpl_id, fapl_id)))
         HGOTO_ERROR(H5E_FILE, H5E_CANTOPENFILE, NULL, "unable to create file");
-<<<<<<< HEAD
-    new_file->id_exists = TRUE;
-=======
     new_file->id_exists = true;
->>>>>>> 07347cc5
 
     ret_value = (void *)new_file;
 
@@ -130,11 +126,7 @@
     /* Open the file */
     if (NULL == (new_file = H5F_open(name, flags, H5P_FILE_CREATE_DEFAULT, fapl_id)))
         HGOTO_ERROR(H5E_FILE, H5E_CANTOPENFILE, NULL, "unable to open file");
-<<<<<<< HEAD
-    new_file->id_exists = TRUE;
-=======
     new_file->id_exists = true;
->>>>>>> 07347cc5
 
     ret_value = (void *)new_file;
 
@@ -174,11 +166,7 @@
 
         /* H5Fget_access_plist */
         case H5VL_FILE_GET_FAPL: {
-<<<<<<< HEAD
-            if ((args->args.get_fapl.fapl_id = H5F_get_access_plist((H5F_t *)obj, TRUE)) < 0)
-=======
             if ((args->args.get_fapl.fapl_id = H5F_get_access_plist((H5F_t *)obj, true)) < 0)
->>>>>>> 07347cc5
                 HGOTO_ERROR(H5E_FILE, H5E_CANTGET, FAIL, "can't get file access property list");
 
             break;
@@ -193,11 +181,7 @@
                 HGOTO_ERROR(H5E_ARGS, H5E_BADTYPE, FAIL, "not a property list");
 
             /* Create the property list object to return */
-<<<<<<< HEAD
-            if ((args->args.get_fcpl.fcpl_id = H5P_copy_plist(plist, TRUE)) < 0)
-=======
             if ((args->args.get_fcpl.fcpl_id = H5P_copy_plist(plist, true)) < 0)
->>>>>>> 07347cc5
                 HGOTO_ERROR(H5E_PLIST, H5E_CANTINIT, FAIL, "unable to copy file creation properties");
 
             break;
@@ -274,11 +258,7 @@
             H5VL_file_get_obj_ids_args_t *file_args = &args->args.get_obj_ids;
 
             if (H5F_get_obj_ids((H5F_t *)obj, file_args->types, file_args->max_objs, file_args->oid_list,
-<<<<<<< HEAD
-                                TRUE, file_args->count) < 0)
-=======
                                 true, file_args->count) < 0)
->>>>>>> 07347cc5
                 HGOTO_ERROR(H5E_FILE, H5E_CANTGET, FAIL, "can't retrieve object IDs");
 
             break;
@@ -349,11 +329,7 @@
             /* Reopen the file through the VOL connector */
             if (NULL == (new_file = H5F__reopen((H5F_t *)obj)))
                 HGOTO_ERROR(H5E_FILE, H5E_CANTINIT, FAIL, "unable to reopen file");
-<<<<<<< HEAD
-            new_file->id_exists = TRUE;
-=======
             new_file->id_exists = true;
->>>>>>> 07347cc5
 
             /* Set 'out' value */
             *args->args.reopen.file = new_file;
@@ -795,11 +771,7 @@
                 HGOTO_ERROR(H5E_ID, H5E_CANTGET, FAIL, "invalid ID");
 
             /* Get the number of references outstanding for this file ID */
-<<<<<<< HEAD
-            if ((nref = H5I_get_ref(file_id, FALSE)) < 0)
-=======
             if ((nref = H5I_get_ref(file_id, false)) < 0)
->>>>>>> 07347cc5
                 HGOTO_ERROR(H5E_ID, H5E_CANTGET, FAIL, "can't get ID ref count");
             if (nref == 1)
                 if (H5F__flush(f) < 0)
