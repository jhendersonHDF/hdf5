/* * * * * * * * * * * * * * * * * * * * * * * * * * * * * * * * * * * * * * *
 * Copyright by The HDF Group.                                               *
 * All rights reserved.                                                      *
 *                                                                           *
 * This file is part of HDF5.  The full HDF5 copyright notice, including     *
 * terms governing use, modification, and redistribution, is contained in    *
 * the COPYING file, which can be found at the root of the source code       *
 * distribution tree, or in https://www.hdfgroup.org/licenses.               *
 * If you do not have access to either file, you may request a copy from     *
 * help@hdfgroup.org.                                                        *
 * * * * * * * * * * * * * * * * * * * * * * * * * * * * * * * * * * * * * * */

/*-------------------------------------------------------------------------
 *
 * Created:		H5Gobj.c
 *
 * Purpose:		Functions for abstract handling of objects in groups.
 *
 *-------------------------------------------------------------------------
 */

/****************/
/* Module Setup */
/****************/

#include "H5Gmodule.h" /* This source code file is part of the H5G module */

/***********/
/* Headers */
/***********/
#include "H5private.h"   /* Generic Functions			*/
#include "H5Eprivate.h"  /* Error handling		  	*/
#include "H5Fprivate.h"  /* File access				*/
#include "H5Gpkg.h"      /* Groups		  		*/
#include "H5Iprivate.h"  /* IDs			  		*/
#include "H5Lprivate.h"  /* Links			  	*/
#include "H5MMprivate.h" /* Memory management			*/
#include "H5Pprivate.h"  /* Property Lists			*/

/****************/
/* Local Macros */
/****************/

/******************/
/* Local Typedefs */
/******************/

/* User data for object header iterator when converting link messages to dense
 * link storage
 */
typedef struct {
    H5F_t       *f;       /* Pointer to file for insertion */
    haddr_t      oh_addr; /* Address of the object header */
    H5O_linfo_t *linfo;   /* Pointer to link info */
} H5G_obj_oh_it_ud1_t;

/* User data for link iterator when converting dense link storage to link
 * messages
 */
typedef struct {
    H5O_link_t *lnk_table;   /* Array of links to convert */
    size_t      nlinks;      /* Number of links converted */
    size_t      alloc_links; /* Size of link table        */
} H5G_obj_lnk_it_ud1_t;

/* User data for symbol table iterator when converting old-format group to
 * a new-format group
 */
typedef struct {
    const H5O_loc_t *grp_oloc; /* Pointer to group for insertion */
} H5G_obj_stab_it_ud1_t;

/********************/
/* Package Typedefs */
/********************/

/********************/
/* Local Prototypes */
/********************/
static herr_t H5G__obj_compact_to_dense_cb(const void *_mesg, unsigned idx, void *_udata);
static herr_t H5G__obj_remove_update_linfo(const H5O_loc_t *oloc, H5O_linfo_t *linfo);

/*********************/
/* Package Variables */
/*********************/

/*****************************/
/* Library Private Variables */
/*****************************/

/*******************/
/* Local Variables */
/*******************/

/*-------------------------------------------------------------------------
 * Function:    H5G__obj_create
 *
 * Purpose:     Create an object header for a group and update object location info
 *
 * Return:      Non-negative on success/Negative on failure
 *
 *-------------------------------------------------------------------------
 */
herr_t
H5G__obj_create(H5F_t *f, H5G_obj_create_t *gcrt_info, H5O_loc_t *oloc /*out*/)
{
    H5P_genplist_t *gc_plist;            /* Group creation property list */
    H5O_ginfo_t     ginfo;               /* Group info */
    H5O_linfo_t     linfo;               /* Link info */
    H5O_pline_t     pline;               /* Pipeline */
    herr_t          ret_value = SUCCEED; /* Return value */

    FUNC_ENTER_PACKAGE

    /*
     * Check arguments.
     */
    assert(f);
    assert(oloc);

    /* Get the property list */
    if (NULL == (gc_plist = (H5P_genplist_t *)H5I_object(gcrt_info->gcpl_id)))
        HGOTO_ERROR(H5E_SYM, H5E_BADTYPE, FAIL, "not a property list");

    /* Get the group info property */
    if (H5P_get(gc_plist, H5G_CRT_GROUP_INFO_NAME, &ginfo) < 0)
        HGOTO_ERROR(H5E_SYM, H5E_CANTGET, FAIL, "can't get group info");

    /* Get the link info property */
    if (H5P_get(gc_plist, H5G_CRT_LINK_INFO_NAME, &linfo) < 0)
        HGOTO_ERROR(H5E_SYM, H5E_CANTGET, FAIL, "can't get group info");

    /* Get the pipeline property */
    if (H5P_peek(gc_plist, H5O_CRT_PIPELINE_NAME, &pline) < 0)
        HGOTO_ERROR(H5E_SYM, H5E_CANTGET, FAIL, "can't get group info");

    /* Call the "real" group creation routine now */
    if (H5G__obj_create_real(f, &ginfo, &linfo, &pline, gcrt_info, oloc) < 0)
        HGOTO_ERROR(H5E_SYM, H5E_CANTCREATE, FAIL, "unable to create group");

done:
    FUNC_LEAVE_NOAPI(ret_value)
} /* end H5G__obj_create() */

/*-------------------------------------------------------------------------
 * Function:    H5G__obj_create_real
 *
 * Purpose:     Create an object header for a group and update object location info
 *
 * Return:      Non-negative on success/Negative on failure
 *
 *-------------------------------------------------------------------------
 */
herr_t
H5G__obj_create_real(H5F_t *f, const H5O_ginfo_t *ginfo, const H5O_linfo_t *linfo, const H5O_pline_t *pline,
                     H5G_obj_create_t *gcrt_info, H5O_loc_t *oloc /*out*/)
{
    size_t hdr_size;                       /* Size of object header to request */
    bool   use_at_least_v18;               /* Flag indicating the new group format should be used */
    hid_t  gcpl_id   = gcrt_info->gcpl_id; /* Group creation property list ID */
    herr_t ret_value = SUCCEED;            /* Return value */

    FUNC_ENTER_PACKAGE

    /*
     * Check arguments.
     */
    assert(f);
    assert(ginfo);
    assert(linfo);
    assert(pline);
    assert(oloc);

    /* Check for invalid access request */
    if (0 == (H5F_INTENT(f) & H5F_ACC_RDWR))
        HGOTO_ERROR(H5E_CACHE, H5E_BADVALUE, FAIL, "no write intent on file");

    /* Check for using the latest version of the group format which is introduced in v18 */
    /* (add more checks for creating "new format" groups when needed) */
    if ((H5F_LOW_BOUND(f) >= H5F_LIBVER_V18) || linfo->track_corder || (pline && pline->nused))
        use_at_least_v18 = true;
    else
        use_at_least_v18 = false;

    /* Make certain that the creation order is being tracked if an index is
     *  going to be built on it.
     */
    if (linfo->index_corder && !linfo->track_corder)
        HGOTO_ERROR(H5E_SYM, H5E_BADVALUE, FAIL, "must track creation order to create index for it");

    /* Check if we should be using the latest version of the group format */
    if (use_at_least_v18) {
        H5O_link_t lnk;              /* Temporary link message info for computing message size */
        char       null_char = '\0'; /* Character for creating null string */
        size_t     ginfo_size;       /* Size of the group info message */
        size_t     linfo_size;       /* Size of the link info message */
        size_t     pline_size = 0;   /* Size of the pipeline message */
        size_t     link_size;        /* Size of a link message */

        /* Calculate message size information, for creating group's object header */
        linfo_size = H5O_msg_size_f(f, gcpl_id, H5O_LINFO_ID, linfo, (size_t)0);
        assert(linfo_size);

        ginfo_size = H5O_msg_size_f(f, gcpl_id, H5O_GINFO_ID, ginfo, (size_t)0);
        assert(ginfo_size);

        if (pline && pline->nused) {
            pline_size = H5O_msg_size_f(f, gcpl_id, H5O_PLINE_ID, pline, (size_t)0);
            assert(pline_size);
        } /* end if */

        lnk.type         = H5L_TYPE_HARD;
        lnk.corder       = 0;
        lnk.corder_valid = linfo->track_corder;
        lnk.cset         = H5T_CSET_ASCII;
        lnk.name         = &null_char;
        link_size        = H5O_msg_size_f(f, gcpl_id, H5O_LINK_ID, &lnk, (size_t)ginfo->est_name_len);
        assert(link_size);

        /* Compute size of header to use for creation */
        hdr_size = linfo_size + ginfo_size + pline_size + (ginfo->est_num_entries * link_size);
    } /* end if */
    else
        hdr_size = (size_t)(4 + 2 * H5F_SIZEOF_ADDR(f));

    /*
     * Create group's object header.  It has a zero link count
     * since nothing refers to it yet.	The link count will be
     * incremented if the object is added to the group directed graph.
     */
    if (H5O_create(f, hdr_size, (size_t)1, gcpl_id, oloc /*out*/) < 0)
        HGOTO_ERROR(H5E_SYM, H5E_CANTINIT, FAIL, "can't create header");

    /* Check for format of group to create */
    if (use_at_least_v18) {
        H5_GCC_CLANG_DIAG_OFF("cast-qual")
        /* Insert link info message */
        if (H5O_msg_create(oloc, H5O_LINFO_ID, 0, H5O_UPDATE_TIME, (void *)linfo) < 0)
            HGOTO_ERROR(H5E_SYM, H5E_CANTINIT, FAIL, "can't create message");

        /* Insert group info message */
        if (H5O_msg_create(oloc, H5O_GINFO_ID, H5O_MSG_FLAG_CONSTANT, 0, (void *)ginfo) < 0)
            HGOTO_ERROR(H5E_SYM, H5E_CANTINIT, FAIL, "can't create message");

        /* Insert pipeline message */
        if (pline && pline->nused)
            if (H5O_msg_create(oloc, H5O_PLINE_ID, H5O_MSG_FLAG_CONSTANT, 0, (void *)pline) < 0)
                HGOTO_ERROR(H5E_SYM, H5E_CANTINIT, FAIL, "can't create message");
        H5_GCC_CLANG_DIAG_ON("cast-qual")
    } /* end if */
    else {
        H5O_stab_t stab; /* Symbol table message	*/

        /* The group doesn't currently have a 'stab' message, go create one */
        if (H5G__stab_create(oloc, ginfo, &stab) < 0)
            HGOTO_ERROR(H5E_SYM, H5E_CANTINIT, FAIL, "unable to create symbol table");

        /* Cache the symbol table information */
        gcrt_info->cache_type            = H5G_CACHED_STAB;
        gcrt_info->cache.stab.btree_addr = stab.btree_addr;
        gcrt_info->cache.stab.heap_addr  = stab.heap_addr;
    } /* end else */

done:
    FUNC_LEAVE_NOAPI(ret_value)
} /* end H5G__obj_create_real() */

/*-------------------------------------------------------------------------
 * Function:    H5G__obj_get_linfo
 *
 * Purpose:     Retrieves the "link info" message for an object.  Also
 *              sets the number of links correctly, if it isn't set up yet.
 *
 * Return:	Success:	true/false whether message was found & retrieved
 *              Failure:        FAIL if error occurred
 *
 *-------------------------------------------------------------------------
 */
htri_t
H5G__obj_get_linfo(const H5O_loc_t *grp_oloc, H5O_linfo_t *linfo)
{
    H5B2_t *bt2_name  = NULL; /* v2 B-tree handle for name index */
    htri_t  ret_value = FAIL; /* Return value */

    FUNC_ENTER_PACKAGE_TAG(grp_oloc->addr)

    /* check arguments */
    assert(grp_oloc);
    assert(linfo);

    /* Check for the group having a link info message */
    if ((ret_value = H5O_msg_exists(grp_oloc, H5O_LINFO_ID)) < 0)
        HGOTO_ERROR(H5E_SYM, H5E_CANTGET, FAIL, "unable to read object header");
    if (ret_value) {
        /* Retrieve the "link info" structure */
        if (NULL == H5O_msg_read(grp_oloc, H5O_LINFO_ID, linfo))
            HGOTO_ERROR(H5E_SYM, H5E_CANTGET, FAIL, "link info message not present");

        /* Check if we don't know how many links there are */
        if (linfo->nlinks == HSIZET_MAX) {
            /* Check if we are using "dense" link storage */
            if (H5_addr_defined(linfo->fheap_addr)) {
                /* Open the name index v2 B-tree */
                if (NULL == (bt2_name = H5B2_open(grp_oloc->file, linfo->name_bt2_addr, NULL)))
                    HGOTO_ERROR(H5E_SYM, H5E_CANTOPENOBJ, FAIL, "unable to open v2 B-tree for name index");

                /* Retrieve # of records in "name" B-tree */
                /* (should be same # of records in all indices) */
                if (H5B2_get_nrec(bt2_name, &linfo->nlinks) < 0)
                    HGOTO_ERROR(H5E_SYM, H5E_CANTGET, FAIL, "can't retrieve # of records in index");
            } /* end if */
            else {
                /* Retrieve # of links from object header */
                if (H5O_get_nlinks(grp_oloc, &linfo->nlinks) < 0)
                    HGOTO_ERROR(H5E_SYM, H5E_CANTGET, FAIL, "can't retrieve # of links for object");
            } /* end if */
        }     /* end if */
    }         /* end if */

done:
    /* Release resources */
    if (bt2_name && H5B2_close(bt2_name) < 0)
        HDONE_ERROR(H5E_SYM, H5E_CLOSEERROR, FAIL, "can't close v2 B-tree for name index");

    FUNC_LEAVE_NOAPI_TAG(ret_value)
} /* end H5G__obj_get_linfo() */

/*-------------------------------------------------------------------------
 * Function:	H5G__obj_compact_to_dense_cb
 *
 * Purpose:	Callback routine for converting "compact" to "dense"
 *              link storage form.
 *
 * Return:	Non-negative on success/Negative on failure
 *
 *-------------------------------------------------------------------------
 */
static herr_t
H5G__obj_compact_to_dense_cb(const void *_mesg, unsigned H5_ATTR_UNUSED idx, void *_udata)
{
    const H5O_link_t    *lnk       = (const H5O_link_t *)_mesg;     /* Pointer to link */
    H5G_obj_oh_it_ud1_t *udata     = (H5G_obj_oh_it_ud1_t *)_udata; /* 'User data' passed in */
    herr_t               ret_value = H5_ITER_CONT;                  /* Return value */

    FUNC_ENTER_PACKAGE

    /* check arguments */
    assert(lnk);
    assert(udata);

    /* Insert link into dense link storage */
    if (H5G__dense_insert(udata->f, udata->linfo, lnk) < 0)
        HGOTO_ERROR(H5E_SYM, H5E_CANTINSERT, FAIL, "unable to insert link into dense storage");

done:
    FUNC_LEAVE_NOAPI(ret_value)
} /* end H5G__obj_compact_to_dense_cb() */

/*-------------------------------------------------------------------------
 * Function:	H5G__obj_stab_to_new_cb
 *
 * Purpose:	Callback routine for converting "symbol table" link storage to
 *              "new format" storage (either "compact" or "dense" storage).
 *
 * Return:	Non-negative on success/Negative on failure
 *
 *-------------------------------------------------------------------------
 */
static herr_t
H5G__obj_stab_to_new_cb(const H5O_link_t *lnk, void *_udata)
{
    H5G_obj_stab_it_ud1_t *udata     = (H5G_obj_stab_it_ud1_t *)_udata; /* 'User data' passed in */
    herr_t                 ret_value = H5_ITER_CONT;                    /* Return value */

    FUNC_ENTER_PACKAGE

    /* check arguments */
    assert(lnk);
    assert(udata);

    /* Insert link into group */
    H5_GCC_CLANG_DIAG_OFF("cast-qual")
<<<<<<< HEAD
    if (H5G_obj_insert(udata->grp_oloc, lnk->name, (H5O_link_t *)lnk, FALSE, H5O_TYPE_UNKNOWN, NULL) < 0)
=======
    if (H5G_obj_insert(udata->grp_oloc, lnk->name, (H5O_link_t *)lnk, false, H5O_TYPE_UNKNOWN, NULL) < 0)
>>>>>>> 07347cc5
        HGOTO_ERROR(H5E_SYM, H5E_CANTINSERT, H5_ITER_ERROR, "can't insert link into group");
    H5_GCC_CLANG_DIAG_ON("cast-qual")

done:
    FUNC_LEAVE_NOAPI(ret_value)
} /* end H5G__obj_stab_to_new_cb() */

/*-------------------------------------------------------------------------
 * Function:	H5G_obj_insert
 *
 * Purpose:	Insert a new symbol into the group described by GRP_OLOC.
 *		file F.	 The name of the new symbol is NAME and its symbol
 *		table entry is OBJ_LNK.  Increment the reference
 *              count for the object the link points if OBJ_LNK is a hard link
 *              and ADJ_LINK is true.
 *
 * Return:	Non-negative on success/Negative on failure
 *
 *-------------------------------------------------------------------------
 */
herr_t
H5G_obj_insert(const H5O_loc_t *grp_oloc, const char *name, H5O_link_t *obj_lnk, bool adj_link,
               H5O_type_t obj_type, const void *crt_info)
{
    H5O_pline_t  tmp_pline;             /* Pipeline message */
    H5O_pline_t *pline = NULL;          /* Pointer to pipeline message */
    H5O_linfo_t  linfo;                 /* Link info message */
    htri_t       linfo_exists;          /* Whether the link info message exists */
    bool         use_old_format;        /* Whether to use 'old format' (symbol table) for insertions or not */
    bool         use_new_dense = false; /* Whether to use "dense" form of 'new format' group */
    herr_t       ret_value     = SUCCEED; /* Return value */

    FUNC_ENTER_NOAPI_TAG(grp_oloc->addr, FAIL)

    /* check arguments */
    assert(grp_oloc && grp_oloc->file);
    assert(name && *name);
    assert(obj_lnk);

    /* Check if we have information about the number of objects in this group */
    /* (by attempting to get the link info message for this group) */
    if ((linfo_exists = H5G__obj_get_linfo(grp_oloc, &linfo)) < 0)
        HGOTO_ERROR(H5E_SYM, H5E_CANTGET, FAIL, "can't check for link info message");
    if (linfo_exists) {
        H5O_ginfo_t ginfo;         /* Group info message */
        size_t      link_msg_size; /* Size of new link message in the file */

        /* Using the new format for groups */
        use_old_format = false;

        /* Check for tracking creation order on this group's links */
        if (linfo.track_corder) {
            /* Set the creation order for the new link & indicate that it's valid */
            obj_lnk->corder       = linfo.max_corder;
            obj_lnk->corder_valid = true;

            /* Increment the max. creation order used in the group */
            linfo.max_corder++;
        } /* end if */

        /* Get the link's message size */
<<<<<<< HEAD
        if ((link_msg_size = H5O_msg_raw_size(grp_oloc->file, H5O_LINK_ID, FALSE, obj_lnk)) == 0)
=======
        if ((link_msg_size = H5O_msg_raw_size(grp_oloc->file, H5O_LINK_ID, false, obj_lnk)) == 0)
>>>>>>> 07347cc5
            HGOTO_ERROR(H5E_SYM, H5E_CANTGETSIZE, FAIL, "can't get link size");

        /* Get the group info */
        if (NULL == H5O_msg_read(grp_oloc, H5O_GINFO_ID, &ginfo))
            HGOTO_ERROR(H5E_SYM, H5E_BADMESG, FAIL, "can't get group info");

        /* If there's still a small enough number of links, use the 'link' message */
        /* (If the encoded form of the link is too large to fit into an object
         *  header message, convert to using dense link storage instead of link messages)
         */
        if (H5_addr_defined(linfo.fheap_addr))
<<<<<<< HEAD
            use_new_dense = TRUE;
=======
            use_new_dense = true;
>>>>>>> 07347cc5
        else if (linfo.nlinks < ginfo.max_compact && link_msg_size < H5O_MESG_MAX_SIZE)
            use_new_dense = false;
        else {
            htri_t              pline_exists; /* Whether the pipeline message exists */
            H5G_obj_oh_it_ud1_t udata;        /* User data for iteration */
            H5O_mesg_operator_t op;           /* Message operator */

            /* Get the pipeline message, if it exists */
            if ((pline_exists = H5O_msg_exists(grp_oloc, H5O_PLINE_ID)) < 0)
                HGOTO_ERROR(H5E_SYM, H5E_CANTGET, FAIL, "unable to read object header");
            if (pline_exists) {
                if (NULL == H5O_msg_read(grp_oloc, H5O_PLINE_ID, &tmp_pline))
                    HGOTO_ERROR(H5E_SYM, H5E_BADMESG, FAIL, "can't get link pipeline");
                pline = &tmp_pline;
            } /* end if */

            /* The group doesn't currently have "dense" storage for links */
            if (H5G__dense_create(grp_oloc->file, &linfo, pline) < 0)
                HGOTO_ERROR(H5E_SYM, H5E_CANTINIT, FAIL, "unable to create 'dense' form of new format group");

            /* Set up user data for object header message iteration */
            udata.f       = grp_oloc->file;
            udata.oh_addr = grp_oloc->addr;
            udata.linfo   = &linfo;

            /* Iterate over the 'link' messages, inserting them into the dense link storage  */
            op.op_type  = H5O_MESG_OP_APP;
            op.u.app_op = H5G__obj_compact_to_dense_cb;
            if (H5O_msg_iterate(grp_oloc, H5O_LINK_ID, &op, &udata) < 0)
                HGOTO_ERROR(H5E_SYM, H5E_NOTFOUND, FAIL, "error iterating over links");

            /* Remove all the 'link' messages */
<<<<<<< HEAD
            if (H5O_msg_remove(grp_oloc, H5O_LINK_ID, H5O_ALL, FALSE) < 0)
=======
            if (H5O_msg_remove(grp_oloc, H5O_LINK_ID, H5O_ALL, false) < 0)
>>>>>>> 07347cc5
                HGOTO_ERROR(H5E_SYM, H5E_CANTDELETE, FAIL, "unable to delete link messages");

            use_new_dense = true;
        } /* end else */
    }     /* end if */
    else {
        /* Check for new-style link information */
        if (obj_lnk->cset != H5T_CSET_ASCII || obj_lnk->type > H5L_TYPE_BUILTIN_MAX) {
            H5O_linfo_t           new_linfo = H5G_CRT_LINK_INFO_DEF;  /* Link information */
            H5O_ginfo_t           new_ginfo = H5G_CRT_GROUP_INFO_DEF; /* Group information */
            H5G_obj_stab_it_ud1_t udata;                              /* User data for iteration */

            /* Convert group to "new format" group, in order to hold the information */

            /* Insert link info message */
            if (H5O_msg_create(grp_oloc, H5O_LINFO_ID, 0, 0, &new_linfo) < 0)
                HGOTO_ERROR(H5E_SYM, H5E_CANTINIT, FAIL, "can't create message");

            /* Insert group info message */
            if (H5O_msg_create(grp_oloc, H5O_GINFO_ID, H5O_MSG_FLAG_CONSTANT, H5O_UPDATE_TIME, &new_ginfo) <
                0)
                HGOTO_ERROR(H5E_SYM, H5E_CANTINIT, FAIL, "can't create message");

            /* Set up user data for iteration */
            udata.grp_oloc = grp_oloc;

            /* Iterate through all links in "old format" group and insert them into new format */
            if (H5G__stab_iterate(grp_oloc, H5_ITER_NATIVE, (hsize_t)0, NULL, H5G__obj_stab_to_new_cb,
                                  &udata) < 0)
                HGOTO_ERROR(H5E_SYM, H5E_CANTNEXT, FAIL, "error iterating over old format links");

            /* Remove the symbol table message from the group */
<<<<<<< HEAD
            if (H5O_msg_remove(grp_oloc, H5O_STAB_ID, 0, FALSE) < 0)
=======
            if (H5O_msg_remove(grp_oloc, H5O_STAB_ID, 0, false) < 0)
>>>>>>> 07347cc5
                HGOTO_ERROR(H5E_SYM, H5E_CANTDELETE, FAIL, "unable to delete old format link storage");

            /* Recursively call this routine to insert the new link, since the
             *  group is in the "new format" now and the link info should be
             *  set up, etc.
             */
            if (H5G_obj_insert(grp_oloc, name, obj_lnk, adj_link, obj_type, crt_info) < 0)
                HGOTO_ERROR(H5E_SYM, H5E_CANTINSERT, FAIL, "unable to insert link into group");

            /* Done with insertion now */
            HGOTO_DONE(SUCCEED);
        } /* end if */
        else
            use_old_format = true;
    } /* end if */

    /* Insert into symbol table or "dense" storage */
    if (use_old_format) {
        /* Insert into symbol table */
        if (H5G__stab_insert(grp_oloc, name, obj_lnk, obj_type, crt_info) < 0)
            HGOTO_ERROR(H5E_SYM, H5E_CANTINSERT, FAIL, "unable to insert entry into symbol table");
    } /* end if */
    else {
        if (use_new_dense) {
            /* Insert into dense link storage */
            if (H5G__dense_insert(grp_oloc->file, &linfo, obj_lnk) < 0)
                HGOTO_ERROR(H5E_SYM, H5E_CANTINSERT, FAIL, "unable to insert link into dense storage");
        } /* end if */
        else {
            /* Insert with link message */
            if (H5G__compact_insert(grp_oloc, obj_lnk) < 0)
                HGOTO_ERROR(H5E_SYM, H5E_CANTINSERT, FAIL, "unable to insert link as link message");
        } /* end else */
    }     /* end else */

    /* Increment the number of objects in this group */
    if (!use_old_format) {
        linfo.nlinks++;
        if (H5O_msg_write(grp_oloc, H5O_LINFO_ID, 0, H5O_UPDATE_TIME, &linfo) < 0)
            HGOTO_ERROR(H5E_DATASPACE, H5E_CANTINIT, FAIL, "can't update link info message");
    } /* end if */

    /* Increment link count on object, if requested and it's a hard link */
    if (adj_link && obj_lnk->type == H5L_TYPE_HARD) {
        H5O_loc_t obj_oloc; /* Object location */
        H5O_loc_reset(&obj_oloc);

        /* Create temporary object location */
        obj_oloc.file = grp_oloc->file;
        obj_oloc.addr = obj_lnk->u.hard.addr;

        /* Increment reference count for object */
        if (H5O_link(&obj_oloc, 1) < 0)
            HGOTO_ERROR(H5E_SYM, H5E_LINKCOUNT, FAIL, "unable to increment hard link count");
    } /* end if */

done:
    /* Free any space used by the pipeline message */
    if (pline && H5O_msg_reset(H5O_PLINE_ID, pline) < 0)
        HDONE_ERROR(H5E_SYM, H5E_CANTFREE, FAIL, "can't release pipeline");

    FUNC_LEAVE_NOAPI_TAG(ret_value)
} /* end H5G_obj_insert() */

/*-------------------------------------------------------------------------
 * Function:	H5G__obj_iterate
 *
 * Purpose:     Private function for H5Giterate.
 *              Iterates over objects in a group
 *
 * Return:	Success:        Non-negative
 *
 *		Failure:	Negative
 *
 *-------------------------------------------------------------------------
 */
herr_t
H5G__obj_iterate(const H5O_loc_t *grp_oloc, H5_index_t idx_type, H5_iter_order_t order, hsize_t skip,
                 hsize_t *last_lnk, H5G_lib_iterate_t op, void *op_data)
{
    H5O_linfo_t linfo;            /* Link info message */
    htri_t      linfo_exists;     /* Whether the link info message exists */
    herr_t      ret_value = FAIL; /* Return value */

    FUNC_ENTER_PACKAGE_TAG(grp_oloc->addr)

    /* Sanity check */
    assert(grp_oloc);
    assert(op);

    /* Attempt to get the link info for this group */
    if ((linfo_exists = H5G__obj_get_linfo(grp_oloc, &linfo)) < 0)
        HGOTO_ERROR(H5E_SYM, H5E_CANTGET, FAIL, "can't check for link info message");
    if (linfo_exists) {
        /* Check for going out of bounds */
        if (skip > 0 && (size_t)skip >= linfo.nlinks)
            HGOTO_ERROR(H5E_ARGS, H5E_BADVALUE, FAIL, "index out of bound");

        /* Check for creation order tracking, if creation order index lookup requested */
        if (idx_type == H5_INDEX_CRT_ORDER) {
            /* Check if creation order is tracked */
            if (!linfo.track_corder)
                HGOTO_ERROR(H5E_SYM, H5E_NOTFOUND, FAIL, "creation order not tracked for links in group");
        } /* end if */

        if (H5_addr_defined(linfo.fheap_addr)) {
            /* Iterate over the links in the group, building a table of the link messages */
            if ((ret_value = H5G__dense_iterate(grp_oloc->file, &linfo, idx_type, order, skip, last_lnk, op,
                                                op_data)) < 0)
                HGOTO_ERROR(H5E_SYM, H5E_BADITER, FAIL, "can't iterate over dense links");
        } /* end if */
        else {
            /* Get the object's name from the link messages */
            if ((ret_value = H5G__compact_iterate(grp_oloc, &linfo, idx_type, order, skip, last_lnk, op,
                                                  op_data)) < 0)
                HGOTO_ERROR(H5E_SYM, H5E_BADITER, FAIL, "can't iterate over compact links");
        } /* end else */
    }     /* end if */
    else {
        /* Can only perform name lookups on groups with symbol tables */
        if (idx_type != H5_INDEX_NAME)
            HGOTO_ERROR(H5E_SYM, H5E_BADVALUE, FAIL, "no creation order index to query");

        /* Iterate over symbol table */
        if ((ret_value = H5G__stab_iterate(grp_oloc, order, skip, last_lnk, op, op_data)) < 0)
            HGOTO_ERROR(H5E_SYM, H5E_BADITER, FAIL, "can't iterate over symbol table");
    } /* end else */

done:
    FUNC_LEAVE_NOAPI_TAG(ret_value)
} /* end H5G__obj_iterate() */

/*-------------------------------------------------------------------------
 * Function:	H5G__obj_info
 *
 * Purpose:	Retrieve information about a group
 *
 * Return:	Non-negative on success/Negative on failure
 *
 *-------------------------------------------------------------------------
 */
herr_t
H5G__obj_info(const H5O_loc_t *oloc, H5G_info_t *grp_info)
{
    H5G_t      *grp = NULL;          /* Group to query */
    H5G_loc_t   grp_loc;             /* Entry of group to be queried */
    H5G_name_t  grp_path;            /* Group hier. path */
    H5O_loc_t   grp_oloc;            /* Group object location */
    H5O_linfo_t linfo;               /* Link info message */
    htri_t      linfo_exists;        /* Whether the link info message exists */
    herr_t      ret_value = SUCCEED; /* Return value */

    FUNC_ENTER_PACKAGE

    /* Sanity check */
    assert(oloc);
    assert(grp_info);

    /* Set up group location to fill in */
    grp_loc.oloc = &grp_oloc;
    grp_loc.path = &grp_path;
    H5G_loc_reset(&grp_loc);

    /* Deep copy (duplicate) of the group location object */
    if (H5O_loc_copy_deep(&grp_oloc, oloc) < 0)
        HGOTO_ERROR(H5E_SYM, H5E_CANTCOPY, FAIL, "can't copy object location");

    /* Open the group */
    if (NULL == (grp = H5G_open(&grp_loc)))
        HGOTO_ERROR(H5E_FILE, H5E_MOUNT, FAIL, "mount point not found");

    /* Get information from the group */
    grp_info->mounted = H5G_MOUNTED(grp);

    /* Attempt to get the link info for this group */
    if ((linfo_exists = H5G__obj_get_linfo(oloc, &linfo)) < 0)
        HGOTO_ERROR(H5E_SYM, H5E_CANTGET, FAIL, "can't check for link info message");
    if (linfo_exists) {
        /* Retrieve the information about the links */
        grp_info->nlinks     = linfo.nlinks;
        grp_info->max_corder = linfo.max_corder;

        /* Check if the group is using compact or dense storage for its links */
        if (H5_addr_defined(linfo.fheap_addr))
            grp_info->storage_type = H5G_STORAGE_TYPE_DENSE;
        else
            grp_info->storage_type = H5G_STORAGE_TYPE_COMPACT;
    } /* end if */
    else {
        /* Get the number of objects in this group by iterating over symbol table */
        if (H5G__stab_count(oloc, &grp_info->nlinks) < 0)
            HGOTO_ERROR(H5E_SYM, H5E_CANTCOUNT, FAIL, "can't count objects");

        /* Set the other information about the group */
        grp_info->storage_type = H5G_STORAGE_TYPE_SYMBOL_TABLE;
        grp_info->max_corder   = 0;
    } /* end else */

done:
    /* Clean up resources */
    if (grp && H5G_close(grp) < 0)
        HDONE_ERROR(H5E_SYM, H5E_CANTCLOSEOBJ, FAIL, "unable to close queried group");

    FUNC_LEAVE_NOAPI(ret_value)
} /* end H5G__obj_info() */

/*-------------------------------------------------------------------------
 * Function:	H5G_obj_get_name_by_idx
 *
 * Purpose:     Returns the name of link in a group by giving index.
 *
 * Return:	Success:        Non-negative, length of name
 *		Failure:	Negative
 *
 *-------------------------------------------------------------------------
 */
herr_t
H5G_obj_get_name_by_idx(const H5O_loc_t *oloc, H5_index_t idx_type, H5_iter_order_t order, hsize_t n,
                        char *name, size_t name_size, size_t *name_len)
{
    H5O_linfo_t linfo;               /* Link info message */
    htri_t      linfo_exists;        /* Whether the link info message exists */
    herr_t      ret_value = SUCCEED; /* Return value */

    FUNC_ENTER_NOAPI_TAG(oloc->addr, FAIL)

    /* Sanity check */
    assert(oloc && oloc->file);

    /* Attempt to get the link info for this group */
    if ((linfo_exists = H5G__obj_get_linfo(oloc, &linfo)) < 0)
        HGOTO_ERROR(H5E_SYM, H5E_CANTGET, FAIL, "can't check for link info message");
    if (linfo_exists) {
        /* Check for creation order tracking, if creation order index lookup requested */
        if (idx_type == H5_INDEX_CRT_ORDER)
            /* Check if creation order is tracked */
            if (!linfo.track_corder)
                HGOTO_ERROR(H5E_SYM, H5E_NOTFOUND, FAIL, "creation order not tracked for links in group");

        /* Check for dense link storage */
        if (H5_addr_defined(linfo.fheap_addr)) {
            /* Get the object's name from the dense link storage */
            if (H5G__dense_get_name_by_idx(oloc->file, &linfo, idx_type, order, n, name, name_size,
                                           name_len) < 0)
                HGOTO_ERROR(H5E_SYM, H5E_NOTFOUND, FAIL, "can't locate name");
        } /* end if */
        else {
            /* Get the object's name from the link messages */
            if (H5G__compact_get_name_by_idx(oloc, &linfo, idx_type, order, n, name, name_size, name_len) < 0)
                HGOTO_ERROR(H5E_SYM, H5E_NOTFOUND, FAIL, "can't locate name");
        } /* end else */
    }     /* end if */
    else {
        /* Can only perform name lookups on groups with symbol tables */
        if (idx_type != H5_INDEX_NAME)
            HGOTO_ERROR(H5E_SYM, H5E_BADVALUE, FAIL, "no creation order index to query");

        /* Get the object's name from the symbol table */
        if (H5G__stab_get_name_by_idx(oloc, order, n, name, name_size, name_len) < 0)
            HGOTO_ERROR(H5E_SYM, H5E_NOTFOUND, FAIL, "can't locate name");
    } /* end else */

done:
    FUNC_LEAVE_NOAPI_TAG(ret_value)
} /* end H5G_obj_get_name_by_idx() */

/*-------------------------------------------------------------------------
 * Function:	H5G__obj_remove_update_linfo
 *
 * Purpose:     Update the link info after removing a link from a group
 *
 * Return:	Success:        Non-negative
 *		Failure:	Negative
 *
 *-------------------------------------------------------------------------
 */
static herr_t
H5G__obj_remove_update_linfo(const H5O_loc_t *oloc, H5O_linfo_t *linfo)
{
    herr_t ret_value = SUCCEED; /* Return value */

    FUNC_ENTER_PACKAGE

    /* Sanity check */
    assert(oloc);
    assert(linfo);

    /* Decrement # of links in group */
    linfo->nlinks--;

    /* Reset the creation order min/max if there's no more links in group */
    if (linfo->nlinks == 0)
        linfo->max_corder = 0;

    /* Check for transitioning out of dense storage, if we are using it */
    if (H5_addr_defined(linfo->fheap_addr)) {
        /* Check if there's no more links */
        if (linfo->nlinks == 0) {
            /* Delete the dense storage */
<<<<<<< HEAD
            if (H5G__dense_delete(oloc->file, linfo, FALSE) < 0)
=======
            if (H5G__dense_delete(oloc->file, linfo, false) < 0)
>>>>>>> 07347cc5
                HGOTO_ERROR(H5E_SYM, H5E_CANTDELETE, FAIL, "unable to delete dense link storage");
        } /* end if */
        /* Check for switching back to compact storage */
        else {
            H5O_ginfo_t ginfo; /* Group info message            */

            /* Get the group info */
            if (NULL == H5O_msg_read(oloc, H5O_GINFO_ID, &ginfo))
                HGOTO_ERROR(H5E_SYM, H5E_BADMESG, FAIL, "can't get group info");

            /* Check if we should switch from dense storage back to link messages */
            if (linfo->nlinks < ginfo.min_dense) {
                struct H5O_t    *oh = NULL;          /* Pointer to group's object header */
                H5G_link_table_t ltable;             /* Table of links */
                bool             can_convert = true; /* Whether converting to link messages is possible */
                size_t           u;                  /* Local index */

                /* Build the table of links for this group */
                if (H5G__dense_build_table(oloc->file, linfo, H5_INDEX_NAME, H5_ITER_NATIVE, &ltable) < 0)
                    HGOTO_ERROR(H5E_SYM, H5E_CANTNEXT, FAIL, "error iterating over links");

                /* Pin the object header */
                if (NULL == (oh = H5O_pin(oloc)))
                    HGOTO_ERROR(H5E_SYM, H5E_CANTPIN, FAIL, "unable to pin group object header");

                /* Inspect links in table for ones that can't be converted back
                 * into link message form (currently only links which can't fit
                 * into an object header message)
                 */
                for (u = 0; u < linfo->nlinks; u++)
                    if (H5O_msg_size_oh(oloc->file, oh, H5O_LINK_ID, &(ltable.lnks[u]), (size_t)0) >=
                        H5O_MESG_MAX_SIZE) {
                        can_convert = false;
                        break;
                    } /* end if */

                /* If ok, insert links as link messages */
                if (can_convert) {
                    /* Insert link messages into group */
                    for (u = 0; u < linfo->nlinks; u++)
                        if (H5O_msg_append_oh(oloc->file, oh, H5O_LINK_ID, 0, H5O_UPDATE_TIME,
                                              &(ltable.lnks[u])) < 0) {
                            /* Release object header */
                            if (H5O_unpin(oh) < 0)
                                HDONE_ERROR(H5E_SYM, H5E_CANTUNPIN, FAIL,
                                            "unable to unpin group object header");

                            HGOTO_ERROR(H5E_SYM, H5E_CANTINIT, FAIL, "can't create message");
                        } /* end if */

                    /* Remove the dense storage */
<<<<<<< HEAD
                    if (H5G__dense_delete(oloc->file, linfo, FALSE) < 0)
=======
                    if (H5G__dense_delete(oloc->file, linfo, false) < 0)
>>>>>>> 07347cc5
                        HGOTO_ERROR(H5E_SYM, H5E_CANTDELETE, FAIL, "unable to delete dense link storage");
                } /* end if */

                /* Release object header */
                if (H5O_unpin(oh) < 0)
                    HGOTO_ERROR(H5E_SYM, H5E_CANTUNPIN, FAIL, "unable to unpin group object header");

                /* Free link table information */
                if (H5G__link_release_table(&ltable) < 0)
                    HGOTO_ERROR(H5E_SYM, H5E_CANTFREE, FAIL, "unable to release link table");
            } /* end if */
        }     /* end else */
    }         /* end if */

    /* Update link info in the object header */
    if (H5O_msg_write(oloc, H5O_LINFO_ID, 0, H5O_UPDATE_TIME, linfo) < 0)
        HGOTO_ERROR(H5E_DATASPACE, H5E_CANTINIT, FAIL, "can't update link info message");

done:
    FUNC_LEAVE_NOAPI(ret_value)
} /* end H5G__obj_remove_update_linfo() */

/*-------------------------------------------------------------------------
 * Function:	H5G_obj_remove
 *
 * Purpose:     Remove a link from a group.
 *
 * Return:	Success:        Non-negative
 *		Failure:	Negative
 *
 *-------------------------------------------------------------------------
 */
herr_t
H5G_obj_remove(const H5O_loc_t *oloc, H5RS_str_t *grp_full_path_r, const char *name)
{
    H5O_linfo_t linfo;               /* Link info message            */
    htri_t      linfo_exists;        /* Whether the link info message exists */
    bool        use_old_format;      /* Whether to use 'old format' (symbol table) for deletion or not */
    herr_t      ret_value = SUCCEED; /* Return value */

    FUNC_ENTER_NOAPI_TAG(oloc->addr, FAIL)

    /* Sanity check */
    assert(oloc);
    assert(name && *name);

    /* Attempt to get the link info for this group */
    if ((linfo_exists = H5G__obj_get_linfo(oloc, &linfo)) < 0)
        HGOTO_ERROR(H5E_SYM, H5E_CANTGET, FAIL, "can't check for link info message");
    if (linfo_exists) {
        /* Using the new format for groups */
        use_old_format = false;

        /* Check for dense or compact storage */
        if (H5_addr_defined(linfo.fheap_addr)) {
            /* Remove object from the dense link storage */
            if (H5G__dense_remove(oloc->file, &linfo, grp_full_path_r, name) < 0)
                HGOTO_ERROR(H5E_SYM, H5E_NOTFOUND, FAIL, "can't remove object");
        } /* end if */
        else
            /* Remove object from the link messages */
            if (H5G__compact_remove(oloc, grp_full_path_r, name) < 0)
                HGOTO_ERROR(H5E_SYM, H5E_NOTFOUND, FAIL, "can't remove object");
    } /* end if */
    else {
        /* Using the old format for groups */
        use_old_format = true;

        /* Remove object from the symbol table */
        if (H5G__stab_remove(oloc, grp_full_path_r, name) < 0)
            HGOTO_ERROR(H5E_SYM, H5E_NOTFOUND, FAIL, "can't remove object");
    } /* end else */

    /* Update link info for a new-style group */
    if (!use_old_format)
        if (H5G__obj_remove_update_linfo(oloc, &linfo) < 0)
            HGOTO_ERROR(H5E_SYM, H5E_CANTUPDATE, FAIL, "unable to update link info");

done:
    FUNC_LEAVE_NOAPI_TAG(ret_value)
} /* end H5G_obj_remove() */

/*-------------------------------------------------------------------------
 * Function:	H5G_obj_remove_by_idx
 *
 * Purpose:     Remove a link from a group, according to the order within an index.
 *
 * Return:	Success:        Non-negative
 *		Failure:	Negative
 *
 *-------------------------------------------------------------------------
 */
herr_t
H5G_obj_remove_by_idx(const H5O_loc_t *grp_oloc, H5RS_str_t *grp_full_path_r, H5_index_t idx_type,
                      H5_iter_order_t order, hsize_t n)
{
    H5O_linfo_t linfo;               /* Link info message            */
    htri_t      linfo_exists;        /* Whether the link info message exists */
    bool        use_old_format;      /* Whether to use 'old format' (symbol table) for deletion or not */
    herr_t      ret_value = SUCCEED; /* Return value */

    FUNC_ENTER_NOAPI(FAIL)

    /* Sanity check */
    assert(grp_oloc && grp_oloc->file);

    /* Attempt to get the link info for this group */
    if ((linfo_exists = H5G__obj_get_linfo(grp_oloc, &linfo)) < 0)
        HGOTO_ERROR(H5E_SYM, H5E_CANTGET, FAIL, "can't check for link info message");
    if (linfo_exists) {
        /* Check for creation order tracking, if creation order index lookup requested */
        if (idx_type == H5_INDEX_CRT_ORDER) {
            /* Check if creation order is tracked */
            if (!linfo.track_corder)
                HGOTO_ERROR(H5E_SYM, H5E_NOTFOUND, FAIL, "creation order not tracked for links in group");
        } /* end if */

        /* Using the new format for groups */
        use_old_format = false;

        /* Check for dense or compact storage */
        if (H5_addr_defined(linfo.fheap_addr)) {
            /* Remove object from the dense link storage */
            if (H5G__dense_remove_by_idx(grp_oloc->file, &linfo, grp_full_path_r, idx_type, order, n) < 0)
                HGOTO_ERROR(H5E_SYM, H5E_NOTFOUND, FAIL, "can't remove object");
        } /* end if */
        else {
            /* Remove object from compact link storage */
            if (H5G__compact_remove_by_idx(grp_oloc, &linfo, grp_full_path_r, idx_type, order, n) < 0)
                HGOTO_ERROR(H5E_SYM, H5E_NOTFOUND, FAIL, "can't remove object");
        } /* end else */
    }     /* end if */
    else {
        /* Can only perform name lookups on groups with symbol tables */
        if (idx_type != H5_INDEX_NAME)
            HGOTO_ERROR(H5E_SYM, H5E_BADVALUE, FAIL, "no creation order index to query");

        /* Using the old format for groups */
        use_old_format = true;

        /* Remove object from the symbol table */
        if (H5G__stab_remove_by_idx(grp_oloc, grp_full_path_r, order, n) < 0)
            HGOTO_ERROR(H5E_SYM, H5E_NOTFOUND, FAIL, "can't remove object");
    } /* end else */

    /* Update link info for a new-style group */
    if (!use_old_format)
        if (H5G__obj_remove_update_linfo(grp_oloc, &linfo) < 0)
            HGOTO_ERROR(H5E_SYM, H5E_CANTUPDATE, FAIL, "unable to update link info");

done:
    FUNC_LEAVE_NOAPI(ret_value)
} /* end H5G_obj_remove() */

/*-------------------------------------------------------------------------
 * Function:	H5G__obj_lookup
 *
 * Purpose:	Look up a link in a group, using the name as the key.
 *
 * Return:	Non-negative on success/Negative on failure
 *
 *-------------------------------------------------------------------------
 */
herr_t
H5G__obj_lookup(const H5O_loc_t *grp_oloc, const char *name, bool *found, H5O_link_t *lnk)
{
    H5O_linfo_t linfo;               /* Link info message */
    htri_t      linfo_exists;        /* Whether the link info message exists */
    herr_t      ret_value = SUCCEED; /* Return value */

    FUNC_ENTER_PACKAGE_TAG(grp_oloc->addr)

    /* check arguments */
    assert(grp_oloc && grp_oloc->file);
    assert(name && *name);

    /* Attempt to get the link info message for this group */
    if ((linfo_exists = H5G__obj_get_linfo(grp_oloc, &linfo)) < 0)
        HGOTO_ERROR(H5E_SYM, H5E_CANTGET, FAIL, "can't check for link info message");
    if (linfo_exists) {
        /* Check for dense link storage */
        if (H5_addr_defined(linfo.fheap_addr)) {
            /* Get the object's info from the dense link storage */
            if (H5G__dense_lookup(grp_oloc->file, &linfo, name, found, lnk) < 0)
                HGOTO_ERROR(H5E_SYM, H5E_NOTFOUND, FAIL, "can't locate object");
        } /* end if */
        else {
            /* Get the object's info from the link messages */
            if (H5G__compact_lookup(grp_oloc, name, found, lnk) < 0)
                HGOTO_ERROR(H5E_SYM, H5E_NOTFOUND, FAIL, "can't locate object");
        } /* end else */
    }     /* end if */
    else
        /* Get the object's info from the symbol table */
        if (H5G__stab_lookup(grp_oloc, name, found, lnk) < 0)
            HGOTO_ERROR(H5E_SYM, H5E_NOTFOUND, FAIL, "can't locate object");

done:
    FUNC_LEAVE_NOAPI_TAG(ret_value)
} /* end H5G__obj_lookup() */

/*-------------------------------------------------------------------------
 * Function:	H5G_obj_lookup_by_idx
 *
 * Purpose:	Look up link info in a group, according to an order within an
 *              index.
 *
 * Return:	Non-negative on success/Negative on failure
 *
 *-------------------------------------------------------------------------
 */
herr_t
H5G_obj_lookup_by_idx(const H5O_loc_t *grp_oloc, H5_index_t idx_type, H5_iter_order_t order, hsize_t n,
                      H5O_link_t *lnk)
{
    H5O_linfo_t linfo;               /* Link info message */
    htri_t      linfo_exists;        /* Whether the link info message exists */
    herr_t      ret_value = SUCCEED; /* Return value */

    FUNC_ENTER_NOAPI_TAG(grp_oloc->addr, FAIL)

    /* check arguments */
    assert(grp_oloc && grp_oloc->file);

    /* Attempt to get the link info message for this group */
    if ((linfo_exists = H5G__obj_get_linfo(grp_oloc, &linfo)) < 0)
        HGOTO_ERROR(H5E_SYM, H5E_CANTGET, FAIL, "can't check for link info message");
    if (linfo_exists) {
        /* Check for creation order tracking, if creation order index lookup requested */
        if (idx_type == H5_INDEX_CRT_ORDER) {
            /* Check if creation order is tracked */
            if (!linfo.track_corder)
                HGOTO_ERROR(H5E_SYM, H5E_NOTFOUND, FAIL, "creation order not tracked for links in group");
        } /* end if */

        /* Check for dense link storage */
        if (H5_addr_defined(linfo.fheap_addr)) {
            /* Get the link from the dense storage */
            if (H5G__dense_lookup_by_idx(grp_oloc->file, &linfo, idx_type, order, n, lnk) < 0)
                HGOTO_ERROR(H5E_SYM, H5E_NOTFOUND, FAIL, "can't locate object");
        } /* end if */
        else {
            /* Get the link from the link messages */
            if (H5G__compact_lookup_by_idx(grp_oloc, &linfo, idx_type, order, n, lnk) < 0)
                HGOTO_ERROR(H5E_SYM, H5E_NOTFOUND, FAIL, "can't locate object");
        } /* end else */
    }     /* end if */
    else {
        /* Can only perform name lookups on groups with symbol tables */
        if (idx_type != H5_INDEX_NAME)
            HGOTO_ERROR(H5E_SYM, H5E_BADVALUE, FAIL, "no creation order index to query");

        /* Get the object's info from the symbol table */
        if (H5G__stab_lookup_by_idx(grp_oloc, order, n, lnk) < 0)
            HGOTO_ERROR(H5E_SYM, H5E_NOTFOUND, FAIL, "can't locate object");
    } /* end else */

done:
    FUNC_LEAVE_NOAPI_TAG(ret_value)
} /* end H5G_obj_lookup_by_idx() */<|MERGE_RESOLUTION|>--- conflicted
+++ resolved
@@ -380,11 +380,7 @@
 
     /* Insert link into group */
     H5_GCC_CLANG_DIAG_OFF("cast-qual")
-<<<<<<< HEAD
-    if (H5G_obj_insert(udata->grp_oloc, lnk->name, (H5O_link_t *)lnk, FALSE, H5O_TYPE_UNKNOWN, NULL) < 0)
-=======
     if (H5G_obj_insert(udata->grp_oloc, lnk->name, (H5O_link_t *)lnk, false, H5O_TYPE_UNKNOWN, NULL) < 0)
->>>>>>> 07347cc5
         HGOTO_ERROR(H5E_SYM, H5E_CANTINSERT, H5_ITER_ERROR, "can't insert link into group");
     H5_GCC_CLANG_DIAG_ON("cast-qual")
 
@@ -446,11 +442,7 @@
         } /* end if */
 
         /* Get the link's message size */
-<<<<<<< HEAD
-        if ((link_msg_size = H5O_msg_raw_size(grp_oloc->file, H5O_LINK_ID, FALSE, obj_lnk)) == 0)
-=======
         if ((link_msg_size = H5O_msg_raw_size(grp_oloc->file, H5O_LINK_ID, false, obj_lnk)) == 0)
->>>>>>> 07347cc5
             HGOTO_ERROR(H5E_SYM, H5E_CANTGETSIZE, FAIL, "can't get link size");
 
         /* Get the group info */
@@ -462,11 +454,7 @@
          *  header message, convert to using dense link storage instead of link messages)
          */
         if (H5_addr_defined(linfo.fheap_addr))
-<<<<<<< HEAD
-            use_new_dense = TRUE;
-=======
             use_new_dense = true;
->>>>>>> 07347cc5
         else if (linfo.nlinks < ginfo.max_compact && link_msg_size < H5O_MESG_MAX_SIZE)
             use_new_dense = false;
         else {
@@ -499,11 +487,7 @@
                 HGOTO_ERROR(H5E_SYM, H5E_NOTFOUND, FAIL, "error iterating over links");
 
             /* Remove all the 'link' messages */
-<<<<<<< HEAD
-            if (H5O_msg_remove(grp_oloc, H5O_LINK_ID, H5O_ALL, FALSE) < 0)
-=======
             if (H5O_msg_remove(grp_oloc, H5O_LINK_ID, H5O_ALL, false) < 0)
->>>>>>> 07347cc5
                 HGOTO_ERROR(H5E_SYM, H5E_CANTDELETE, FAIL, "unable to delete link messages");
 
             use_new_dense = true;
@@ -536,11 +520,7 @@
                 HGOTO_ERROR(H5E_SYM, H5E_CANTNEXT, FAIL, "error iterating over old format links");
 
             /* Remove the symbol table message from the group */
-<<<<<<< HEAD
-            if (H5O_msg_remove(grp_oloc, H5O_STAB_ID, 0, FALSE) < 0)
-=======
             if (H5O_msg_remove(grp_oloc, H5O_STAB_ID, 0, false) < 0)
->>>>>>> 07347cc5
                 HGOTO_ERROR(H5E_SYM, H5E_CANTDELETE, FAIL, "unable to delete old format link storage");
 
             /* Recursively call this routine to insert the new link, since the
@@ -840,11 +820,7 @@
         /* Check if there's no more links */
         if (linfo->nlinks == 0) {
             /* Delete the dense storage */
-<<<<<<< HEAD
-            if (H5G__dense_delete(oloc->file, linfo, FALSE) < 0)
-=======
             if (H5G__dense_delete(oloc->file, linfo, false) < 0)
->>>>>>> 07347cc5
                 HGOTO_ERROR(H5E_SYM, H5E_CANTDELETE, FAIL, "unable to delete dense link storage");
         } /* end if */
         /* Check for switching back to compact storage */
@@ -896,11 +872,7 @@
                         } /* end if */
 
                     /* Remove the dense storage */
-<<<<<<< HEAD
-                    if (H5G__dense_delete(oloc->file, linfo, FALSE) < 0)
-=======
                     if (H5G__dense_delete(oloc->file, linfo, false) < 0)
->>>>>>> 07347cc5
                         HGOTO_ERROR(H5E_SYM, H5E_CANTDELETE, FAIL, "unable to delete dense link storage");
                 } /* end if */
 
