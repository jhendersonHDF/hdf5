--- conflicted
+++ resolved
@@ -375,11 +375,7 @@
     /* Look up name of link to remove, by index */
     if (H5G__stab_lookup_by_idx(grp_oloc, order, n, &obj_lnk) < 0)
         HGOTO_ERROR(H5E_SYM, H5E_CANTGET, FAIL, "can't get link information");
-<<<<<<< HEAD
-    lnk_copied = TRUE;
-=======
     lnk_copied = true;
->>>>>>> 07347cc5
 
     /* Read in symbol table message */
     if (NULL == H5O_msg_read(grp_oloc, H5O_STAB_ID, &stab))
@@ -784,11 +780,7 @@
  *
  * Purpose:	Look up an object relative to a group, using symbol table
  *
-<<<<<<< HEAD
- * Return:	Non-negative (TRUE/FALSE) on success/Negative on failure
-=======
  * Return:	Non-negative (true/false) on success/Negative on failure
->>>>>>> 07347cc5
  *
  *-------------------------------------------------------------------------
  */
@@ -871,11 +863,7 @@
     /* Convert the entry to a link */
     if (H5G__ent_to_link(udata->lnk, udata->heap, ent, name) < 0)
         HGOTO_ERROR(H5E_SYM, H5E_CANTCONVERT, FAIL, "unable to convert symbol table entry to link");
-<<<<<<< HEAD
-    udata->found = TRUE;
-=======
     udata->found = true;
->>>>>>> 07347cc5
 
 done:
     FUNC_LEAVE_NOAPI(ret_value)
