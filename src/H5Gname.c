--- conflicted
+++ resolved
@@ -229,17 +229,10 @@
                 assert(prefix);
             } /* end if */
             else
-<<<<<<< HEAD
-                HGOTO_DONE(FALSE);
-        } /* end if */
-        else
-            HGOTO_DONE(FALSE);
-=======
                 HGOTO_DONE(false);
         } /* end if */
         else
             HGOTO_DONE(false);
->>>>>>> 07347cc5
     } /* end while */
 
     /* If we reached the end of the prefix path to check, it must be a valid prefix */
@@ -273,11 +266,7 @@
     /* Create full path */
     if (NULL == (ret_value = H5RS_create(prefix)))
         HGOTO_ERROR(H5E_SYM, H5E_CANTCREATE, NULL, "can't create ref-counted string");
-<<<<<<< HEAD
-    if (prefix[HDstrlen(prefix) - 1] != '/')
-=======
     if (prefix[strlen(prefix) - 1] != '/')
->>>>>>> 07347cc5
         H5RS_aputc(ret_value, '/'); /* Add separator, if the prefix doesn't end in one */
     H5RS_acat(ret_value, name);
 
@@ -1006,29 +995,17 @@
 
             /* Search through group IDs */
             if (search_group)
-<<<<<<< HEAD
-                if (H5I_iterate(H5I_GROUP, H5G__name_replace_cb, &names, FALSE) < 0)
-=======
                 if (H5I_iterate(H5I_GROUP, H5G__name_replace_cb, &names, false) < 0)
->>>>>>> 07347cc5
                     HGOTO_ERROR(H5E_SYM, H5E_BADITER, FAIL, "can't iterate over groups");
 
             /* Search through dataset IDs */
             if (search_dataset)
-<<<<<<< HEAD
-                if (H5I_iterate(H5I_DATASET, H5G__name_replace_cb, &names, FALSE) < 0)
-=======
                 if (H5I_iterate(H5I_DATASET, H5G__name_replace_cb, &names, false) < 0)
->>>>>>> 07347cc5
                     HGOTO_ERROR(H5E_SYM, H5E_BADITER, FAIL, "can't iterate over datasets");
 
             /* Search through datatype IDs */
             if (search_datatype)
-<<<<<<< HEAD
-                if (H5I_iterate(H5I_DATATYPE, H5G__name_replace_cb, &names, FALSE) < 0)
-=======
                 if (H5I_iterate(H5I_DATATYPE, H5G__name_replace_cb, &names, false) < 0)
->>>>>>> 07347cc5
                     HGOTO_ERROR(H5E_SYM, H5E_BADITER, FAIL, "can't iterate over datatypes");
         } /* end if */
     }     /* end if */
@@ -1089,11 +1066,7 @@
             /* Find the object */
             if (H5G_loc_find(&grp_loc, path, &obj_loc /*out*/) < 0)
                 HGOTO_ERROR(H5E_SYM, H5E_NOTFOUND, H5_ITER_ERROR, "object not found");
-<<<<<<< HEAD
-            obj_found = TRUE;
-=======
             obj_found = true;
->>>>>>> 07347cc5
 
             /* Check for object in same file (handles mounted files) */
             /* (re-verify address, in case we traversed a file mount) */
@@ -1150,11 +1123,7 @@
     if (root_loc.oloc->addr == loc->addr && root_loc.oloc->file == loc->file) {
         if (NULL == (udata.path = H5MM_strdup("")))
             HGOTO_ERROR(H5E_SYM, H5E_CANTALLOC, FAIL, "can't duplicate path string");
-<<<<<<< HEAD
-        found_obj = TRUE;
-=======
         found_obj = true;
->>>>>>> 07347cc5
     } /* end if */
     else {
         /* Set up user data for iterator */
