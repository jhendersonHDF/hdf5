/* * * * * * * * * * * * * * * * * * * * * * * * * * * * * * * * * * * * * * *
 * Copyright by The HDF Group.                                               *
 * All rights reserved.                                                      *
 *                                                                           *
 * This file is part of HDF5.  The full HDF5 copyright notice, including     *
 * terms governing use, modification, and redistribution, is contained in    *
 * the COPYING file, which can be found at the root of the source code       *
 * distribution tree, or in https://www.hdfgroup.org/licenses.               *
 * If you do not have access to either file, you may request a copy from     *
 * help@hdfgroup.org.                                                        *
 * * * * * * * * * * * * * * * * * * * * * * * * * * * * * * * * * * * * * * */

/*
 *  Header file for error values, etc.
 */
#ifndef H5Eprivate_H
#define H5Eprivate_H

#include "H5Epublic.h"

/* Private headers needed by this file */
#include "H5private.h"

/* Typedef for error stack (defined in H5Epkg.h) */
typedef struct H5E_t H5E_t;

/*
 * HERROR macro, used to facilitate error reporting between a FUNC_ENTER()
 * and a FUNC_LEAVE() within a function body.  The arguments are the major
 * error number, the minor error number, and a description of the error.
 */
#define HERROR(maj_id, min_id, ...)                                                                          \
    do {                                                                                                     \
        H5E_printf_stack(NULL, __FILE__, __func__, __LINE__, H5E_ERR_CLS_g, maj_id, min_id, __VA_ARGS__);    \
    } while (0)

/*
 * HCOMMON_ERROR macro, used by HDONE_ERROR and HGOTO_ERROR
 * (Shouldn't need to be used outside this header file)
 */
#define HCOMMON_ERROR(maj, min, ...)                                                                         \
    do {                                                                                                     \
        HERROR(maj, min, __VA_ARGS__);                                                                       \
<<<<<<< HEAD
        err_occurred = TRUE;                                                                                 \
=======
        err_occurred = true;                                                                                 \
>>>>>>> 07347cc5
        err_occurred = err_occurred; /* Shut GCC warnings up! */                                             \
    } while (0)

/*
 * HDONE_ERROR macro, used to facilitate error reporting between a
 * FUNC_ENTER() and a FUNC_LEAVE() within a function body, but _AFTER_ the
 * "done:" label.  The arguments are
 * the major error number, the minor error number, a return value, and a
 * description of the error.
 * (This macro can also be used to push an error and set the return value
 *      without jumping to any labels)
 */
#define HDONE_ERROR(maj, min, ret_val, ...)                                                                  \
    do {                                                                                                     \
        HCOMMON_ERROR(maj, min, __VA_ARGS__);                                                                \
        ret_value = ret_val;                                                                                 \
    } while (0)

/*
 * HGOTO_ERROR macro, used to facilitate error reporting between a
 * FUNC_ENTER() and a FUNC_LEAVE() within a function body.  The arguments are
 * the major error number, the minor error number, the return value, and an
 * error string.  The return value is assigned to a variable `ret_value' and
 * control branches to the `done' label.
 */
#define HGOTO_ERROR(maj, min, ret_val, ...)                                                                  \
    do {                                                                                                     \
        HCOMMON_ERROR(maj, min, __VA_ARGS__);                                                                \
        HGOTO_DONE(ret_val);                                                                                 \
    } while (0)

/*
 * HGOTO_ERROR_TAG macro, used like HGOTO_ERROR between H5_BEGIN_TAG and
 * H5_END_TAG statements.  Resets the metadata tag before leaving the function.
 */
#define HGOTO_ERROR_TAG(maj, min, ret_val, ...)                                                              \
    do {                                                                                                     \
        H5AC_tag(prv_tag, NULL);                                                                             \
        HCOMMON_ERROR(maj, min, __VA_ARGS__);                                                                \
        HGOTO_DONE(ret_val);                                                                                 \
    } while (0)

/*
 * HGOTO_DONE macro, used to facilitate normal return between a FUNC_ENTER()
 * and a FUNC_LEAVE() within a function body. The argument is the return
 * value which is assigned to the `ret_value' variable.	 Control branches to
 * the `done' label.
 */
#define HGOTO_DONE(ret_val)                                                                                  \
    do {                                                                                                     \
        ret_value = ret_val;                                                                                 \
        goto done;                                                                                           \
    } while (0)

/*
 * HGOTO_DONE_TAG macro, used like HGOTO_DONE between H5_BEGIN_TAG and
 * H5_END_TAG statements.  Resets the metadata tag before leaving the function.
 */
#define HGOTO_DONE_TAG(ret_val)                                                                              \
    do {                                                                                                     \
        H5AC_tag(prv_tag, NULL);                                                                             \
        HGOTO_DONE(ret_val);                                                                                 \
    } while (0)

/*
 * Macros handling system error messages as described in C standard.
 * These macros assume errnum is a valid system error code.
 */

/* Retrieve the error code description string and push it onto the error
 * stack.
 */
#ifndef H5_HAVE_WIN32_API
#define HSYS_DONE_ERROR(majorcode, minorcode, retcode, str)                                                  \
    {                                                                                                        \
        int myerrno = errno;                                                                                 \
        /* Other projects may rely on the description format to get the errno and any changes should be      \
         * considered as an API change                                                                       \
         */                                                                                                  \
        HDONE_ERROR(majorcode, minorcode, retcode, "%s, errno = %d, error message = '%s'", str, myerrno,     \
                    strerror(myerrno));                                                                      \
    }
#define HSYS_GOTO_ERROR(majorcode, minorcode, retcode, str)                                                  \
    {                                                                                                        \
        int myerrno = errno;                                                                                 \
        /* Other projects may rely on the description format to get the errno and any changes should be      \
         * considered as an API change                                                                       \
         */                                                                                                  \
        HGOTO_ERROR(majorcode, minorcode, retcode, "%s, errno = %d, error message = '%s'", str, myerrno,     \
                    strerror(myerrno));                                                                      \
    }
#else /* H5_HAVE_WIN32_API */
/* On Windows we also emit the result of GetLastError(). This call returns a DWORD, which is always a
 * 32-bit unsigned type. Note that on Windows, either errno or GetLastError() (but probably not both) will
 * be useful depending on whether a C/POSIX or Win32 call failed. The other value will likely be zero,
 * though I wouldn't count on that.
 */
#define HSYS_DONE_ERROR(majorcode, minorcode, retcode, str)                                                  \
    {                                                                                                        \
        int   myerrno   = errno;                                                                             \
        DWORD win_error = GetLastError();                                                                    \
        /* Other projects may rely on the description format to get the errno and any changes should be      \
         * considered as an API change                                                                       \
         */                                                                                                  \
        HDONE_ERROR(majorcode, minorcode, retcode,                                                           \
                    "%s, errno = %d, error message = '%s', Win32 GetLastError() = %" PRIu32 "", str,         \
                    myerrno, strerror(myerrno), win_error);                                                  \
    }
#define HSYS_GOTO_ERROR(majorcode, minorcode, retcode, str)                                                  \
    {                                                                                                        \
        int   myerrno   = errno;                                                                             \
        DWORD win_error = GetLastError();                                                                    \
        /* Other projects may rely on the description format to get the errno and any changes should be      \
         * considered as an API change                                                                       \
         */                                                                                                  \
        HGOTO_ERROR(majorcode, minorcode, retcode,                                                           \
                    "%s, errno = %d, error message = '%s', Win32 GetLastError() = %" PRIu32 "", str,         \
                    myerrno, strerror(myerrno), win_error);                                                  \
    }
#endif /* H5_HAVE_WIN32_API */

#ifdef H5_HAVE_PARALLEL
/*
 * MPI error handling macros.
 */

extern char H5E_mpi_error_str[MPI_MAX_ERROR_STRING];
extern int  H5E_mpi_error_str_len;

#define HMPI_DONE_ERROR(retcode, str, mpierr)                                                                \
    {                                                                                                        \
        MPI_Error_string(mpierr, H5E_mpi_error_str, &H5E_mpi_error_str_len);                                 \
        HDONE_ERROR(H5E_INTERNAL, H5E_MPI, retcode, "%s: MPI error string is '%s'", str, H5E_mpi_error_str); \
    }
#define HMPI_GOTO_ERROR(retcode, str, mpierr)                                                                \
    {                                                                                                        \
        MPI_Error_string(mpierr, H5E_mpi_error_str, &H5E_mpi_error_str_len);                                 \
        HGOTO_ERROR(H5E_INTERNAL, H5E_MPI, retcode, "%s: MPI error string is '%s'", str, H5E_mpi_error_str); \
    }
#endif /* H5_HAVE_PARALLEL */

/* Library-private functions defined in H5E package */
H5_DLL herr_t H5E_init(void);
H5_DLL herr_t H5E_printf_stack(H5E_t *estack, const char *file, const char *func, unsigned line, hid_t cls_id,
                               hid_t maj_id, hid_t min_id, const char *fmt, ...) H5_ATTR_FORMAT(printf, 8, 9);
H5_DLL herr_t H5E_clear_stack(H5E_t *estack);
H5_DLL herr_t H5E_dump_api_stack(bool is_api);

#endif /* H5Eprivate_H */<|MERGE_RESOLUTION|>--- conflicted
+++ resolved
@@ -41,11 +41,7 @@
 #define HCOMMON_ERROR(maj, min, ...)                                                                         \
     do {                                                                                                     \
         HERROR(maj, min, __VA_ARGS__);                                                                       \
-<<<<<<< HEAD
-        err_occurred = TRUE;                                                                                 \
-=======
         err_occurred = true;                                                                                 \
->>>>>>> 07347cc5
         err_occurred = err_occurred; /* Shut GCC warnings up! */                                             \
     } while (0)
 
