--- conflicted
+++ resolved
@@ -75,11 +75,7 @@
     /* Set API context */
     if (H5CX_push() < 0)
         HGOTO_ERROR(H5E_SYM, H5E_CANTSET, (-1), "can't set API context");
-<<<<<<< HEAD
-    api_ctx_pushed = TRUE;
-=======
     api_ctx_pushed = true;
->>>>>>> 07347cc5
 
     /* Get the object pointer */
     if (NULL == (vol_obj = H5VL_vol_object(id)))
@@ -88,11 +84,7 @@
     /* Set wrapper info in API context */
     if (H5VL_set_vol_wrapper(vol_obj) < 0)
         HGOTO_ERROR(H5E_ID, H5E_CANTSET, (-1), "can't set VOL wrapper info");
-<<<<<<< HEAD
-    vol_wrapper_set = TRUE;
-=======
     vol_wrapper_set = true;
->>>>>>> 07347cc5
 
     /* Get object location */
     if (H5G_loc(id, &loc) < 0)
@@ -110,11 +102,7 @@
     if (vol_wrapper_set && H5VL_reset_vol_wrapper() < 0)
         HDONE_ERROR(H5E_ID, H5E_CANTRESET, (-1), "can't reset VOL wrapper info");
 
-<<<<<<< HEAD
-    if (api_ctx_pushed && H5CX_pop(FALSE) < 0)
-=======
     if (api_ctx_pushed && H5CX_pop(false) < 0)
->>>>>>> 07347cc5
         HDONE_ERROR(H5E_SYM, H5E_CANTRESET, (-1), "can't reset API context");
 
     FUNC_LEAVE_NOAPI(ret_value)
