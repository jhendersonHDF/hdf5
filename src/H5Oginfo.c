--- conflicted
+++ resolved
@@ -111,13 +111,8 @@
     flags = *p++;
     if (flags & ~H5O_GINFO_ALL_FLAGS)
         HGOTO_ERROR(H5E_OHDR, H5E_CANTLOAD, NULL, "bad flag value for message");
-<<<<<<< HEAD
-    ginfo->store_link_phase_change = (flags & H5O_GINFO_STORE_PHASE_CHANGE) ? TRUE : FALSE;
-    ginfo->store_est_entry_info    = (flags & H5O_GINFO_STORE_EST_ENTRY_INFO) ? TRUE : FALSE;
-=======
     ginfo->store_link_phase_change = (flags & H5O_GINFO_STORE_PHASE_CHANGE) ? true : false;
     ginfo->store_est_entry_info    = (flags & H5O_GINFO_STORE_EST_ENTRY_INFO) ? true : false;
->>>>>>> 07347cc5
 
     /* Get the max. # of links to store compactly & the min. # of links to store densely */
     if (ginfo->store_link_phase_change) {
