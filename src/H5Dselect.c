/* * * * * * * * * * * * * * * * * * * * * * * * * * * * * * * * * * * * * * *
 * Copyright by The HDF Group.                                               *
 * All rights reserved.                                                      *
 *                                                                           *
 * This file is part of HDF5.  The full HDF5 copyright notice, including     *
 * terms governing use, modification, and redistribution, is contained in    *
 * the COPYING file, which can be found at the root of the source code       *
 * distribution tree, or in https://www.hdfgroup.org/licenses.               *
 * If you do not have access to either file, you may request a copy from     *
 * help@hdfgroup.org.                                                        *
 * * * * * * * * * * * * * * * * * * * * * * * * * * * * * * * * * * * * * * */

/*
 * Purpose:	Dataspace I/O functions.
 */

/****************/
/* Module Setup */
/****************/

#include "H5Dmodule.h" /* This source code file is part of the H5D module */

/***********/
/* Headers */
/***********/
#include "H5private.h"   /* Generic Functions                        */
#include "H5CXprivate.h" /* API Contexts                             */
#include "H5Dpkg.h"      /* Datasets                                 */
#include "H5Eprivate.h"  /* Error handling                           */
#include "H5FLprivate.h" /* Free Lists                               */
#include "H5VMprivate.h" /* Vector Functions                         */

/****************/
/* Local Macros */
/****************/

/******************/
/* Local Typedefs */
/******************/

/********************/
/* Local Prototypes */
/********************/

static herr_t H5D__select_io(const H5D_io_info_t *io_info, const H5D_dset_io_info_t *dset_info,
                             size_t elmt_size);

/*********************/
/* Package Variables */
/*********************/

/*******************/
/* Local Variables */
/*******************/

/* Declare a free list to manage sequences of size_t */
H5FL_SEQ_DEFINE(size_t);

/* Declare a free list to manage sequences of hsize_t */
H5FL_SEQ_DEFINE(hsize_t);

/* Declare extern free list to manage the H5S_sel_iter_t struct */
H5FL_EXTERN(H5S_sel_iter_t);

/*-------------------------------------------------------------------------
 * Function:	H5D__select_io
 *
 * Purpose:	Perform I/O directly from application memory and a file
 *
 * Return:	Non-negative on success/Negative on failure
 *
 *-------------------------------------------------------------------------
 */
static herr_t
H5D__select_io(const H5D_io_info_t *io_info, const H5D_dset_io_info_t *dset_info, size_t elmt_size)
{
    H5S_sel_iter_t *mem_iter       = NULL;  /* Memory selection iteration info */
    bool            mem_iter_init  = false; /* Memory selection iteration info has been initialized */
    H5S_sel_iter_t *file_iter      = NULL;  /* File selection iteration info */
    bool            file_iter_init = false; /* File selection iteration info has been initialized */
    hsize_t        *mem_off        = NULL;  /* Pointer to sequence offsets in memory */
    hsize_t        *file_off       = NULL;  /* Pointer to sequence offsets in the file */
    size_t         *mem_len        = NULL;  /* Pointer to sequence lengths in memory */
    size_t         *file_len       = NULL;  /* Pointer to sequence lengths in the file */
    size_t          curr_mem_seq;           /* Current memory sequence to operate on */
    size_t          curr_file_seq;          /* Current file sequence to operate on */
    size_t          mem_nseq;               /* Number of sequences generated in the file */
    size_t          file_nseq;              /* Number of sequences generated in memory */
    size_t          dxpl_vec_size;          /* Vector length from API context's DXPL */
    size_t          vec_size;               /* Vector length */
    ssize_t         tmp_file_len;           /* Temporary number of bytes in file sequence */
    size_t          nelmts;                 /* Number of elements to process */
    herr_t          ret_value = SUCCEED;    /* Return value */

    FUNC_ENTER_PACKAGE

    /* Check args */
    assert(io_info);
    assert(dset_info->dset);
    assert(dset_info->store);
    assert(dset_info->buf.vp);

    if (elmt_size == 0)
        HGOTO_ERROR(H5E_DATASPACE, H5E_BADVALUE, FAIL, "invalid elmt_size of 0");

    /* Initialize nelmts */
    nelmts = dset_info->nelmts;

    /* Check for only one element in selection */
    if (nelmts == 1) {
        hsize_t single_mem_off;  /* Offset in memory */
        hsize_t single_file_off; /* Offset in the file */
        size_t  single_mem_len;  /* Length in memory */
        size_t  single_file_len; /* Length in the file */

        /* Get offset of first element in selections */
        if (H5S_SELECT_OFFSET(dset_info->file_space, &single_file_off) < 0)
            HGOTO_ERROR(H5E_INTERNAL, H5E_UNSUPPORTED, FAIL, "can't retrieve file selection offset");
        if (H5S_SELECT_OFFSET(dset_info->mem_space, &single_mem_off) < 0)
            HGOTO_ERROR(H5E_INTERNAL, H5E_UNSUPPORTED, FAIL, "can't retrieve memory selection offset");

        /* Set up necessary information for I/O operation */
        file_nseq = mem_nseq = 1;
        curr_mem_seq = curr_file_seq = 0;
        single_file_off *= elmt_size;
        single_mem_off *= elmt_size;
        single_file_len = single_mem_len = elmt_size;

        /* Perform I/O on memory and file sequences */
        if (io_info->op_type == H5D_IO_OP_READ) {
            if ((tmp_file_len = (*dset_info->layout_ops.readvv)(
                     io_info, dset_info, file_nseq, &curr_file_seq, &single_file_len, &single_file_off,
                     mem_nseq, &curr_mem_seq, &single_mem_len, &single_mem_off)) < 0)
                HGOTO_ERROR(H5E_DATASPACE, H5E_READERROR, FAIL, "read error");
        } /* end if */
        else {
            assert(io_info->op_type == H5D_IO_OP_WRITE);
            if ((tmp_file_len = (*dset_info->layout_ops.writevv)(
                     io_info, dset_info, file_nseq, &curr_file_seq, &single_file_len, &single_file_off,
                     mem_nseq, &curr_mem_seq, &single_mem_len, &single_mem_off)) < 0)
                HGOTO_ERROR(H5E_DATASPACE, H5E_WRITEERROR, FAIL, "write error");
        } /* end else */

        /* Decrement number of elements left to process */
        assert(((size_t)tmp_file_len % elmt_size) == 0);
    } /* end if */
    else {
        size_t mem_nelem;  /* Number of elements used in memory sequences */
        size_t file_nelem; /* Number of elements used in file sequences */

        /* Get info from API context */
        if (H5CX_get_vec_size(&dxpl_vec_size) < 0)
            HGOTO_ERROR(H5E_DATASET, H5E_CANTGET, FAIL, "can't retrieve I/O vector size");

        /* Allocate the vector I/O arrays */
        if (dxpl_vec_size > H5D_IO_VECTOR_SIZE)
            vec_size = dxpl_vec_size;
        else
            vec_size = H5D_IO_VECTOR_SIZE;
        if (NULL == (mem_len = H5FL_SEQ_MALLOC(size_t, vec_size)))
            HGOTO_ERROR(H5E_DATASET, H5E_CANTALLOC, FAIL, "can't allocate I/O length vector array");
        if (NULL == (mem_off = H5FL_SEQ_MALLOC(hsize_t, vec_size)))
            HGOTO_ERROR(H5E_DATASET, H5E_CANTALLOC, FAIL, "can't allocate I/O offset vector array");
        if (NULL == (file_len = H5FL_SEQ_MALLOC(size_t, vec_size)))
            HGOTO_ERROR(H5E_DATASET, H5E_CANTALLOC, FAIL, "can't allocate I/O length vector array");
        if (NULL == (file_off = H5FL_SEQ_MALLOC(hsize_t, vec_size)))
            HGOTO_ERROR(H5E_DATASET, H5E_CANTALLOC, FAIL, "can't allocate I/O offset vector array");

        /* Allocate the iterators */
        if (NULL == (mem_iter = H5FL_MALLOC(H5S_sel_iter_t)))
            HGOTO_ERROR(H5E_DATASET, H5E_CANTALLOC, FAIL, "can't allocate memory iterator");
        if (NULL == (file_iter = H5FL_MALLOC(H5S_sel_iter_t)))
            HGOTO_ERROR(H5E_DATASET, H5E_CANTALLOC, FAIL, "can't allocate file iterator");

        /* Initialize file iterator */
        if (H5S_select_iter_init(file_iter, dset_info->file_space, elmt_size,
                                 H5S_SEL_ITER_GET_SEQ_LIST_SORTED) < 0)
            HGOTO_ERROR(H5E_DATASPACE, H5E_CANTINIT, FAIL, "unable to initialize selection iterator");
        file_iter_init = 1; /* File selection iteration info has been initialized */

        /* Initialize memory iterator */
        if (H5S_select_iter_init(mem_iter, dset_info->mem_space, elmt_size, 0) < 0)
            HGOTO_ERROR(H5E_DATASPACE, H5E_CANTINIT, FAIL, "unable to initialize selection iterator");
        mem_iter_init = 1; /* Memory selection iteration info has been initialized */

        /* Initialize sequence counts */
        curr_mem_seq = curr_file_seq = 0;
        mem_nseq = file_nseq = 0;

        /* Loop, until all bytes are processed */
        while (nelmts > 0) {
            /* Check if more file sequences are needed */
            if (curr_file_seq >= file_nseq) {
                /* Get sequences for file selection */
                if (H5S_SELECT_ITER_GET_SEQ_LIST(file_iter, vec_size, nelmts, &file_nseq, &file_nelem,
                                                 file_off, file_len) < 0)
                    HGOTO_ERROR(H5E_INTERNAL, H5E_UNSUPPORTED, FAIL, "sequence length generation failed");

                /* Start at the beginning of the sequences again */
                curr_file_seq = 0;
            } /* end if */

            /* Check if more memory sequences are needed */
            if (curr_mem_seq >= mem_nseq) {
                /* Get sequences for memory selection */
                if (H5S_SELECT_ITER_GET_SEQ_LIST(mem_iter, vec_size, nelmts, &mem_nseq, &mem_nelem, mem_off,
                                                 mem_len) < 0)
                    HGOTO_ERROR(H5E_INTERNAL, H5E_UNSUPPORTED, FAIL, "sequence length generation failed");

                /* Start at the beginning of the sequences again */
                curr_mem_seq = 0;
            } /* end if */

            /* Perform I/O on memory and file sequences */
            if (io_info->op_type == H5D_IO_OP_READ) {
                if ((tmp_file_len = (*dset_info->layout_ops.readvv)(
                         io_info, dset_info, file_nseq, &curr_file_seq, file_len, file_off, mem_nseq,
                         &curr_mem_seq, mem_len, mem_off)) < 0)
                    HGOTO_ERROR(H5E_DATASPACE, H5E_READERROR, FAIL, "read error");
            } /* end if */
            else {
                assert(io_info->op_type == H5D_IO_OP_WRITE);
                if ((tmp_file_len = (*dset_info->layout_ops.writevv)(
                         io_info, dset_info, file_nseq, &curr_file_seq, file_len, file_off, mem_nseq,
                         &curr_mem_seq, mem_len, mem_off)) < 0)
                    HGOTO_ERROR(H5E_DATASPACE, H5E_WRITEERROR, FAIL, "write error");
            } /* end else */

            /* Decrement number of elements left to process */
            assert(((size_t)tmp_file_len % elmt_size) == 0);
            nelmts -= ((size_t)tmp_file_len / elmt_size);
        } /* end while */
    }     /* end else */

done:
    /* Release selection iterators */
    if (file_iter_init && H5S_SELECT_ITER_RELEASE(file_iter) < 0)
        HDONE_ERROR(H5E_DATASET, H5E_CANTRELEASE, FAIL, "unable to release selection iterator");
    if (file_iter)
        file_iter = H5FL_FREE(H5S_sel_iter_t, file_iter);
    if (mem_iter_init && H5S_SELECT_ITER_RELEASE(mem_iter) < 0)
        HDONE_ERROR(H5E_DATASET, H5E_CANTRELEASE, FAIL, "unable to release selection iterator");
    if (mem_iter)
        mem_iter = H5FL_FREE(H5S_sel_iter_t, mem_iter);

    /* Release vector arrays, if allocated */
    if (file_len)
        file_len = H5FL_SEQ_FREE(size_t, file_len);
    if (file_off)
        file_off = H5FL_SEQ_FREE(hsize_t, file_off);
    if (mem_len)
        mem_len = H5FL_SEQ_FREE(size_t, mem_len);
    if (mem_off)
        mem_off = H5FL_SEQ_FREE(hsize_t, mem_off);

    FUNC_LEAVE_NOAPI(ret_value)
} /* end H5D__select_io() */

/*-------------------------------------------------------------------------
 * Function:    H5D_select_io_mem
 *
 * Purpose:     Perform memory copies directly between two memory buffers
 *              according to the selections in the `dst_space` and
 *              `src_space` dataspaces.
 *
 * Note:        This routine is [basically] the same as H5D__select_io,
 *              with the only difference being that the readvv/writevv
 *              calls are exchanged for H5VM_memcpyvv calls. Changes should
 *              be made to both routines.
 *
 * Return:      Non-negative on success/Negative on failure
 *
 *-------------------------------------------------------------------------
 */
herr_t
H5D_select_io_mem(void *dst_buf, H5S_t *dst_space, const void *src_buf, H5S_t *src_space, size_t elmt_size,
                  size_t nelmts)
{
    H5S_sel_iter_t *dst_sel_iter      = NULL;  /* Destination dataspace iteration info */
    H5S_sel_iter_t *src_sel_iter      = NULL;  /* Source dataspace iteration info */
    bool            dst_sel_iter_init = false; /* Destination dataspace selection iterator initialized? */
    bool            src_sel_iter_init = false; /* Source dataspace selection iterator initialized? */
    hsize_t        *dst_off           = NULL;  /* Pointer to sequence offsets in destination buffer */
    hsize_t        *src_off           = NULL;  /* Pointer to sequence offsets in source buffer */
    size_t         *dst_len           = NULL;  /* Pointer to sequence lengths in destination buffer */
    size_t         *src_len           = NULL;  /* Pointer to sequence lengths in source buffer */
    size_t          curr_dst_seq;              /* Current destination buffer sequence to operate on */
    size_t          curr_src_seq;              /* Current source buffer sequence to operate on */
    size_t          dst_nseq;                  /* Number of sequences generated for destination buffer */
    size_t          src_nseq;                  /* Number of sequences generated for source buffer */
    size_t          dxpl_vec_size;             /* Vector length from API context's DXPL */
    size_t          vec_size;                  /* Vector length */
    ssize_t         bytes_copied;
    herr_t          ret_value = SUCCEED;

    FUNC_ENTER_NOAPI(FAIL)

    assert(dst_buf);
    assert(dst_space);
    assert(src_buf);
    assert(src_space);

    if (elmt_size == 0)
        HGOTO_ERROR(H5E_DATASPACE, H5E_BADVALUE, FAIL, "invalid elmt_size of 0");

    /* Check for only one element in selection */
    if (nelmts == 1) {
        hsize_t single_dst_off; /* Offset in dst_space */
        hsize_t single_src_off; /* Offset in src_space */
        size_t  single_dst_len; /* Length in dst_space */
        size_t  single_src_len; /* Length in src_space */

        /* Get offset of first element in selections */
        if (H5S_SELECT_OFFSET(dst_space, &single_dst_off) < 0)
            HGOTO_ERROR(H5E_DATASPACE, H5E_CANTGET, FAIL, "can't retrieve destination selection offset");
        if (H5S_SELECT_OFFSET(src_space, &single_src_off) < 0)
            HGOTO_ERROR(H5E_DATASPACE, H5E_CANTGET, FAIL, "can't retrieve source selection offset");

        /* Set up necessary information for I/O operation */
        dst_nseq = src_nseq = 1;
        curr_dst_seq = curr_src_seq = 0;
        single_dst_off *= elmt_size;
        single_src_off *= elmt_size;
        single_dst_len = single_src_len = elmt_size;

        /* Perform vectorized memcpy from src_buf to dst_buf */
        if ((bytes_copied =
                 H5VM_memcpyvv(dst_buf, dst_nseq, &curr_dst_seq, &single_dst_len, &single_dst_off, src_buf,
                               src_nseq, &curr_src_seq, &single_src_len, &single_src_off)) < 0)
            HGOTO_ERROR(H5E_IO, H5E_WRITEERROR, FAIL, "vectorized memcpy failed");

        assert(((size_t)bytes_copied % elmt_size) == 0);
    }
    else {
        unsigned sel_iter_flags = H5S_SEL_ITER_GET_SEQ_LIST_SORTED | H5S_SEL_ITER_SHARE_WITH_DATASPACE;
        size_t   dst_nelem; /* Number of elements used in destination buffer sequences */
        size_t   src_nelem; /* Number of elements used in source buffer sequences */

        /* Get info from API context */
        if (H5CX_get_vec_size(&dxpl_vec_size) < 0)
            HGOTO_ERROR(H5E_IO, H5E_CANTGET, FAIL, "can't retrieve I/O vector size");

        /* Allocate the vector I/O arrays */
        if (dxpl_vec_size > H5D_IO_VECTOR_SIZE)
            vec_size = dxpl_vec_size;
        else
            vec_size = H5D_IO_VECTOR_SIZE;

        if (NULL == (dst_len = H5FL_SEQ_MALLOC(size_t, vec_size)))
            HGOTO_ERROR(H5E_IO, H5E_CANTALLOC, FAIL, "can't allocate I/O length vector array");
        if (NULL == (dst_off = H5FL_SEQ_MALLOC(hsize_t, vec_size)))
            HGOTO_ERROR(H5E_IO, H5E_CANTALLOC, FAIL, "can't allocate I/O offset vector array");
        if (NULL == (src_len = H5FL_SEQ_MALLOC(size_t, vec_size)))
            HGOTO_ERROR(H5E_IO, H5E_CANTALLOC, FAIL, "can't allocate I/O length vector array");
        if (NULL == (src_off = H5FL_SEQ_MALLOC(hsize_t, vec_size)))
            HGOTO_ERROR(H5E_IO, H5E_CANTALLOC, FAIL, "can't allocate I/O offset vector array");

        /* Allocate the dataspace selection iterators */
        if (NULL == (dst_sel_iter = H5FL_MALLOC(H5S_sel_iter_t)))
            HGOTO_ERROR(H5E_DATASPACE, H5E_CANTALLOC, FAIL, "can't allocate destination selection iterator");
        if (NULL == (src_sel_iter = H5FL_MALLOC(H5S_sel_iter_t)))
            HGOTO_ERROR(H5E_DATASPACE, H5E_CANTALLOC, FAIL, "can't allocate source selection iterator");

        /* Initialize destination selection iterator */
        if (H5S_select_iter_init(dst_sel_iter, dst_space, elmt_size, sel_iter_flags) < 0)
            HGOTO_ERROR(H5E_DATASPACE, H5E_CANTINIT, FAIL, "unable to initialize selection iterator");
<<<<<<< HEAD
        dst_sel_iter_init = TRUE; /* Destination selection iteration info has been initialized */
=======
        dst_sel_iter_init = true; /* Destination selection iteration info has been initialized */
>>>>>>> 07347cc5

        /* Initialize source selection iterator */
        if (H5S_select_iter_init(src_sel_iter, src_space, elmt_size, H5S_SEL_ITER_SHARE_WITH_DATASPACE) < 0)
            HGOTO_ERROR(H5E_DATASPACE, H5E_CANTINIT, FAIL, "unable to initialize selection iterator");
<<<<<<< HEAD
        src_sel_iter_init = TRUE; /* Source selection iteration info has been initialized */
=======
        src_sel_iter_init = true; /* Source selection iteration info has been initialized */
>>>>>>> 07347cc5

        /* Initialize sequence counts */
        curr_dst_seq = curr_src_seq = 0;
        dst_nseq = src_nseq = 0;

        /* Loop, until all bytes are processed */
        while (nelmts > 0) {
            /* Check if more destination buffer sequences are needed */
            if (curr_dst_seq >= dst_nseq) {
                /* Get sequences for destination selection */
                if (H5S_SELECT_ITER_GET_SEQ_LIST(dst_sel_iter, vec_size, nelmts, &dst_nseq, &dst_nelem,
                                                 dst_off, dst_len) < 0)
                    HGOTO_ERROR(H5E_DATASPACE, H5E_CANTGET, FAIL, "sequence length generation failed");

                /* Start at the beginning of the sequences again */
                curr_dst_seq = 0;
            }

            /* Check if more source buffer sequences are needed */
            if (curr_src_seq >= src_nseq) {
                /* Get sequences for source selection */
                if (H5S_SELECT_ITER_GET_SEQ_LIST(src_sel_iter, vec_size, nelmts, &src_nseq, &src_nelem,
                                                 src_off, src_len) < 0)
                    HGOTO_ERROR(H5E_DATASPACE, H5E_CANTGET, FAIL, "sequence length generation failed");

                /* Start at the beginning of the sequences again */
                curr_src_seq = 0;
            } /* end if */

            /* Perform vectorized memcpy from src_buf to dst_buf */
            if ((bytes_copied = H5VM_memcpyvv(dst_buf, dst_nseq, &curr_dst_seq, dst_len, dst_off, src_buf,
                                              src_nseq, &curr_src_seq, src_len, src_off)) < 0)
                HGOTO_ERROR(H5E_IO, H5E_WRITEERROR, FAIL, "vectorized memcpy failed");

            /* Decrement number of elements left to process */
            assert(((size_t)bytes_copied % elmt_size) == 0);
            nelmts -= ((size_t)bytes_copied / elmt_size);
        }
    }

done:
    /* Release selection iterators */
    if (src_sel_iter) {
        if (src_sel_iter_init && H5S_SELECT_ITER_RELEASE(src_sel_iter) < 0)
            HDONE_ERROR(H5E_DATASPACE, H5E_CANTRELEASE, FAIL, "unable to release selection iterator");

        src_sel_iter = H5FL_FREE(H5S_sel_iter_t, src_sel_iter);
    }
    if (dst_sel_iter) {
        if (dst_sel_iter_init && H5S_SELECT_ITER_RELEASE(dst_sel_iter) < 0)
            HDONE_ERROR(H5E_DATASPACE, H5E_CANTRELEASE, FAIL, "unable to release selection iterator");

        dst_sel_iter = H5FL_FREE(H5S_sel_iter_t, dst_sel_iter);
    }

    /* Release vector arrays, if allocated */
    if (src_off)
        src_off = H5FL_SEQ_FREE(hsize_t, src_off);
    if (src_len)
        src_len = H5FL_SEQ_FREE(size_t, src_len);
    if (dst_off)
        dst_off = H5FL_SEQ_FREE(hsize_t, dst_off);
    if (dst_len)
        dst_len = H5FL_SEQ_FREE(size_t, dst_len);

    FUNC_LEAVE_NOAPI(ret_value)
} /* end H5D_select_io_mem() */

/*-------------------------------------------------------------------------
 * Function:	H5D__select_read
 *
 * Purpose:	Reads directly from file into application memory.
 *
 * Return:	Non-negative on success/Negative on failure
 *
 *-------------------------------------------------------------------------
 */
herr_t
H5D__select_read(const H5D_io_info_t *io_info, const H5D_dset_io_info_t *dset_info)
{
    herr_t ret_value = SUCCEED; /* Return value */

    FUNC_ENTER_PACKAGE

    /* Call generic selection operation */
    if (H5D__select_io(io_info, dset_info, dset_info->type_info.src_type_size) < 0)
        HGOTO_ERROR(H5E_DATASPACE, H5E_READERROR, FAIL, "read error");

done:
    FUNC_LEAVE_NOAPI(ret_value)
} /* end H5D__select_read() */

/*-------------------------------------------------------------------------
 * Function:	H5D__select_write
 *
 * Purpose:	Writes directly from application memory into a file
 *
 * Return:	Non-negative on success/Negative on failure
 *
 *-------------------------------------------------------------------------
 */
herr_t
H5D__select_write(const H5D_io_info_t *io_info, const H5D_dset_io_info_t *dset_info)
{
    herr_t ret_value = SUCCEED; /* Return value */

    FUNC_ENTER_PACKAGE

    /* Call generic selection operation */
    if (H5D__select_io(io_info, dset_info, dset_info->type_info.dst_type_size) < 0)
        HGOTO_ERROR(H5E_DATASPACE, H5E_WRITEERROR, FAIL, "write error");

done:
    FUNC_LEAVE_NOAPI(ret_value)
} /* end H5D__select_write() */<|MERGE_RESOLUTION|>--- conflicted
+++ resolved
@@ -364,20 +364,12 @@
         /* Initialize destination selection iterator */
         if (H5S_select_iter_init(dst_sel_iter, dst_space, elmt_size, sel_iter_flags) < 0)
             HGOTO_ERROR(H5E_DATASPACE, H5E_CANTINIT, FAIL, "unable to initialize selection iterator");
-<<<<<<< HEAD
-        dst_sel_iter_init = TRUE; /* Destination selection iteration info has been initialized */
-=======
         dst_sel_iter_init = true; /* Destination selection iteration info has been initialized */
->>>>>>> 07347cc5
 
         /* Initialize source selection iterator */
         if (H5S_select_iter_init(src_sel_iter, src_space, elmt_size, H5S_SEL_ITER_SHARE_WITH_DATASPACE) < 0)
             HGOTO_ERROR(H5E_DATASPACE, H5E_CANTINIT, FAIL, "unable to initialize selection iterator");
-<<<<<<< HEAD
-        src_sel_iter_init = TRUE; /* Source selection iteration info has been initialized */
-=======
         src_sel_iter_init = true; /* Source selection iteration info has been initialized */
->>>>>>> 07347cc5
 
         /* Initialize sequence counts */
         curr_dst_seq = curr_src_seq = 0;
