/* * * * * * * * * * * * * * * * * * * * * * * * * * * * * * * * * * * * * * *
 * Copyright by The HDF Group.                                               *
 * All rights reserved.                                                      *
 *                                                                           *
 * This file is part of HDF5.  The full HDF5 copyright notice, including     *
 * terms governing use, modification, and redistribution, is contained in    *
 * the COPYING file, which can be found at the root of the source code       *
 * distribution tree, or in https://www.hdfgroup.org/licenses.               *
 * If you do not have access to either file, you may request a copy from     *
 * help@hdfgroup.org.                                                        *
 * * * * * * * * * * * * * * * * * * * * * * * * * * * * * * * * * * * * * * */

/*
 * Purpose:
 *      Contiguous dataset I/O functions. These routines are similar to
 *      the H5D_chunk_* routines and really only an abstract way of dealing
 *      with the data sieve buffer from H5F_seq_read/write.
 */

/****************/
/* Module Setup */
/****************/

#include "H5Dmodule.h" /* This source code file is part of the H5D module */

/***********/
/* Headers */
/***********/
#include "H5private.h"   /* Generic Functions            */
#include "H5CXprivate.h" /* API Contexts                 */
#include "H5Dpkg.h"      /* Dataset functions            */
#include "H5Eprivate.h"  /* Error handling               */
#include "H5Fprivate.h"  /* Files                        */
#include "H5FDprivate.h" /* File drivers                 */
#include "H5FLprivate.h" /* Free Lists                   */
#include "H5Iprivate.h"  /* IDs                          */
#include "H5MFprivate.h" /* File memory management       */
#include "H5MMprivate.h" /* Memory management			*/
#include "H5FOprivate.h" /* File objects                 */
#include "H5Oprivate.h"  /* Object headers               */
#include "H5Pprivate.h"  /* Property lists               */
#include "H5PBprivate.h" /* Page Buffer	                 */
#include "H5VMprivate.h" /* Vector and array functions   */

/****************/
/* Local Macros */
/****************/

/******************/
/* Local Typedefs */
/******************/

/* Callback info for sieve buffer readvv operation */
typedef struct H5D_contig_readvv_sieve_ud_t {
    H5F_shared_t               *f_sh;         /* Shared file for dataset */
    H5D_rdcdc_t                *dset_contig;  /* Cached information about contiguous data */
    const H5D_contig_storage_t *store_contig; /* Contiguous storage info for this I/O operation */
    unsigned char              *rbuf;         /* Pointer to buffer to fill */
} H5D_contig_readvv_sieve_ud_t;

/* Callback info for [plain] readvv operation */
typedef struct H5D_contig_readvv_ud_t {
    H5F_shared_t  *f_sh;      /* Shared file for dataset */
    haddr_t        dset_addr; /* Address of dataset */
    unsigned char *rbuf;      /* Pointer to buffer to fill */
} H5D_contig_readvv_ud_t;

/* Callback info for sieve buffer writevv operation */
typedef struct H5D_contig_writevv_sieve_ud_t {
    H5F_shared_t               *f_sh;         /* Shared file for dataset */
    H5D_rdcdc_t                *dset_contig;  /* Cached information about contiguous data */
    const H5D_contig_storage_t *store_contig; /* Contiguous storage info for this I/O operation */
    const unsigned char        *wbuf;         /* Pointer to buffer to write */
} H5D_contig_writevv_sieve_ud_t;

/* Callback info for [plain] writevv operation */
typedef struct H5D_contig_writevv_ud_t {
    H5F_shared_t        *f_sh;      /* Shared file for dataset */
    haddr_t              dset_addr; /* Address of dataset */
    const unsigned char *wbuf;      /* Pointer to buffer to write */
} H5D_contig_writevv_ud_t;

/********************/
/* Local Prototypes */
/********************/

/* Layout operation callbacks */
static herr_t  H5D__contig_construct(H5F_t *f, H5D_t *dset);
static herr_t  H5D__contig_init(H5F_t *f, const H5D_t *dset, hid_t dapl_id);
static herr_t  H5D__contig_io_init(H5D_io_info_t *io_info, H5D_dset_io_info_t *dinfo);
static herr_t  H5D__contig_mdio_init(H5D_io_info_t *io_info, H5D_dset_io_info_t *dinfo);
static ssize_t H5D__contig_readvv(const H5D_io_info_t *io_info, const H5D_dset_io_info_t *dinfo,
                                  size_t dset_max_nseq, size_t *dset_curr_seq, size_t dset_len_arr[],
                                  hsize_t dset_offset_arr[], size_t mem_max_nseq, size_t *mem_curr_seq,
                                  size_t mem_len_arr[], hsize_t mem_offset_arr[]);
static ssize_t H5D__contig_writevv(const H5D_io_info_t *io_info, const H5D_dset_io_info_t *dinfo,
                                   size_t dset_max_nseq, size_t *dset_curr_seq, size_t dset_len_arr[],
                                   hsize_t dset_offset_arr[], size_t mem_max_nseq, size_t *mem_curr_seq,
                                   size_t mem_len_arr[], hsize_t mem_offset_arr[]);
static herr_t  H5D__contig_flush(H5D_t *dset);
static herr_t  H5D__contig_io_term(H5D_io_info_t *io_info, H5D_dset_io_info_t *di);

/* Helper routines */
static herr_t H5D__contig_write_one(H5D_io_info_t *io_info, H5D_dset_io_info_t *dset_info, hsize_t offset,
                                    size_t size);
static herr_t H5D__contig_may_use_select_io(H5D_io_info_t *io_info, const H5D_dset_io_info_t *dset_info,
                                            H5D_io_op_type_t op_type);

/*********************/
/* Package Variables */
/*********************/

/* Contiguous storage layout I/O ops */
const H5D_layout_ops_t H5D_LOPS_CONTIG[1] = {{
    H5D__contig_construct,      /* construct */
    H5D__contig_init,           /* init */
    H5D__contig_is_space_alloc, /* is_space_alloc */
    H5D__contig_is_data_cached, /* is_data_cached */
    H5D__contig_io_init,        /* io_init */
    H5D__contig_mdio_init,      /* mdio_init */
    H5D__contig_read,           /* ser_read */
    H5D__contig_write,          /* ser_write */
    H5D__contig_readvv,         /* readvv */
    H5D__contig_writevv,        /* writevv */
    H5D__contig_flush,          /* flush */
    H5D__contig_io_term,        /* io_term */
    NULL                        /* dest */
}};

/*******************/
/* Local Variables */
/*******************/

/* Declare a PQ free list to manage the sieve buffer information */
H5FL_BLK_DEFINE(sieve_buf);

/* Declare extern the free list to manage blocks of type conversion data */
H5FL_BLK_EXTERN(type_conv);

/* Declare extern the free list to manage the H5D_piece_info_t struct */
H5FL_EXTERN(H5D_piece_info_t);

/*-------------------------------------------------------------------------
 * Function:	H5D__contig_alloc
 *
 * Purpose:	Allocate file space for a contiguously stored dataset
 *
 * Return:	Non-negative on success/Negative on failure
 *
 *-------------------------------------------------------------------------
 */
herr_t
H5D__contig_alloc(H5F_t *f, H5O_storage_contig_t *storage /*out */)
{
    herr_t ret_value = SUCCEED; /* Return value */

    FUNC_ENTER_PACKAGE

    /* check args */
    assert(f);
    assert(storage);

    /* Allocate space for the contiguous data */
    if (HADDR_UNDEF == (storage->addr = H5MF_alloc(f, H5FD_MEM_DRAW, storage->size)))
        HGOTO_ERROR(H5E_IO, H5E_NOSPACE, FAIL, "unable to reserve file space");

done:
    FUNC_LEAVE_NOAPI(ret_value)
} /* end H5D__contig_alloc */

/*-------------------------------------------------------------------------
 * Function:	H5D__contig_fill
 *
 * Purpose:	Write fill values to a contiguously stored dataset.
 *
 * Return:	Non-negative on success/Negative on failure
 *
 *-------------------------------------------------------------------------
 */
herr_t
H5D__contig_fill(H5D_t *dset)
{
    H5D_io_info_t      ioinfo;       /* Dataset I/O info */
    H5D_dset_io_info_t dset_info;    /* Dset info */
    H5D_storage_t      store;        /* Union of storage info for dataset */
    hssize_t           snpoints;     /* Number of points in space (for error checking) */
    size_t             npoints;      /* Number of points in space */
    hsize_t            offset;       /* Offset of dataset */
    size_t             max_temp_buf; /* Maximum size of temporary buffer */
#ifdef H5_HAVE_PARALLEL
    MPI_Comm mpi_comm = MPI_COMM_NULL; /* MPI communicator for file */
    int      mpi_rank = (-1);          /* This process's rank  */
    int      mpi_code;                 /* MPI return code */
    bool     blocks_written = false;   /* Flag to indicate that chunk was actually written */
    bool     using_mpi =
        false; /* Flag to indicate that the file is being accessed with an MPI-capable file driver */
#endif         /* H5_HAVE_PARALLEL */
    H5D_fill_buf_info_t fb_info;                /* Dataset's fill buffer info */
    bool                fb_info_init = false;   /* Whether the fill value buffer has been initialized */
    herr_t              ret_value    = SUCCEED; /* Return value */

    FUNC_ENTER_PACKAGE

    /* Check args */
    assert(dset && H5D_CONTIGUOUS == dset->shared->layout.type);
    assert(H5_addr_defined(dset->shared->layout.storage.u.contig.addr));
    assert(dset->shared->layout.storage.u.contig.size > 0);
    assert(dset->shared->space);
    assert(dset->shared->type);

#ifdef H5_HAVE_PARALLEL
    /* Retrieve MPI parameters */
    if (H5F_HAS_FEATURE(dset->oloc.file, H5FD_FEAT_HAS_MPI)) {
        /* Get the MPI communicator */
        if (MPI_COMM_NULL == (mpi_comm = H5F_mpi_get_comm(dset->oloc.file)))
            HGOTO_ERROR(H5E_INTERNAL, H5E_MPI, FAIL, "Can't retrieve MPI communicator");

        /* Get the MPI rank */
        if ((mpi_rank = H5F_mpi_get_rank(dset->oloc.file)) < 0)
            HGOTO_ERROR(H5E_INTERNAL, H5E_MPI, FAIL, "Can't retrieve MPI rank");

        /* Set the MPI-capable file driver flag */
        using_mpi = true;
    }  /* end if */
#endif /* H5_HAVE_PARALLEL */

    /* Initialize storage info for this dataset */
    store.contig.dset_addr = dset->shared->layout.storage.u.contig.addr;
    store.contig.dset_size = dset->shared->layout.storage.u.contig.size;

    /* Get the number of elements in the dataset's dataspace */
    if ((snpoints = H5S_GET_EXTENT_NPOINTS(dset->shared->space)) < 0)
        HGOTO_ERROR(H5E_DATASET, H5E_CANTGET, FAIL, "dataset has negative number of elements");
    H5_CHECKED_ASSIGN(npoints, size_t, snpoints, hssize_t);

    /* Get the maximum size of temporary buffers */
    if (H5CX_get_max_temp_buf(&max_temp_buf) < 0)
        HGOTO_ERROR(H5E_DATASET, H5E_CANTGET, FAIL, "can't retrieve max. temp. buf size");

    /* Initialize the fill value buffer */
    if (H5D__fill_init(&fb_info, NULL, NULL, NULL, NULL, NULL, &dset->shared->dcpl_cache.fill,
                       dset->shared->type, dset->shared->type_id, npoints, max_temp_buf) < 0)
        HGOTO_ERROR(H5E_DATASET, H5E_CANTINIT, FAIL, "can't initialize fill buffer info");
<<<<<<< HEAD
    fb_info_init = TRUE;
=======
    fb_info_init = true;
>>>>>>> 07347cc5

    /* Start at the beginning of the dataset */
    offset = 0;

    /* Simple setup for dataset I/O info struct */
    ioinfo.op_type = H5D_IO_OP_WRITE;

    dset_info.dset      = (H5D_t *)dset;
    dset_info.store     = &store;
    dset_info.buf.cvp   = fb_info.fill_buf;
    dset_info.mem_space = NULL;
    ioinfo.dsets_info   = &dset_info;
    ioinfo.f_sh         = H5F_SHARED(dset->oloc.file);

    /*
     * Fill the entire current extent with the fill value.  We can do
     * this quite efficiently by making sure we copy the fill value
     * in relatively large pieces.
     */

    /* Loop through writing the fill value to the dataset */
    while (npoints > 0) {
        size_t curr_points; /* Number of elements to write on this iteration of the loop */
        size_t size;        /* Size of buffer to write */

        /* Compute # of elements and buffer size to write for this iteration */
        curr_points = MIN(fb_info.elmts_per_buf, npoints);
        size        = curr_points * fb_info.file_elmt_size;

        /* Check for VL datatype & non-default fill value */
        if (fb_info.has_vlen_fill_type)
            /* Re-fill the buffer to use for this I/O operation */
            if (H5D__fill_refill_vl(&fb_info, curr_points) < 0)
                HGOTO_ERROR(H5E_DATASET, H5E_CANTCONVERT, FAIL, "can't refill fill value buffer");

#ifdef H5_HAVE_PARALLEL
        /* Check if this file is accessed with an MPI-capable file driver */
        if (using_mpi) {
            /* Write the chunks out from only one process */
            /* !! Use the internal "independent" DXPL!! -QAK */
            if (H5_PAR_META_WRITE == mpi_rank) {
                if (H5D__contig_write_one(&ioinfo, &dset_info, offset, size) < 0) {
                    /* If writing fails, push an error and stop writing, but
                     * still participate in following MPI_Barrier.
                     */
<<<<<<< HEAD
                    blocks_written = TRUE;
=======
                    blocks_written = true;
>>>>>>> 07347cc5
                    HDONE_ERROR(H5E_DATASET, H5E_CANTINIT, FAIL, "unable to write fill value to dataset");
                    break;
                }
            }

            /* Indicate that blocks are being written */
            blocks_written = true;
        } /* end if */
        else {
#endif /* H5_HAVE_PARALLEL */
            H5_CHECK_OVERFLOW(size, size_t, hsize_t);
            if (H5D__contig_write_one(&ioinfo, &dset_info, offset, size) < 0)
                HGOTO_ERROR(H5E_DATASET, H5E_CANTINIT, FAIL, "unable to write fill value to dataset");
#ifdef H5_HAVE_PARALLEL
        } /* end else */
#endif    /* H5_HAVE_PARALLEL */

        npoints -= curr_points;
        offset += size;
    } /* end while */

#ifdef H5_HAVE_PARALLEL
    /* Only need to block at the barrier if we actually wrote fill values */
    /* And if we are using an MPI-capable file driver */
    if (using_mpi && blocks_written) {
        /* Wait at barrier to avoid race conditions where some processes are
         * still writing out fill values and other processes race ahead to data
         * in, getting bogus data.
         */
        if (MPI_SUCCESS != (mpi_code = MPI_Barrier(mpi_comm)))
            HMPI_GOTO_ERROR(FAIL, "MPI_Barrier failed", mpi_code)
    }  /* end if */
#endif /* H5_HAVE_PARALLEL */

done:
    /* Release the fill buffer info, if it's been initialized */
    if (fb_info_init && H5D__fill_term(&fb_info) < 0)
        HDONE_ERROR(H5E_DATASET, H5E_CANTFREE, FAIL, "Can't release fill buffer info");

    FUNC_LEAVE_NOAPI(ret_value)
} /* end H5D__contig_fill() */

/*-------------------------------------------------------------------------
 * Function:	H5D__contig_delete
 *
 * Purpose:	Delete the file space for a contiguously stored dataset
 *
 * Return:	Non-negative on success/Negative on failure
 *
 *-------------------------------------------------------------------------
 */
herr_t
H5D__contig_delete(H5F_t *f, const H5O_storage_t *storage)
{
    herr_t ret_value = SUCCEED; /* Return value */

    FUNC_ENTER_PACKAGE

    /* check args */
    assert(f);
    assert(storage);

    /* Free the file space for the chunk */
    if (H5MF_xfree(f, H5FD_MEM_DRAW, storage->u.contig.addr, storage->u.contig.size) < 0)
        HGOTO_ERROR(H5E_DATASET, H5E_CANTFREE, FAIL, "unable to free contiguous storage space");

done:
    FUNC_LEAVE_NOAPI(ret_value)
} /* end H5D__contig_delete */

/*-------------------------------------------------------------------------
 * Function:	H5D__contig_construct
 *
 * Purpose:	Constructs new contiguous layout information for dataset
 *
 * Return:	Non-negative on success/Negative on failure
 *
 *-------------------------------------------------------------------------
 */
static herr_t
H5D__contig_construct(H5F_t *f, H5D_t *dset)
{
    hssize_t snelmts;             /* Temporary holder for number of elements in dataspace */
    hsize_t  nelmts;              /* Number of elements in dataspace */
    size_t   dt_size;             /* Size of datatype */
    hsize_t  tmp_size;            /* Temporary holder for raw data size */
    size_t   tmp_sieve_buf_size;  /* Temporary holder for sieve buffer size */
    unsigned u;                   /* Local index variable */
    herr_t   ret_value = SUCCEED; /* Return value */

    FUNC_ENTER_PACKAGE

    /* Sanity checks */
    assert(f);
    assert(dset);

    /*
     * The maximum size of the dataset cannot exceed the storage size.
     * Also, only the slowest varying dimension of a simple dataspace
     * can be extendible (currently only for external data storage).
     */

    /* Check for invalid dataset dimensions */
    for (u = 0; u < dset->shared->ndims; u++)
        if (dset->shared->max_dims[u] > dset->shared->curr_dims[u])
            HGOTO_ERROR(H5E_DATASET, H5E_UNSUPPORTED, FAIL,
                        "extendible contiguous non-external dataset not allowed");

    /* Retrieve the number of elements in the dataspace */
    if ((snelmts = H5S_GET_EXTENT_NPOINTS(dset->shared->space)) < 0)
        HGOTO_ERROR(H5E_DATASET, H5E_CANTGET, FAIL, "unable to retrieve number of elements in dataspace");
    nelmts = (hsize_t)snelmts;

    /* Get the datatype's size */
    if (0 == (dt_size = H5T_GET_SIZE(dset->shared->type)))
        HGOTO_ERROR(H5E_DATASET, H5E_CANTGET, FAIL, "unable to retrieve size of datatype");

    /* Compute the size of the dataset's contiguous storage */
    tmp_size = nelmts * dt_size;

    /* Check for overflow during multiplication */
    if (nelmts != (tmp_size / dt_size))
        HGOTO_ERROR(H5E_DATASET, H5E_OVERFLOW, FAIL, "size of dataset's storage overflowed");

    /* Assign the dataset's contiguous storage size */
    dset->shared->layout.storage.u.contig.size = tmp_size;

    /* Get the sieve buffer size for the file */
    tmp_sieve_buf_size = H5F_SIEVE_BUF_SIZE(f);

    /* Adjust the sieve buffer size to the smaller one between the dataset size and the buffer size
     * from the file access property. (SLU - 2012/3/30) */
    if (tmp_size < tmp_sieve_buf_size)
        dset->shared->cache.contig.sieve_buf_size = tmp_size;
    else
        dset->shared->cache.contig.sieve_buf_size = tmp_sieve_buf_size;

done:
    FUNC_LEAVE_NOAPI(ret_value)
} /* end H5D__contig_construct() */

/*-------------------------------------------------------------------------
 * Function:	H5D__contig_init
 *
 * Purpose:	Initialize the contiguous info for a dataset.  This is
 *		called when the dataset is initialized.
 *
 * Return:	Non-negative on success/Negative on failure
 *
 *-------------------------------------------------------------------------
 */
static herr_t
H5D__contig_init(H5F_t H5_ATTR_UNUSED *f, const H5D_t *dset, hid_t H5_ATTR_UNUSED dapl_id)
{
    hsize_t tmp_size;            /* Temporary holder for raw data size */
    size_t  tmp_sieve_buf_size;  /* Temporary holder for sieve buffer size */
    herr_t  ret_value = SUCCEED; /* Return value */

    FUNC_ENTER_PACKAGE

    /* Sanity check */
    assert(f);
    assert(dset);

    /* Compute the size of the contiguous storage for versions of the
     * layout message less than version 3 because versions 1 & 2 would
     * truncate the dimension sizes to 32-bits of information. - QAK 5/26/04
     */
    if (dset->shared->layout.version < 3) {
        hssize_t snelmts; /* Temporary holder for number of elements in dataspace */
        hsize_t  nelmts;  /* Number of elements in dataspace */
        size_t   dt_size; /* Size of datatype */

        /* Retrieve the number of elements in the dataspace */
        if ((snelmts = H5S_GET_EXTENT_NPOINTS(dset->shared->space)) < 0)
            HGOTO_ERROR(H5E_DATASET, H5E_CANTGET, FAIL, "unable to retrieve number of elements in dataspace");
        nelmts = (hsize_t)snelmts;

        /* Get the datatype's size */
        if (0 == (dt_size = H5T_GET_SIZE(dset->shared->type)))
            HGOTO_ERROR(H5E_DATASET, H5E_CANTGET, FAIL, "unable to retrieve size of datatype");

        /* Compute the size of the dataset's contiguous storage */
        tmp_size = nelmts * dt_size;

        /* Check for overflow during multiplication */
        if (nelmts != (tmp_size / dt_size))
            HGOTO_ERROR(H5E_DATASET, H5E_OVERFLOW, FAIL, "size of dataset's storage overflowed");

        /* Assign the dataset's contiguous storage size */
        dset->shared->layout.storage.u.contig.size = tmp_size;
    } /* end if */
    else
        tmp_size = dset->shared->layout.storage.u.contig.size;

    /* Get the sieve buffer size for the file */
    tmp_sieve_buf_size = H5F_SIEVE_BUF_SIZE(dset->oloc.file);

    /* Adjust the sieve buffer size to the smaller one between the dataset size and the buffer size
     * from the file access property.  (SLU - 2012/3/30) */
    if (tmp_size < tmp_sieve_buf_size)
        dset->shared->cache.contig.sieve_buf_size = tmp_size;
    else
        dset->shared->cache.contig.sieve_buf_size = tmp_sieve_buf_size;

done:
    FUNC_LEAVE_NOAPI(ret_value)
} /* end H5D__contig_init() */

/*-------------------------------------------------------------------------
 * Function:	H5D__contig_is_space_alloc
 *
 * Purpose:	Query if space is allocated for layout
 *
 * Return:	Non-negative on success/Negative on failure
 *
 *-------------------------------------------------------------------------
 */
bool
H5D__contig_is_space_alloc(const H5O_storage_t *storage)
{
    bool ret_value = false; /* Return value */

    FUNC_ENTER_PACKAGE_NOERR

    /* Sanity checks */
    assert(storage);

    /* Set return value */
<<<<<<< HEAD
    ret_value = (hbool_t)H5_addr_defined(storage->u.contig.addr);
=======
    ret_value = (bool)H5_addr_defined(storage->u.contig.addr);
>>>>>>> 07347cc5

    FUNC_LEAVE_NOAPI(ret_value)
} /* end H5D__contig_is_space_alloc() */

/*-------------------------------------------------------------------------
 * Function:    H5D__contig_is_data_cached
 *
 * Purpose:     Query if raw data is cached for dataset
 *
 * Return:      Non-negative on success/Negative on failure
 *
 *-------------------------------------------------------------------------
 */
bool
H5D__contig_is_data_cached(const H5D_shared_t *shared_dset)
{
    FUNC_ENTER_PACKAGE_NOERR

    /* Sanity checks */
    assert(shared_dset);

    FUNC_LEAVE_NOAPI(shared_dset->cache.contig.sieve_size > 0)
} /* end H5D__contig_is_data_cached() */

/*-------------------------------------------------------------------------
 * Function:	H5D__contig_io_init
 *
 * Purpose:	Performs initialization before any sort of I/O on the raw data
 *
 * Return:	Non-negative on success/Negative on failure
 *
 *-------------------------------------------------------------------------
 */
static herr_t
H5D__contig_io_init(H5D_io_info_t *io_info, H5D_dset_io_info_t *dinfo)
{
    H5D_t *dataset = dinfo->dset; /* Local pointer to dataset info */

    hssize_t old_offset[H5O_LAYOUT_NDIMS];  /* Old selection offset */
    htri_t   file_space_normalized = false; /* File dataspace was normalized */

    int sf_ndims; /* The number of dimensions of the file dataspace (signed) */

    herr_t ret_value = SUCCEED; /* Return value */

    FUNC_ENTER_PACKAGE

    dinfo->store->contig.dset_addr = dataset->shared->layout.storage.u.contig.addr;
    dinfo->store->contig.dset_size = dataset->shared->layout.storage.u.contig.size;

    /* Initialize piece info */
    dinfo->layout_io_info.contig_piece_info = NULL;

    /* Get layout for dataset */
    dinfo->layout = &(dataset->shared->layout);

    /* Get dim number and dimensionality for each dataspace */
    if ((sf_ndims = H5S_GET_EXTENT_NDIMS(dinfo->file_space)) < 0)
        HGOTO_ERROR(H5E_DATASPACE, H5E_CANTGET, FAIL, "unable to get dimension number");

    /* Normalize hyperslab selections by adjusting them by the offset */
    /* (It might be worthwhile to normalize both the file and memory dataspaces
     * before any (contiguous, chunked, etc) file I/O operation, in order to
     * speed up hyperslab calculations by removing the extra checks and/or
     * additions involving the offset and the hyperslab selection -QAK)
     */
    if ((file_space_normalized = H5S_hyper_normalize_offset(dinfo->file_space, old_offset)) < 0)
        HGOTO_ERROR(H5E_DATASET, H5E_BADSELECT, FAIL, "unable to normalize dataspace by offset");

    /* if selected elements exist */
    if (dinfo->nelmts) {
        int               u;
        H5D_piece_info_t *new_piece_info; /* piece information to insert into skip list */

        /* Get copy of dset file_space, so it can be changed temporarily
         * purpose
         * This tmp_fspace allows multiple write before close dset */
        H5S_t *tmp_fspace; /* Temporary file dataspace */

        /* Create "temporary" chunk for selection operations (copy file space) */
<<<<<<< HEAD
        if (NULL == (tmp_fspace = H5S_copy(dinfo->file_space, TRUE, FALSE)))
=======
        if (NULL == (tmp_fspace = H5S_copy(dinfo->file_space, true, false)))
>>>>>>> 07347cc5
            HGOTO_ERROR(H5E_DATASPACE, H5E_CANTCOPY, FAIL, "unable to copy memory space");

        /* Add temporary chunk to the list of pieces */
        /* collect piece_info into Skip List */
        /* Allocate the file & memory chunk information */
        if (NULL == (new_piece_info = H5FL_MALLOC(H5D_piece_info_t))) {
            (void)H5S_close(tmp_fspace);
            HGOTO_ERROR(H5E_RESOURCE, H5E_NOSPACE, FAIL, "can't allocate chunk info");
        } /* end if */

        /* Set the piece index */
        new_piece_info->index = 0;

        /* Set the file chunk dataspace */
        new_piece_info->fspace        = tmp_fspace;
        new_piece_info->fspace_shared = false;

        /* Set the memory chunk dataspace */
        /* same as one chunk, just use dset mem space */
        new_piece_info->mspace = dinfo->mem_space;

        /* set true for sharing mem space with dset, which means
         * fspace gets free by application H5Sclose(), and
         * doesn't require providing layout_ops.io_term() for H5D_LOPS_CONTIG.
         */
        new_piece_info->mspace_shared = true;

        /* Set the number of points */
        new_piece_info->piece_points = dinfo->nelmts;

        /* Copy the piece's coordinates */
        for (u = 0; u < sf_ndims; u++)
            new_piece_info->scaled[u] = 0;
        new_piece_info->scaled[sf_ndims] = 0;

        /* make connection to related dset info from this piece_info */
        new_piece_info->dset_info = dinfo;

        /* get dset file address for piece */
        new_piece_info->faddr = dinfo->dset->shared->layout.storage.u.contig.addr;

        /* Initialize in-place type conversion info. Start with it disabled. */
<<<<<<< HEAD
        new_piece_info->in_place_tconv = FALSE;
=======
        new_piece_info->in_place_tconv = false;
>>>>>>> 07347cc5
        new_piece_info->buf_off        = 0;

        /* Calculate type conversion buffer size and check for in-place conversion if necessary.  Currently
         * only implemented for selection I/O. */
        if (io_info->use_select_io != H5D_SELECTION_IO_MODE_OFF &&
            !(dinfo->type_info.is_xform_noop && dinfo->type_info.is_conv_noop))
            H5D_INIT_PIECE_TCONV(io_info, dinfo, new_piece_info)

        /* Save piece to dataset info struct so it is freed at the end of the
         * operation */
        dinfo->layout_io_info.contig_piece_info = new_piece_info;

        /* Add piece to piece_count */
        io_info->piece_count++;
    } /* end if */

    /* Check if we're performing selection I/O if it hasn't been disabled
     * already */
    if (io_info->use_select_io != H5D_SELECTION_IO_MODE_OFF)
        if (H5D__contig_may_use_select_io(io_info, dinfo, io_info->op_type) < 0)
            HGOTO_ERROR(H5E_DATASET, H5E_CANTGET, FAIL, "can't check if selection I/O is possible");

done:
    if (ret_value < 0) {
        if (H5D__contig_io_term(io_info, dinfo) < 0)
            HDONE_ERROR(H5E_DATASPACE, H5E_CANTRELEASE, FAIL, "unable to release dataset I/O info");
    } /* end if */

    if (file_space_normalized) {
        /* (Casting away const OK -QAK) */
        if (H5S_hyper_denormalize_offset(dinfo->file_space, old_offset) < 0)
            HDONE_ERROR(H5E_DATASET, H5E_BADSELECT, FAIL, "unable to normalize dataspace by offset");
    } /* end if */

    FUNC_LEAVE_NOAPI(ret_value)
} /* end H5D__contig_io_init() */

/*-------------------------------------------------------------------------
 * Function:   H5D__contig_mdio_init
 *
 * Purpose:    Performs second phase of initialization for multi-dataset
 *             I/O.  Currently just adds data block to sel_pieces.
 *
 * Return:     Non-negative on success/Negative on failure
 *
 *-------------------------------------------------------------------------
 */
static herr_t
H5D__contig_mdio_init(H5D_io_info_t *io_info, H5D_dset_io_info_t *dinfo)
{
    FUNC_ENTER_PACKAGE_NOERR

    /* Add piece if it exists */
    if (dinfo->layout_io_info.contig_piece_info) {
        assert(io_info->sel_pieces);
        assert(io_info->pieces_added < io_info->piece_count);

        /* Add contiguous data block to sel_pieces */
        io_info->sel_pieces[io_info->pieces_added] = dinfo->layout_io_info.contig_piece_info;

        /* Update pieces_added */
        io_info->pieces_added++;
    }

    FUNC_LEAVE_NOAPI(SUCCEED)
} /* end H5D__contig_mdio_init() */

/*-------------------------------------------------------------------------
 * Function:    H5D__contig_may_use_select_io
 *
 * Purpose:    A small internal function to if it may be possible to use
 *             selection I/O.
 *
<<<<<<< HEAD
 * Return:    TRUE/FALSE/FAIL
=======
 * Return:    true/false/FAIL
>>>>>>> 07347cc5
 *
 *-------------------------------------------------------------------------
 */
static herr_t
H5D__contig_may_use_select_io(H5D_io_info_t *io_info, const H5D_dset_io_info_t *dset_info,
                              H5D_io_op_type_t op_type)
{
    const H5D_t *dataset   = NULL;    /* Local pointer to dataset info */
    herr_t       ret_value = SUCCEED; /* Return value */

    FUNC_ENTER_PACKAGE

    /* Sanity check */
    assert(io_info);
    assert(dset_info);
    assert(dset_info->dset);
    assert(op_type == H5D_IO_OP_READ || op_type == H5D_IO_OP_WRITE);

    dataset = dset_info->dset;

    /* None of the reasons this function might disable selection I/O are relevant to parallel, so no need to
     * update no_selection_io_cause since we're only keeping track of the reason for no selection I/O in
     * parallel (for now) */

    /* Don't use selection I/O if it's globally disabled, if it's not a contiguous dataset, or if the sieve
     * buffer exists (write) or is dirty (read) */
    if (dset_info->layout_ops.readvv != H5D__contig_readvv) {
        io_info->use_select_io = H5D_SELECTION_IO_MODE_OFF;
        io_info->no_selection_io_cause |= H5D_SEL_IO_NOT_CONTIGUOUS_OR_CHUNKED_DATASET;
    }
    else if ((op_type == H5D_IO_OP_READ && dataset->shared->cache.contig.sieve_dirty) ||
             (op_type == H5D_IO_OP_WRITE && dataset->shared->cache.contig.sieve_buf)) {
        io_info->use_select_io = H5D_SELECTION_IO_MODE_OFF;
        io_info->no_selection_io_cause |= H5D_SEL_IO_CONTIGUOUS_SIEVE_BUFFER;
    }
    else {
        bool page_buf_enabled;

        assert(dset_info->layout_ops.writevv == H5D__contig_writevv);

        /* Check if the page buffer is enabled */
        if (H5PB_enabled(io_info->f_sh, H5FD_MEM_DRAW, &page_buf_enabled) < 0)
            HGOTO_ERROR(H5E_DATASET, H5E_CANTGET, FAIL, "can't check if page buffer is enabled");
        if (page_buf_enabled) {
            io_info->use_select_io = H5D_SELECTION_IO_MODE_OFF;
            io_info->no_selection_io_cause |= H5D_SEL_IO_PAGE_BUFFER;
        }
    } /* end else */

done:
    FUNC_LEAVE_NOAPI(ret_value)
} /* end H5D__contig_may_use_select_io() */

/*-------------------------------------------------------------------------
 * Function:	H5D__contig_read
 *
 * Purpose:	Read from a contiguous dataset.
 *
 * Return:	Non-negative on success/Negative on failure
 *
 *-------------------------------------------------------------------------
 */
herr_t
H5D__contig_read(H5D_io_info_t *io_info, H5D_dset_io_info_t *dinfo)
{
    herr_t ret_value = SUCCEED; /* Return value */

    FUNC_ENTER_PACKAGE

    /* Sanity check */
    assert(io_info);
    assert(dinfo);
    assert(dinfo->buf.vp);
    assert(dinfo->mem_space);
    assert(dinfo->file_space);

    if (io_info->use_select_io == H5D_SELECTION_IO_MODE_ON) {
        /* Only perform I/O if not performing multi dataset I/O or type conversion,
         * otherwise the higher level will handle it after all datasets
         * have been processed */
        if (H5D_LAYOUT_CB_PERFORM_IO(io_info)) {
            size_t dst_type_size = dinfo->type_info.dst_type_size;

            /* Issue selection I/O call (we can skip the page buffer because we've
             * already verified it won't be used, and the metadata accumulator
             * because this is raw data) */
            if (H5F_shared_select_read(H5F_SHARED(dinfo->dset->oloc.file), H5FD_MEM_DRAW,
                                       dinfo->nelmts > 0 ? 1 : 0, &dinfo->mem_space, &dinfo->file_space,
                                       &(dinfo->store->contig.dset_addr), &dst_type_size,
                                       &(dinfo->buf.vp)) < 0)
                HGOTO_ERROR(H5E_DATASET, H5E_READERROR, FAIL, "contiguous selection read failed");
        }
        else {
            if (dinfo->layout_io_info.contig_piece_info) {
                /* Add to mdset selection I/O arrays */
                assert(io_info->mem_spaces);
                assert(io_info->file_spaces);
                assert(io_info->addrs);
                assert(io_info->element_sizes);
                assert(io_info->rbufs);
                assert(io_info->pieces_added < io_info->piece_count);

                io_info->mem_spaces[io_info->pieces_added]    = dinfo->mem_space;
                io_info->file_spaces[io_info->pieces_added]   = dinfo->file_space;
                io_info->addrs[io_info->pieces_added]         = dinfo->store->contig.dset_addr;
                io_info->element_sizes[io_info->pieces_added] = dinfo->type_info.src_type_size;
                io_info->rbufs[io_info->pieces_added]         = dinfo->buf.vp;
                if (io_info->sel_pieces)
                    io_info->sel_pieces[io_info->pieces_added] = dinfo->layout_io_info.contig_piece_info;
                io_info->pieces_added++;
            }
        }

#ifdef H5_HAVE_PARALLEL
        /* Report that collective contiguous I/O was used */
        io_info->actual_io_mode |= H5D_MPIO_CONTIGUOUS_COLLECTIVE;
#endif /* H5_HAVE_PARALLEL */
    }  /* end if */
    else
        /* Read data through legacy (non-selection I/O) pathway */
        if ((dinfo->io_ops.single_read)(io_info, dinfo) < 0)
            HGOTO_ERROR(H5E_DATASET, H5E_READERROR, FAIL, "contiguous read failed");

done:
    FUNC_LEAVE_NOAPI(ret_value)
} /* end H5D__contig_read() */

/*-------------------------------------------------------------------------
 * Function:	H5D__contig_write
 *
 * Purpose:	Write to a contiguous dataset.
 *
 * Return:	Non-negative on success/Negative on failure
 *
 *-------------------------------------------------------------------------
 */
herr_t
H5D__contig_write(H5D_io_info_t *io_info, H5D_dset_io_info_t *dinfo)
{
    herr_t ret_value = SUCCEED; /* Return value */

    FUNC_ENTER_PACKAGE

    /* Sanity check */
    assert(io_info);
    assert(dinfo);
    assert(dinfo->buf.cvp);
    assert(dinfo->mem_space);
    assert(dinfo->file_space);

    if (io_info->use_select_io == H5D_SELECTION_IO_MODE_ON) {
        /* Only perform I/O if not performing multi dataset I/O or type conversion,
         * otherwise the higher level will handle it after all datasets
         * have been processed */
        if (H5D_LAYOUT_CB_PERFORM_IO(io_info)) {
            size_t dst_type_size = dinfo->type_info.dst_type_size;

            /* Issue selection I/O call (we can skip the page buffer because we've
             * already verified it won't be used, and the metadata accumulator
             * because this is raw data) */
            if (H5F_shared_select_write(H5F_SHARED(dinfo->dset->oloc.file), H5FD_MEM_DRAW,
                                        dinfo->nelmts > 0 ? 1 : 0, &dinfo->mem_space, &dinfo->file_space,
                                        &(dinfo->store->contig.dset_addr), &dst_type_size,
                                        &(dinfo->buf.cvp)) < 0)
                HGOTO_ERROR(H5E_DATASET, H5E_WRITEERROR, FAIL, "contiguous selection write failed");
        }
        else {
            if (dinfo->layout_io_info.contig_piece_info) {
                /* Add to mdset selection I/O arrays */
                assert(io_info->mem_spaces);
                assert(io_info->file_spaces);
                assert(io_info->addrs);
                assert(io_info->element_sizes);
                assert(io_info->wbufs);
                assert(io_info->pieces_added < io_info->piece_count);

                io_info->mem_spaces[io_info->pieces_added]    = dinfo->mem_space;
                io_info->file_spaces[io_info->pieces_added]   = dinfo->file_space;
                io_info->addrs[io_info->pieces_added]         = dinfo->store->contig.dset_addr;
                io_info->element_sizes[io_info->pieces_added] = dinfo->type_info.dst_type_size;
                io_info->wbufs[io_info->pieces_added]         = dinfo->buf.cvp;
                if (io_info->sel_pieces)
                    io_info->sel_pieces[io_info->pieces_added] = dinfo->layout_io_info.contig_piece_info;
                io_info->pieces_added++;
            }
        }

#ifdef H5_HAVE_PARALLEL
        /* Report that collective contiguous I/O was used */
        io_info->actual_io_mode |= H5D_MPIO_CONTIGUOUS_COLLECTIVE;
#endif /* H5_HAVE_PARALLEL */
    }  /* end if */
    else
        /* Write data through legacy (non-selection I/O) pathway */
        if ((dinfo->io_ops.single_write)(io_info, dinfo) < 0)
            HGOTO_ERROR(H5E_DATASET, H5E_WRITEERROR, FAIL, "contiguous write failed");

done:
    FUNC_LEAVE_NOAPI(ret_value)
} /* end H5D__contig_write() */

/*-------------------------------------------------------------------------
 * Function:	H5D__contig_write_one
 *
 * Purpose:	Writes some data from a dataset into a buffer.
 *		The data is contiguous.	 The address is relative to the base
 *		address for the file.
 *
 * Return:	Non-negative on success/Negative on failure
 *
 *-------------------------------------------------------------------------
 */
static herr_t
H5D__contig_write_one(H5D_io_info_t *io_info, H5D_dset_io_info_t *dset_info, hsize_t offset, size_t size)
{
    hsize_t dset_off      = offset;  /* Offset in dataset */
    size_t  dset_len      = size;    /* Length in dataset */
    size_t  dset_curr_seq = 0;       /* "Current sequence" in dataset */
    hsize_t mem_off       = 0;       /* Offset in memory */
    size_t  mem_len       = size;    /* Length in memory */
    size_t  mem_curr_seq  = 0;       /* "Current sequence" in memory */
    herr_t  ret_value     = SUCCEED; /* Return value */

    FUNC_ENTER_PACKAGE

    assert(io_info);

    if (H5D__contig_writevv(io_info, dset_info, (size_t)1, &dset_curr_seq, &dset_len, &dset_off, (size_t)1,
                            &mem_curr_seq, &mem_len, &mem_off) < 0)
        HGOTO_ERROR(H5E_IO, H5E_WRITEERROR, FAIL, "vector write failed");

done:
    FUNC_LEAVE_NOAPI(ret_value)
} /* end H5D__contig_write_one() */

/*-------------------------------------------------------------------------
 * Function:	H5D__contig_readvv_sieve_cb
 *
 * Purpose:	Callback operator for H5D__contig_readvv() with sieve buffer.
 *
 * Return:	Non-negative on success/Negative on failure
 *
 *-------------------------------------------------------------------------
 */
static herr_t
H5D__contig_readvv_sieve_cb(hsize_t dst_off, hsize_t src_off, size_t len, void *_udata)
{
    H5D_contig_readvv_sieve_ud_t *udata =
        (H5D_contig_readvv_sieve_ud_t *)_udata;     /* User data for H5VM_opvv() operator */
    H5F_shared_t *f_sh        = udata->f_sh;        /* Shared file for dataset */
    H5D_rdcdc_t  *dset_contig = udata->dset_contig; /* Cached information about contiguous data */
    const H5D_contig_storage_t *store_contig =
        udata->store_contig; /* Contiguous storage info for this I/O operation */
    unsigned char *buf;      /* Pointer to buffer to fill */
    haddr_t        addr;     /* Actual address to read */
    haddr_t sieve_start = HADDR_UNDEF, sieve_end = HADDR_UNDEF; /* Start & end locations of sieve buffer */
    haddr_t contig_end;                                         /* End locations of block to write */
    size_t  sieve_size = (size_t)-1;                            /* Size of sieve buffer */
    haddr_t rel_eoa;                                            /* Relative end of file address	*/
    hsize_t max_data;                                           /* Actual maximum size of data to cache */
    hsize_t min;                 /* temporary minimum value (avoids some ugly macro nesting) */
    herr_t  ret_value = SUCCEED; /* Return value */

    FUNC_ENTER_PACKAGE

    /* Stash local copies of these value */
    if (dset_contig->sieve_buf != NULL) {
        sieve_start = dset_contig->sieve_loc;
        sieve_size  = dset_contig->sieve_size;
        sieve_end   = sieve_start + sieve_size;
    } /* end if */

    /* Compute offset on disk */
    addr = store_contig->dset_addr + dst_off;

    /* Compute offset in memory */
    buf = udata->rbuf + src_off;

    /* Check if the sieve buffer is allocated yet */
    if (NULL == dset_contig->sieve_buf) {
        /* Check if we can actually hold the I/O request in the sieve buffer */
        if (len > dset_contig->sieve_buf_size) {
            if (H5F_shared_block_read(f_sh, H5FD_MEM_DRAW, addr, len, buf) < 0)
                HGOTO_ERROR(H5E_DATASET, H5E_READERROR, FAIL, "block read failed");
        } /* end if */
        else {
            /* Allocate room for the data sieve buffer */
            if (NULL == (dset_contig->sieve_buf = H5FL_BLK_CALLOC(sieve_buf, dset_contig->sieve_buf_size)))
                HGOTO_ERROR(H5E_DATASET, H5E_CANTALLOC, FAIL, "memory allocation failed");

            /* Determine the new sieve buffer size & location */
            dset_contig->sieve_loc = addr;

            /* Make certain we don't read off the end of the file */
            if (HADDR_UNDEF == (rel_eoa = H5F_shared_get_eoa(f_sh, H5FD_MEM_DRAW)))
                HGOTO_ERROR(H5E_DATASET, H5E_CANTGET, FAIL, "unable to determine file size");

            /* Set up the buffer parameters */
            max_data = store_contig->dset_size - dst_off;

            /* Compute the size of the sieve buffer */
            min = MIN3(rel_eoa - dset_contig->sieve_loc, max_data, dset_contig->sieve_buf_size);
            H5_CHECKED_ASSIGN(dset_contig->sieve_size, size_t, min, hsize_t);

            /* Read the new sieve buffer */
            if (H5F_shared_block_read(f_sh, H5FD_MEM_DRAW, dset_contig->sieve_loc, dset_contig->sieve_size,
                                      dset_contig->sieve_buf) < 0)
                HGOTO_ERROR(H5E_DATASET, H5E_READERROR, FAIL, "block read failed");

            /* Grab the data out of the buffer (must be first piece of data in buffer ) */
            H5MM_memcpy(buf, dset_contig->sieve_buf, len);

            /* Reset sieve buffer dirty flag */
            dset_contig->sieve_dirty = false;
        } /* end else */
    }     /* end if */
    else {
        /* Compute end of sequence to retrieve */
        contig_end = addr + len - 1;

        /* If entire read is within the sieve buffer, read it from the buffer */
        if (addr >= sieve_start && contig_end < sieve_end) {
            unsigned char *base_sieve_buf = dset_contig->sieve_buf + (addr - sieve_start);

            /* Grab the data out of the buffer */
            H5MM_memcpy(buf, base_sieve_buf, len);
        } /* end if */
        /* Entire request is not within this data sieve buffer */
        else {
            /* Check if we can actually hold the I/O request in the sieve buffer */
            if (len > dset_contig->sieve_buf_size) {
                /* Check for any overlap with the current sieve buffer */
                if ((sieve_start >= addr && sieve_start < (contig_end + 1)) ||
                    ((sieve_end - 1) >= addr && (sieve_end - 1) < (contig_end + 1))) {
                    /* Flush the sieve buffer, if it's dirty */
                    if (dset_contig->sieve_dirty) {
                        /* Write to file */
                        if (H5F_shared_block_write(f_sh, H5FD_MEM_DRAW, sieve_start, sieve_size,
                                                   dset_contig->sieve_buf) < 0)
                            HGOTO_ERROR(H5E_DATASET, H5E_WRITEERROR, FAIL, "block write failed");

                        /* Reset sieve buffer dirty flag */
                        dset_contig->sieve_dirty = false;
                    } /* end if */
                }     /* end if */

                /* Read directly into the user's buffer */
                if (H5F_shared_block_read(f_sh, H5FD_MEM_DRAW, addr, len, buf) < 0)
                    HGOTO_ERROR(H5E_DATASET, H5E_READERROR, FAIL, "block read failed");
            } /* end if */
            /* Element size fits within the buffer size */
            else {
                /* Flush the sieve buffer if it's dirty */
                if (dset_contig->sieve_dirty) {
                    /* Write to file */
                    if (H5F_shared_block_write(f_sh, H5FD_MEM_DRAW, sieve_start, sieve_size,
                                               dset_contig->sieve_buf) < 0)
                        HGOTO_ERROR(H5E_DATASET, H5E_WRITEERROR, FAIL, "block write failed");

                    /* Reset sieve buffer dirty flag */
                    dset_contig->sieve_dirty = false;
                } /* end if */

                /* Determine the new sieve buffer size & location */
                dset_contig->sieve_loc = addr;

                /* Make certain we don't read off the end of the file */
                if (HADDR_UNDEF == (rel_eoa = H5F_shared_get_eoa(f_sh, H5FD_MEM_DRAW)))
                    HGOTO_ERROR(H5E_DATASET, H5E_CANTGET, FAIL, "unable to determine file size");

                /* Only need this when resizing sieve buffer */
                max_data = store_contig->dset_size - dst_off;

                /* Compute the size of the sieve buffer.
                 * Don't read off the end of the file, don't read past
                 * the end of the data element, and don't read more than
                 * the buffer size.
                 */
                min = MIN3(rel_eoa - dset_contig->sieve_loc, max_data, dset_contig->sieve_buf_size);
                H5_CHECKED_ASSIGN(dset_contig->sieve_size, size_t, min, hsize_t);

                /* Read the new sieve buffer */
                if (H5F_shared_block_read(f_sh, H5FD_MEM_DRAW, dset_contig->sieve_loc,
                                          dset_contig->sieve_size, dset_contig->sieve_buf) < 0)
                    HGOTO_ERROR(H5E_DATASET, H5E_READERROR, FAIL, "block read failed");

                /* Grab the data out of the buffer (must be first piece of data in buffer ) */
                H5MM_memcpy(buf, dset_contig->sieve_buf, len);

                /* Reset sieve buffer dirty flag */
                dset_contig->sieve_dirty = false;
            } /* end else */
        }     /* end else */
    }         /* end else */

done:
    FUNC_LEAVE_NOAPI(ret_value)
} /* end H5D__contig_readvv_sieve_cb() */

/*-------------------------------------------------------------------------
 * Function:	H5D__contig_readvv_cb
 *
 * Purpose:	Callback operator for H5D__contig_readvv() without sieve buffer.
 *
 * Return:	Non-negative on success/Negative on failure
 *
 *-------------------------------------------------------------------------
 */
static herr_t
H5D__contig_readvv_cb(hsize_t dst_off, hsize_t src_off, size_t len, void *_udata)
{
    H5D_contig_readvv_ud_t *udata = (H5D_contig_readvv_ud_t *)_udata; /* User data for H5VM_opvv() operator */
    herr_t                  ret_value = SUCCEED;                      /* Return value */

    FUNC_ENTER_PACKAGE

    /* Write data */
    if (H5F_shared_block_read(udata->f_sh, H5FD_MEM_DRAW, (udata->dset_addr + dst_off), len,
                              (udata->rbuf + src_off)) < 0)
        HGOTO_ERROR(H5E_DATASET, H5E_WRITEERROR, FAIL, "block write failed");

done:
    FUNC_LEAVE_NOAPI(ret_value)
} /* end H5D__contig_readvv_cb() */

/*-------------------------------------------------------------------------
 * Function:	H5D__contig_readvv
 *
 * Purpose:	Reads some data vectors from a dataset into a buffer.
 *		The data is contiguous.	 The address is the start of the dataset,
 *              relative to the base address for the file and the offsets and
 *              sequence lengths are in bytes.
 *
 * Return:	Non-negative on success/Negative on failure
 *
 * Notes:
 *      Offsets in the sequences must be monotonically increasing
 *
 *-------------------------------------------------------------------------
 */
static ssize_t
H5D__contig_readvv(const H5D_io_info_t *io_info, const H5D_dset_io_info_t *dset_info, size_t dset_max_nseq,
                   size_t *dset_curr_seq, size_t dset_len_arr[], hsize_t dset_off_arr[], size_t mem_max_nseq,
                   size_t *mem_curr_seq, size_t mem_len_arr[], hsize_t mem_off_arr[])
{
    ssize_t ret_value = -1; /* Return value */

    FUNC_ENTER_PACKAGE

    /* Check args */
    assert(io_info);
    assert(dset_info);
    assert(dset_curr_seq);
    assert(dset_len_arr);
    assert(dset_off_arr);
    assert(mem_curr_seq);
    assert(mem_len_arr);
    assert(mem_off_arr);

    /* Check if data sieving is enabled */
    if (H5F_SHARED_HAS_FEATURE(io_info->f_sh, H5FD_FEAT_DATA_SIEVE)) {
        H5D_contig_readvv_sieve_ud_t udata; /* User data for H5VM_opvv() operator */

        /* Set up user data for H5VM_opvv() */
        udata.f_sh         = io_info->f_sh;
        udata.dset_contig  = &(dset_info->dset->shared->cache.contig);
        udata.store_contig = &(dset_info->store->contig);
        udata.rbuf         = (unsigned char *)dset_info->buf.vp;

        /* Call generic sequence operation routine */
        if ((ret_value =
                 H5VM_opvv(dset_max_nseq, dset_curr_seq, dset_len_arr, dset_off_arr, mem_max_nseq,
                           mem_curr_seq, mem_len_arr, mem_off_arr, H5D__contig_readvv_sieve_cb, &udata)) < 0)
            HGOTO_ERROR(H5E_DATASET, H5E_CANTOPERATE, FAIL, "can't perform vectorized sieve buffer read");
    } /* end if */
    else {
        H5D_contig_readvv_ud_t udata; /* User data for H5VM_opvv() operator */

        /* Set up user data for H5VM_opvv() */
        udata.f_sh      = io_info->f_sh;
        udata.dset_addr = dset_info->store->contig.dset_addr;
        udata.rbuf      = (unsigned char *)dset_info->buf.vp;

        /* Call generic sequence operation routine */
        if ((ret_value = H5VM_opvv(dset_max_nseq, dset_curr_seq, dset_len_arr, dset_off_arr, mem_max_nseq,
                                   mem_curr_seq, mem_len_arr, mem_off_arr, H5D__contig_readvv_cb, &udata)) <
            0)
            HGOTO_ERROR(H5E_DATASET, H5E_CANTOPERATE, FAIL, "can't perform vectorized read");
    } /* end else */

done:
    FUNC_LEAVE_NOAPI(ret_value)
} /* end H5D__contig_readvv() */

/*-------------------------------------------------------------------------
 * Function:	H5D__contig_writevv_sieve_cb
 *
 * Purpose:	Callback operator for H5D__contig_writevv() with sieve buffer.
 *
 * Return:	Non-negative on success/Negative on failure
 *
 *-------------------------------------------------------------------------
 */
static herr_t
H5D__contig_writevv_sieve_cb(hsize_t dst_off, hsize_t src_off, size_t len, void *_udata)
{
    H5D_contig_writevv_sieve_ud_t *udata =
        (H5D_contig_writevv_sieve_ud_t *)_udata;    /* User data for H5VM_opvv() operator */
    H5F_shared_t *f_sh        = udata->f_sh;        /* Shared file for dataset */
    H5D_rdcdc_t  *dset_contig = udata->dset_contig; /* Cached information about contiguous data */
    const H5D_contig_storage_t *store_contig =
        udata->store_contig;   /* Contiguous storage info for this I/O operation */
    const unsigned char *buf;  /* Pointer to buffer to fill */
    haddr_t              addr; /* Actual address to read */
    haddr_t sieve_start = HADDR_UNDEF, sieve_end = HADDR_UNDEF; /* Start & end locations of sieve buffer */
    haddr_t contig_end;                                         /* End locations of block to write */
    size_t  sieve_size = (size_t)-1;                            /* size of sieve buffer */
    haddr_t rel_eoa;                                            /* Relative end of file address	*/
    hsize_t max_data;                                           /* Actual maximum size of data to cache */
    hsize_t min;                 /* temporary minimum value (avoids some ugly macro nesting) */
    herr_t  ret_value = SUCCEED; /* Return value */

    FUNC_ENTER_PACKAGE

    /* Stash local copies of these values */
    if (dset_contig->sieve_buf != NULL) {
        sieve_start = dset_contig->sieve_loc;
        sieve_size  = dset_contig->sieve_size;
        sieve_end   = sieve_start + sieve_size;
    } /* end if */

    /* Compute offset on disk */
    addr = store_contig->dset_addr + dst_off;

    /* Compute offset in memory */
    buf = udata->wbuf + src_off;

    /* No data sieve buffer yet, go allocate one */
    if (NULL == dset_contig->sieve_buf) {
        /* Check if we can actually hold the I/O request in the sieve buffer */
        if (len > dset_contig->sieve_buf_size) {
            if (H5F_shared_block_write(f_sh, H5FD_MEM_DRAW, addr, len, buf) < 0)
                HGOTO_ERROR(H5E_DATASET, H5E_WRITEERROR, FAIL, "block write failed");
        } /* end if */
        else {
            /* Allocate room for the data sieve buffer */
            if (NULL == (dset_contig->sieve_buf = H5FL_BLK_CALLOC(sieve_buf, dset_contig->sieve_buf_size)))
                HGOTO_ERROR(H5E_DATASET, H5E_CANTALLOC, FAIL, "memory allocation failed");

            /* Clear memory */
            if (dset_contig->sieve_size > len)
                memset(dset_contig->sieve_buf + len, 0, (dset_contig->sieve_size - len));

            /* Determine the new sieve buffer size & location */
            dset_contig->sieve_loc = addr;

            /* Make certain we don't read off the end of the file */
            if (HADDR_UNDEF == (rel_eoa = H5F_shared_get_eoa(f_sh, H5FD_MEM_DRAW)))
                HGOTO_ERROR(H5E_DATASET, H5E_CANTGET, FAIL, "unable to determine file size");

            /* Set up the buffer parameters */
            max_data = store_contig->dset_size - dst_off;

            /* Compute the size of the sieve buffer */
            min = MIN3(rel_eoa - dset_contig->sieve_loc, max_data, dset_contig->sieve_buf_size);
            H5_CHECKED_ASSIGN(dset_contig->sieve_size, size_t, min, hsize_t);

            /* Check if there is any point in reading the data from the file */
            if (dset_contig->sieve_size > len) {
                /* Read the new sieve buffer */
                if (H5F_shared_block_read(f_sh, H5FD_MEM_DRAW, dset_contig->sieve_loc,
                                          dset_contig->sieve_size, dset_contig->sieve_buf) < 0)
                    HGOTO_ERROR(H5E_DATASET, H5E_READERROR, FAIL, "block read failed");
            } /* end if */

            /* Grab the data out of the buffer (must be first piece of data in buffer ) */
            H5MM_memcpy(dset_contig->sieve_buf, buf, len);

            /* Set sieve buffer dirty flag */
            dset_contig->sieve_dirty = true;

            /* Stash local copies of these values */
            sieve_start = dset_contig->sieve_loc;
            sieve_size  = dset_contig->sieve_size;
            sieve_end   = sieve_start + sieve_size;
        } /* end else */
    }     /* end if */
    else {
        /* Compute end of sequence to retrieve */
        contig_end = addr + len - 1;

        /* If entire write is within the sieve buffer, write it to the buffer */
        if (addr >= sieve_start && contig_end < sieve_end) {
            unsigned char *base_sieve_buf = dset_contig->sieve_buf + (addr - sieve_start);

            /* Put the data into the sieve buffer */
            H5MM_memcpy(base_sieve_buf, buf, len);

            /* Set sieve buffer dirty flag */
            dset_contig->sieve_dirty = true;
        } /* end if */
        /* Entire request is not within this data sieve buffer */
        else {
            /* Check if we can actually hold the I/O request in the sieve buffer */
            if (len > dset_contig->sieve_buf_size) {
                /* Check for any overlap with the current sieve buffer */
                if ((sieve_start >= addr && sieve_start < (contig_end + 1)) ||
                    ((sieve_end - 1) >= addr && (sieve_end - 1) < (contig_end + 1))) {
                    /* Flush the sieve buffer, if it's dirty */
                    if (dset_contig->sieve_dirty) {
                        /* Write to file */
                        if (H5F_shared_block_write(f_sh, H5FD_MEM_DRAW, sieve_start, sieve_size,
                                                   dset_contig->sieve_buf) < 0)
                            HGOTO_ERROR(H5E_DATASET, H5E_WRITEERROR, FAIL, "block write failed");

                        /* Reset sieve buffer dirty flag */
                        dset_contig->sieve_dirty = false;
                    } /* end if */

                    /* Force the sieve buffer to be re-read the next time */
                    dset_contig->sieve_loc  = HADDR_UNDEF;
                    dset_contig->sieve_size = 0;
                } /* end if */

                /* Write directly from the user's buffer */
                if (H5F_shared_block_write(f_sh, H5FD_MEM_DRAW, addr, len, buf) < 0)
                    HGOTO_ERROR(H5E_DATASET, H5E_WRITEERROR, FAIL, "block write failed");
            } /* end if */
            /* Element size fits within the buffer size */
            else {
                /* Check if it is possible to (exactly) prepend or append to existing (dirty) sieve buffer */
                if (((addr + len) == sieve_start || addr == sieve_end) &&
                    (len + sieve_size) <= dset_contig->sieve_buf_size && dset_contig->sieve_dirty) {
                    /* Prepend to existing sieve buffer */
                    if ((addr + len) == sieve_start) {
                        /* Move existing sieve information to correct location */
                        memmove(dset_contig->sieve_buf + len, dset_contig->sieve_buf,
                                dset_contig->sieve_size);

                        /* Copy in new information (must be first in sieve buffer) */
                        H5MM_memcpy(dset_contig->sieve_buf, buf, len);

                        /* Adjust sieve location */
                        dset_contig->sieve_loc = addr;

                    } /* end if */
                    /* Append to existing sieve buffer */
                    else {
                        /* Copy in new information */
                        H5MM_memcpy(dset_contig->sieve_buf + sieve_size, buf, len);
                    } /* end else */

                    /* Adjust sieve size */
                    dset_contig->sieve_size += len;
                } /* end if */
                /* Can't add the new data onto the existing sieve buffer */
                else {
                    /* Flush the sieve buffer if it's dirty */
                    if (dset_contig->sieve_dirty) {
                        /* Write to file */
                        if (H5F_shared_block_write(f_sh, H5FD_MEM_DRAW, sieve_start, sieve_size,
                                                   dset_contig->sieve_buf) < 0)
                            HGOTO_ERROR(H5E_DATASET, H5E_WRITEERROR, FAIL, "block write failed");

                        /* Reset sieve buffer dirty flag */
                        dset_contig->sieve_dirty = false;
                    } /* end if */

                    /* Determine the new sieve buffer size & location */
                    dset_contig->sieve_loc = addr;

                    /* Make certain we don't read off the end of the file */
                    if (HADDR_UNDEF == (rel_eoa = H5F_shared_get_eoa(f_sh, H5FD_MEM_DRAW)))
                        HGOTO_ERROR(H5E_DATASET, H5E_CANTGET, FAIL, "unable to determine file size");

                    /* Only need this when resizing sieve buffer */
                    max_data = store_contig->dset_size - dst_off;

                    /* Compute the size of the sieve buffer.
                     * Don't read off the end of the file, don't read past
                     * the end of the data element, and don't read more than
                     * the buffer size.
                     */
                    min = MIN3(rel_eoa - dset_contig->sieve_loc, max_data, dset_contig->sieve_buf_size);
                    H5_CHECKED_ASSIGN(dset_contig->sieve_size, size_t, min, hsize_t);

                    /* Check if there is any point in reading the data from the file */
                    if (dset_contig->sieve_size > len) {
                        /* Read the new sieve buffer */
                        if (H5F_shared_block_read(f_sh, H5FD_MEM_DRAW, dset_contig->sieve_loc,
                                                  dset_contig->sieve_size, dset_contig->sieve_buf) < 0)
                            HGOTO_ERROR(H5E_DATASET, H5E_READERROR, FAIL, "block read failed");
                    } /* end if */

                    /* Grab the data out of the buffer (must be first piece of data in buffer ) */
                    H5MM_memcpy(dset_contig->sieve_buf, buf, len);

                    /* Set sieve buffer dirty flag */
                    dset_contig->sieve_dirty = true;
                } /* end else */
            }     /* end else */
        }         /* end else */
    }             /* end else */

done:
    FUNC_LEAVE_NOAPI(ret_value)
} /* end H5D__contig_writevv_sieve_cb() */

/*-------------------------------------------------------------------------
 * Function:	H5D__contig_writevv_cb
 *
 * Purpose:	Callback operator for H5D__contig_writevv().
 *
 * Return:	Non-negative on success/Negative on failure
 *
 *-------------------------------------------------------------------------
 */
static herr_t
H5D__contig_writevv_cb(hsize_t dst_off, hsize_t src_off, size_t len, void *_udata)
{
    H5D_contig_writevv_ud_t *udata =
        (H5D_contig_writevv_ud_t *)_udata; /* User data for H5VM_opvv() operator */
    herr_t ret_value = SUCCEED;            /* Return value */

    FUNC_ENTER_PACKAGE

    /* Write data */
    if (H5F_shared_block_write(udata->f_sh, H5FD_MEM_DRAW, (udata->dset_addr + dst_off), len,
                               (udata->wbuf + src_off)) < 0)
        HGOTO_ERROR(H5E_DATASET, H5E_WRITEERROR, FAIL, "block write failed");

done:
    FUNC_LEAVE_NOAPI(ret_value)
} /* end H5D__contig_writevv_cb() */

/*-------------------------------------------------------------------------
 * Function:	H5D__contig_writevv
 *
 * Purpose:	Writes some data vectors into a dataset from vectors into a
 *              buffer.  The address is the start of the dataset,
 *              relative to the base address for the file and the offsets and
 *              sequence lengths are in bytes.
 *
 * Return:	Non-negative on success/Negative on failure
 *
 * Notes:
 *      Offsets in the sequences must be monotonically increasing
 *
 *-------------------------------------------------------------------------
 */
static ssize_t
H5D__contig_writevv(const H5D_io_info_t *io_info, const H5D_dset_io_info_t *dset_info, size_t dset_max_nseq,
                    size_t *dset_curr_seq, size_t dset_len_arr[], hsize_t dset_off_arr[], size_t mem_max_nseq,
                    size_t *mem_curr_seq, size_t mem_len_arr[], hsize_t mem_off_arr[])
{
    ssize_t ret_value = -1; /* Return value (Size of sequence in bytes) */

    FUNC_ENTER_PACKAGE

    /* Check args */
    assert(io_info);
    assert(dset_info);
    assert(dset_curr_seq);
    assert(dset_len_arr);
    assert(dset_off_arr);
    assert(mem_curr_seq);
    assert(mem_len_arr);
    assert(mem_off_arr);

    /* Check if data sieving is enabled */
    if (H5F_SHARED_HAS_FEATURE(io_info->f_sh, H5FD_FEAT_DATA_SIEVE)) {
        H5D_contig_writevv_sieve_ud_t udata; /* User data for H5VM_opvv() operator */

        /* Set up user data for H5VM_opvv() */
        udata.f_sh         = io_info->f_sh;
        udata.dset_contig  = &(dset_info->dset->shared->cache.contig);
        udata.store_contig = &(dset_info->store->contig);
        udata.wbuf         = (const unsigned char *)dset_info->buf.cvp;

        /* Call generic sequence operation routine */
        if ((ret_value =
                 H5VM_opvv(dset_max_nseq, dset_curr_seq, dset_len_arr, dset_off_arr, mem_max_nseq,
                           mem_curr_seq, mem_len_arr, mem_off_arr, H5D__contig_writevv_sieve_cb, &udata)) < 0)
            HGOTO_ERROR(H5E_DATASET, H5E_CANTOPERATE, FAIL, "can't perform vectorized sieve buffer write");
    } /* end if */
    else {
        H5D_contig_writevv_ud_t udata; /* User data for H5VM_opvv() operator */

        /* Set up user data for H5VM_opvv() */
        udata.f_sh      = io_info->f_sh;
        udata.dset_addr = dset_info->store->contig.dset_addr;
        udata.wbuf      = (const unsigned char *)dset_info->buf.cvp;

        /* Call generic sequence operation routine */
        if ((ret_value = H5VM_opvv(dset_max_nseq, dset_curr_seq, dset_len_arr, dset_off_arr, mem_max_nseq,
                                   mem_curr_seq, mem_len_arr, mem_off_arr, H5D__contig_writevv_cb, &udata)) <
            0)
            HGOTO_ERROR(H5E_DATASET, H5E_CANTOPERATE, FAIL, "can't perform vectorized read");
    } /* end else */

done:
    FUNC_LEAVE_NOAPI(ret_value)
} /* end H5D__contig_writevv() */

/*-------------------------------------------------------------------------
 * Function:	H5D__contig_flush
 *
 * Purpose:	Writes all dirty data to disk.
 *
 * Return:	Non-negative on success/Negative on failure
 *
 *-------------------------------------------------------------------------
 */
static herr_t
H5D__contig_flush(H5D_t *dset)
{
    herr_t ret_value = SUCCEED; /* Return value */

    FUNC_ENTER_PACKAGE

    /* Sanity check */
    assert(dset);

    /* Flush any data in sieve buffer */
    if (H5D__flush_sieve_buf(dset) < 0)
        HGOTO_ERROR(H5E_DATASET, H5E_CANTFLUSH, FAIL, "unable to flush sieve buffer");

done:
    FUNC_LEAVE_NOAPI(ret_value)
} /* end H5D__contig_flush() */

/*-------------------------------------------------------------------------
 * Function:    H5D__contig_io_term
 *
 * Purpose:    Destroy I/O operation information.
 *
 * Return:    Non-negative on success/Negative on failure
 *
 *-------------------------------------------------------------------------
 */
static herr_t
H5D__contig_io_term(H5D_io_info_t H5_ATTR_UNUSED *io_info, H5D_dset_io_info_t *di)
{
    herr_t ret_value = SUCCEED; /*return value        */

    FUNC_ENTER_PACKAGE

    assert(di);

    /* Free piece info */
    if (di->layout_io_info.contig_piece_info) {
        if (H5D__free_piece_info(di->layout_io_info.contig_piece_info, NULL, NULL) < 0)
            HGOTO_ERROR(H5E_DATASET, H5E_CANTFREE, FAIL, "can't free piece info");
        di->layout_io_info.contig_piece_info = NULL;
    }

done:
    FUNC_LEAVE_NOAPI(ret_value)
} /* end H5D__contig_io_term() */

/*-------------------------------------------------------------------------
 * Function:	H5D__contig_copy
 *
 * Purpose:	Copy contiguous storage raw data from SRC file to DST file.
 *
 * Return:	Non-negative on success, negative on failure.
 *
 *-------------------------------------------------------------------------
 */
herr_t
H5D__contig_copy(H5F_t *f_src, const H5O_storage_contig_t *storage_src, H5F_t *f_dst,
                 H5O_storage_contig_t *storage_dst, H5T_t *dt_src, H5O_copy_t *cpy_info)
{
    haddr_t       addr_src;                                    /* File offset in source dataset */
    haddr_t       addr_dst;                                    /* File offset in destination dataset */
    H5T_path_t   *tpath_src_mem = NULL, *tpath_mem_dst = NULL; /* Datatype conversion paths */
    H5T_t        *dt_dst      = NULL;                          /* Destination datatype */
    H5T_t        *dt_mem      = NULL;                          /* Memory datatype */
    hid_t         tid_src     = -1;                            /* Datatype ID for source datatype */
    hid_t         tid_dst     = -1;                            /* Datatype ID for destination datatype */
    hid_t         tid_mem     = -1;                            /* Datatype ID for memory datatype */
    size_t        src_dt_size = 0;                             /* Source datatype size */
    size_t        mem_dt_size = 0;                             /* Memory datatype size */
    size_t        dst_dt_size = 0;                             /* Destination datatype size */
    size_t        max_dt_size;                                 /* Max. datatype size */
    size_t        nelmts = 0;                                  /* Number of elements in buffer */
    size_t        src_nbytes;                                  /* Number of bytes to read from source */
    size_t        mem_nbytes;                                  /* Number of bytes to convert in memory */
    size_t        dst_nbytes;                                  /* Number of bytes to write to destination */
    hsize_t       total_src_nbytes;                            /* Total number of bytes to copy */
    size_t        buf_size;                                    /* Size of copy buffer */
    void         *buf         = NULL;                          /* Buffer for copying data */
    void         *bkg         = NULL;                          /* Temporary buffer for copying data */
    void         *reclaim_buf = NULL;                          /* Buffer for reclaiming data */
    H5S_t        *buf_space   = NULL;                          /* Dataspace describing buffer */
    hid_t         buf_sid     = -1;                            /* ID for buffer dataspace */
    hsize_t       buf_dim[1]  = {0};                           /* Dimension for buffer */
    bool          is_vlen     = false; /* Flag to indicate that VL type conversion should occur */
    bool          fix_ref     = false; /* Flag to indicate that ref values should be fixed */
    H5D_shared_t *shared_fo =
        (H5D_shared_t *)cpy_info->shared_fo; /* Pointer to the shared struct for dataset object */
    bool    try_sieve   = false;             /* Try to get data from the sieve buffer */
    haddr_t sieve_start = HADDR_UNDEF;       /* Start location of sieve buffer */
    haddr_t sieve_end   = HADDR_UNDEF;       /* End locations of sieve buffer */
    herr_t  ret_value   = SUCCEED;           /* Return value */

    FUNC_ENTER_PACKAGE

    /* Check args */
    assert(f_src);
    assert(storage_src);
    assert(f_dst);
    assert(storage_dst);
    assert(dt_src);

    /* Allocate space for destination raw data */
    if (H5D__contig_alloc(f_dst, storage_dst) < 0)
        HGOTO_ERROR(H5E_IO, H5E_CANTINIT, FAIL, "unable to allocate contiguous storage");

    /* Set up number of bytes to copy, and initial buffer size */
    /* (actually use the destination size, which has been fixed up, if necessary) */
    total_src_nbytes = storage_dst->size;
    H5_CHECK_OVERFLOW(total_src_nbytes, hsize_t, size_t);
    buf_size = MIN(H5D_TEMP_BUF_SIZE, (size_t)total_src_nbytes);

    /* Create datatype ID for src datatype.  We may or may not use this ID,
     * but this ensures that the src datatype will be freed.
     */
<<<<<<< HEAD
    if ((tid_src = H5I_register(H5I_DATATYPE, dt_src, FALSE)) < 0)
=======
    if ((tid_src = H5I_register(H5I_DATATYPE, dt_src, false)) < 0)
>>>>>>> 07347cc5
        HGOTO_ERROR(H5E_DATATYPE, H5E_CANTREGISTER, FAIL, "unable to register source file datatype");

    /* If there's a VLEN source datatype, set up type conversion information */
    if (H5T_detect_class(dt_src, H5T_VLEN, false) > 0) {
        /* create a memory copy of the variable-length datatype */
        if (NULL == (dt_mem = H5T_copy(dt_src, H5T_COPY_TRANSIENT)))
            HGOTO_ERROR(H5E_DATATYPE, H5E_CANTINIT, FAIL, "unable to copy");
<<<<<<< HEAD
        if ((tid_mem = H5I_register(H5I_DATATYPE, dt_mem, FALSE)) < 0) {
=======
        if ((tid_mem = H5I_register(H5I_DATATYPE, dt_mem, false)) < 0) {
>>>>>>> 07347cc5
            (void)H5T_close_real(dt_mem);
            HGOTO_ERROR(H5E_DATASET, H5E_CANTREGISTER, FAIL, "unable to register memory datatype");
        } /* end if */

        /* create variable-length datatype at the destination file */
        if (NULL == (dt_dst = H5T_copy(dt_src, H5T_COPY_TRANSIENT)))
            HGOTO_ERROR(H5E_DATASET, H5E_CANTINIT, FAIL, "unable to copy");
        if (H5T_set_loc(dt_dst, H5F_VOL_OBJ(f_dst), H5T_LOC_DISK) < 0) {
            (void)H5T_close_real(dt_dst);
            HGOTO_ERROR(H5E_DATASET, H5E_CANTINIT, FAIL, "cannot mark datatype on disk");
        } /* end if */
        if ((tid_dst = H5I_register(H5I_DATATYPE, dt_dst, false)) < 0) {
            (void)H5T_close_real(dt_dst);
            HGOTO_ERROR(H5E_DATASET, H5E_CANTREGISTER, FAIL, "unable to register destination file datatype");
        } /* end if */

        /* Set up the conversion functions */
        if (NULL == (tpath_src_mem = H5T_path_find(dt_src, dt_mem)))
            HGOTO_ERROR(H5E_DATASET, H5E_CANTINIT, FAIL, "unable to convert between src and mem datatypes");
        if (NULL == (tpath_mem_dst = H5T_path_find(dt_mem, dt_dst)))
            HGOTO_ERROR(H5E_DATASET, H5E_CANTINIT, FAIL, "unable to convert between mem and dst datatypes");

        /* Determine largest datatype size */
        if (0 == (src_dt_size = H5T_get_size(dt_src)))
            HGOTO_ERROR(H5E_DATASET, H5E_CANTINIT, FAIL, "unable to determine datatype size");
        if (0 == (mem_dt_size = H5T_get_size(dt_mem)))
            HGOTO_ERROR(H5E_DATASET, H5E_CANTINIT, FAIL, "unable to determine datatype size");
        max_dt_size = MAX(src_dt_size, mem_dt_size);
        if (0 == (dst_dt_size = H5T_get_size(dt_dst)))
            HGOTO_ERROR(H5E_DATASET, H5E_CANTINIT, FAIL, "unable to determine datatype size");
        max_dt_size = MAX(max_dt_size, dst_dt_size);

        /* Set maximum number of whole elements that fit in buffer */
        if (0 == (nelmts = buf_size / max_dt_size))
            HGOTO_ERROR(H5E_DATATYPE, H5E_CANTINIT, FAIL, "element size too large");

        /* Set the number of bytes to transfer */
        src_nbytes = nelmts * src_dt_size;
        dst_nbytes = nelmts * dst_dt_size;
        mem_nbytes = nelmts * mem_dt_size;

        /* Adjust buffer size to be multiple of elements */
        buf_size = nelmts * max_dt_size;

        /* Create dataspace for number of elements in buffer */
        buf_dim[0] = nelmts;

        /* Create the space and set the initial extent */
        if (NULL == (buf_space = H5S_create_simple((unsigned)1, buf_dim, NULL)))
            HGOTO_ERROR(H5E_DATASPACE, H5E_CANTCREATE, FAIL, "can't create simple dataspace");

        /* Register */
        if ((buf_sid = H5I_register(H5I_DATASPACE, buf_space, false)) < 0) {
            H5S_close(buf_space);
            HGOTO_ERROR(H5E_ID, H5E_CANTREGISTER, FAIL, "unable to register dataspace ID");
        } /* end if */

        /* Set flag to do type conversion */
        is_vlen = true;
    } /* end if */
    else {
        /* Check for reference datatype */
        if (H5T_get_class(dt_src, false) == H5T_REFERENCE) {
            /* Need to fix values of references when copying across files */
            if (f_src != f_dst)
                fix_ref = true;
        } /* end if */

        /* Set the number of bytes to read & write to the buffer size */
        src_nbytes = dst_nbytes = mem_nbytes = buf_size;
    } /* end else */

    /* Allocate space for copy buffer */
    assert(buf_size);
    if (NULL == (buf = H5FL_BLK_MALLOC(type_conv, buf_size)))
        HGOTO_ERROR(H5E_RESOURCE, H5E_NOSPACE, FAIL, "memory allocation failed for copy buffer");

    /* Need extra buffer for datatype conversions, to prevent stranding/leaking memory */
    if (is_vlen || fix_ref) {
        if (NULL == (reclaim_buf = H5FL_BLK_MALLOC(type_conv, buf_size)))
            HGOTO_ERROR(H5E_RESOURCE, H5E_NOSPACE, FAIL, "memory allocation failed for copy buffer");

        /* allocate temporary bkg buff for data conversion */
        if (NULL == (bkg = H5FL_BLK_MALLOC(type_conv, buf_size)))
            HGOTO_ERROR(H5E_RESOURCE, H5E_NOSPACE, FAIL, "memory allocation failed for copy buffer");
    } /* end if */

    /* Loop over copying data */
    addr_src = storage_src->addr;
    addr_dst = storage_dst->addr;

    /* If data sieving is enabled and the dataset is open in the file,
       set up to copy data out of the sieve buffer if deemed possible later */
    if (H5F_HAS_FEATURE(f_src, H5FD_FEAT_DATA_SIEVE) && shared_fo && shared_fo->cache.contig.sieve_buf) {
        try_sieve   = true;
        sieve_start = shared_fo->cache.contig.sieve_loc;
        sieve_end   = sieve_start + shared_fo->cache.contig.sieve_size;
    }

    while (total_src_nbytes > 0) {
        /* Check if we should reduce the number of bytes to transfer */
        if (total_src_nbytes < src_nbytes) {
            /* Adjust bytes to transfer */
            src_nbytes = (size_t)total_src_nbytes;

            /* Adjust dataspace describing buffer */
            if (is_vlen) {
                /* Adjust destination & memory bytes to transfer */
                nelmts     = src_nbytes / src_dt_size;
                dst_nbytes = nelmts * dst_dt_size;
                mem_nbytes = nelmts * mem_dt_size;

                /* Adjust size of buffer's dataspace dimension */
                buf_dim[0] = nelmts;

                /* Adjust size of buffer's dataspace */
                if (H5S_set_extent_real(buf_space, buf_dim) < 0)
                    HGOTO_ERROR(H5E_DATASPACE, H5E_CANTSET, FAIL, "unable to change buffer dataspace size");
            } /* end if */
            else
                /* Adjust destination & memory bytes to transfer */
                dst_nbytes = mem_nbytes = src_nbytes;
        } /* end if */

        /* If the entire copy is within the sieve buffer, copy data from the sieve buffer */
        if (try_sieve && (addr_src >= sieve_start) && ((addr_src + src_nbytes - 1) < sieve_end)) {
            unsigned char *base_sieve_buf = shared_fo->cache.contig.sieve_buf + (addr_src - sieve_start);

            H5MM_memcpy(buf, base_sieve_buf, src_nbytes);
        }
        else
            /* Read raw data from source file */
            if (H5F_block_read(f_src, H5FD_MEM_DRAW, addr_src, src_nbytes, buf) < 0)
                HGOTO_ERROR(H5E_DATASET, H5E_READERROR, FAIL, "unable to read raw data");

        /* Perform datatype conversion, if necessary */
        if (is_vlen) {
            /* Convert from source file to memory */
            if (H5T_convert(tpath_src_mem, tid_src, tid_mem, nelmts, (size_t)0, (size_t)0, buf, bkg) < 0)
                HGOTO_ERROR(H5E_DATATYPE, H5E_CANTINIT, FAIL, "datatype conversion failed");

            /* Copy into another buffer, to reclaim memory later */
            H5MM_memcpy(reclaim_buf, buf, mem_nbytes);

            /* Set background buffer to all zeros */
            memset(bkg, 0, buf_size);

            /* Convert from memory to destination file */
            if (H5T_convert(tpath_mem_dst, tid_mem, tid_dst, nelmts, (size_t)0, (size_t)0, buf, bkg) < 0)
                HGOTO_ERROR(H5E_DATATYPE, H5E_CANTINIT, FAIL, "datatype conversion failed");

            /* Reclaim space from variable length data */
            if (H5T_reclaim(tid_mem, buf_space, reclaim_buf) < 0)
                HGOTO_ERROR(H5E_DATASET, H5E_BADITER, FAIL, "unable to reclaim variable-length data");
        } /* end if */
        else if (fix_ref) {
            /* Check for expanding references */
            if (cpy_info->expand_ref) {
                /* Copy the reference elements */
                if (H5O_copy_expand_ref(f_src, tid_src, dt_src, buf, buf_size, f_dst, bkg, cpy_info) < 0)
                    HGOTO_ERROR(H5E_DATASET, H5E_CANTCOPY, FAIL, "unable to copy reference attribute");

                /* After fix ref, copy the new reference elements to the buffer to write out */
                H5MM_memcpy(buf, bkg, buf_size);
            } /* end if */
            else
                /* Reset value to zero */
                memset(buf, 0, src_nbytes);
        } /* end if */

        /* Write raw data to destination file */
        if (H5F_block_write(f_dst, H5FD_MEM_DRAW, addr_dst, dst_nbytes, buf) < 0)
            HGOTO_ERROR(H5E_DATASET, H5E_WRITEERROR, FAIL, "unable to write raw data");

        /* Adjust loop variables */
        addr_src += src_nbytes;
        addr_dst += dst_nbytes;
        total_src_nbytes -= src_nbytes;
    } /* end while */

done:
    if (buf_sid > 0 && H5I_dec_ref(buf_sid) < 0)
        HDONE_ERROR(H5E_DATASET, H5E_CANTFREE, FAIL, "can't decrement temporary dataspace ID");
    if (tid_src > 0 && H5I_dec_ref(tid_src) < 0)
        HDONE_ERROR(H5E_DATASET, H5E_CANTFREE, FAIL, "Can't decrement temporary datatype ID");
    if (tid_dst > 0 && H5I_dec_ref(tid_dst) < 0)
        HDONE_ERROR(H5E_DATASET, H5E_CANTFREE, FAIL, "Can't decrement temporary datatype ID");
    if (tid_mem > 0 && H5I_dec_ref(tid_mem) < 0)
        HDONE_ERROR(H5E_DATASET, H5E_CANTFREE, FAIL, "Can't decrement temporary datatype ID");
    if (buf)
        buf = H5FL_BLK_FREE(type_conv, buf);
    if (reclaim_buf)
        reclaim_buf = H5FL_BLK_FREE(type_conv, reclaim_buf);
    if (bkg)
        bkg = H5FL_BLK_FREE(type_conv, bkg);

    FUNC_LEAVE_NOAPI(ret_value)
} /* end H5D__contig_copy() */<|MERGE_RESOLUTION|>--- conflicted
+++ resolved
@@ -241,11 +241,7 @@
     if (H5D__fill_init(&fb_info, NULL, NULL, NULL, NULL, NULL, &dset->shared->dcpl_cache.fill,
                        dset->shared->type, dset->shared->type_id, npoints, max_temp_buf) < 0)
         HGOTO_ERROR(H5E_DATASET, H5E_CANTINIT, FAIL, "can't initialize fill buffer info");
-<<<<<<< HEAD
-    fb_info_init = TRUE;
-=======
     fb_info_init = true;
->>>>>>> 07347cc5
 
     /* Start at the beginning of the dataset */
     offset = 0;
@@ -291,11 +287,7 @@
                     /* If writing fails, push an error and stop writing, but
                      * still participate in following MPI_Barrier.
                      */
-<<<<<<< HEAD
-                    blocks_written = TRUE;
-=======
                     blocks_written = true;
->>>>>>> 07347cc5
                     HDONE_ERROR(H5E_DATASET, H5E_CANTINIT, FAIL, "unable to write fill value to dataset");
                     break;
                 }
@@ -525,11 +517,7 @@
     assert(storage);
 
     /* Set return value */
-<<<<<<< HEAD
-    ret_value = (hbool_t)H5_addr_defined(storage->u.contig.addr);
-=======
     ret_value = (bool)H5_addr_defined(storage->u.contig.addr);
->>>>>>> 07347cc5
 
     FUNC_LEAVE_NOAPI(ret_value)
 } /* end H5D__contig_is_space_alloc() */
@@ -610,11 +598,7 @@
         H5S_t *tmp_fspace; /* Temporary file dataspace */
 
         /* Create "temporary" chunk for selection operations (copy file space) */
-<<<<<<< HEAD
-        if (NULL == (tmp_fspace = H5S_copy(dinfo->file_space, TRUE, FALSE)))
-=======
         if (NULL == (tmp_fspace = H5S_copy(dinfo->file_space, true, false)))
->>>>>>> 07347cc5
             HGOTO_ERROR(H5E_DATASPACE, H5E_CANTCOPY, FAIL, "unable to copy memory space");
 
         /* Add temporary chunk to the list of pieces */
@@ -657,11 +641,7 @@
         new_piece_info->faddr = dinfo->dset->shared->layout.storage.u.contig.addr;
 
         /* Initialize in-place type conversion info. Start with it disabled. */
-<<<<<<< HEAD
-        new_piece_info->in_place_tconv = FALSE;
-=======
         new_piece_info->in_place_tconv = false;
->>>>>>> 07347cc5
         new_piece_info->buf_off        = 0;
 
         /* Calculate type conversion buffer size and check for in-place conversion if necessary.  Currently
@@ -735,11 +715,7 @@
  * Purpose:    A small internal function to if it may be possible to use
  *             selection I/O.
  *
-<<<<<<< HEAD
- * Return:    TRUE/FALSE/FAIL
-=======
  * Return:    true/false/FAIL
->>>>>>> 07347cc5
  *
  *-------------------------------------------------------------------------
  */
@@ -1668,11 +1644,7 @@
     /* Create datatype ID for src datatype.  We may or may not use this ID,
      * but this ensures that the src datatype will be freed.
      */
-<<<<<<< HEAD
-    if ((tid_src = H5I_register(H5I_DATATYPE, dt_src, FALSE)) < 0)
-=======
     if ((tid_src = H5I_register(H5I_DATATYPE, dt_src, false)) < 0)
->>>>>>> 07347cc5
         HGOTO_ERROR(H5E_DATATYPE, H5E_CANTREGISTER, FAIL, "unable to register source file datatype");
 
     /* If there's a VLEN source datatype, set up type conversion information */
@@ -1680,11 +1652,7 @@
         /* create a memory copy of the variable-length datatype */
         if (NULL == (dt_mem = H5T_copy(dt_src, H5T_COPY_TRANSIENT)))
             HGOTO_ERROR(H5E_DATATYPE, H5E_CANTINIT, FAIL, "unable to copy");
-<<<<<<< HEAD
-        if ((tid_mem = H5I_register(H5I_DATATYPE, dt_mem, FALSE)) < 0) {
-=======
         if ((tid_mem = H5I_register(H5I_DATATYPE, dt_mem, false)) < 0) {
->>>>>>> 07347cc5
             (void)H5T_close_real(dt_mem);
             HGOTO_ERROR(H5E_DATASET, H5E_CANTREGISTER, FAIL, "unable to register memory datatype");
         } /* end if */
