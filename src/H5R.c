--- conflicted
+++ resolved
@@ -103,11 +103,7 @@
     /* Get object access property list */
     if (H5P_DEFAULT == oapl_id)
         oapl_id = H5P_LINK_ACCESS_DEFAULT;
-<<<<<<< HEAD
-    else if (TRUE != H5P_isa_class(oapl_id, H5P_LINK_ACCESS))
-=======
     else if (true != H5P_isa_class(oapl_id, H5P_LINK_ACCESS))
->>>>>>> 07347cc5
         HGOTO_ERROR(H5E_ARGS, H5E_BADTYPE, FAIL, "oapl_id is not a link access property list ID");
 
     /* Get the VOL object */
@@ -119,11 +115,7 @@
         HGOTO_ERROR(H5E_ARGS, H5E_BADTYPE, FAIL, "invalid location identifier");
 
     /* Get the file for the object */
-<<<<<<< HEAD
-    if ((file_id = H5F_get_file_id(vol_obj, obj_type, FALSE)) < 0)
-=======
     if ((file_id = H5F_get_file_id(vol_obj, obj_type, false)) < 0)
->>>>>>> 07347cc5
         HGOTO_ERROR(H5E_ARGS, H5E_BADTYPE, FAIL, "not a file or file object");
 
     /* Retrieve VOL file object */
@@ -159,11 +151,7 @@
         HGOTO_ERROR(H5E_REFERENCE, H5E_CANTCREATE, FAIL, "unable to create object reference");
 
     /* Attach loc_id to reference and hold reference to it */
-<<<<<<< HEAD
-    if (H5R__set_loc_id((H5R_ref_priv_t *)ref_ptr, file_id, TRUE, TRUE) < 0)
-=======
     if (H5R__set_loc_id((H5R_ref_priv_t *)ref_ptr, file_id, true, true) < 0)
->>>>>>> 07347cc5
         HGOTO_ERROR(H5E_REFERENCE, H5E_CANTSET, FAIL, "unable to attach location id to reference");
 
 done:
@@ -216,11 +204,7 @@
     /* Get object access property list */
     if (H5P_DEFAULT == oapl_id)
         oapl_id = H5P_LINK_ACCESS_DEFAULT;
-<<<<<<< HEAD
-    else if (TRUE != H5P_isa_class(oapl_id, H5P_LINK_ACCESS))
-=======
     else if (true != H5P_isa_class(oapl_id, H5P_LINK_ACCESS))
->>>>>>> 07347cc5
         HGOTO_ERROR(H5E_ARGS, H5E_BADTYPE, FAIL, "oapl_id is not a link access property list ID");
 
     /* Get the VOL object */
@@ -232,11 +216,7 @@
         HGOTO_ERROR(H5E_ARGS, H5E_BADTYPE, FAIL, "invalid location identifier");
 
     /* Get the file for the object */
-<<<<<<< HEAD
-    if ((file_id = H5F_get_file_id(vol_obj, obj_type, FALSE)) < 0)
-=======
     if ((file_id = H5F_get_file_id(vol_obj, obj_type, false)) < 0)
->>>>>>> 07347cc5
         HGOTO_ERROR(H5E_ARGS, H5E_BADTYPE, FAIL, "not a file or file object");
 
     /* Retrieve VOL file object */
@@ -273,11 +253,7 @@
         HGOTO_ERROR(H5E_REFERENCE, H5E_CANTCREATE, FAIL, "unable to create region reference");
 
     /* Attach loc_id to reference and hold reference to it */
-<<<<<<< HEAD
-    if (H5R__set_loc_id((H5R_ref_priv_t *)ref_ptr, file_id, TRUE, TRUE) < 0)
-=======
     if (H5R__set_loc_id((H5R_ref_priv_t *)ref_ptr, file_id, true, true) < 0)
->>>>>>> 07347cc5
         HGOTO_ERROR(H5E_REFERENCE, H5E_CANTSET, FAIL, "unable to attach location id to reference");
 
 done:
@@ -326,11 +302,7 @@
     /* Get object access property list */
     if (H5P_DEFAULT == oapl_id)
         oapl_id = H5P_LINK_ACCESS_DEFAULT;
-<<<<<<< HEAD
-    else if (TRUE != H5P_isa_class(oapl_id, H5P_LINK_ACCESS))
-=======
     else if (true != H5P_isa_class(oapl_id, H5P_LINK_ACCESS))
->>>>>>> 07347cc5
         HGOTO_ERROR(H5E_ARGS, H5E_BADTYPE, FAIL, "oapl_id is not a link access property list ID");
 
     /* Get the VOL object */
@@ -342,11 +314,7 @@
         HGOTO_ERROR(H5E_ARGS, H5E_BADTYPE, FAIL, "invalid location identifier");
 
     /* Get the file for the object */
-<<<<<<< HEAD
-    if ((file_id = H5F_get_file_id(vol_obj, obj_type, FALSE)) < 0)
-=======
     if ((file_id = H5F_get_file_id(vol_obj, obj_type, false)) < 0)
->>>>>>> 07347cc5
         HGOTO_ERROR(H5E_ARGS, H5E_BADTYPE, FAIL, "not a file or file object");
 
     /* Retrieve VOL file object */
@@ -383,11 +351,7 @@
         HGOTO_ERROR(H5E_REFERENCE, H5E_CANTCREATE, FAIL, "unable to create attribute reference");
 
     /* Attach loc_id to reference and hold reference to it */
-<<<<<<< HEAD
-    if (H5R__set_loc_id((H5R_ref_priv_t *)ref_ptr, file_id, TRUE, TRUE) < 0)
-=======
     if (H5R__set_loc_id((H5R_ref_priv_t *)ref_ptr, file_id, true, true) < 0)
->>>>>>> 07347cc5
         HGOTO_ERROR(H5E_REFERENCE, H5E_CANTSET, FAIL, "unable to attach location id to reference");
 
 done:
@@ -562,11 +526,7 @@
     }
 
     /* Verify access property list and set up collective metadata if appropriate */
-<<<<<<< HEAD
-    if (H5CX_set_apl(&oapl_id, H5P_CLS_DACC, loc_id, FALSE) < 0)
-=======
     if (H5CX_set_apl(&oapl_id, H5P_CLS_DACC, loc_id, false) < 0)
->>>>>>> 07347cc5
         HGOTO_ERROR(H5E_REFERENCE, H5E_CANTSET, H5I_INVALID_HID, "can't set access property list info");
 
     /* Get object token */
@@ -583,11 +543,7 @@
         HGOTO_ERROR(H5E_REFERENCE, H5E_CANTOPENOBJ, H5I_INVALID_HID, "unable to open object by token");
 
     /* Register object */
-<<<<<<< HEAD
-    if ((ret_value = H5VL_register(opened_type, opened_obj, (*vol_obj_ptr)->connector, TRUE)) < 0)
-=======
     if ((ret_value = H5VL_register(opened_type, opened_obj, (*vol_obj_ptr)->connector, true)) < 0)
->>>>>>> 07347cc5
         HGOTO_ERROR(H5E_REFERENCE, H5E_CANTREGISTER, H5I_INVALID_HID, "unable to register object handle");
 
 done:
@@ -726,11 +682,7 @@
         HGOTO_ERROR(H5E_REFERENCE, H5E_CANTOPENOBJ, H5I_INVALID_HID, "unable to open object by token");
 
     /* Register object */
-<<<<<<< HEAD
-    if ((opened_obj_id = H5VL_register(opened_type, opened_obj, (*vol_obj_ptr)->connector, FALSE)) < 0)
-=======
     if ((opened_obj_id = H5VL_register(opened_type, opened_obj, (*vol_obj_ptr)->connector, false)) < 0)
->>>>>>> 07347cc5
         HGOTO_ERROR(H5E_REFERENCE, H5E_CANTREGISTER, H5I_INVALID_HID, "unable to register object handle");
 
     /* Get VOL object object */
@@ -900,19 +852,11 @@
         HGOTO_ERROR(H5E_REFERENCE, H5E_CANTOPENOBJ, H5I_INVALID_HID, "unable to open object by token");
 
     /* Register object */
-<<<<<<< HEAD
-    if ((opened_obj_id = H5VL_register(opened_type, opened_obj, (*vol_obj_ptr)->connector, FALSE)) < 0)
-        HGOTO_ERROR(H5E_REFERENCE, H5E_CANTREGISTER, H5I_INVALID_HID, "unable to register object handle");
-
-    /* Verify access property list and set up collective metadata if appropriate */
-    if (H5CX_set_apl(&aapl_id, H5P_CLS_AACC, loc_id, FALSE) < 0)
-=======
     if ((opened_obj_id = H5VL_register(opened_type, opened_obj, (*vol_obj_ptr)->connector, false)) < 0)
         HGOTO_ERROR(H5E_REFERENCE, H5E_CANTREGISTER, H5I_INVALID_HID, "unable to register object handle");
 
     /* Verify access property list and set up collective metadata if appropriate */
     if (H5CX_set_apl(&aapl_id, H5P_CLS_AACC, loc_id, false) < 0)
->>>>>>> 07347cc5
         HGOTO_ERROR(H5E_REFERENCE, H5E_CANTSET, H5I_INVALID_HID, "can't set access property list info");
 
     /* Set location parameters */
@@ -931,11 +875,7 @@
                     H5R_REF_ATTRNAME((const H5R_ref_priv_t *)ref_ptr));
 
     /* Register the attribute and get an ID for it */
-<<<<<<< HEAD
-    if ((ret_value = H5VL_register(H5I_ATTR, opened_attr, (*vol_obj_ptr)->connector, TRUE)) < 0)
-=======
     if ((ret_value = H5VL_register(H5I_ATTR, opened_attr, (*vol_obj_ptr)->connector, true)) < 0)
->>>>>>> 07347cc5
         HGOTO_ERROR(H5E_REFERENCE, H5E_CANTREGISTER, H5I_INVALID_HID, "unable to register attribute handle");
 
 done:
