--- conflicted
+++ resolved
@@ -416,11 +416,7 @@
     /* Is this *really* the requested chunk? */
     for (u = 0; u < udata->common.layout->ndims; u++)
         if (udata->common.scaled[u] >= (lt_key->scaled[u] + 1)) {
-<<<<<<< HEAD
-            *found = FALSE;
-=======
             *found = false;
->>>>>>> 07347cc5
             HGOTO_DONE(SUCCEED);
         }
 
@@ -440,13 +436,8 @@
  *
  * Purpose:	Determines if two chunks are disjoint.
  *
-<<<<<<< HEAD
- * Return:	Success:	FALSE if they are not disjoint.
- *				TRUE if they are disjoint.
-=======
  * Return:	Success:	false if they are not disjoint.
  *				true if they are disjoint.
->>>>>>> 07347cc5
  *
  * Note:	Assumes that the chunk offsets are scaled coordinates
  *
@@ -468,11 +459,7 @@
     /* Loop over two chunks, detecting disjointness and getting out quickly */
     for (u = 0; u < n; u++)
         if ((scaled1[u] + 1) <= scaled2[u] || (scaled2[u] + 1) <= scaled1[u])
-<<<<<<< HEAD
-            HGOTO_DONE(TRUE);
-=======
             HGOTO_DONE(true);
->>>>>>> 07347cc5
 
 done:
     FUNC_LEAVE_NOAPI(ret_value)
@@ -721,11 +708,7 @@
     fprintf(stream, "%*s%-*s {", indent, "", fwidth, "Logical offset:");
     for (u = 0; u < udata->ndims; u++)
         fprintf(stream, "%s%" PRIuHSIZE, u ? ", " : "", (key->scaled[u] * udata->common.layout->dim[u]));
-<<<<<<< HEAD
-    HDfputs("}\n", stream);
-=======
     fputs("}\n", stream);
->>>>>>> 07347cc5
 
     FUNC_LEAVE_NOAPI(SUCCEED)
 } /* end H5D__btree_debug_key() */
@@ -899,11 +882,7 @@
     /* Check args */
     assert(storage);
 
-<<<<<<< HEAD
-    FUNC_LEAVE_NOAPI((hbool_t)H5_addr_defined(storage->idx_addr))
-=======
     FUNC_LEAVE_NOAPI((bool)H5_addr_defined(storage->idx_addr))
->>>>>>> 07347cc5
 } /* end H5D__btree_idx_is_space_alloc() */
 
 /*-------------------------------------------------------------------------
@@ -1383,11 +1362,7 @@
     /* Allocate the shared structure */
     if (H5D__btree_shared_create(f, &storage, &layout) < 0)
         HGOTO_ERROR(H5E_RESOURCE, H5E_CANTINIT, FAIL, "can't create wrapper for shared B-tree info");
-<<<<<<< HEAD
-    shared_init = TRUE;
-=======
     shared_init = true;
->>>>>>> 07347cc5
 
     /* Set up user data for callback */
     udata.common.layout  = &layout;
