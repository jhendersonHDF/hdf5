--- conflicted
+++ resolved
@@ -307,19 +307,6 @@
     FUNC_ENTER_NOAPI_NOINIT_NOERR
 
     if (n == 0)
-<<<<<<< HEAD
-        HGOTO_DONE(TRUE);
-
-    for (i = 0; i < n; i++) {
-        if ((offset1 ? offset1[i] : 0) != (offset2 ? offset2[i] : 0))
-            HGOTO_DONE(FALSE);
-        if ((size1 ? size1[i] : 0) != (size2 ? size2[i] : 0))
-            HGOTO_DONE(FALSE);
-        if (0 == (nelmts1 *= (size1 ? size1[i] : 0)))
-            HGOTO_DONE(FALSE);
-        if (0 == (nelmts2 *= (size2 ? size2[i] : 0)))
-            HGOTO_DONE(FALSE);
-=======
         HGOTO_DONE(true);
 
     for (i = 0; i < n; i++) {
@@ -331,7 +318,6 @@
             HGOTO_DONE(false);
         if (0 == (nelmts2 *= (size2 ? size2[i] : 0)))
             HGOTO_DONE(false);
->>>>>>> 07347cc5
     }
 
 done:
