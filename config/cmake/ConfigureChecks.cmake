#-----------------------------------------------------------------------------
# Include all the necessary files for macros
#-----------------------------------------------------------------------------
INCLUDE (${CMAKE_ROOT}/Modules/CheckFunctionExists.cmake)
INCLUDE (${CMAKE_ROOT}/Modules/CheckIncludeFile.cmake)
INCLUDE (${CMAKE_ROOT}/Modules/CheckIncludeFileCXX.cmake)
INCLUDE (${CMAKE_ROOT}/Modules/CheckIncludeFiles.cmake)
INCLUDE (${CMAKE_ROOT}/Modules/CheckLibraryExists.cmake)
INCLUDE (${CMAKE_ROOT}/Modules/CheckSymbolExists.cmake)
INCLUDE (${CMAKE_ROOT}/Modules/CheckTypeSize.cmake)
INCLUDE (${CMAKE_ROOT}/Modules/CheckVariableExists.cmake)
INCLUDE (${CMAKE_ROOT}/Modules/CheckFortranFunctionExists.cmake)
INCLUDE (${CMAKE_ROOT}/Modules/TestBigEndian.cmake)
INCLUDE (${CMAKE_ROOT}/Modules/TestForSTDNamespace.cmake)

#-----------------------------------------------------------------------------
# Always SET this for now IF we are on an OS X box
#-----------------------------------------------------------------------------
IF (APPLE)
  LIST(LENGTH CMAKE_OSX_ARCHITECTURES ARCH_LENGTH)
  IF(ARCH_LENGTH GREATER 1)
    set (CMAKE_OSX_ARCHITECTURES "" CACHE STRING "" FORCE)
    message(FATAL_ERROR "Building Universal Binaries on OS X is NOT supported by the HDF5 project. This is"
    "due to technical reasons. The best approach would be build each architecture in separate directories"
    "and use the 'lipo' tool to combine them into a single executable or library. The 'CMAKE_OSX_ARCHITECTURES'"
    "variable has been set to a blank value which will build the default architecture for this system.")
  ENDIF()
  SET (H5_AC_APPLE_UNIVERSAL_BUILD 0)
ENDIF (APPLE)

#-----------------------------------------------------------------------------
# Option to Clear File Buffers before write --enable-clear-file-buffers
#-----------------------------------------------------------------------------
OPTION (HDF5_Enable_Clear_File_Buffers "Securely clear file buffers before writing to file" ON)
IF (HDF5_Enable_Clear_File_Buffers)
  SET (H5_CLEAR_MEMORY 1)
ENDIF (HDF5_Enable_Clear_File_Buffers)
MARK_AS_ADVANCED (HDF5_Enable_Clear_File_Buffers)

#-----------------------------------------------------------------------------
# Option for --enable-strict-format-checks
#-----------------------------------------------------------------------------
OPTION (HDF5_STRICT_FORMAT_CHECKS "Whether to perform strict file format checks" OFF)
IF (HDF5_STRICT_FORMAT_CHECKS)
  SET (H5_STRICT_FORMAT_CHECKS 1)
ENDIF (HDF5_STRICT_FORMAT_CHECKS)
MARK_AS_ADVANCED (HDF5_STRICT_FORMAT_CHECKS)

#-----------------------------------------------------------------------------
# Option for --enable-metadata-trace-file
#-----------------------------------------------------------------------------
OPTION (HDF5_METADATA_TRACE_FILE "Enable metadata trace file collection" OFF)
IF (HDF5_METADATA_TRACE_FILE)
  SET (H5_METADATA_TRACE_FILE 1)
ENDIF (HDF5_METADATA_TRACE_FILE)
MARK_AS_ADVANCED (HDF5_METADATA_TRACE_FILE)

# ----------------------------------------------------------------------
# Decide whether the data accuracy has higher priority during data
# conversions.  If not, some hard conversions will still be prefered even
# though the data may be wrong (for example, some compilers don't
# support denormalized floating values) to maximize speed.
#
OPTION (HDF5_WANT_DATA_ACCURACY "IF data accuracy is guaranteed during data conversions" ON)
IF (HDF5_WANT_DATA_ACCURACY)
  SET (H5_WANT_DATA_ACCURACY 1)
ENDIF(HDF5_WANT_DATA_ACCURACY)
MARK_AS_ADVANCED (HDF5_WANT_DATA_ACCURACY)

# ----------------------------------------------------------------------
# Decide whether the presence of user's exception handling functions is
# checked and data conversion exceptions are returned.  This is mainly
# for the speed optimization of hard conversions.  Soft conversions can
# actually benefit little.
#
OPTION (HDF5_WANT_DCONV_EXCEPTION "exception handling functions is checked during data conversions" ON)
IF (HDF5_WANT_DCONV_EXCEPTION)
  SET (H5_WANT_DCONV_EXCEPTION 1)
ENDIF (HDF5_WANT_DCONV_EXCEPTION)
MARK_AS_ADVANCED (HDF5_WANT_DCONV_EXCEPTION)

# ----------------------------------------------------------------------
# Check if they would like the function stack support compiled in
#
OPTION (HDF5_ENABLE_CODESTACK "Enable the function stack tracing (for developer debugging)." OFF)
IF (HDF5_ENABLE_CODESTACK)
  SET (H5_HAVE_CODESTACK 1)
ENDIF (HDF5_ENABLE_CODESTACK)
MARK_AS_ADVANCED (HDF5_ENABLE_CODESTACK)

OPTION (HDF5_ENABLE_HSIZET "Enable datasets larger than memory" ON)

# ----------------------------------------------------------------------
# Set the flag to indicate that the machine can handle converting
# floating-point to long long values.
# (This flag should be _unset_ for all machines)
#
#  SET (H5_HW_FP_TO_LLONG_NOT_WORKS 0)

# so far we have no check for this
SET(H5_HAVE_TMPFILE 1)

#-----------------------------------------------------------------------------
# This MACRO checks IF the symbol exists in the library and IF it
# does, it appends library to the list.
#-----------------------------------------------------------------------------
SET (LINK_LIBS "")
MACRO (CHECK_LIBRARY_EXISTS_CONCAT LIBRARY SYMBOL VARIABLE)
  CHECK_LIBRARY_EXISTS ("${LIBRARY};${LINK_LIBS}" ${SYMBOL} "" ${VARIABLE})
  IF (${VARIABLE})
    SET (LINK_LIBS ${LINK_LIBS} ${LIBRARY})
  ENDIF (${VARIABLE})
ENDMACRO (CHECK_LIBRARY_EXISTS_CONCAT)

# ----------------------------------------------------------------------
# WINDOWS Hard code Values
# ----------------------------------------------------------------------

SET (WINDOWS)
IF (WIN32)
  IF (MINGW)
    SET (H5_HAVE_MINGW 1)
    SET (WINDOWS 1) # MinGW tries to imitate Windows
  ENDIF (MINGW)
  SET (H5_HAVE_WIN32_API 1)
  SET (CMAKE_REQUIRED_LIBRARIES "ws2_32.lib;wsock32.lib")
  SET (CMAKE_REQUIRED_FLAGS "/DWIN32_LEAN_AND_MEAN=1 /DNOGDI=1")
  IF (NOT UNIX AND NOT CYGWIN AND NOT MINGW)
    SET (WINDOWS 1)
    IF (MSVC)
      SET (H5_HAVE_VISUAL_STUDIO 1)
    ENDIF (MSVC)
  ENDIF (NOT UNIX AND NOT CYGWIN AND NOT MINGW)
ENDIF (WIN32)

#IF (WIN32)
#  SET (DEFAULT_STREAM_VFD OFF)
#ELSE (WIN32)
#  SET (DEFAULT_STREAM_VFD ON)
#ENDIF (WIN32)
#OPTION (HDF5_STREAM_VFD "Compile Stream Virtual File Driver support" ${DEFAULT_STREAM_VFD})

# TODO --------------------------------------------------------------------------
# Should the Default Virtual File Driver be compiled?
# This is hard-coded now but option should added to match configure
#
SET (H5_DEFAULT_VFD H5FD_SEC2)

IF (WINDOWS)
  SET (H5_HAVE_WINDOWS 1)
  # ----------------------------------------------------------------------
  # Set the flag to indicate that the machine has window style pathname,
  # that is, "drive-letter:\" (e.g. "C:") or "drive-letter:/" (e.g. "C:/").
  # (This flag should be _unset_ for all machines, except for Windows)
  SET (H5_HAVE_WINDOW_PATH 1)
#  SET (LINK_LIBS ${LINK_LIBS} "kernel32")
ENDIF (WINDOWS)
<<<<<<< HEAD
SET (H5_DEFAULT_VFD H5FD_SEC2)
SET (H5_DEFAULT_VOL H5VL_NATIVE)
=======
>>>>>>> 0820bef8

IF (WINDOWS)
  SET (H5_HAVE_IO_H 1)
  SET (H5_HAVE_SETJMP_H 1)
  SET (H5_HAVE_STDDEF_H 1)
  SET (H5_HAVE_SYS_STAT_H 1)
  SET (H5_HAVE_SYS_TIMEB_H 1)
  SET (H5_HAVE_SYS_TYPES_H 1)
  SET (H5_HAVE_WINSOCK_H 1)
  SET (H5_HAVE_LIBM 1)
  SET (H5_HAVE_STRDUP 1)
  SET (H5_HAVE_SYSTEM 1)
  SET (H5_HAVE_DIFFTIME 1)
  SET (H5_HAVE_LONGJMP 1)
  SET (H5_STDC_HEADERS 1)
  IF (NOT MINGW)
    SET (H5_HAVE_GETHOSTNAME 1)
  ENDIF (NOT MINGW)
  SET (H5_HAVE_GETCONSOLESCREENBUFFERINFO 1)
  SET (H5_HAVE_FUNCTION 1)
  SET (H5_GETTIMEOFDAY_GIVES_TZ 1)
  SET (H5_HAVE_TIMEZONE 1)
  SET (H5_HAVE_GETTIMEOFDAY 1)
  SET (H5_LONE_COLON 0)
  
  SET (H5_HAVE_LIBWS2_32 1)
  SET (H5_HAVE_LIBWSOCK32 1)
ENDIF (WINDOWS)

#-----------------------------------------------------------------------------
# These tests need to be manually SET for windows since there is currently
# something not quite correct with the actual test implementation. This affects
# the 'dt_arith' test and most likely lots of other code
# ----------------------------------------------------------------------------
IF (WINDOWS)
  SET (H5_FP_TO_ULLONG_RIGHT_MAXIMUM "" CACHE INTERNAL "")
ENDIF (WINDOWS)

# ----------------------------------------------------------------------
# END of WINDOWS Hard code Values
# ----------------------------------------------------------------------

IF (CYGWIN)
  SET (H5_HAVE_LSEEK64 0)
ENDIF (CYGWIN)

#-----------------------------------------------------------------------------
#  Check for the math library "m"
#-----------------------------------------------------------------------------
IF (NOT WINDOWS)
  CHECK_LIBRARY_EXISTS_CONCAT ("m" ceil     H5_HAVE_LIBM)
  CHECK_LIBRARY_EXISTS_CONCAT ("ws2_32" WSAStartup  H5_HAVE_LIBWS2_32)
  CHECK_LIBRARY_EXISTS_CONCAT ("wsock32" gethostbyname H5_HAVE_LIBWSOCK32)
ENDIF (NOT WINDOWS)

CHECK_LIBRARY_EXISTS_CONCAT ("ucb"    gethostname  H5_HAVE_LIBUCB)
CHECK_LIBRARY_EXISTS_CONCAT ("socket" connect      H5_HAVE_LIBSOCKET)
CHECK_LIBRARY_EXISTS ("c" gethostbyname "" NOT_NEED_LIBNSL)

IF (NOT NOT_NEED_LIBNSL)
  CHECK_LIBRARY_EXISTS_CONCAT ("nsl"    gethostbyname  H5_HAVE_LIBNSL)
ENDIF (NOT NOT_NEED_LIBNSL)

# For other tests to use the same libraries
SET (CMAKE_REQUIRED_LIBRARIES ${CMAKE_REQUIRED_LIBRARIES} ${LINK_LIBS})

SET (USE_INCLUDES "")
IF (WINDOWS)
  SET (USE_INCLUDES ${USE_INCLUDES} "windows.h")
ENDIF (WINDOWS)

TEST_BIG_ENDIAN(H5_WORDS_BIGENDIAN)

# For other specific tests, use this MACRO.
MACRO (HDF5_FUNCTION_TEST OTHER_TEST)
  IF ("H5_${OTHER_TEST}" MATCHES "^H5_${OTHER_TEST}$")
    SET (MACRO_CHECK_FUNCTION_DEFINITIONS "-D${OTHER_TEST} ${CMAKE_REQUIRED_FLAGS}")
    SET (OTHER_TEST_ADD_LIBRARIES)
    IF (CMAKE_REQUIRED_LIBRARIES)
      SET (OTHER_TEST_ADD_LIBRARIES "-DLINK_LIBRARIES:STRING=${CMAKE_REQUIRED_LIBRARIES}")
    ENDIF (CMAKE_REQUIRED_LIBRARIES)

    FOREACH (def ${HDF5_EXTRA_TEST_DEFINITIONS})
      SET (MACRO_CHECK_FUNCTION_DEFINITIONS "${MACRO_CHECK_FUNCTION_DEFINITIONS} -D${def}=${${def}}")
    ENDFOREACH (def)

    FOREACH (def
        HAVE_SYS_TIME_H
        HAVE_UNISTD_H
        HAVE_SYS_TYPES_H
        HAVE_SYS_SOCKET_H
    )
      IF ("${H5_${def}}")
        SET (MACRO_CHECK_FUNCTION_DEFINITIONS "${MACRO_CHECK_FUNCTION_DEFINITIONS} -D${def}")
      ENDIF ("${H5_${def}}")
    ENDFOREACH (def)

    IF (LARGEFILE)
      SET (MACRO_CHECK_FUNCTION_DEFINITIONS
          "${MACRO_CHECK_FUNCTION_DEFINITIONS} -D_FILE_OFFSET_BITS=64 -D_LARGEFILE64_SOURCE -D_LARGEFILE_SOURCE"
      )
    ENDIF (LARGEFILE)

    #MESSAGE (STATUS "Performing ${OTHER_TEST}")
    TRY_COMPILE (${OTHER_TEST}
        ${CMAKE_BINARY_DIR}
        ${HDF5_RESOURCES_DIR}/HDF5Tests.c
        CMAKE_FLAGS -DCOMPILE_DEFINITIONS:STRING=${MACRO_CHECK_FUNCTION_DEFINITIONS}
        "${OTHER_TEST_ADD_LIBRARIES}"
        OUTPUT_VARIABLE OUTPUT
    )
    IF (${OTHER_TEST})
      SET (H5_${OTHER_TEST} 1 CACHE INTERNAL "Other test ${FUNCTION}")
      MESSAGE (STATUS "Performing Other Test ${OTHER_TEST} - Success")
    ELSE (${OTHER_TEST})
      MESSAGE (STATUS "Performing Other Test ${OTHER_TEST} - Failed")
      SET (H5_${OTHER_TEST} "" CACHE INTERNAL "Other test ${FUNCTION}")
      FILE (APPEND ${CMAKE_BINARY_DIR}/CMakeFiles/CMakeError.log
          "Performing Other Test ${OTHER_TEST} failed with the following output:\n"
          "${OUTPUT}\n"
      )
    ENDIF (${OTHER_TEST})
  ENDIF ("H5_${OTHER_TEST}" MATCHES "^H5_${OTHER_TEST}$")
ENDMACRO (HDF5_FUNCTION_TEST)

#-----------------------------------------------------------------------------
# Check for these functions before the time headers are checked
#-----------------------------------------------------------------------------
IF (NOT WINDOWS)
  HDF5_FUNCTION_TEST (STDC_HEADERS)
ENDIF (NOT WINDOWS)

CHECK_FUNCTION_EXISTS (difftime          H5_HAVE_DIFFTIME)
#CHECK_FUNCTION_EXISTS (gettimeofday      H5_HAVE_GETTIMEOFDAY)
#  Since gettimeofday is not defined any where standard, lets look in all the
#  usual places. On MSVC we are just going to use ::clock()
IF (NOT MSVC)
  IF ("H5_HAVE_TIME_GETTIMEOFDAY" MATCHES "^H5_HAVE_TIME_GETTIMEOFDAY$")
    TRY_COMPILE (HAVE_TIME_GETTIMEOFDAY
        ${CMAKE_BINARY_DIR}
        ${HDF5_RESOURCES_DIR}/GetTimeOfDayTest.cpp
        COMPILE_DEFINITIONS -DTRY_TIME_H
        OUTPUT_VARIABLE OUTPUT
    )
    IF (HAVE_TIME_GETTIMEOFDAY STREQUAL "TRUE")
      SET (H5_HAVE_TIME_GETTIMEOFDAY "1" CACHE INTERNAL "H5_HAVE_TIME_GETTIMEOFDAY")
      SET (H5_HAVE_GETTIMEOFDAY "1" CACHE INTERNAL "H5_HAVE_GETTIMEOFDAY")
    ENDIF (HAVE_TIME_GETTIMEOFDAY STREQUAL "TRUE")
  ENDIF ("H5_HAVE_TIME_GETTIMEOFDAY" MATCHES "^H5_HAVE_TIME_GETTIMEOFDAY$")

  IF ("H5_HAVE_SYS_TIME_GETTIMEOFDAY" MATCHES "^H5_HAVE_SYS_TIME_GETTIMEOFDAY$")
    TRY_COMPILE (HAVE_SYS_TIME_GETTIMEOFDAY
        ${CMAKE_BINARY_DIR}
        ${HDF5_RESOURCES_DIR}/GetTimeOfDayTest.cpp
        COMPILE_DEFINITIONS -DTRY_SYS_TIME_H
        OUTPUT_VARIABLE OUTPUT
    )
    IF (HAVE_SYS_TIME_GETTIMEOFDAY STREQUAL "TRUE")
      SET (H5_HAVE_SYS_TIME_GETTIMEOFDAY "1" CACHE INTERNAL "H5_HAVE_SYS_TIME_GETTIMEOFDAY")
      SET (H5_HAVE_GETTIMEOFDAY "1" CACHE INTERNAL "H5_HAVE_GETTIMEOFDAY")
    ENDIF (HAVE_SYS_TIME_GETTIMEOFDAY STREQUAL "TRUE")
  ENDIF ("H5_HAVE_SYS_TIME_GETTIMEOFDAY" MATCHES "^H5_HAVE_SYS_TIME_GETTIMEOFDAY$")

  IF (NOT HAVE_SYS_TIME_GETTIMEOFDAY AND NOT H5_HAVE_GETTIMEOFDAY)
    MESSAGE (STATUS "---------------------------------------------------------------")
    MESSAGE (STATUS "Function 'gettimeofday()' was not found. HDF5 will use its")
    MESSAGE (STATUS "  own implementation.. This can happen on older versions of")
    MESSAGE (STATUS "  MinGW on Windows. Consider upgrading your MinGW installation")
    MESSAGE (STATUS "  to a newer version such as MinGW 3.12")
    MESSAGE (STATUS "---------------------------------------------------------------")
  ENDIF (NOT HAVE_SYS_TIME_GETTIMEOFDAY AND NOT H5_HAVE_GETTIMEOFDAY)
ENDIF (NOT MSVC)

# Find the library containing clock_gettime()
IF (NOT WINDOWS)
  CHECK_FUNCTION_EXISTS(clock_gettime CLOCK_GETTIME_IN_LIBC)
  CHECK_LIBRARY_EXISTS(rt clock_gettime "" CLOCK_GETTIME_IN_LIBRT)
  CHECK_LIBRARY_EXISTS(posix4 clock_gettime "" CLOCK_GETTIME_IN_LIBPOSIX4)
  IF(CLOCK_GETTIME_IN_LIBC)
    SET(H5_HAVE_CLOCK_GETTIME 1)
  ELSEIF(CLOCK_GETTIME_IN_LIBRT)
    SET(H5_HAVE_CLOCK_GETTIME 1)
    LIST(APPEND LINK_LIBS rt)
  ELSEIF(CLOCK_GETTIME_IN_LIBPOSIX4)
    SET(H5_HAVE_CLOCK_GETTIME 1)
    LIST(APPEND LINK_LIBS posix4)
  ENDIF(CLOCK_GETTIME_IN_LIBC)
ENDIF (NOT WINDOWS)
#-----------------------------------------------------------------------------

#-----------------------------------------------------------------------------
# Check IF header file exists and add it to the list.
#-----------------------------------------------------------------------------
MACRO (CHECK_INCLUDE_FILE_CONCAT FILE VARIABLE)
  CHECK_INCLUDE_FILES ("${USE_INCLUDES};${FILE}" ${VARIABLE})
  IF (${VARIABLE})
    SET (USE_INCLUDES ${USE_INCLUDES} ${FILE})
  ENDIF (${VARIABLE})
ENDMACRO (CHECK_INCLUDE_FILE_CONCAT)

#-----------------------------------------------------------------------------
#  Check for the existence of certain header files
#-----------------------------------------------------------------------------
CHECK_INCLUDE_FILE_CONCAT ("sys/resource.h"  H5_HAVE_SYS_RESOURCE_H)
CHECK_INCLUDE_FILE_CONCAT ("sys/time.h"      H5_HAVE_SYS_TIME_H)
CHECK_INCLUDE_FILE_CONCAT ("unistd.h"        H5_HAVE_UNISTD_H)
CHECK_INCLUDE_FILE_CONCAT ("sys/ioctl.h"     H5_HAVE_SYS_IOCTL_H)
CHECK_INCLUDE_FILE_CONCAT ("sys/stat.h"      H5_HAVE_SYS_STAT_H)
CHECK_INCLUDE_FILE_CONCAT ("sys/socket.h"    H5_HAVE_SYS_SOCKET_H)
CHECK_INCLUDE_FILE_CONCAT ("sys/types.h"     H5_HAVE_SYS_TYPES_H)
CHECK_INCLUDE_FILE_CONCAT ("stddef.h"        H5_HAVE_STDDEF_H)
CHECK_INCLUDE_FILE_CONCAT ("setjmp.h"        H5_HAVE_SETJMP_H)
CHECK_INCLUDE_FILE_CONCAT ("features.h"      H5_HAVE_FEATURES_H)
CHECK_INCLUDE_FILE_CONCAT ("stdint.h"        H5_HAVE_STDINT_H)

# IF the c compiler found stdint, check the C++ as well. On some systems this
# file will be found by C but not C++, only do this test IF the C++ compiler
# has been initialized (e.g. the project also includes some c++)
IF (H5_HAVE_STDINT_H AND CMAKE_CXX_COMPILER_LOADED)
  CHECK_INCLUDE_FILE_CXX ("stdint.h" H5_HAVE_STDINT_H_CXX)
  IF (NOT H5_HAVE_STDINT_H_CXX)
    SET (H5_HAVE_STDINT_H "" CACHE INTERNAL "Have includes HAVE_STDINT_H")
    SET (USE_INCLUDES ${USE_INCLUDES} "stdint.h")
  ENDIF (NOT H5_HAVE_STDINT_H_CXX)
ENDIF (H5_HAVE_STDINT_H AND CMAKE_CXX_COMPILER_LOADED)

# Darwin
CHECK_INCLUDE_FILE_CONCAT ("mach/mach_time.h" H5_HAVE_MACH_MACH_TIME_H)

# Windows
CHECK_INCLUDE_FILE_CONCAT ("io.h"            H5_HAVE_IO_H)
IF (NOT CYGWIN)
  CHECK_INCLUDE_FILE_CONCAT ("winsock2.h"      H5_HAVE_WINSOCK_H)
ENDIF (NOT CYGWIN)
CHECK_INCLUDE_FILE_CONCAT ("sys/timeb.h"     H5_HAVE_SYS_TIMEB_H)

IF (CMAKE_SYSTEM_NAME MATCHES "OSF")
  CHECK_INCLUDE_FILE_CONCAT ("sys/sysinfo.h" H5_HAVE_SYS_SYSINFO_H)
  CHECK_INCLUDE_FILE_CONCAT ("sys/proc.h"    H5_HAVE_SYS_PROC_H)
ELSE (CMAKE_SYSTEM_NAME MATCHES "OSF")
  SET (H5_HAVE_SYS_SYSINFO_H "" CACHE INTERNAL "" FORCE)
  SET (H5_HAVE_SYS_PROC_H    "" CACHE INTERNAL "" FORCE)
ENDIF (CMAKE_SYSTEM_NAME MATCHES "OSF")

CHECK_INCLUDE_FILE_CONCAT ("globus/common.h" H5_HAVE_GLOBUS_COMMON_H)
CHECK_INCLUDE_FILE_CONCAT ("pdb.h"           H5_HAVE_PDB_H)
CHECK_INCLUDE_FILE_CONCAT ("pthread.h"       H5_HAVE_PTHREAD_H)
CHECK_INCLUDE_FILE_CONCAT ("srbclient.h"     H5_HAVE_SRBCLIENT_H)
CHECK_INCLUDE_FILE_CONCAT ("string.h"        H5_HAVE_STRING_H)
CHECK_INCLUDE_FILE_CONCAT ("strings.h"       H5_HAVE_STRINGS_H)
CHECK_INCLUDE_FILE_CONCAT ("time.h"          H5_HAVE_TIME_H)
CHECK_INCLUDE_FILE_CONCAT ("stdlib.h"        H5_HAVE_STDLIB_H)
CHECK_INCLUDE_FILE_CONCAT ("memory.h"        H5_HAVE_MEMORY_H)
CHECK_INCLUDE_FILE_CONCAT ("dlfcn.h"         H5_HAVE_DLFCN_H)
CHECK_INCLUDE_FILE_CONCAT ("inttypes.h"      H5_HAVE_INTTYPES_H)
CHECK_INCLUDE_FILE_CONCAT ("netinet/in.h"    H5_HAVE_NETINET_IN_H)

#-----------------------------------------------------------------------------
#  Check for large file support
#-----------------------------------------------------------------------------

# The linux-lfs option is deprecated.
SET (LINUX_LFS 0)

SET (HDF5_EXTRA_FLAGS)
IF (NOT WINDOWS)
  # Linux Specific flags
  SET (HDF5_EXTRA_FLAGS -D_POSIX_SOURCE=199506L -D_BSD_SOURCE)
  OPTION (HDF5_ENABLE_LARGE_FILE "Enable support for large (64-bit) files on Linux." ON)
  IF (HDF5_ENABLE_LARGE_FILE)
    SET (msg "Performing TEST_LFS_WORKS")
    TRY_RUN (TEST_LFS_WORKS_RUN   TEST_LFS_WORKS_COMPILE
        ${HDF5_BINARY_DIR}/CMake
        ${HDF5_RESOURCES_DIR}/HDF5Tests.c
        CMAKE_FLAGS -DCOMPILE_DEFINITIONS:STRING=-DTEST_LFS_WORKS
        OUTPUT_VARIABLE OUTPUT
    )
    IF (TEST_LFS_WORKS_COMPILE)
      IF (TEST_LFS_WORKS_RUN  MATCHES 0)
        SET (TEST_LFS_WORKS 1 CACHE INTERNAL ${msg})
        SET (LARGEFILE 1)
        SET (HDF5_EXTRA_FLAGS ${HDF5_EXTRA_FLAGS} -D_FILE_OFFSET_BITS=64 -D_LARGEFILE64_SOURCE -D_LARGEFILE_SOURCE)
        MESSAGE (STATUS "${msg}... yes")
      ELSE (TEST_LFS_WORKS_RUN  MATCHES 0)
        SET (TEST_LFS_WORKS "" CACHE INTERNAL ${msg})
        MESSAGE (STATUS "${msg}... no")
        FILE (APPEND ${CMAKE_BINARY_DIR}/CMakeFiles/CMakeError.log
              "Test TEST_LFS_WORKS Run failed with the following output and exit code:\n ${OUTPUT}\n"
        )
      ENDIF (TEST_LFS_WORKS_RUN  MATCHES 0)
    ELSE (TEST_LFS_WORKS_COMPILE )
      SET (TEST_LFS_WORKS "" CACHE INTERNAL ${msg})
      MESSAGE (STATUS "${msg}... no")
      FILE (APPEND ${CMAKE_BINARY_DIR}/CMakeFiles/CMakeError.log
          "Test TEST_LFS_WORKS Compile failed with the following output:\n ${OUTPUT}\n"
      )
    ENDIF (TEST_LFS_WORKS_COMPILE)
  ENDIF (HDF5_ENABLE_LARGE_FILE)
  SET (CMAKE_REQUIRED_DEFINITIONS ${CMAKE_REQUIRED_DEFINITIONS} ${HDF5_EXTRA_FLAGS})
ENDIF (NOT WINDOWS)

ADD_DEFINITIONS (${HDF5_EXTRA_FLAGS})

#-----------------------------------------------------------------------------
# Check for HAVE_OFF64_T functionality
#-----------------------------------------------------------------------------
IF (NOT WINDOWS)
  HDF5_FUNCTION_TEST (HAVE_OFF64_T)
  IF (H5_HAVE_OFF64_T)
    CHECK_FUNCTION_EXISTS (lseek64            H5_HAVE_LSEEK64)
    CHECK_FUNCTION_EXISTS (fseeko64           H5_HAVE_FSEEKO64)
    CHECK_FUNCTION_EXISTS (ftello64           H5_HAVE_FTELLO64)
    CHECK_FUNCTION_EXISTS (ftruncate64        H5_HAVE_FTRUNCATE64)
  ENDIF (H5_HAVE_OFF64_T)

  CHECK_FUNCTION_EXISTS (fseeko               H5_HAVE_FSEEKO)
  CHECK_FUNCTION_EXISTS (ftello               H5_HAVE_FTELLO)

  HDF5_FUNCTION_TEST (HAVE_STAT64_STRUCT)
  IF (HAVE_STAT64_STRUCT)
    CHECK_FUNCTION_EXISTS (fstat64            H5_HAVE_FSTAT64)
    CHECK_FUNCTION_EXISTS (stat64             H5_HAVE_STAT64)
  ENDIF (HAVE_STAT64_STRUCT)
ENDIF (NOT WINDOWS)

#-----------------------------------------------------------------------------
#  Check the size in bytes of all the int and float types
#-----------------------------------------------------------------------------
MACRO (H5_CHECK_TYPE_SIZE type var)
  SET (aType ${type})
  SET (aVar  ${var})
#  MESSAGE (STATUS "Checking size of ${aType} and storing into ${aVar}")
  CHECK_TYPE_SIZE (${aType}   ${aVar})
  IF (NOT ${aVar})
    SET (${aVar} 0 CACHE INTERNAL "SizeOf for ${aType}")
#    MESSAGE (STATUS "Size of ${aType} was NOT Found")
  ENDIF (NOT ${aVar})
ENDMACRO (H5_CHECK_TYPE_SIZE)

H5_CHECK_TYPE_SIZE (char           H5_SIZEOF_CHAR)
H5_CHECK_TYPE_SIZE (short          H5_SIZEOF_SHORT)
H5_CHECK_TYPE_SIZE (int            H5_SIZEOF_INT)
H5_CHECK_TYPE_SIZE (unsigned       H5_SIZEOF_UNSIGNED)
IF (NOT APPLE)
  H5_CHECK_TYPE_SIZE (long         H5_SIZEOF_LONG)
ENDIF (NOT APPLE)
H5_CHECK_TYPE_SIZE ("long long"    H5_SIZEOF_LONG_LONG)
H5_CHECK_TYPE_SIZE (__int64        H5_SIZEOF___INT64)
IF (NOT H5_SIZEOF___INT64)
  SET (H5_SIZEOF___INT64 0)
ENDIF (NOT H5_SIZEOF___INT64)

H5_CHECK_TYPE_SIZE (float          H5_SIZEOF_FLOAT)
H5_CHECK_TYPE_SIZE (double         H5_SIZEOF_DOUBLE)
H5_CHECK_TYPE_SIZE ("long double"  H5_SIZEOF_LONG_DOUBLE)

H5_CHECK_TYPE_SIZE (int8_t         H5_SIZEOF_INT8_T)
H5_CHECK_TYPE_SIZE (uint8_t        H5_SIZEOF_UINT8_T)
H5_CHECK_TYPE_SIZE (int_least8_t   H5_SIZEOF_INT_LEAST8_T)
H5_CHECK_TYPE_SIZE (uint_least8_t  H5_SIZEOF_UINT_LEAST8_T)
H5_CHECK_TYPE_SIZE (int_fast8_t    H5_SIZEOF_INT_FAST8_T)
H5_CHECK_TYPE_SIZE (uint_fast8_t   H5_SIZEOF_UINT_FAST8_T)

H5_CHECK_TYPE_SIZE (int16_t        H5_SIZEOF_INT16_T)
H5_CHECK_TYPE_SIZE (uint16_t       H5_SIZEOF_UINT16_T)
H5_CHECK_TYPE_SIZE (int_least16_t  H5_SIZEOF_INT_LEAST16_T)
H5_CHECK_TYPE_SIZE (uint_least16_t H5_SIZEOF_UINT_LEAST16_T)
H5_CHECK_TYPE_SIZE (int_fast16_t   H5_SIZEOF_INT_FAST16_T)
H5_CHECK_TYPE_SIZE (uint_fast16_t  H5_SIZEOF_UINT_FAST16_T)

H5_CHECK_TYPE_SIZE (int32_t        H5_SIZEOF_INT32_T)
H5_CHECK_TYPE_SIZE (uint32_t       H5_SIZEOF_UINT32_T)
H5_CHECK_TYPE_SIZE (int_least32_t  H5_SIZEOF_INT_LEAST32_T)
H5_CHECK_TYPE_SIZE (uint_least32_t H5_SIZEOF_UINT_LEAST32_T)
H5_CHECK_TYPE_SIZE (int_fast32_t   H5_SIZEOF_INT_FAST32_T)
H5_CHECK_TYPE_SIZE (uint_fast32_t  H5_SIZEOF_UINT_FAST32_T)

H5_CHECK_TYPE_SIZE (int64_t        H5_SIZEOF_INT64_T)
H5_CHECK_TYPE_SIZE (uint64_t       H5_SIZEOF_UINT64_T)
H5_CHECK_TYPE_SIZE (int_least64_t  H5_SIZEOF_INT_LEAST64_T)
H5_CHECK_TYPE_SIZE (uint_least64_t H5_SIZEOF_UINT_LEAST64_T)
H5_CHECK_TYPE_SIZE (int_fast64_t   H5_SIZEOF_INT_FAST64_T)
H5_CHECK_TYPE_SIZE (uint_fast64_t  H5_SIZEOF_UINT_FAST64_T)

IF (NOT APPLE)
  H5_CHECK_TYPE_SIZE (size_t       H5_SIZEOF_SIZE_T)
  H5_CHECK_TYPE_SIZE (ssize_t      H5_SIZEOF_SSIZE_T)
  IF (NOT H5_SIZEOF_SSIZE_T)
    SET (H5_SIZEOF_SSIZE_T 0)
  ENDIF (NOT H5_SIZEOF_SSIZE_T)
  H5_CHECK_TYPE_SIZE (ptrdiff_t    H5_SIZEOF_PTRDIFF_T)
ENDIF (NOT APPLE)

H5_CHECK_TYPE_SIZE (off_t          H5_SIZEOF_OFF_T)
H5_CHECK_TYPE_SIZE (off64_t        H5_SIZEOF_OFF64_T)
IF (NOT H5_SIZEOF_OFF64_T)
  SET (H5_SIZEOF_OFF64_T 0)
ENDIF (NOT H5_SIZEOF_OFF64_T)

IF (NOT WINDOWS)
  #-----------------------------------------------------------------------------
  # Check if the dev_t type is a scalar type
  #-----------------------------------------------------------------------------
  HDF5_FUNCTION_TEST (DEV_T_IS_SCALAR)

  # ----------------------------------------------------------------------
  # Check for MONOTONIC_TIMER support (used in clock_gettime).  This has
  # to be done after any POSIX/BSD defines to ensure that the test gets
  # the correct POSIX level on linux.
  CHECK_VARIABLE_EXISTS (CLOCK_MONOTONIC HAVE_CLOCK_MONOTONIC)

  #-----------------------------------------------------------------------------
  # Check a bunch of time functions
  #-----------------------------------------------------------------------------
  FOREACH (test
      HAVE_TM_GMTOFF
      HAVE___TM_GMTOFF
#      HAVE_TIMEZONE
      HAVE_STRUCT_TIMEZONE
      GETTIMEOFDAY_GIVES_TZ
      TIME_WITH_SYS_TIME
      HAVE_TM_ZONE
      HAVE_STRUCT_TM_TM_ZONE
  )
    HDF5_FUNCTION_TEST (${test})
  ENDFOREACH (test)
  IF (NOT CYGWIN AND NOT MINGW)
      HDF5_FUNCTION_TEST (HAVE_TIMEZONE)
#      HDF5_FUNCTION_TEST (HAVE_STAT_ST_BLOCKS)
  ENDIF (NOT CYGWIN AND NOT MINGW)

  # ----------------------------------------------------------------------
  # Does the struct stat have the st_blocks field?  This field is not Posix.
  #
  HDF5_FUNCTION_TEST (HAVE_STAT_ST_BLOCKS)
  
ENDIF (NOT WINDOWS)

# ----------------------------------------------------------------------
# How do we figure out the width of a tty in characters?
#
CHECK_FUNCTION_EXISTS (ioctl             H5_HAVE_IOCTL)
HDF5_FUNCTION_TEST (HAVE_STRUCT_VIDEOCONFIG)
HDF5_FUNCTION_TEST (HAVE_STRUCT_TEXT_INFO)
IF (NOT WINDOWS)
  CHECK_FUNCTION_EXISTS (_getvideoconfig   H5_HAVE__GETVIDEOCONFIG)
  CHECK_FUNCTION_EXISTS (gettextinfo       H5_HAVE_GETTEXTINFO)
  CHECK_FUNCTION_EXISTS (_scrsize          H5_HAVE__SCRSIZE)
  CHECK_FUNCTION_EXISTS (GetConsoleScreenBufferInfo    H5_HAVE_GETCONSOLESCREENBUFFERINFO)
  CHECK_SYMBOL_EXISTS (TIOCGWINSZ "sys/ioctl.h" H5_HAVE_TIOCGWINSZ)
  CHECK_SYMBOL_EXISTS (TIOCGETD   "sys/ioctl.h" H5_HAVE_TIOCGETD)
ENDIF (NOT WINDOWS)

#-----------------------------------------------------------------------------
# Check for some functions that are used
#
CHECK_FUNCTION_EXISTS (alarm             H5_HAVE_ALARM)
#CHECK_FUNCTION_EXISTS (BSDgettimeofday   H5_HAVE_BSDGETTIMEOFDAY)
CHECK_FUNCTION_EXISTS (fork              H5_HAVE_FORK)
CHECK_FUNCTION_EXISTS (frexpf            H5_HAVE_FREXPF)
CHECK_FUNCTION_EXISTS (frexpl            H5_HAVE_FREXPL)

CHECK_FUNCTION_EXISTS (gethostname       H5_HAVE_GETHOSTNAME)
CHECK_FUNCTION_EXISTS (getpwuid          H5_HAVE_GETPWUID)
CHECK_FUNCTION_EXISTS (getrusage         H5_HAVE_GETRUSAGE)
CHECK_FUNCTION_EXISTS (lstat             H5_HAVE_LSTAT)

CHECK_FUNCTION_EXISTS (rand_r            H5_HAVE_RAND_R)
CHECK_FUNCTION_EXISTS (random            H5_HAVE_RANDOM)
CHECK_FUNCTION_EXISTS (setsysinfo        H5_HAVE_SETSYSINFO)

CHECK_FUNCTION_EXISTS (signal            H5_HAVE_SIGNAL)
CHECK_FUNCTION_EXISTS (longjmp           H5_HAVE_LONGJMP)
CHECK_FUNCTION_EXISTS (setjmp            H5_HAVE_SETJMP)
CHECK_FUNCTION_EXISTS (siglongjmp        H5_HAVE_SIGLONGJMP)
CHECK_FUNCTION_EXISTS (sigsetjmp         H5_HAVE_SIGSETJMP)
CHECK_FUNCTION_EXISTS (sigaction         H5_HAVE_SIGACTION)
CHECK_FUNCTION_EXISTS (sigprocmask       H5_HAVE_SIGPROCMASK)

CHECK_FUNCTION_EXISTS (snprintf          H5_HAVE_SNPRINTF)
CHECK_FUNCTION_EXISTS (srandom           H5_HAVE_SRANDOM)
CHECK_FUNCTION_EXISTS (strdup            H5_HAVE_STRDUP)
CHECK_FUNCTION_EXISTS (symlink           H5_HAVE_SYMLINK)
CHECK_FUNCTION_EXISTS (system            H5_HAVE_SYSTEM)

CHECK_FUNCTION_EXISTS (tmpfile           H5_HAVE_TMPFILE)
CHECK_FUNCTION_EXISTS (vasprintf         H5_HAVE_VASPRINTF)
CHECK_FUNCTION_EXISTS (waitpid           H5_HAVE_WAITPID)

CHECK_FUNCTION_EXISTS (vsnprintf         H5_HAVE_VSNPRINTF)
IF (H5_HAVE_VSNPRINTF)
  HDF5_FUNCTION_TEST (VSNPRINTF_WORKS)
ENDIF (H5_HAVE_VSNPRINTF)

#-----------------------------------------------------------------------------
# sigsetjmp is special; may actually be a macro
#-----------------------------------------------------------------------------
IF (NOT H5_HAVE_SIGSETJMP)
  IF (H5_HAVE_SETJMP_H)
    CHECK_SYMBOL_EXISTS (sigsetjmp "setjmp.h" H5_HAVE_MACRO_SIGSETJMP)
    IF (H5_HAVE_MACRO_SIGSETJMP)
      SET (H5_HAVE_SIGSETJMP 1)
    ENDIF (H5_HAVE_MACRO_SIGSETJMP)
  ENDIF (H5_HAVE_SETJMP_H)
ENDIF (NOT H5_HAVE_SIGSETJMP)

#-----------------------------------------------------------------------------
# Check for Symbols
CHECK_SYMBOL_EXISTS (tzname "time.h" H5_HAVE_DECL_TZNAME)

#-----------------------------------------------------------------------------
# Check a bunch of other functions
#-----------------------------------------------------------------------------
IF (NOT WINDOWS)
  FOREACH (test
      LONE_COLON
      HAVE_ATTRIBUTE
      HAVE_C99_FUNC
      HAVE_FUNCTION
      HAVE_C99_DESIGNATED_INITIALIZER
      SYSTEM_SCOPE_THREADS
      HAVE_SOCKLEN_T
      CXX_HAVE_OFFSETOF
  )
    HDF5_FUNCTION_TEST (${test})
  ENDFOREACH (test)
ENDIF (NOT WINDOWS)

# For other CXX specific tests, use this MACRO.
MACRO (HDF5_CXX_FUNCTION_TEST OTHER_TEST)
  IF ("${OTHER_TEST}" MATCHES "^${OTHER_TEST}$")
    SET (MACRO_CHECK_FUNCTION_DEFINITIONS "-D${OTHER_TEST} ${CMAKE_REQUIRED_FLAGS}")
    SET (OTHER_TEST_ADD_LIBRARIES)
    IF (CMAKE_REQUIRED_LIBRARIES)
      SET (OTHER_TEST_ADD_LIBRARIES "-DLINK_LIBRARIES:STRING=${CMAKE_REQUIRED_LIBRARIES}")
    ENDIF (CMAKE_REQUIRED_LIBRARIES)

    FOREACH (def ${HDF5_EXTRA_TEST_DEFINITIONS})
      SET (MACRO_CHECK_FUNCTION_DEFINITIONS "${MACRO_CHECK_FUNCTION_DEFINITIONS} -D${def}=${${def}}")
    ENDFOREACH (def)

    FOREACH (def
        HAVE_SYS_TIME_H
        HAVE_UNISTD_H
        HAVE_SYS_TYPES_H
        HAVE_SYS_SOCKET_H
    )
      IF ("${H5_${def}}")
        SET (MACRO_CHECK_FUNCTION_DEFINITIONS "${MACRO_CHECK_FUNCTION_DEFINITIONS} -D${def}")
      ENDIF ("${H5_${def}}")
    ENDFOREACH (def)

    IF (LARGEFILE)
      SET (MACRO_CHECK_FUNCTION_DEFINITIONS
          "${MACRO_CHECK_FUNCTION_DEFINITIONS} -D_FILE_OFFSET_BITS=64 -D_LARGEFILE64_SOURCE -D_LARGEFILE_SOURCE"
      )
    ENDIF (LARGEFILE)

    #MESSAGE (STATUS "Performing ${OTHER_TEST}")
    TRY_COMPILE (${OTHER_TEST}
        ${CMAKE_BINARY_DIR}
        ${HDF5_RESOURCES_DIR}/HDF5CXXTests.cpp
        CMAKE_FLAGS -DCOMPILE_DEFINITIONS:STRING=${MACRO_CHECK_FUNCTION_DEFINITIONS}
        "${OTHER_TEST_ADD_LIBRARIES}"
        OUTPUT_VARIABLE OUTPUT
    )
    IF ("${OTHER_TEST}" EQUAL 0)
      SET (${OTHER_TEST} 1 CACHE INTERNAL "CXX test ${FUNCTION}")
      MESSAGE (STATUS "Performing CXX Test ${OTHER_TEST} - Success")
    ELSE ("${OTHER_TEST}" EQUAL 0)
      MESSAGE (STATUS "Performing CXX Test ${OTHER_TEST} - Failed")
      SET (${OTHER_TEST} "" CACHE INTERNAL "CXX test ${FUNCTION}")
      FILE (APPEND ${CMAKE_BINARY_DIR}/CMakeFiles/CMakeError.log
          "Performing CXX Test ${OTHER_TEST} failed with the following output:\n"
          "${OUTPUT}\n"
      )
    ENDIF ("${OTHER_TEST}" EQUAL 0)
  ENDIF ("${OTHER_TEST}" MATCHES "^${OTHER_TEST}$")
ENDMACRO (HDF5_CXX_FUNCTION_TEST)

#-----------------------------------------------------------------------------
# Check a bunch of cxx functions
#-----------------------------------------------------------------------------
IF (CMAKE_CXX_COMPILER_LOADED)
  FOREACH (test
      OLD_HEADER_FILENAME
      H5_NO_NAMESPACE
      H5_NO_STD
      BOOL_NOTDEFINED
      NO_STATIC_CAST
  )
    HDF5_CXX_FUNCTION_TEST (${test})
  ENDFOREACH (test)
ENDIF (CMAKE_CXX_COMPILER_LOADED)

#-----------------------------------------------------------------------------
#  Check if Direct I/O driver works
#-----------------------------------------------------------------------------
IF (NOT WINDOWS)
  OPTION (HDF5_ENABLE_DIRECT_VFD "Build the Direct I/O Virtual File Driver" ON)
  IF (HDF5_ENABLE_DIRECT_VFD)
    SET (msg "Performing TEST_DIRECT_VFD_WORKS")
    SET (MACRO_CHECK_FUNCTION_DEFINITIONS "-DTEST_DIRECT_VFD_WORKS -D_GNU_SOURCE ${CMAKE_REQUIRED_FLAGS}")
    TRY_RUN (TEST_DIRECT_VFD_WORKS_RUN   TEST_DIRECT_VFD_WORKS_COMPILE
        ${HDF5_BINARY_DIR}/CMake
        ${HDF5_RESOURCES_DIR}/HDF5Tests.c
        CMAKE_FLAGS -DCOMPILE_DEFINITIONS:STRING=${MACRO_CHECK_FUNCTION_DEFINITIONS}
        OUTPUT_VARIABLE OUTPUT
    )
    IF (TEST_DIRECT_VFD_WORKS_COMPILE)
      IF (TEST_DIRECT_VFD_WORKS_RUN  MATCHES 0)
        HDF5_FUNCTION_TEST (HAVE_DIRECT)
        SET (CMAKE_REQUIRED_DEFINITIONS "${CMAKE_REQUIRED_DEFINITIONS} -D_GNU_SOURCE")
        ADD_DEFINITIONS ("-D_GNU_SOURCE")
      ELSE (TEST_DIRECT_VFD_WORKS_RUN  MATCHES 0)
        SET (TEST_DIRECT_VFD_WORKS "" CACHE INTERNAL ${msg})
        MESSAGE (STATUS "${msg}... no")
        FILE (APPEND ${CMAKE_BINARY_DIR}/CMakeFiles/CMakeError.log
              "Test TEST_DIRECT_VFD_WORKS Run failed with the following output and exit code:\n ${OUTPUT}\n"
        )
      ENDIF (TEST_DIRECT_VFD_WORKS_RUN  MATCHES 0)
    ELSE (TEST_DIRECT_VFD_WORKS_COMPILE )
      SET (TEST_DIRECT_VFD_WORKS "" CACHE INTERNAL ${msg})
      MESSAGE (STATUS "${msg}... no")
      FILE (APPEND ${CMAKE_BINARY_DIR}/CMakeFiles/CMakeError.log
          "Test TEST_DIRECT_VFD_WORKS Compile failed with the following output:\n ${OUTPUT}\n"
      )
    ENDIF (TEST_DIRECT_VFD_WORKS_COMPILE)
  ENDIF (HDF5_ENABLE_DIRECT_VFD)
ENDIF (NOT WINDOWS)

#-----------------------------------------------------------------------------
#  Check for the Stream VFD driver
#-----------------------------------------------------------------------------
IF (HDF5_STREAM_VFD)
  CHECK_INCLUDE_FILE_CONCAT ("netdb.h"       H5_HAVE_NETDB_H)
  CHECK_INCLUDE_FILE_CONCAT ("netinet/tcp.h" H5_HAVE_NETINET_TCP_H)
  CHECK_INCLUDE_FILE_CONCAT ("sys/filio.h"   H5_HAVE_SYS_FILIO_H)
  SET (H5_HAVE_STREAM 1)
ENDIF (HDF5_STREAM_VFD)

#-----------------------------------------------------------------------------
# Check if InitOnceExecuteOnce is available
#-----------------------------------------------------------------------------
IF (WINDOWS)
  IF (NOT HDF5_NO_IOEO_TEST)
  MESSAGE (STATUS "Checking for InitOnceExecuteOnce:")
  IF("${H5_HAVE_IOEO}" MATCHES "^${H5_HAVE_IOEO}$")
    IF (LARGEFILE)
      SET (CMAKE_REQUIRED_DEFINITIONS
          "${CURRENT_TEST_DEFINITIONS} -D_FILE_OFFSET_BITS=64 -D_LARGEFILE64_SOURCE -D_LARGEFILE_SOURCE"
      )
    ENDIF (LARGEFILE)
    SET(MACRO_CHECK_FUNCTION_DEFINITIONS 
      "-DHAVE_IOEO ${CMAKE_REQUIRED_FLAGS}")
    IF(CMAKE_REQUIRED_LIBRARIES)
      SET(CHECK_C_SOURCE_COMPILES_ADD_LIBRARIES
        "-DLINK_LIBRARIES:STRING=${CMAKE_REQUIRED_LIBRARIES}")
    ELSE(CMAKE_REQUIRED_LIBRARIES)
      SET(CHECK_C_SOURCE_COMPILES_ADD_LIBRARIES)
    ENDIF(CMAKE_REQUIRED_LIBRARIES)
    IF(CMAKE_REQUIRED_INCLUDES)
      SET(CHECK_C_SOURCE_COMPILES_ADD_INCLUDES
        "-DINCLUDE_DIRECTORIES:STRING=${CMAKE_REQUIRED_INCLUDES}")
    ELSE(CMAKE_REQUIRED_INCLUDES)
      SET(CHECK_C_SOURCE_COMPILES_ADD_INCLUDES)
    ENDIF(CMAKE_REQUIRED_INCLUDES)

    TRY_RUN(HAVE_IOEO_EXITCODE HAVE_IOEO_COMPILED
      ${CMAKE_BINARY_DIR}
      ${HDF5_RESOURCES_DIR}/HDF5Tests.c
      COMPILE_DEFINITIONS ${CMAKE_REQUIRED_DEFINITIONS}
      CMAKE_FLAGS -DCOMPILE_DEFINITIONS:STRING=${MACRO_CHECK_FUNCTION_DEFINITIONS}
      -DCMAKE_SKIP_RPATH:BOOL=${CMAKE_SKIP_RPATH}
      "${CHECK_C_SOURCE_COMPILES_ADD_LIBRARIES}"
      "${CHECK_C_SOURCE_COMPILES_ADD_INCLUDES}"
      COMPILE_OUTPUT_VARIABLE OUTPUT)
    # if it did not compile make the return value fail code of 1
    IF(NOT HAVE_IOEO_COMPILED)
      SET(HAVE_IOEO_EXITCODE 1)
    ENDIF(NOT HAVE_IOEO_COMPILED)
    # if the return value was 0 then it worked
    IF("${HAVE_IOEO_EXITCODE}" EQUAL 0)
      SET(H5_HAVE_IOEO 1 CACHE INTERNAL "Test InitOnceExecuteOnce")
      MESSAGE(STATUS "Performing Test InitOnceExecuteOnce - Success")
      FILE(APPEND ${CMAKE_BINARY_DIR}${CMAKE_FILES_DIRECTORY}/CMakeOutput.log 
        "Performing C SOURCE FILE Test InitOnceExecuteOnce succeded with the following output:\n"
        "${OUTPUT}\n"
        "Return value: ${HAVE_IOEO}\n")
    ELSE("${HAVE_IOEO_EXITCODE}" EQUAL 0)
      IF(CMAKE_CROSSCOMPILING AND "${HAVE_IOEO_EXITCODE}" MATCHES  "FAILED_TO_RUN")
        SET(H5_HAVE_IOEO "${HAVE_IOEO_EXITCODE}")
      ELSE(CMAKE_CROSSCOMPILING AND "${HAVE_IOEO_EXITCODE}" MATCHES  "FAILED_TO_RUN")
        SET(H5_HAVE_IOEO "" CACHE INTERNAL "Test InitOnceExecuteOnce")
      ENDIF(CMAKE_CROSSCOMPILING AND "${HAVE_IOEO_EXITCODE}" MATCHES  "FAILED_TO_RUN")

      MESSAGE(STATUS "Performing Test InitOnceExecuteOnce - Failed")
      FILE(APPEND ${CMAKE_BINARY_DIR}${CMAKE_FILES_DIRECTORY}/CMakeError.log 
        "Performing InitOnceExecuteOnce Test  failed with the following output:\n"
        "${OUTPUT}\n"
        "Return value: ${HAVE_IOEO_EXITCODE}\n")
    ENDIF("${HAVE_IOEO_EXITCODE}" EQUAL 0)
  ENDIF("${H5_HAVE_IOEO}" MATCHES "^${H5_HAVE_IOEO}$")
  ENDIF (NOT HDF5_NO_IOEO_TEST)
ENDIF (WINDOWS)

#-----------------------------------------------------------------------------
# Option to see if GPFS is available on this filesystem --enable-gpfs
#-----------------------------------------------------------------------------
OPTION (HDF5_ENABLE_GPFS "Enable GPFS hints for the MPI/POSIX file driver" OFF)
IF (HDF5_ENABLE_GPFS)
  CHECK_INCLUDE_FILE_CONCAT ("gpfs.h"        HAVE_GPFS)
  IF (HAVE_GPFS)
    HDF5_FUNCTION_TEST (HAVE_GPFS)  
  ENDIF (HAVE_GPFS)
ENDIF (HDF5_ENABLE_GPFS)
MARK_AS_ADVANCED (HDF5_ENABLE_GPFS)

#-----------------------------------------------------------------------------
# Determine how 'inline' is used
#-----------------------------------------------------------------------------
SET (HDF5_EXTRA_TEST_DEFINITIONS INLINE_TEST_INLINE)
FOREACH (inline_test inline __inline__ __inline)
  SET (INLINE_TEST_INLINE ${inline_test})
  HDF5_FUNCTION_TEST (INLINE_TEST_${inline_test})
ENDFOREACH (inline_test)

SET (HDF5_EXTRA_TEST_DEFINITIONS)
IF (INLINE_TEST___inline__)
  SET (H5_inline __inline__)
ELSE (INLINE_TEST___inline__)
  IF (INLINE_TEST___inline)
    SET (H5_inline __inline)
  ELSE (INLINE_TEST___inline)
    IF (INLINE_TEST_inline)
      SET (H5_inline inline)
    ENDIF (INLINE_TEST_inline)
  ENDIF (INLINE_TEST___inline)
ENDIF (INLINE_TEST___inline__)

#-----------------------------------------------------------------------------
# Check how to print a Long Long integer
#-----------------------------------------------------------------------------
IF (NOT H5_PRINTF_LL_WIDTH OR H5_PRINTF_LL_WIDTH MATCHES "unknown")
  SET (PRINT_LL_FOUND 0)
  MESSAGE (STATUS "Checking for appropriate format for 64 bit long:")
  FOREACH (HDF5_PRINTF_LL l64 l L q I64 ll)
    SET (CURRENT_TEST_DEFINITIONS "-DPRINTF_LL_WIDTH=${HDF5_PRINTF_LL}")
    IF (H5_SIZEOF_LONG_LONG)
      SET (CURRENT_TEST_DEFINITIONS "${CURRENT_TEST_DEFINITIONS} -DHAVE_LONG_LONG")
    ENDIF (H5_SIZEOF_LONG_LONG)
    TRY_RUN (HDF5_PRINTF_LL_TEST_RUN   HDF5_PRINTF_LL_TEST_COMPILE
        ${HDF5_BINARY_DIR}/CMake
        ${HDF5_RESOURCES_DIR}/HDF5Tests.c
        CMAKE_FLAGS -DCOMPILE_DEFINITIONS:STRING=${CURRENT_TEST_DEFINITIONS}
        OUTPUT_VARIABLE OUTPUT
    )
    IF (HDF5_PRINTF_LL_TEST_COMPILE)
      IF (HDF5_PRINTF_LL_TEST_RUN MATCHES 0)
        SET (H5_PRINTF_LL_WIDTH "\"${HDF5_PRINTF_LL}\"" CACHE INTERNAL "Width for printf for type `long long' or `__int64', us. `ll")
        SET (PRINT_LL_FOUND 1)
      ELSE (HDF5_PRINTF_LL_TEST_RUN MATCHES 0)
        MESSAGE ("Width with ${HDF5_PRINTF_LL} failed with result: ${HDF5_PRINTF_LL_TEST_RUN}")
      ENDIF (HDF5_PRINTF_LL_TEST_RUN MATCHES 0)
    ELSE (HDF5_PRINTF_LL_TEST_COMPILE)
      FILE (APPEND ${CMAKE_BINARY_DIR}/CMakeFiles/CMakeError.log
          "Test H5_PRINTF_LL_WIDTH for ${HDF5_PRINTF_LL} failed with the following output:\n ${OUTPUT}\n"
      )
    ENDIF (HDF5_PRINTF_LL_TEST_COMPILE)
  ENDFOREACH (HDF5_PRINTF_LL)

  IF (PRINT_LL_FOUND)
    MESSAGE (STATUS "Checking for apropriate format for 64 bit long: found ${H5_PRINTF_LL_WIDTH}")
  ELSE (PRINT_LL_FOUND)
    MESSAGE (STATUS "Checking for apropriate format for 64 bit long: not found")
    SET (H5_PRINTF_LL_WIDTH "\"unknown\"" CACHE INTERNAL
        "Width for printf for type `long long' or `__int64', us. `ll"
    )
  ENDIF (PRINT_LL_FOUND)
ENDIF (NOT H5_PRINTF_LL_WIDTH OR H5_PRINTF_LL_WIDTH MATCHES "unknown")

# ----------------------------------------------------------------------
# Set the flag to indicate that the machine can handle converting
# denormalized floating-point values.
# (This flag should be set for all machines, except for the Crays, where
# the cache value is set in it's config file)
#
SET (H5_CONVERT_DENORMAL_FLOAT 1)

#-----------------------------------------------------------------------------
#  Are we going to use HSIZE_T
#-----------------------------------------------------------------------------
IF (HDF5_ENABLE_HSIZET)
  SET (H5_HAVE_LARGE_HSIZET 1)
ENDIF (HDF5_ENABLE_HSIZET)

#-----------------------------------------------------------------------------
# Macro to determine the various conversion capabilities
#-----------------------------------------------------------------------------
MACRO (H5ConversionTests TEST msg)
  IF ("${TEST}" MATCHES "^${TEST}$")
   # MESSAGE (STATUS "===> ${TEST}")
    TRY_RUN (${TEST}_RUN   ${TEST}_COMPILE
        ${HDF5_BINARY_DIR}/CMake
        ${HDF5_RESOURCES_DIR}/ConversionTests.c
        CMAKE_FLAGS -DCOMPILE_DEFINITIONS:STRING=-D${TEST}_TEST
        OUTPUT_VARIABLE OUTPUT
    )
    IF (${TEST}_COMPILE)
      IF (${TEST}_RUN  MATCHES 0)
        SET (${TEST} 1 CACHE INTERNAL ${msg})
        MESSAGE (STATUS "${msg}... yes")
      ELSE (${TEST}_RUN  MATCHES 0)
        SET (${TEST} "" CACHE INTERNAL ${msg})
        MESSAGE (STATUS "${msg}... no")
        FILE (APPEND ${CMAKE_BINARY_DIR}/CMakeFiles/CMakeError.log
              "Test ${TEST} Run failed with the following output and exit code:\n ${OUTPUT}\n"
        )
      ENDIF (${TEST}_RUN  MATCHES 0)
    ELSE (${TEST}_COMPILE )
      SET (${TEST} "" CACHE INTERNAL ${msg})
      MESSAGE (STATUS "${msg}... no")
      FILE (APPEND ${CMAKE_BINARY_DIR}/CMakeFiles/CMakeError.log
          "Test ${TEST} Compile failed with the following output:\n ${OUTPUT}\n"
      )
    ENDIF (${TEST}_COMPILE)

  ENDIF("${TEST}" MATCHES "^${TEST}$")
ENDMACRO (H5ConversionTests)

#-----------------------------------------------------------------------------
# Macro to make some of the conversion tests easier to write/read
#-----------------------------------------------------------------------------
MACRO (H5MiscConversionTest  VAR TEST msg)
  IF ("${TEST}" MATCHES "^${TEST}$")
    IF (${VAR})
      SET (${TEST} 1 CACHE INTERNAL ${msg})
      MESSAGE (STATUS "${msg}... yes")
    ELSE (${VAR})
      SET (${TEST} "" CACHE INTERNAL ${msg})
      MESSAGE (STATUS "${msg}... no")
    ENDIF (${VAR})
  ENDIF ("${TEST}" MATCHES "^${TEST}$")
ENDMACRO (H5MiscConversionTest)

#-----------------------------------------------------------------------------
# Check various conversion capabilities
#-----------------------------------------------------------------------------

# -----------------------------------------------------------------------
# Set flag to indicate that the machine can handle conversion from
# long double to integers accurately.  This flag should be set "yes" for
# all machines except all SGIs.  For SGIs, some conversions are
# incorrect and its cache value is set "no" in its config/irix6.x and
# irix5.x.
#
H5MiscConversionTest (H5_SIZEOF_LONG_DOUBLE H5_LDOUBLE_TO_INTEGER_ACCURATE "checking IF converting from long double to integers is accurate")
# -----------------------------------------------------------------------
# Set flag to indicate that the machine can do conversion from
# long double to integers regardless of accuracy.  This flag should be
# set "yes" for all machines except HP-UX 11.00.  For HP-UX 11.00, the
# compiler has 'floating exception' when converting 'long double' to all
# integers except 'unsigned long long'.  Other HP-UX systems are unknown
# yet. (1/8/05 - SLU)
#
H5ConversionTests (H5_LDOUBLE_TO_INTEGER_WORKS "Checking IF converting from long double to integers works")
# -----------------------------------------------------------------------
# Set flag to indicate that the machine can handle conversion from
# integers to long double.  (This flag should be set "yes" for all
# machines except all SGIs, where some conversions are
# incorrect and its cache value is set "no" in its config/irix6.x and
# irix5.x)
#
H5MiscConversionTest (H5_SIZEOF_LONG_DOUBLE H5_INTEGER_TO_LDOUBLE_ACCURATE "checking IF accurately converting from integers to long double")
# ----------------------------------------------------------------------
# Set the flag to indicate that the machine can accurately convert
# 'unsigned long' to 'float' values.
# (This flag should be set for all machines, except for Pathscale compiler
# on Sandia's Linux machine where the compiler interprets 'unsigned long'
# values as negative when the first bit of 'unsigned long' is on during
# the conversion to float.)
#
H5ConversionTests (H5_ULONG_TO_FLOAT_ACCURATE "Checking IF accurately converting unsigned long to float values")
# ----------------------------------------------------------------------
# Set the flag to indicate that the machine can accurately convert
# 'unsigned (long) long' values to 'float' and 'double' values.
# (This flag should be set for all machines, except for the SGIs, where
# the cache value is set in the config/irix6.x config file) and Solaris
# 64-bit machines, where the short program below tests if round-up is
# correctly handled.
#
H5ConversionTests (H5_ULONG_TO_FP_BOTTOM_BIT_ACCURATE "Checking IF accurately converting unsigned long long to floating-point values")
# ----------------------------------------------------------------------
# Set the flag to indicate that the machine can accurately convert
# 'float' or 'double' to 'unsigned long long' values.
# (This flag should be set for all machines, except for PGI compiler
# where round-up happens when the fraction of float-point value is greater
# than 0.5.
#
H5ConversionTests (H5_FP_TO_ULLONG_ACCURATE "Checking IF accurately roundup converting floating-point to unsigned long long values" )
# ----------------------------------------------------------------------
# Set the flag to indicate that the machine can accurately convert
# 'float', 'double' or 'long double' to 'unsigned long long' values.
# (This flag should be set for all machines, except for HP-UX machines
# where the maximal number for unsigned long long is 0x7fffffffffffffff
# during conversion.
#
H5ConversionTests (H5_FP_TO_ULLONG_RIGHT_MAXIMUM "Checking IF right maximum converting floating-point to unsigned long long values" )
# ----------------------------------------------------------------------
# Set the flag to indicate that the machine can accurately convert
# 'long double' to 'unsigned int' values.  (This flag should be set for
# all machines, except for some Intel compilers on some Linux.)
#
H5ConversionTests (H5_LDOUBLE_TO_UINT_ACCURATE "Checking IF correctly converting long double to unsigned int values")
# ----------------------------------------------------------------------
# Set the flag to indicate that the machine can _compile_
# 'unsigned long long' to 'float' and 'double' typecasts.
# (This flag should be set for all machines.)
#
IF (H5_ULLONG_TO_FP_CAST_WORKS MATCHES ^H5_ULLONG_TO_FP_CAST_WORKS$)
  SET (H5_ULLONG_TO_FP_CAST_WORKS 1 CACHE INTERNAL "Checking IF compiling unsigned long long to floating-point typecasts work")
  MESSAGE (STATUS "Checking IF compiling unsigned long long to floating-point typecasts work... yes")
ENDIF (H5_ULLONG_TO_FP_CAST_WORKS MATCHES ^H5_ULLONG_TO_FP_CAST_WORKS$)
# ----------------------------------------------------------------------
# Set the flag to indicate that the machine can _compile_
# 'long long' to 'float' and 'double' typecasts.
# (This flag should be set for all machines.)
#
IF (H5_LLONG_TO_FP_CAST_WORKS MATCHES ^H5_LLONG_TO_FP_CAST_WORKS$)
  SET (H5_LLONG_TO_FP_CAST_WORKS 1 CACHE INTERNAL "Checking IF compiling long long to floating-point typecasts work")
  MESSAGE (STATUS "Checking IF compiling long long to floating-point typecasts work... yes")
ENDIF (H5_LLONG_TO_FP_CAST_WORKS MATCHES ^H5_LLONG_TO_FP_CAST_WORKS$)
# ----------------------------------------------------------------------
# Set the flag to indicate that the machine can convert from
# 'unsigned long long' to 'long double' without precision loss.
# (This flag should be set for all machines, except for FreeBSD(sleipnir)
# where the last 2 bytes of mantissa are lost when compiler tries to do
# the conversion, and Cygwin where compiler doesn't do rounding correctly.)
#
H5ConversionTests (H5_ULLONG_TO_LDOUBLE_PRECISION "Checking IF converting unsigned long long to long double with precision")
# ----------------------------------------------------------------------
# Set the flag to indicate that the machine can handle overflow converting
# all floating-point to all integer types.
# (This flag should be set for all machines, except for Cray X1 where
# floating exception is generated when the floating-point value is greater
# than the maximal integer value).
#
H5ConversionTests (H5_FP_TO_INTEGER_OVERFLOW_WORKS  "Checking IF overflows normally converting floating-point to integer values")
# ----------------------------------------------------------------------
# Set the flag to indicate that the machine is using a special algorithm to convert
# 'long double' to '(unsigned) long' values.  (This flag should only be set for 
# the IBM Power6 Linux.  When the bit sequence of long double is 
# 0x4351ccf385ebc8a0bfcc2a3c3d855620, the converted value of (unsigned)long 
# is 0x004733ce17af227f, not the same as the library's conversion to 0x004733ce17af2282.
# The machine's conversion gets the correct value.  We define the macro and disable
# this kind of test until we figure out what algorithm they use.
#
IF (H5_LDOUBLE_TO_LONG_SPECIAL MATCHES ^H5_LDOUBLE_TO_LONG_SPECIAL$)
  SET (H5_LDOUBLE_TO_LONG_SPECIAL 0 CACHE INTERNAL "Define if your system converts long double to (unsigned) long values with special algorithm")
  MESSAGE (STATUS "Checking IF your system converts long double to (unsigned) long values with special algorithm... no")
ENDIF (H5_LDOUBLE_TO_LONG_SPECIAL MATCHES ^H5_LDOUBLE_TO_LONG_SPECIAL$)
# ----------------------------------------------------------------------
# Set the flag to indicate that the machine is using a special algorithm
# to convert some values of '(unsigned) long' to 'long double' values.  
# (This flag should be off for all machines, except for IBM Power6 Linux, 
# when the bit sequences are 003fff..., 007fff..., 00ffff..., 01ffff..., 
# ..., 7fffff..., the compiler uses a unknown algorithm.  We define a 
# macro and skip the test for now until we know about the algorithm.
#
IF (H5_LONG_TO_LDOUBLE_SPECIAL MATCHES ^H5_LONG_TO_LDOUBLE_SPECIAL$)
  SET (H5_LONG_TO_LDOUBLE_SPECIAL 0 CACHE INTERNAL "Define if your system can convert (unsigned) long to long double values with special algorithm")
  MESSAGE (STATUS "Checking IF your system can convert (unsigned) long to long double values with special algorithm... no")
ENDIF (H5_LONG_TO_LDOUBLE_SPECIAL MATCHES ^H5_LONG_TO_LDOUBLE_SPECIAL$)
# ----------------------------------------------------------------------
# Set the flag to indicate that the machine can accurately convert
# 'long double' to '(unsigned) long long' values.  (This flag should be set for
# all machines, except for Mac OS 10.4 and SGI IRIX64 6.5.  When the bit sequence
# of long double is 0x4351ccf385ebc8a0bfcc2a3c..., the values of (unsigned)long long
# start to go wrong on these two machines.  Adjusting it higher to
# 0x4351ccf385ebc8a0dfcc... or 0x4351ccf385ebc8a0ffcc... will make the converted
# values wildly wrong.  This test detects this wrong behavior and disable the test.
#
H5ConversionTests (H5_LDOUBLE_TO_LLONG_ACCURATE "Checking IF correctly converting long double to (unsigned) long long values")
# ----------------------------------------------------------------------
# Set the flag to indicate that the machine can accurately convert
# '(unsigned) long long' to 'long double' values.  (This flag should be set for
# all machines, except for Mac OS 10.4, when the bit sequences are 003fff...,
# 007fff..., 00ffff..., 01ffff..., ..., 7fffff..., the converted values are twice
# as big as they should be.
#
H5ConversionTests (H5_LLONG_TO_LDOUBLE_CORRECT "Checking IF correctly converting (unsigned) long long to long double values")
# ----------------------------------------------------------------------
# Set the flag to indicate that the machine generates bad code
# for the H5V_log2_gen() routine in src/H5Vprivate.h
# (This flag should be set to no for all machines, except for SGI IRIX64,
# where the cache value is set to yes in it's config file)
#
IF (H5_BAD_LOG2_CODE_GENERATED MATCHES ^H5_BAD_LOG2_CODE_GENERATED$)
  SET (H5_BAD_LOG2_CODE_GENERATED 0 CACHE INTERNAL "Define if your system generates wrong code for log2 routine")
  MESSAGE (STATUS "Checking IF your system generates wrong code for log2 routine... no")
ENDIF (H5_BAD_LOG2_CODE_GENERATED MATCHES ^H5_BAD_LOG2_CODE_GENERATED$)
# ----------------------------------------------------------------------
# Check if pointer alignments are enforced
#
H5ConversionTests (H5_NO_ALIGNMENT_RESTRICTIONS "Checking IF alignment restrictions are strictly enforced")

# Define a macro for Cygwin (on XP only) where the compiler has rounding
#   problem converting from unsigned long long to long double */
IF (CYGWIN)
  SET (H5_CYGWIN_ULLONG_TO_LDOUBLE_ROUND_PROBLEM 1)
ENDIF (CYGWIN)

# -----------------------------------------------------------------------
# wrapper script variables
# 
SET (prefix ${CMAKE_INSTALL_PREFIX})
SET (exec_prefix "\${prefix}")
SET (libdir "${exec_prefix}/lib")
SET (includedir "\${prefix}/include")
SET (host_os ${CMAKE_HOST_SYSTEM_NAME})
SET (CC ${CMAKE_C_COMPILER})
SET (CXX ${CMAKE_CXX_COMPILER})
SET (FC ${CMAKE_Fortran_COMPILER})
FOREACH (LINK_LIB ${LINK_LIBS})
  SET (LIBS "${LIBS} -l${LINK_LIB}")
ENDFOREACH (LINK_LIB ${LINK_LIBS})<|MERGE_RESOLUTION|>--- conflicted
+++ resolved
@@ -155,11 +155,7 @@
   SET (H5_HAVE_WINDOW_PATH 1)
 #  SET (LINK_LIBS ${LINK_LIBS} "kernel32")
 ENDIF (WINDOWS)
-<<<<<<< HEAD
-SET (H5_DEFAULT_VFD H5FD_SEC2)
 SET (H5_DEFAULT_VOL H5VL_NATIVE)
-=======
->>>>>>> 0820bef8
 
 IF (WINDOWS)
   SET (H5_HAVE_IO_H 1)
